from pathlib import Path

import pytest

from textual.widgets import Placeholder

# These paths should be relative to THIS directory.
WIDGET_EXAMPLES_DIR = Path("../../docs/examples/widgets")
LAYOUT_EXAMPLES_DIR = Path("../../docs/examples/guide/layout")
STYLES_EXAMPLES_DIR = Path("../../docs/examples/styles")
SNAPSHOT_APPS_DIR = Path("./snapshot_apps")
CLI_PREVIEWS_DIR = Path("../../src/textual/cli/previews")


# --- Layout related stuff ---


def test_grid_layout_basic(snap_compare):
    assert snap_compare(LAYOUT_EXAMPLES_DIR / "grid_layout1.py")


def test_grid_layout_basic_overflow(snap_compare):
    assert snap_compare(LAYOUT_EXAMPLES_DIR / "grid_layout2.py")


def test_grid_layout_gutter(snap_compare):
    assert snap_compare(LAYOUT_EXAMPLES_DIR / "grid_layout7_gutter.py")


def test_layers(snap_compare):
    assert snap_compare(LAYOUT_EXAMPLES_DIR / "layers.py")


def test_horizontal_layout(snap_compare):
    assert snap_compare(LAYOUT_EXAMPLES_DIR / "horizontal_layout.py")


def test_horizontal_layout_width_auto_dock(snap_compare):
    assert snap_compare(SNAPSHOT_APPS_DIR / "horizontal_auto_width.py")


def test_vertical_layout(snap_compare):
    assert snap_compare(LAYOUT_EXAMPLES_DIR / "vertical_layout.py")


def test_dock_layout_sidebar(snap_compare):
    assert snap_compare(LAYOUT_EXAMPLES_DIR / "dock_layout2_sidebar.py")


def test_layout_containers(snap_compare):
    assert snap_compare(SNAPSHOT_APPS_DIR / "layout_containers.py")


def test_alignment_containers(snap_compare):
    assert snap_compare(SNAPSHOT_APPS_DIR / "alignment_containers.py")


# --- Widgets - rendering and basic interactions ---
# Each widget should have a canonical example that is display in the docs.
# When adding a new widget, ideally we should also create a snapshot test
# from these examples which test rendering and simple interactions with it.


def test_switches(snap_compare):
    """Tests switches but also acts a regression test for using
    width: auto in a Horizontal layout context."""
    press = [
        "shift+tab",
        "enter",  # toggle off
        "shift+tab",
        "wait:20",
        "enter",  # toggle on
        "wait:20",
    ]
    assert snap_compare(WIDGET_EXAMPLES_DIR / "switch.py", press=press)


def test_input_and_focus(snap_compare):
    press = [
        *"Darren",  # Write "Darren"
        "tab",
        *"Burns",  # Focus second input, write "Burns"
    ]
    assert snap_compare(WIDGET_EXAMPLES_DIR / "input.py", press=press)


<<<<<<< HEAD
def test_input_suggestions(snap_compare):
    assert snap_compare(SNAPSHOT_APPS_DIR / "input_suggestions.py", press=[])
=======
def test_input_validation(snap_compare):
    """Checking that invalid styling is applied. The snapshot app itself
    also adds styling for -valid which gives a green border."""
    press = [
        *"-2",  # -2 is invalid, so -invalid should be applied
        "tab",
        "3",  # This is valid, so -valid should be applied
        "tab",
        *"-2",  # -2 is invalid, so -invalid should be applied (and :focus, since we stop here)
    ]
    assert snap_compare(SNAPSHOT_APPS_DIR / "input_validation.py", press=press)
>>>>>>> ea8c6039


def test_buttons_render(snap_compare):
    # Testing button rendering. We press tab to focus the first button too.
    assert snap_compare(WIDGET_EXAMPLES_DIR / "button.py", press=["tab"])


def test_placeholder_render(snap_compare):
    # Testing the rendering of the multiple placeholder variants and labels.
    assert snap_compare(WIDGET_EXAMPLES_DIR / "placeholder.py")


def test_datatable_render(snap_compare):
    press = ["tab", "down", "down", "right", "up", "left"]
    assert snap_compare(WIDGET_EXAMPLES_DIR / "data_table.py", press=press)


def test_datatable_row_cursor_render(snap_compare):
    press = ["up", "left", "right", "down", "down"]
    assert snap_compare(SNAPSHOT_APPS_DIR / "data_table_row_cursor.py", press=press)


def test_datatable_column_cursor_render(snap_compare):
    press = ["left", "up", "down", "right", "right"]
    assert snap_compare(SNAPSHOT_APPS_DIR / "data_table_column_cursor.py", press=press)


def test_datatable_sort_multikey(snap_compare):
    press = ["down", "right", "s"]  # Also checks that sort doesn't move cursor.
    assert snap_compare(SNAPSHOT_APPS_DIR / "data_table_sort.py", press=press)


def test_datatable_remove_row(snap_compare):
    press = ["r"]
    assert snap_compare(SNAPSHOT_APPS_DIR / "data_table_remove_row.py", press=press)


def test_datatable_labels_and_fixed_data(snap_compare):
    # Ensure that we render correctly when there are fixed rows/cols and labels.
    assert snap_compare(SNAPSHOT_APPS_DIR / "data_table_row_labels.py")


def test_datatable_style_ordering(snap_compare):
    # Regression test for https://github.com/Textualize/textual/issues/2061
    assert snap_compare(SNAPSHOT_APPS_DIR / "data_table_style_order.py")


def test_footer_render(snap_compare):
    assert snap_compare(WIDGET_EXAMPLES_DIR / "footer.py")


def test_header_render(snap_compare):
    assert snap_compare(WIDGET_EXAMPLES_DIR / "header.py")


def test_list_view(snap_compare):
    assert snap_compare(
        WIDGET_EXAMPLES_DIR / "list_view.py", press=["tab", "down", "down", "up"]
    )


def test_textlog_max_lines(snap_compare):
    assert snap_compare("snapshot_apps/textlog_max_lines.py", press=[*"abcde"])


def test_fr_units(snap_compare):
    assert snap_compare("snapshot_apps/fr_units.py")


def test_visibility(snap_compare):
    assert snap_compare("snapshot_apps/visibility.py")


def test_tree_example(snap_compare):
    assert snap_compare(WIDGET_EXAMPLES_DIR / "tree.py")


def test_markdown_example(snap_compare):
    assert snap_compare(WIDGET_EXAMPLES_DIR / "markdown.py")


def test_markdown_viewer_example(snap_compare):
    assert snap_compare(WIDGET_EXAMPLES_DIR / "markdown_viewer.py")


def test_checkbox_example(snap_compare):
    assert snap_compare(WIDGET_EXAMPLES_DIR / "checkbox.py")


def test_radio_button_example(snap_compare):
    assert snap_compare(WIDGET_EXAMPLES_DIR / "radio_button.py")


def test_radio_set_example(snap_compare):
    assert snap_compare(WIDGET_EXAMPLES_DIR / "radio_set.py")


def test_content_switcher_example_initial(snap_compare):
    assert snap_compare(WIDGET_EXAMPLES_DIR / "content_switcher.py")


def test_content_switcher_example_switch(snap_compare):
    assert snap_compare(
        WIDGET_EXAMPLES_DIR / "content_switcher.py",
        press=["tab", "enter", "wait:500"],
        terminal_size=(50, 50),
    )


def test_tabbed_content(snap_compare):
    assert snap_compare(WIDGET_EXAMPLES_DIR / "tabbed_content.py")


def test_option_list(snap_compare):
    assert snap_compare(WIDGET_EXAMPLES_DIR / "option_list_strings.py")
    assert snap_compare(WIDGET_EXAMPLES_DIR / "option_list_options.py")
    assert snap_compare(WIDGET_EXAMPLES_DIR / "option_list_tables.py")


def test_option_list_build(snap_compare):
    assert snap_compare(SNAPSHOT_APPS_DIR / "option_list.py")


def test_progress_bar_indeterminate(snap_compare):
    assert snap_compare(WIDGET_EXAMPLES_DIR / "progress_bar_isolated_.py", press=["f"])


def test_progress_bar_indeterminate_styled(snap_compare):
    assert snap_compare(WIDGET_EXAMPLES_DIR / "progress_bar_styled_.py", press=["f"])


def test_progress_bar_halfway(snap_compare):
    assert snap_compare(WIDGET_EXAMPLES_DIR / "progress_bar_isolated_.py", press=["t"])


def test_progress_bar_halfway_styled(snap_compare):
    assert snap_compare(WIDGET_EXAMPLES_DIR / "progress_bar_styled_.py", press=["t"])


def test_progress_bar_completed(snap_compare):
    assert snap_compare(WIDGET_EXAMPLES_DIR / "progress_bar_isolated_.py", press=["u"])


def test_progress_bar_completed_styled(snap_compare):
    assert snap_compare(WIDGET_EXAMPLES_DIR / "progress_bar_styled_.py", press=["u"])


def test_select(snap_compare):
    assert snap_compare(WIDGET_EXAMPLES_DIR / "select_widget.py")

def test_selection_list_selected(snap_compare):
    assert snap_compare(WIDGET_EXAMPLES_DIR / "selection_list_selected.py")

def test_selection_list_selections(snap_compare):
    assert snap_compare(WIDGET_EXAMPLES_DIR / "selection_list_selections.py")

def test_selection_list_tuples(snap_compare):
    assert snap_compare(WIDGET_EXAMPLES_DIR / "selection_list_tuples.py")

def test_select_expanded(snap_compare):
    assert snap_compare(
        WIDGET_EXAMPLES_DIR / "select_widget.py", press=["tab", "enter"]
    )


def test_select_expanded_changed(snap_compare):
    assert snap_compare(
        WIDGET_EXAMPLES_DIR / "select_widget.py",
        press=["tab", "enter", "down", "enter"],
    )


# --- CSS properties ---
# We have a canonical example for each CSS property that is shown in their docs.
# If any of these change, something has likely broken, so snapshot each of them.

PATHS = [
    path.name
    for path in (Path(__file__).parent / STYLES_EXAMPLES_DIR).iterdir()
    if path.suffix == ".py"
]


@pytest.mark.parametrize("file_name", PATHS)
def test_css_property(file_name, snap_compare):
    path_to_app = STYLES_EXAMPLES_DIR / file_name
    assert snap_compare(path_to_app)


def test_viewport_height_and_width_properties(snap_compare):
    path_to_app = SNAPSHOT_APPS_DIR / "viewport_units.py"
    assert snap_compare(path_to_app)


def test_multiple_css(snap_compare):
    # Interaction between multiple CSS files and app-level/classvar CSS
    assert snap_compare("snapshot_apps/multiple_css/multiple_css.py")


def test_order_independence(snap_compare):
    assert snap_compare("snapshot_apps/layer_order_independence.py")


def test_order_independence_toggle(snap_compare):
    assert snap_compare("snapshot_apps/layer_order_independence.py", press="t")


def test_columns_height(snap_compare):
    # Interaction with height auto, and relative heights to make columns
    assert snap_compare("snapshot_apps/columns_height.py")


def test_offsets(snap_compare):
    """Test offsets of containers"""
    assert snap_compare("snapshot_apps/offsets.py")


def test_nested_auto_heights(snap_compare):
    """Test refreshing widget within a auto sized container"""
    assert snap_compare("snapshot_apps/nested_auto_heights.py", press=["1", "2"])


def test_programmatic_scrollbar_gutter_change(snap_compare):
    """Regression test for #1607 https://github.com/Textualize/textual/issues/1607

    See also tests/css/test_programmatic_style_changes.py for other related regression tests.
    """
    assert snap_compare(
        "snapshot_apps/programmatic_scrollbar_gutter_change.py", press=["s"]
    )


# --- CLI Preview Apps ---
# For our CLI previews e.g. `textual easing`, `textual colors` etc, we have snapshots


def test_borders_preview(snap_compare):
    assert snap_compare(CLI_PREVIEWS_DIR / "borders.py", press=["enter"])


def test_colors_preview(snap_compare):
    assert snap_compare(CLI_PREVIEWS_DIR / "colors.py")


def test_easing_preview(snap_compare):
    assert snap_compare(CLI_PREVIEWS_DIR / "easing.py")


def test_keys_preview(snap_compare):
    assert snap_compare(CLI_PREVIEWS_DIR / "keys.py", press=["a", "b"])


# --- Other ---


def test_key_display(snap_compare):
    assert snap_compare(SNAPSHOT_APPS_DIR / "key_display.py")


def test_demo(snap_compare):
    """Test the demo app (python -m textual)"""
    assert snap_compare(
        Path("../../src/textual/demo.py"),
        terminal_size=(100, 30),
    )


# def test_demo_with_keys(snap_compare):
#     """Test the demo app (python -m textual)"""
#     assert snap_compare(
#         Path("../../src/textual/demo.py"),
#         press=["down", "down", "down", "wait:500"],
#         terminal_size=(100, 30),
#     )


def test_label_widths(snap_compare):
    """Test renderable widths are calculate correctly."""
    assert snap_compare(SNAPSHOT_APPS_DIR / "label_widths.py")


def test_border_alpha(snap_compare):
    """Test setting a border alpha."""
    assert snap_compare(SNAPSHOT_APPS_DIR / "border_alpha.py")


def test_auto_width_input(snap_compare):
    assert snap_compare(
        SNAPSHOT_APPS_DIR / "auto_width_input.py", press=["tab", *"Hello"]
    )


def test_screen_switch(snap_compare):
    assert snap_compare(SNAPSHOT_APPS_DIR / "screen_switch.py", press=["a", "b"])


def test_disabled_widgets(snap_compare):
    assert snap_compare(SNAPSHOT_APPS_DIR / "disable_widgets.py")


def test_focus_component_class(snap_compare):
    assert snap_compare(SNAPSHOT_APPS_DIR / "focus_component_class.py", press=["tab"])


def test_line_api_scrollbars(snap_compare):
    assert snap_compare(SNAPSHOT_APPS_DIR / "line_api_scrollbars.py")


def test_remove_with_auto_height(snap_compare):
    assert snap_compare(
        SNAPSHOT_APPS_DIR / "remove_auto.py", press=["a", "a", "a", "d", "d"]
    )


def test_auto_table(snap_compare):
    assert snap_compare(SNAPSHOT_APPS_DIR / "auto-table.py", terminal_size=(120, 40))


def test_table_markup(snap_compare):
    assert snap_compare(SNAPSHOT_APPS_DIR / "table_markup.py")


def test_textlog_scroll(snap_compare):
    assert snap_compare(SNAPSHOT_APPS_DIR / "textlog_scroll.py")


def test_tabs_invalidate(snap_compare):
    assert snap_compare(
        SNAPSHOT_APPS_DIR / "tabs_invalidate.py",
        press=["tab", "right"],
    )


def test_scrollbar_thumb_height(snap_compare):
    assert snap_compare(
        SNAPSHOT_APPS_DIR / "scrollbar_thumb_height.py",
    )


def test_css_hot_reloading(snap_compare):
    """Regression test for https://github.com/Textualize/textual/issues/2063."""

    async def run_before(pilot):
        css_file = pilot.app.CSS_PATH
        with open(css_file, "w") as f:
            f.write("/* This file is purposefully empty. */\n")  # Clear all the CSS.
        await pilot.app._on_css_change()

    assert snap_compare(
        SNAPSHOT_APPS_DIR / "hot_reloading_app.py", run_before=run_before
    )


def test_layer_fix(snap_compare):
    # Check https://github.com/Textualize/textual/issues/1358
    assert snap_compare(SNAPSHOT_APPS_DIR / "layer_fix.py", press=["d"])


def test_modal_dialog_bindings_input(snap_compare):
    # Check https://github.com/Textualize/textual/issues/2194
    assert snap_compare(
        SNAPSHOT_APPS_DIR / "modal_screen_bindings.py",
        press=["enter", "h", "!", "left", "i", "tab"],
    )


def test_modal_dialog_bindings(snap_compare):
    # Check https://github.com/Textualize/textual/issues/2194
    assert snap_compare(
        SNAPSHOT_APPS_DIR / "modal_screen_bindings.py",
        press=["enter", "tab", "h", "i", "tab", "enter"],
    )


def test_dock_scroll(snap_compare):
    # https://github.com/Textualize/textual/issues/2188
    assert snap_compare(SNAPSHOT_APPS_DIR / "dock_scroll.py", terminal_size=(80, 25))


def test_dock_scroll2(snap_compare):
    # https://github.com/Textualize/textual/issues/2525
    assert snap_compare(SNAPSHOT_APPS_DIR / "dock_scroll2.py", terminal_size=(80, 25))


def test_dock_scroll_off_by_one(snap_compare):
    # https://github.com/Textualize/textual/issues/2525
    assert snap_compare(
        SNAPSHOT_APPS_DIR / "dock_scroll_off_by_one.py",
        terminal_size=(80, 25),
        press=["_"],
    )


def test_scroll_to(snap_compare):
    # https://github.com/Textualize/textual/issues/2525
    assert snap_compare(
        SNAPSHOT_APPS_DIR / "scroll_to.py", terminal_size=(80, 25), press=["_"]
    )


def test_auto_fr(snap_compare):
    # https://github.com/Textualize/textual/issues/2220
    assert snap_compare(SNAPSHOT_APPS_DIR / "auto_fr.py", terminal_size=(80, 25))


def test_fr_margins(snap_compare):
    # https://github.com/Textualize/textual/issues/2220
    assert snap_compare(SNAPSHOT_APPS_DIR / "fr_margins.py", terminal_size=(80, 25))


def test_scroll_visible(snap_compare):
    # https://github.com/Textualize/textual/issues/2181
    assert snap_compare(SNAPSHOT_APPS_DIR / "scroll_visible.py", press=["t"])


@pytest.mark.xfail(
    reason="Unpredictable while https://github.com/Textualize/textual/issues/2254 is open."
)
def test_scroll_to_center(snap_compare):
    # READ THIS IF THIS TEST FAILS:
    # While https://github.com/Textualize/textual/issues/2254 is open, the snapshot
    # this is being compared against is INCORRECT.
    # The correct output for this snapshot test would show a couple of containers
    # scrolled so that the red string >>bullseye<< is centered on the screen.
    # When this snapshot "breaks" because #2254 is fixed, this snapshot can be updated.
    assert snap_compare(SNAPSHOT_APPS_DIR / "scroll_to_center.py", press=["s"])


def test_quickly_change_tabs(snap_compare):
    # https://github.com/Textualize/textual/issues/2229
    assert snap_compare(SNAPSHOT_APPS_DIR / "quickly_change_tabs.py", press=["p"])


def test_fr_unit_with_min(snap_compare):
    # https://github.com/Textualize/textual/issues/2378
    assert snap_compare(SNAPSHOT_APPS_DIR / "fr_with_min.py")


def test_select_rebuild(snap_compare):
    # https://github.com/Textualize/textual/issues/2557
    assert snap_compare(
        SNAPSHOT_APPS_DIR / "select_rebuild.py",
        press=["space", "escape", "tab", "enter", "tab", "space"],
    )


def test_blur_on_disabled(snap_compare):
    # https://github.com/Textualize/textual/issues/2641
    assert snap_compare(
        SNAPSHOT_APPS_DIR / "blur_on_disabled.py",
        press=[*"foo", "f3", *"this should not appear"],
    )<|MERGE_RESOLUTION|>--- conflicted
+++ resolved
@@ -84,10 +84,6 @@
     assert snap_compare(WIDGET_EXAMPLES_DIR / "input.py", press=press)
 
 
-<<<<<<< HEAD
-def test_input_suggestions(snap_compare):
-    assert snap_compare(SNAPSHOT_APPS_DIR / "input_suggestions.py", press=[])
-=======
 def test_input_validation(snap_compare):
     """Checking that invalid styling is applied. The snapshot app itself
     also adds styling for -valid which gives a green border."""
@@ -99,7 +95,10 @@
         *"-2",  # -2 is invalid, so -invalid should be applied (and :focus, since we stop here)
     ]
     assert snap_compare(SNAPSHOT_APPS_DIR / "input_validation.py", press=press)
->>>>>>> ea8c6039
+
+
+def test_input_suggestions(snap_compare):
+    assert snap_compare(SNAPSHOT_APPS_DIR / "input_suggestions.py", press=[])
 
 
 def test_buttons_render(snap_compare):
@@ -250,14 +249,18 @@
 def test_select(snap_compare):
     assert snap_compare(WIDGET_EXAMPLES_DIR / "select_widget.py")
 
+
 def test_selection_list_selected(snap_compare):
     assert snap_compare(WIDGET_EXAMPLES_DIR / "selection_list_selected.py")
 
+
 def test_selection_list_selections(snap_compare):
     assert snap_compare(WIDGET_EXAMPLES_DIR / "selection_list_selections.py")
 
+
 def test_selection_list_tuples(snap_compare):
     assert snap_compare(WIDGET_EXAMPLES_DIR / "selection_list_tuples.py")
+
 
 def test_select_expanded(snap_compare):
     assert snap_compare(
