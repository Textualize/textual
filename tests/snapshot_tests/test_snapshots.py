from pathlib import Path

import pytest
from rich.panel import Panel
from rich.text import Text

from tests.snapshot_tests.language_snippets import SNIPPETS
from textual import events, on
from textual.app import App, ComposeResult
<<<<<<< HEAD
from textual.binding import Binding, Keymap
from textual.containers import Vertical
=======
from textual.binding import Binding
from textual.containers import Vertical, VerticalScroll
>>>>>>> c75b169a
from textual.pilot import Pilot
from textual.screen import Screen
from textual.widgets import (
    Button,
    Header,
    DataTable,
    Input,
    RichLog,
    TextArea,
    Footer,
    Log,
    OptionList,
    SelectionList,
)
from textual.widgets import ProgressBar, Label, Switch
from textual.widgets.text_area import BUILTIN_LANGUAGES, Selection, TextAreaTheme

# These paths should be relative to THIS directory.
WIDGET_EXAMPLES_DIR = Path("../../docs/examples/widgets")
LAYOUT_EXAMPLES_DIR = Path("../../docs/examples/guide/layout")
STYLES_EXAMPLES_DIR = Path("../../docs/examples/styles")
EXAMPLES_DIR = Path("../../examples")
SNAPSHOT_APPS_DIR = Path("./snapshot_apps")


# --- Layout related stuff ---


def test_grid_layout_basic(snap_compare):
    assert snap_compare(LAYOUT_EXAMPLES_DIR / "grid_layout1.py")


def test_grid_layout_basic_overflow(snap_compare):
    assert snap_compare(LAYOUT_EXAMPLES_DIR / "grid_layout2.py")


def test_grid_layout_gutter(snap_compare):
    assert snap_compare(LAYOUT_EXAMPLES_DIR / "grid_layout7_gutter.py")


def test_layers(snap_compare):
    assert snap_compare(LAYOUT_EXAMPLES_DIR / "layers.py")


def test_horizontal_layout(snap_compare):
    assert snap_compare(LAYOUT_EXAMPLES_DIR / "horizontal_layout.py")


def test_horizontal_layout_width_auto_dock(snap_compare):
    assert snap_compare(SNAPSHOT_APPS_DIR / "horizontal_auto_width.py")


def test_vertical_layout(snap_compare):
    assert snap_compare(LAYOUT_EXAMPLES_DIR / "vertical_layout.py")


def test_dock_layout_sidebar(snap_compare):
    assert snap_compare(LAYOUT_EXAMPLES_DIR / "dock_layout2_sidebar.py")


def test_layout_containers(snap_compare):
    assert snap_compare(SNAPSHOT_APPS_DIR / "layout_containers.py")


def test_alignment_containers(snap_compare):
    assert snap_compare(SNAPSHOT_APPS_DIR / "alignment_containers.py")


# --- Widgets - rendering and basic interactions ---
# Each widget should have a canonical example that is display in the docs.
# When adding a new widget, ideally we should also create a snapshot test
# from these examples which test rendering and simple interactions with it.


def test_switches(snap_compare):
    """Tests switches but also acts a regression test for using
    width: auto in a Horizontal layout context."""
    press = [
        "shift+tab",
        "enter",  # toggle off
        "shift+tab",
        "wait:20",
        "enter",  # toggle on
        "wait:20",
    ]
    assert snap_compare(WIDGET_EXAMPLES_DIR / "switch.py", press=press)


def test_input_and_focus(snap_compare):
    press = [
        *"Darren",  # Write "Darren"
        "tab",
        *"Burns",  # Focus second input, write "Burns"
    ]
    assert snap_compare(WIDGET_EXAMPLES_DIR / "input.py", press=press)


def test_input_validation(snap_compare):
    """Checking that invalid styling is applied. The snapshot app itself
    also adds styling for -valid which gives a green border."""
    press = [
        *"-2",  # -2 is invalid, so -invalid should be applied
        "tab",
        "3",  # This is valid, so -valid should be applied
        "tab",
        *"-2",
        # -2 is invalid, so -invalid should be applied (and :focus, since we stop here)
    ]
    assert snap_compare(SNAPSHOT_APPS_DIR / "input_validation.py", press=press)


def test_input_suggestions(snap_compare):
    async def run_before(pilot):
        pilot.app.query(Input).first().cursor_blink = False

    assert snap_compare(
        SNAPSHOT_APPS_DIR / "input_suggestions.py", press=["b"], run_before=run_before
    )


def test_masked_input(snap_compare):
    async def run_before(pilot):
        pilot.app.query(Input).first().cursor_blink = False

    assert snap_compare(
        SNAPSHOT_APPS_DIR / "masked_input.py",
        press=["A", "B", "C", "0", "1", "-", "D", "E"],
        run_before=run_before,
    )


def test_buttons_render(snap_compare):
    # Testing button rendering. We press tab to focus the first button too.
    assert snap_compare(WIDGET_EXAMPLES_DIR / "button.py", press=["tab"])


def test_placeholder_render(snap_compare):
    # Testing the rendering of the multiple placeholder variants and labels.
    assert snap_compare(WIDGET_EXAMPLES_DIR / "placeholder.py")


def test_datatable_render(snap_compare):
    press = ["tab", "down", "down", "right", "up", "left"]
    assert snap_compare(WIDGET_EXAMPLES_DIR / "data_table.py", press=press)


def test_datatable_row_cursor_render(snap_compare):
    press = ["up", "left", "right", "down", "down"]
    assert snap_compare(SNAPSHOT_APPS_DIR / "data_table_row_cursor.py", press=press)


def test_datatable_column_cursor_render(snap_compare):
    press = ["left", "up", "down", "right", "right"]
    assert snap_compare(SNAPSHOT_APPS_DIR / "data_table_column_cursor.py", press=press)


def test_datatable_sort_multikey(snap_compare):
    press = ["down", "right", "s"]  # Also checks that sort doesn't move cursor.
    assert snap_compare(SNAPSHOT_APPS_DIR / "data_table_sort.py", press=press)


def test_datatable_remove_row(snap_compare):
    press = ["r"]
    assert snap_compare(SNAPSHOT_APPS_DIR / "data_table_remove_row.py", press=press)


def test_datatable_labels_and_fixed_data(snap_compare):
    # Ensure that we render correctly when there are fixed rows/cols and labels.
    assert snap_compare(SNAPSHOT_APPS_DIR / "data_table_row_labels.py")


def test_datatable_style_ordering(snap_compare):
    # Regression test for https://github.com/Textualize/textual/issues/2061
    assert snap_compare(SNAPSHOT_APPS_DIR / "data_table_style_order.py")


def test_datatable_add_column(snap_compare):
    # Checking adding columns after adding rows
    assert snap_compare(SNAPSHOT_APPS_DIR / "data_table_add_column.py")


def test_datatable_add_row_auto_height(snap_compare):
    # Check that rows added with auto height computation look right.
    assert snap_compare(SNAPSHOT_APPS_DIR / "data_table_add_row_auto_height.py")


def test_datatable_add_row_auto_height_sorted(snap_compare):
    # Check that rows added with auto height computation look right.
    assert snap_compare(
        SNAPSHOT_APPS_DIR / "data_table_add_row_auto_height.py", press=["s"]
    )


def test_datatable_auto_height_future_updates(snap_compare):
    """https://github.com/Textualize/textual/issues/4928 meant that when height=None,
    in add_row, future updates to the table would be incorrect.

    In this test, every 2nd row is auto height and every other row is height 2.
    The table is cleared then fully repopulated with the same 4 rows. All 4 rows
    should be visible and rendered at heights 2, 1, 2, 1.
    """
    ROWS = [
        ("foo", "bar"),
        (1, "abc"),
        (2, "def"),
        (3, "ghi"),
        (4, "jkl"),
    ]

    class ExampleApp(App[None]):
        CSS = "DataTable { border: solid red; }"

        def compose(self) -> ComposeResult:
            yield DataTable()

        def on_mount(self) -> None:
            table = self.query_one(DataTable)
            table.add_columns(*ROWS[0])
            self.populate_table()

        def key_r(self) -> None:
            self.populate_table()

        def populate_table(self) -> None:
            table = self.query_one(DataTable)
            table.clear()
            for i, row in enumerate(ROWS[1:]):
                table.add_row(
                    *row,
                    height=None if i % 2 == 1 else 2,
                )

    assert snap_compare(ExampleApp(), press=["r"])


def test_datatable_cell_padding(snap_compare):
    # Check that horizontal cell padding is respected.
    assert snap_compare(SNAPSHOT_APPS_DIR / "data_table_cell_padding.py")


def test_datatable_change_cell_padding(snap_compare):
    # Check that horizontal cell padding is respected.
    assert snap_compare(
        SNAPSHOT_APPS_DIR / "data_table_cell_padding.py", press=["a", "b"]
    )


def test_footer_render(snap_compare):
    assert snap_compare(WIDGET_EXAMPLES_DIR / "footer.py")


def test_header_render(snap_compare):
    assert snap_compare(WIDGET_EXAMPLES_DIR / "header.py")


def test_list_view(snap_compare):
    assert snap_compare(
        WIDGET_EXAMPLES_DIR / "list_view.py", press=["tab", "down", "down", "up"]
    )


def test_log_write_lines(snap_compare):
    assert snap_compare("snapshot_apps/log_write_lines.py")


def test_log_write(snap_compare):
    assert snap_compare("snapshot_apps/log_write.py")


def test_fr_units(snap_compare):
    assert snap_compare("snapshot_apps/fr_units.py")


def test_visibility(snap_compare):
    assert snap_compare("snapshot_apps/visibility.py")


def test_tree_example(snap_compare):
    assert snap_compare(WIDGET_EXAMPLES_DIR / "tree.py")


def test_markdown_example(snap_compare):
    assert snap_compare(WIDGET_EXAMPLES_DIR / "markdown.py")


def test_markdown_viewer_example(snap_compare):
    assert snap_compare(WIDGET_EXAMPLES_DIR / "markdown_viewer.py")


def test_markdown_theme_switching(snap_compare):
    assert snap_compare(SNAPSHOT_APPS_DIR / "markdown_theme_switcher.py", press=["t"])


def test_markdown_dark_theme_override(snap_compare):
    assert snap_compare(
        SNAPSHOT_APPS_DIR / "markdown_theme_switcher.py", press=["d", "wait:100"]
    )


def test_markdown_light_theme_override(snap_compare):
    assert snap_compare(
        SNAPSHOT_APPS_DIR / "markdown_theme_switcher.py", press=["l", "t", "wait:100"]
    )


def test_checkbox_example(snap_compare):
    assert snap_compare(WIDGET_EXAMPLES_DIR / "checkbox.py")


def test_radio_button_example(snap_compare):
    assert snap_compare(WIDGET_EXAMPLES_DIR / "radio_button.py")


def test_radio_set_example(snap_compare):
    assert snap_compare(WIDGET_EXAMPLES_DIR / "radio_set.py")


def test_content_switcher_example_initial(snap_compare):
    assert snap_compare(WIDGET_EXAMPLES_DIR / "content_switcher.py")


def test_content_switcher_example_switch(snap_compare):
    assert snap_compare(
        WIDGET_EXAMPLES_DIR / "content_switcher.py",
        press=["tab", "enter", "wait:500"],
        terminal_size=(50, 50),
    )


def test_tabbed_content(snap_compare):
    assert snap_compare(WIDGET_EXAMPLES_DIR / "tabbed_content.py")


def test_tabbed_content_with_modified_tabs(snap_compare):
    # Tabs enabled and hidden.
    assert snap_compare(SNAPSHOT_APPS_DIR / "modified_tabs.py")


def test_tabbed_content_styling_not_leaking(snap_compare):
    assert snap_compare(SNAPSHOT_APPS_DIR / "tabbed_content_style_leak_test.py")


def test_option_list_strings(snap_compare):
    assert snap_compare(WIDGET_EXAMPLES_DIR / "option_list_strings.py")


def test_option_list_options(snap_compare):
    assert snap_compare(WIDGET_EXAMPLES_DIR / "option_list_options.py")


def test_option_list_tables(snap_compare):
    assert snap_compare(WIDGET_EXAMPLES_DIR / "option_list_tables.py")


def test_option_list_build(snap_compare):
    assert snap_compare(SNAPSHOT_APPS_DIR / "option_list.py")


def test_option_list_replace_prompt_from_single_line_to_single_line(snap_compare):
    assert snap_compare(
        SNAPSHOT_APPS_DIR / "option_list_multiline_options.py", press=["1"]
    )


def test_option_list_replace_prompt_from_single_line_to_two_lines(snap_compare):
    assert snap_compare(
        SNAPSHOT_APPS_DIR / "option_list_multiline_options.py", press=["2"]
    )


def test_option_list_replace_prompt_from_two_lines_to_three_lines(snap_compare):
    assert snap_compare(
        SNAPSHOT_APPS_DIR / "option_list_multiline_options.py", press=["3"]
    )


def test_option_list_scrolling_in_long_list(snap_compare):
    assert snap_compare(SNAPSHOT_APPS_DIR / "option_list_long.py", press=["up"])


def test_progress_bar_indeterminate(snap_compare):
    assert snap_compare(WIDGET_EXAMPLES_DIR / "progress_bar_isolated_.py", press=["f"])


def test_progress_bar_indeterminate_styled(snap_compare):
    assert snap_compare(WIDGET_EXAMPLES_DIR / "progress_bar_styled_.py", press=["f"])


def test_progress_bar_halfway(snap_compare):
    assert snap_compare(WIDGET_EXAMPLES_DIR / "progress_bar_isolated_.py", press=["t"])


def test_progress_bar_halfway_styled(snap_compare):
    assert snap_compare(WIDGET_EXAMPLES_DIR / "progress_bar_styled_.py", press=["t"])


def test_progress_bar_completed(snap_compare):
    assert snap_compare(WIDGET_EXAMPLES_DIR / "progress_bar_isolated_.py", press=["u"])


def test_progress_bar_completed_styled(snap_compare):
    assert snap_compare(WIDGET_EXAMPLES_DIR / "progress_bar_styled_.py", press=["u"])


def test_rule_horizontal_rules(snap_compare):
    assert snap_compare(WIDGET_EXAMPLES_DIR / "horizontal_rules.py")


def test_rule_vertical_rules(snap_compare):
    assert snap_compare(WIDGET_EXAMPLES_DIR / "vertical_rules.py")


def test_select(snap_compare):
    assert snap_compare(WIDGET_EXAMPLES_DIR / "select_widget.py")


def test_selection_list_selected(snap_compare):
    assert snap_compare(WIDGET_EXAMPLES_DIR / "selection_list_selected.py")


def test_selection_list_selections(snap_compare):
    assert snap_compare(WIDGET_EXAMPLES_DIR / "selection_list_selections.py")


def test_selection_list_tuples(snap_compare):
    assert snap_compare(WIDGET_EXAMPLES_DIR / "selection_list_tuples.py")


def test_select_expanded(snap_compare):
    assert snap_compare(
        WIDGET_EXAMPLES_DIR / "select_widget.py", press=["tab", "enter"]
    )


def test_select_from_values_expanded(snap_compare):
    assert snap_compare(
        WIDGET_EXAMPLES_DIR / "select_from_values_widget.py", press=["tab", "enter"]
    )


def test_select_expanded_changed(snap_compare):
    assert snap_compare(
        WIDGET_EXAMPLES_DIR / "select_widget.py",
        press=["tab", "enter", "down", "enter"],
    )


def test_select_no_blank_has_default_value(snap_compare):
    """Make sure that the first value is selected by default if allow_blank=False."""
    assert snap_compare(WIDGET_EXAMPLES_DIR / "select_widget_no_blank.py")


def test_select_set_options(snap_compare):
    assert snap_compare(
        WIDGET_EXAMPLES_DIR / "select_widget_no_blank.py",
        press=["s"],
    )


def test_sparkline_render(snap_compare):
    assert snap_compare(WIDGET_EXAMPLES_DIR / "sparkline.py")


def test_sparkline_component_classes_colors(snap_compare):
    assert snap_compare(WIDGET_EXAMPLES_DIR / "sparkline_colors.py")


def test_collapsible_render(snap_compare):
    assert snap_compare(WIDGET_EXAMPLES_DIR / "collapsible.py")


def test_collapsible_collapsed(snap_compare):
    assert snap_compare(WIDGET_EXAMPLES_DIR / "collapsible.py", press=["c"])


def test_collapsible_expanded(snap_compare):
    assert snap_compare(WIDGET_EXAMPLES_DIR / "collapsible.py", press=["e"])


def test_collapsible_nested(snap_compare):
    assert snap_compare(WIDGET_EXAMPLES_DIR / "collapsible_nested.py")


def test_collapsible_custom_symbol(snap_compare):
    assert snap_compare(WIDGET_EXAMPLES_DIR / "collapsible_custom_symbol.py")


def test_directory_tree_reloading(snap_compare, tmp_path):
    async def run_before(pilot):
        await pilot.app.setup(tmp_path)
        await pilot.press(
            "down", "e", "e", "down", "down", "down", "down", "e", "down", "d", "r"
        )

    assert snap_compare(
        SNAPSHOT_APPS_DIR / "directory_tree_reload.py",
        run_before=run_before,
    )


# --- CSS properties ---
# We have a canonical example for each CSS property that is shown in their docs.
# If any of these change, something has likely broken, so snapshot each of them.

PATHS = [
    path.name
    for path in (Path(__file__).parent / STYLES_EXAMPLES_DIR).iterdir()
    if path.suffix == ".py"
]


@pytest.mark.parametrize("file_name", PATHS)
def test_css_property(file_name, snap_compare):
    path_to_app = STYLES_EXAMPLES_DIR / file_name
    assert snap_compare(path_to_app)


def test_viewport_height_and_width_properties(snap_compare):
    path_to_app = SNAPSHOT_APPS_DIR / "viewport_units.py"
    assert snap_compare(path_to_app)


def test_multiple_css(snap_compare):
    # Interaction between multiple CSS files and app-level/classvar CSS
    assert snap_compare("snapshot_apps/multiple_css/multiple_css.py")


def test_order_independence(snap_compare):
    assert snap_compare("snapshot_apps/layer_order_independence.py")


def test_order_independence_toggle(snap_compare):
    assert snap_compare("snapshot_apps/layer_order_independence.py", press="t")


def test_columns_height(snap_compare):
    # Interaction with height auto, and relative heights to make columns
    assert snap_compare("snapshot_apps/columns_height.py")


def test_offsets(snap_compare):
    """Test offsets of containers"""
    assert snap_compare("snapshot_apps/offsets.py")


def test_nested_auto_heights(snap_compare):
    """Test refreshing widget within a auto sized container"""
    assert snap_compare("snapshot_apps/nested_auto_heights.py", press=["1", "2"])


def test_programmatic_scrollbar_gutter_change(snap_compare):
    """Regression test for #1607 https://github.com/Textualize/textual/issues/1607

    See also tests/css/test_programmatic_style_changes.py for other related regression tests.
    """
    assert snap_compare(
        "snapshot_apps/programmatic_scrollbar_gutter_change.py", press=["s"]
    )


# --- Other ---


def test_key_display(snap_compare):
    assert snap_compare(SNAPSHOT_APPS_DIR / "key_display.py")


def test_demo(snap_compare):
    """Test the demo app (python -m textual)"""
    assert snap_compare(
        Path("../../src/textual/demo.py"),
        terminal_size=(100, 30),
    )


def test_label_widths(snap_compare):
    """Test renderable widths are calculate correctly."""
    assert snap_compare(SNAPSHOT_APPS_DIR / "label_widths.py")


def test_border_alpha(snap_compare):
    """Test setting a border alpha."""
    assert snap_compare(SNAPSHOT_APPS_DIR / "border_alpha.py")


def test_auto_width_input(snap_compare):
    assert snap_compare(
        SNAPSHOT_APPS_DIR / "auto_width_input.py", press=["tab", *"Hello"]
    )


def test_screen_switch(snap_compare):
    assert snap_compare(SNAPSHOT_APPS_DIR / "screen_switch.py", press=["a", "b"])


def test_disabled_widgets(snap_compare):
    assert snap_compare(SNAPSHOT_APPS_DIR / "disable_widgets.py")


def test_focus_component_class(snap_compare):
    assert snap_compare(SNAPSHOT_APPS_DIR / "focus_component_class.py", press=["tab"])


def test_line_api_scrollbars(snap_compare):
    assert snap_compare(SNAPSHOT_APPS_DIR / "line_api_scrollbars.py")


def test_remove_with_auto_height(snap_compare):
    assert snap_compare(
        SNAPSHOT_APPS_DIR / "remove_auto.py", press=["a", "a", "a", "d", "d"]
    )


def test_auto_table(snap_compare):
    assert snap_compare(SNAPSHOT_APPS_DIR / "auto-table.py", terminal_size=(120, 40))


def test_table_markup(snap_compare):
    assert snap_compare(SNAPSHOT_APPS_DIR / "table_markup.py")


def test_richlog_max_lines(snap_compare):
    assert snap_compare("snapshot_apps/richlog_max_lines.py", press=[*"abcde"])


def test_richlog_scroll(snap_compare):
    """Ensure `RichLog.auto_scroll` causes the log to scroll to the end when new content is written."""
    assert snap_compare(SNAPSHOT_APPS_DIR / "richlog_scroll.py")


def test_richlog_width(snap_compare):
    """Check that the width of RichLog is respected, even when it's not visible."""
    assert snap_compare(SNAPSHOT_APPS_DIR / "richlog_width.py", press=["p"])


def test_richlog_min_width(snap_compare):
    """The available space of this RichLog is less than the minimum width, so written
    content should be rendered at `min_width`. This snapshot should show the renderable
    clipping at the right edge, as there's not enough space to satisfy the minimum width."""

    class RichLogMinWidth20(App[None]):
        def compose(self) -> ComposeResult:
            rich_log = RichLog(min_width=20)
            text = Text("0123456789", style="on red", justify="right")
            rich_log.write(text)
            yield rich_log

    assert snap_compare(RichLogMinWidth20(), terminal_size=(20, 6))


def test_richlog_deferred_render_no_expand(snap_compare):
    """Check we can write to a RichLog before its size is known i.e. in `compose`."""

    class RichLogNoExpand(App[None]):
        def compose(self) -> ComposeResult:
            rich_log = RichLog(min_width=10)
            text = Text("0123456789", style="on red", justify="right")
            # Perform the write in compose - it'll be deferred until the size is known
            rich_log.write(text)
            yield rich_log

    assert snap_compare(RichLogNoExpand(), terminal_size=(20, 6))


def test_richlog_deferred_render_expand(snap_compare):
    """Check we can write to a RichLog before its size is known i.e. in `compose`.

    The renderable should expand to fill full the width of the RichLog.
    """

    class RichLogExpand(App[None]):
        def compose(self) -> ComposeResult:
            rich_log = RichLog(min_width=10)
            text = Text("0123456789", style="on red", justify="right")
            # Perform the write in compose - it'll be deferred until the size is known
            rich_log.write(text, expand=True)
            yield rich_log

    assert snap_compare(RichLogExpand(), terminal_size=(20, 6))


def test_richlog_markup(snap_compare):
    """Check that Rich markup is rendered in RichLog when markup=True."""

    class RichLogWidth(App[None]):
        def compose(self) -> ComposeResult:
            rich_log = RichLog(min_width=10, markup=True)
            rich_log.write("[black on red u]black text on red, underlined")
            rich_log.write("normal text, no markup")
            yield rich_log

    assert snap_compare(RichLogWidth(), terminal_size=(42, 6))


def test_richlog_shrink(snap_compare):
    """Ensure that when shrink=True, the renderable shrinks to fit the width of the RichLog."""

    class RichLogShrink(App[None]):
        CSS = "RichLog { width: 20; background: red;}"

        def compose(self) -> ComposeResult:
            rich_log = RichLog(min_width=4)
            panel = Panel("lorem ipsum dolor sit amet lorem ipsum dolor sit amet")
            rich_log.write(panel)
            yield rich_log

    assert snap_compare(RichLogShrink(), terminal_size=(24, 6))


def test_richlog_write_at_specific_width(snap_compare):
    """Ensure we can write renderables at a specific width.
    `min_width` should be respected, but `width` should override.

    The green label at the bottom should be equal in width to the bottom
    renderable (equal to min_width).
    """

    class RichLogWriteAtSpecificWidth(App[None]):
        CSS = """
        RichLog { width: 1fr; height: auto; }
        #width-marker { background: green; width: 50; }
        """

        def compose(self) -> ComposeResult:
            rich_log = RichLog(min_width=50)
            rich_log.write(Panel("width=20", style="black on red"), width=20)
            rich_log.write(Panel("width=40", style="black on red"), width=40)
            rich_log.write(Panel("width=60", style="black on red"), width=60)
            rich_log.write(Panel("width=120", style="black on red"), width=120)
            rich_log.write(
                Panel("width=None (fallback to min_width)", style="black on red")
            )
            yield rich_log
            width_marker = Label(
                f"this label is width 50 (same as min_width)", id="width-marker"
            )
            yield width_marker

    assert snap_compare(RichLogWriteAtSpecificWidth())


def test_richlog_highlight(snap_compare):
    """Check that RichLog.highlight correctly highlights with the ReprHighlighter.

    Also ensures that interaction between CSS and highlighting is as expected -
    non-highlighted text should have the CSS styles applied, but highlighted text
    should ignore the CSS (and use the highlights returned from the highlighter).
    """

    class RichLogHighlight(App[None]):
        # Add some CSS to check interaction with highlighting.
        CSS = """
        RichLog { color: red; background: dodgerblue 40%; }
        """

        def compose(self) -> ComposeResult:
            rich_log = RichLog(highlight=True)
            rich_log.write("Foo('bar', x=1, y=[1, 2, 3])")
            yield rich_log

    assert snap_compare(RichLogHighlight(), terminal_size=(30, 3))


def test_tabs_invalidate(snap_compare):
    assert snap_compare(
        SNAPSHOT_APPS_DIR / "tabs_invalidate.py",
        press=["tab", "right"],
    )


def test_scrollbar_thumb_height(snap_compare):
    assert snap_compare(
        SNAPSHOT_APPS_DIR / "scrollbar_thumb_height.py",
    )


def test_pilot_resize_terminal(snap_compare):
    async def run_before(pilot):
        await pilot.resize_terminal(35, 20)
        await pilot.resize_terminal(20, 10)

    assert snap_compare(
        SNAPSHOT_APPS_DIR / "pilot_resize_terminal.py",
        run_before=run_before,
        terminal_size=(80, 25),
    )


def test_css_hot_reloading(snap_compare, monkeypatch):
    """Regression test for https://github.com/Textualize/textual/issues/2063."""

    monkeypatch.setenv(
        "TEXTUAL", "debug"
    )  # This will make sure we create a file monitor.

    async def run_before(pilot):
        css_file = pilot.app.CSS_PATH
        with open(css_file, "w") as f:
            f.write("/* This file is purposefully empty. */\n")  # Clear all the CSS.
        await pilot.app._on_css_change()

    assert snap_compare(
        SNAPSHOT_APPS_DIR / "hot_reloading_app.py", run_before=run_before
    )


def test_css_hot_reloading_on_screen(snap_compare, monkeypatch):
    """Regression test for https://github.com/Textualize/textual/issues/3454."""

    monkeypatch.setenv(
        "TEXTUAL", "debug"
    )  # This will make sure we create a file monitor.

    async def run_before(pilot):
        css_file = pilot.app.screen.CSS_PATH
        with open(css_file, "w") as f:
            f.write("/* This file is purposefully empty. */\n")  # Clear all the CSS.
        await pilot.app._on_css_change()

    assert snap_compare(
        SNAPSHOT_APPS_DIR / "hot_reloading_app_with_screen_css.py",
        run_before=run_before,
    )


def test_datatable_hot_reloading(snap_compare, monkeypatch):
    """Regression test for https://github.com/Textualize/textual/issues/3312."""

    monkeypatch.setenv(
        "TEXTUAL", "debug"
    )  # This will make sure we create a file monitor.

    async def run_before(pilot):
        css_file = pilot.app.CSS_PATH
        with open(css_file, "w") as f:
            f.write("/* This file is purposefully empty. */\n")  # Clear all the CSS.
        await pilot.app._on_css_change()

    assert snap_compare(
        SNAPSHOT_APPS_DIR / "datatable_hot_reloading.py", run_before=run_before
    )


def test_markdown_component_classes_reloading(snap_compare, monkeypatch):
    """Tests all markdown component classes reload correctly.

    See https://github.com/Textualize/textual/issues/3464."""

    monkeypatch.setenv(
        "TEXTUAL", "debug"
    )  # This will make sure we create a file monitor.

    async def run_before(pilot):
        css_file = pilot.app.CSS_PATH
        with open(css_file, "w") as f:
            f.write("/* This file is purposefully empty. */\n")  # Clear all the CSS.
        await pilot.app._on_css_change()

    assert snap_compare(
        SNAPSHOT_APPS_DIR / "markdown_component_classes_reloading.py",
        run_before=run_before,
    )


def test_markdown_space_squashing(snap_compare):
    assert snap_compare(SNAPSHOT_APPS_DIR / "markdown_whitespace.py")


def test_layer_fix(snap_compare):
    # Check https://github.com/Textualize/textual/issues/1358
    assert snap_compare(SNAPSHOT_APPS_DIR / "layer_fix.py", press=["d"])


def test_modal_dialog_bindings_input(snap_compare):
    # Check https://github.com/Textualize/textual/issues/2194
    assert snap_compare(
        SNAPSHOT_APPS_DIR / "modal_screen_bindings.py",
        press=["enter", "h", "!", "left", "i", "tab"],
    )


def test_modal_dialog_bindings(snap_compare):
    # Check https://github.com/Textualize/textual/issues/2194
    assert snap_compare(
        SNAPSHOT_APPS_DIR / "modal_screen_bindings.py",
        press=["enter", "tab", "h", "i", "tab", "enter"],
    )


def test_dock_scroll(snap_compare):
    # https://github.com/Textualize/textual/issues/2188
    assert snap_compare(SNAPSHOT_APPS_DIR / "dock_scroll.py", terminal_size=(80, 25))


def test_dock_scroll2(snap_compare):
    # https://github.com/Textualize/textual/issues/2525
    assert snap_compare(SNAPSHOT_APPS_DIR / "dock_scroll2.py", terminal_size=(80, 25))


def test_dock_scroll_off_by_one(snap_compare):
    # https://github.com/Textualize/textual/issues/2525
    assert snap_compare(
        SNAPSHOT_APPS_DIR / "dock_scroll_off_by_one.py",
        terminal_size=(80, 25),
        press=["_"],
    )


def test_dock_none(snap_compare):
    """Checking that `dock:none` works in CSS and Python.
    The label should appear at the top here, since we've undocked both
    the header and footer.
    """

    class DockNone(App[None]):
        CSS = "Header { dock: none; }"

        def compose(self) -> ComposeResult:
            yield Label("Hello")
            yield Header()
            footer = Footer()
            footer.styles.dock = "none"
            yield footer

    assert snap_compare(DockNone(), terminal_size=(30, 5))


def test_scroll_to(snap_compare):
    # https://github.com/Textualize/textual/issues/2525
    assert snap_compare(
        SNAPSHOT_APPS_DIR / "scroll_to.py", terminal_size=(80, 25), press=["_"]
    )


def test_auto_fr(snap_compare):
    # https://github.com/Textualize/textual/issues/2220
    assert snap_compare(SNAPSHOT_APPS_DIR / "auto_fr.py", terminal_size=(80, 25))


def test_fr_margins(snap_compare):
    # https://github.com/Textualize/textual/issues/2220
    assert snap_compare(SNAPSHOT_APPS_DIR / "fr_margins.py", terminal_size=(80, 25))


def test_scroll_visible(snap_compare):
    # https://github.com/Textualize/textual/issues/2181
    assert snap_compare(SNAPSHOT_APPS_DIR / "scroll_visible.py", press=["t"])


def test_scroll_to_center(snap_compare):
    # READ THIS IF THIS TEST FAILS:
    # While https://github.com/Textualize/textual/issues/2254 is open, the snapshot
    # this is being compared against is INCORRECT.
    # The correct output for this snapshot test would show a couple of containers
    # scrolled so that the red string >>bullseye<< is centered on the screen.
    # When this snapshot "breaks" because #2254 is fixed, this snapshot can be updated.
    assert snap_compare(SNAPSHOT_APPS_DIR / "scroll_to_center.py", press=["s"])


def test_quickly_change_tabs(snap_compare):
    # https://github.com/Textualize/textual/issues/2229
    assert snap_compare(SNAPSHOT_APPS_DIR / "quickly_change_tabs.py", press=["p"])


def test_fr_unit_with_min(snap_compare):
    # https://github.com/Textualize/textual/issues/2378
    assert snap_compare(SNAPSHOT_APPS_DIR / "fr_with_min.py")


def test_select_rebuild(snap_compare):
    # https://github.com/Textualize/textual/issues/2557
    assert snap_compare(
        SNAPSHOT_APPS_DIR / "select_rebuild.py",
        press=["space", "escape", "tab", "enter", "tab", "space"],
    )


def test_blur_on_disabled(snap_compare):
    # https://github.com/Textualize/textual/issues/2641
    assert snap_compare(
        SNAPSHOT_APPS_DIR / "blur_on_disabled.py",
        press=[*"foo", "f3", *"this should not appear"],
    )


def test_tooltips_in_compound_widgets(snap_compare):
    # https://github.com/Textualize/textual/issues/2641
    async def run_before(pilot) -> None:
        await pilot.pause()
        await pilot.hover("ProgressBar")
        await pilot.pause(0.4)
        await pilot.pause()

    assert snap_compare(SNAPSHOT_APPS_DIR / "tooltips.py", run_before=run_before)


def test_command_palette(snap_compare) -> None:
    async def run_before(pilot) -> None:
        # await pilot.press("ctrl+backslash")
        pilot.app.screen.query_one(Input).cursor_blink = False
        await pilot.press("A")
        await pilot.app.screen.workers.wait_for_complete()

    assert snap_compare(SNAPSHOT_APPS_DIR / "command_palette.py", run_before=run_before)


def test_command_palette_discovery(snap_compare) -> None:
    async def run_before(pilot) -> None:
        pilot.app.screen.query_one(Input).cursor_blink = False
        await pilot.app.screen.workers.wait_for_complete()

    assert snap_compare(
        SNAPSHOT_APPS_DIR / "command_palette_discovery.py", run_before=run_before
    )


# --- textual-dev library preview tests ---


def test_textual_dev_border_preview(snap_compare):
    async def run_before(pilot):
        buttons = pilot.app.query(Button)
        for button in buttons:
            button.active_effect_duration = 0

    assert snap_compare(
        SNAPSHOT_APPS_DIR / "dev_previews_border.py",
        press=["enter"],
        run_before=run_before,
    )


def test_textual_dev_colors_preview(snap_compare):
    assert snap_compare(SNAPSHOT_APPS_DIR / "dev_previews_color.py")


def test_textual_dev_easing_preview(snap_compare):
    assert snap_compare(SNAPSHOT_APPS_DIR / "dev_previews_easing.py")


def test_textual_dev_keys_preview(snap_compare):
    assert snap_compare(SNAPSHOT_APPS_DIR / "dev_previews_keys.py", press=["a", "b"])


def test_notifications_example(snap_compare) -> None:
    assert snap_compare(WIDGET_EXAMPLES_DIR / "toast.py")


def test_notifications_through_screens(snap_compare) -> None:
    assert snap_compare(SNAPSHOT_APPS_DIR / "notification_through_screens.py")


def test_notifications_through_modes(snap_compare) -> None:
    assert snap_compare(SNAPSHOT_APPS_DIR / "notification_through_modes.py")


def test_notification_with_inline_link(snap_compare) -> None:
    # https://github.com/Textualize/textual/issues/3530
    assert snap_compare(SNAPSHOT_APPS_DIR / "notification_with_inline_link.py")


def test_notification_with_inline_link_hover(snap_compare) -> None:
    # https://github.com/Textualize/textual/issues/3530
    async def run_before(pilot) -> None:
        await pilot.pause()
        await pilot.hover("Toast", offset=(8, 1))

    assert snap_compare(
        SNAPSHOT_APPS_DIR / "notification_with_inline_link.py",
        run_before=run_before,
    )


def test_print_capture(snap_compare) -> None:
    assert snap_compare(SNAPSHOT_APPS_DIR / "capture_print.py")


def test_text_log_blank_write(snap_compare) -> None:
    assert snap_compare(SNAPSHOT_APPS_DIR / "text_log_blank_write.py")


def test_nested_fr(snap_compare) -> None:
    # https://github.com/Textualize/textual/pull/3059
    assert snap_compare(SNAPSHOT_APPS_DIR / "nested_fr.py")


@pytest.mark.syntax
@pytest.mark.parametrize("language", BUILTIN_LANGUAGES)
def test_text_area_language_rendering(language, snap_compare):
    # This test will fail if we're missing a snapshot test for a valid
    # language. We should have a snapshot test for each language we support
    # as the syntax highlighting will be completely different for each of them.

    snippet = SNIPPETS.get(language)

    def setup_language(pilot) -> None:
        text_area = pilot.app.query_one(TextArea)
        text_area.load_text(snippet)
        text_area.language = language

    assert snap_compare(
        SNAPSHOT_APPS_DIR / "text_area.py",
        run_before=setup_language,
        terminal_size=(80, snippet.count("\n") + 4),
    )


@pytest.mark.parametrize(
    "selection",
    [
        Selection((0, 0), (2, 8)),
        Selection((1, 0), (0, 0)),
        Selection((5, 2), (0, 0)),
        Selection((0, 0), (4, 20)),
        Selection.cursor((1, 0)),
        Selection.cursor((2, 6)),
    ],
)
def test_text_area_selection_rendering(snap_compare, selection):
    text = """I am a line.

I am another line.

I am the final line."""

    def setup_selection(pilot):
        text_area = pilot.app.query_one(TextArea)
        text_area.load_text(text)
        text_area.show_line_numbers = False
        text_area.selection = selection

    assert snap_compare(
        SNAPSHOT_APPS_DIR / "text_area.py",
        run_before=setup_selection,
        terminal_size=(30, text.count("\n") + 4),
    )


def test_text_area_read_only_cursor_rendering(snap_compare):
    def setup_selection(pilot):
        text_area = pilot.app.query_one(TextArea)
        text_area.theme = "css"
        text_area.text = "Hello, world!"
        text_area.read_only = True

    assert snap_compare(
        SNAPSHOT_APPS_DIR / "text_area.py",
        run_before=setup_selection,
        terminal_size=(30, 5),
    )


@pytest.mark.syntax
@pytest.mark.parametrize(
    "theme_name", [theme.name for theme in TextAreaTheme.builtin_themes()]
)
def test_text_area_themes(snap_compare, theme_name):
    """Each theme should have its own snapshot with at least some Python
    to check that the rendering is sensible. This also ensures that theme
    switching results in the display changing correctly."""
    text = """\
def hello(name):
    x = 123
    while not False:
        print("hello " + name)
        continue
"""

    def setup_theme(pilot):
        text_area = pilot.app.query_one(TextArea)
        text_area.load_text(text)
        text_area.language = "python"
        text_area.selection = Selection((0, 1), (1, 9))
        text_area.theme = theme_name

    assert snap_compare(
        SNAPSHOT_APPS_DIR / "text_area.py",
        run_before=setup_theme,
        terminal_size=(48, text.count("\n") + 4),
    )


def test_text_area_alternate_screen(snap_compare):
    assert snap_compare(
        SNAPSHOT_APPS_DIR / "text_area_alternate_screen.py", terminal_size=(48, 10)
    )


@pytest.mark.syntax
def test_text_area_wrapping_and_folding(snap_compare):
    assert snap_compare(
        SNAPSHOT_APPS_DIR / "text_area_wrapping.py", terminal_size=(20, 26)
    )


def test_text_area_line_number_start(snap_compare):
    assert snap_compare(
        SNAPSHOT_APPS_DIR / "text_area_line_number_start.py", terminal_size=(32, 8)
    )


def test_digits(snap_compare) -> None:
    assert snap_compare(SNAPSHOT_APPS_DIR / "digits.py")


def test_auto_grid(snap_compare) -> None:
    assert snap_compare(SNAPSHOT_APPS_DIR / "auto_grid.py")


def test_auto_grid_default_height(snap_compare) -> None:
    assert snap_compare(SNAPSHOT_APPS_DIR / "auto_grid_default_height.py", press=["g"])


def test_scoped_css(snap_compare) -> None:
    assert snap_compare(SNAPSHOT_APPS_DIR / "scoped_css.py")


def test_unscoped_css(snap_compare) -> None:
    assert snap_compare(SNAPSHOT_APPS_DIR / "unscoped_css.py")


def test_big_buttons(snap_compare) -> None:
    assert snap_compare(SNAPSHOT_APPS_DIR / "big_button.py")


def test_keyline(snap_compare) -> None:
    assert snap_compare(SNAPSHOT_APPS_DIR / "keyline.py")


def test_button_outline(snap_compare):
    """Outline style rendered incorrectly when applied to a `Button` widget.

    Regression test for https://github.com/Textualize/textual/issues/3628
    """
    assert snap_compare(SNAPSHOT_APPS_DIR / "button_outline.py")


def test_notifications_loading_overlap_order(snap_compare):
    """Regression test for https://github.com/Textualize/textual/issues/3677.

    This tests that notifications stay on top of loading indicators and it also
    tests that loading a widget will remove its scrollbars.
    """
    assert snap_compare(
        SNAPSHOT_APPS_DIR / "notifications_above_loading.py", terminal_size=(80, 20)
    )


def test_missing_vertical_scroll(snap_compare):
    """Regression test for https://github.com/Textualize/textual/issues/3687"""
    assert snap_compare(SNAPSHOT_APPS_DIR / "missing_vertical_scroll.py")


def test_vertical_min_height(snap_compare):
    """Test vertical min height takes border in to account."""
    assert snap_compare(SNAPSHOT_APPS_DIR / "vertical_min_height.py")


def test_vertical_max_height(snap_compare):
    """Test vertical max height takes border in to account."""
    assert snap_compare(SNAPSHOT_APPS_DIR / "vertical_max_height.py")


def test_max_height_100(snap_compare):
    """Test vertical max height takes border in to account."""
    assert snap_compare(SNAPSHOT_APPS_DIR / "max_height_100.py")


def test_loading_indicator(snap_compare):
    """Test loading indicator."""
    # https://github.com/Textualize/textual/pull/3816
    assert snap_compare(SNAPSHOT_APPS_DIR / "loading.py", press=["space"])


def test_loading_indicator_disables_widget(snap_compare):
    """Test loading indicator disabled widget."""
    # https://github.com/Textualize/textual/pull/3816
    assert snap_compare(
        SNAPSHOT_APPS_DIR / "loading.py", press=["space", "down", "down", "space"]
    )


def test_mount_style_fix(snap_compare):
    """Regression test for broken style update on mount."""
    # https://github.com/Textualize/textual/issues/3858
    assert snap_compare(SNAPSHOT_APPS_DIR / "mount_style_fix.py")


def test_zero_scrollbar_size(snap_compare):
    """Regression test for missing content with 0 sized scrollbars"""
    # https://github.com/Textualize/textual/issues/3886
    assert snap_compare(SNAPSHOT_APPS_DIR / "zero_scrollbar_size.py")


def test_tree_clearing_and_expansion(snap_compare):
    """Test the Tree.root.is_expanded state after a Tree.clear"""
    # https://github.com/Textualize/textual/issues/3557
    assert snap_compare(SNAPSHOT_APPS_DIR / "tree_clearing.py")


def test_nested_specificity(snap_compare):
    """Test specificity of nested rules is working."""
    # https://github.com/Textualize/textual/issues/3961
    assert snap_compare(SNAPSHOT_APPS_DIR / "nested_specificity.py")


def test_tab_rename(snap_compare):
    """Test setting a new label for a tab amongst a TabbedContent."""
    assert snap_compare(SNAPSHOT_APPS_DIR / "tab_rename.py")


def test_input_percentage_width(snap_compare):
    """Check percentage widths work correctly."""
    # https://github.com/Textualize/textual/issues/3721
    assert snap_compare(SNAPSHOT_APPS_DIR / "input_percentage_width.py")


def test_recompose(snap_compare):
    """Check recompose works."""
    # https://github.com/Textualize/textual/pull/4206
    assert snap_compare(SNAPSHOT_APPS_DIR / "recompose.py")


@pytest.mark.parametrize("dark", [True, False])
def test_ansi_color_mapping(snap_compare, dark):
    """Test how ANSI colors in Rich renderables are mapped to hex colors."""

    def setup(pilot):
        pilot.app.dark = dark

    assert snap_compare(SNAPSHOT_APPS_DIR / "ansi_mapping.py", run_before=setup)


def test_pretty_grid_gutter_interaction(snap_compare):
    """Regression test for https://github.com/Textualize/textual/pull/4219."""
    assert snap_compare(
        SNAPSHOT_APPS_DIR / "pretty_grid_gutter_interaction.py", terminal_size=(81, 7)
    )


def test_sort_children(snap_compare):
    """Test sort_children method."""
    assert snap_compare(SNAPSHOT_APPS_DIR / "sort_children.py", terminal_size=(80, 25))


def test_app_blur(snap_compare):
    """Test Styling after receiving an AppBlur message."""

    async def run_before(pilot) -> None:
        await pilot.pause()  # Allow the AppBlur message to get processed.

    assert snap_compare(SNAPSHOT_APPS_DIR / "app_blur.py", run_before=run_before)


def test_placeholder_disabled(snap_compare):
    """Test placeholder with diabled set to True."""
    assert snap_compare(SNAPSHOT_APPS_DIR / "placeholder_disabled.py")


def test_listview_index(snap_compare):
    """Tests that ListView scrolls correctly after updating its index."""
    assert snap_compare(SNAPSHOT_APPS_DIR / "listview_index.py")


def test_button_widths(snap_compare):
    """Test that button widths expand auto containers as expected."""
    # https://github.com/Textualize/textual/issues/4024
    assert snap_compare(SNAPSHOT_APPS_DIR / "button_widths.py")


def test_welcome(snap_compare):
    assert snap_compare(SNAPSHOT_APPS_DIR / "welcome_widget.py")


# --- Example apps ---
# We skip the code browser because the length of the scrollbar in the tree depends on
# the number of files and folders we have locally and that typically differs from the
# pristine setting in which CI runs.


def test_example_calculator(snap_compare):
    """Test the calculator example."""
    assert snap_compare(EXAMPLES_DIR / "calculator.py")


def test_example_color_command(snap_compare):
    """Test the color_command example."""
    assert snap_compare(
        EXAMPLES_DIR / "color_command.py",
        press=[App.COMMAND_PALETTE_BINDING, "r", "e", "d", "down", "enter"],
    )


def test_example_dictionary(snap_compare):
    """Test the dictionary example (basic layout test)."""

    async def run_before(pilot):
        pilot.app.query(Input).first().cursor_blink = False

    assert snap_compare(EXAMPLES_DIR / "dictionary.py", run_before=run_before)


def test_example_five_by_five(snap_compare):
    """Test the five_by_five example."""
    assert snap_compare(EXAMPLES_DIR / "five_by_five.py")


def test_example_json_tree(snap_compare):
    """Test the json_tree example."""
    assert snap_compare(
        EXAMPLES_DIR / "json_tree.py",
        press=["a", "down", "enter", "down", "down", "enter"],
    )


def test_example_markdown(snap_compare):
    """Test the markdown example."""
    assert snap_compare(EXAMPLES_DIR / "markdown.py")


def test_example_merlin(snap_compare):
    """Test the merlin example."""
    on_switches = {2, 3, 5, 8}

    async def run_before(pilot):
        pilot.app.query_one("Timer").running = False  # This will freeze the clock.
        for switch in pilot.app.query("LabelSwitch"):
            switch.query_one("Switch").value = switch.switch_no in on_switches
        await pilot.pause()

    assert snap_compare(EXAMPLES_DIR / "merlin.py", run_before=run_before)


def test_example_pride(snap_compare):
    """Test the pride example."""
    assert snap_compare(EXAMPLES_DIR / "pride.py")


def test_button_with_console_markup(snap_compare):
    """Regression test for https://github.com/Textualize/textual/issues/4328"""
    assert snap_compare(SNAPSHOT_APPS_DIR / "button_markup.py")


def test_width_100(snap_compare):
    """Regression test for https://github.com/Textualize/textual/issues/4360"""
    assert snap_compare(SNAPSHOT_APPS_DIR / "width_100.py")


def test_button_with_multiline_label(snap_compare):
    assert snap_compare(SNAPSHOT_APPS_DIR / "button_multiline_label.py")


def test_margin_multiple(snap_compare):
    assert snap_compare(SNAPSHOT_APPS_DIR / "margin_multiple.py")


def test_dynamic_bindings(snap_compare):
    assert snap_compare(
        SNAPSHOT_APPS_DIR / "dynamic_bindings.py", press=["a", "b", "c"]
    )


def test_grid_gutter(snap_compare):
    # https://github.com/Textualize/textual/issues/4522
    assert snap_compare(SNAPSHOT_APPS_DIR / "grid_gutter.py")


def test_multi_keys(snap_compare):
    # https://github.com/Textualize/textual/issues/4542
    assert snap_compare(SNAPSHOT_APPS_DIR / "multi_keys.py")


def test_data_table_in_tabs(snap_compare):
    assert snap_compare(SNAPSHOT_APPS_DIR / "data_table_tabs.py")


def test_auto_tab_active(snap_compare):
    # https://github.com/Textualize/textual/issues/4593
    assert snap_compare(SNAPSHOT_APPS_DIR / "auto_tab_active.py", press=["space"])


def test_hatch(snap_compare):
    """Test hatch styles."""
    assert snap_compare(SNAPSHOT_APPS_DIR / "hatch.py")


def test_rules(snap_compare):
    """Test rules."""
    assert snap_compare(SNAPSHOT_APPS_DIR / "rules.py")


def test_grid_auto(snap_compare):
    """Test grid with keyline and auto-dimension."""
    # https://github.com/Textualize/textual/issues/4678
    assert snap_compare(SNAPSHOT_APPS_DIR / "grid_auto.py")


def test_footer_compact(snap_compare):
    """Test Footer in the compact style"""
    assert snap_compare(SNAPSHOT_APPS_DIR / "footer_toggle_compact.py")


def test_footer_compact_with_hover(snap_compare):
    """Test Footer in the compact style when the mouse is hovering over a keybinding"""

    async def run_before(pilot) -> None:
        await pilot.hover("Footer", offset=(0, 0))

    assert snap_compare(
        SNAPSHOT_APPS_DIR / "footer_toggle_compact.py", run_before=run_before
    )


def test_footer_standard_after_reactive_change(snap_compare):
    """Test Footer in the standard style after `compact` reactive change"""
    assert snap_compare(
        SNAPSHOT_APPS_DIR / "footer_toggle_compact.py", press=["ctrl+t"]
    )


def test_footer_standard_with_hover(snap_compare):
    """Test Footer in the standard style when the mouse is hovering over a keybinding"""

    async def run_before(pilot) -> None:
        await pilot.press("ctrl+t")
        await pilot.hover("Footer", offset=(0, 0))

    assert snap_compare(
        SNAPSHOT_APPS_DIR / "footer_toggle_compact.py", run_before=run_before
    )


def test_footer_classic_styling(snap_compare):
    """Regression test for https://github.com/Textualize/textual/issues/4557"""
    assert snap_compare(SNAPSHOT_APPS_DIR / "footer_classic_styling.py")


def test_option_list_scrolling_with_multiline_options(snap_compare):
    # https://github.com/Textualize/textual/issues/4705
    assert snap_compare(WIDGET_EXAMPLES_DIR / "option_list_tables.py", press=["up"])


def test_bindings_screen_overrides_show(snap_compare):
    """Regression test for https://github.com/Textualize/textual/issues/4382"""
    assert snap_compare(SNAPSHOT_APPS_DIR / "bindings_screen_overrides_show.py")


def test_scroll_visible_with_margin(snap_compare):
    """Regression test for https://github.com/Textualize/textual/issues/2181"""
    assert snap_compare(SNAPSHOT_APPS_DIR / "scroll_visible_margin.py", press=["x"])


def test_programmatic_disable_button(snap_compare):
    """Regression test for https://github.com/Textualize/textual/issues/3130"""

    async def run_before(pilot: Pilot) -> None:
        await pilot.hover("#disable-btn")
        await pilot.press("space")

    assert snap_compare(
        SNAPSHOT_APPS_DIR / "programmatic_disable_button.py", run_before=run_before
    )


def test_toggle_style_order(snap_compare):
    """Regression test for https://github.com/Textualize/textual/issues/3421"""
    assert snap_compare(SNAPSHOT_APPS_DIR / "toggle_style_order.py")


def test_component_text_opacity(snap_compare):
    """Regression test for https://github.com/Textualize/textual/issues/3413"""
    assert snap_compare(SNAPSHOT_APPS_DIR / "component_text_opacity.py")


def test_progress_gradient(snap_compare):
    """Test gradient parameter on ProgressBar"""
    assert snap_compare(SNAPSHOT_APPS_DIR / "progress_gradient.py")


def test_recompose_in_mount(snap_compare):
    """Regression test for https://github.com/Textualize/textual/issues/4799"""
    assert snap_compare(SNAPSHOT_APPS_DIR / "recompose_on_mount.py")


def test_enter_or_leave(snap_compare) -> None:
    async def run_before(pilot: Pilot):
        await pilot.hover("#foo")

    assert snap_compare(SNAPSHOT_APPS_DIR / "enter_or_leave.py", run_before=run_before)


def test_remove_tab_no_animation(snap_compare):
    """Regression test for https://github.com/Textualize/textual/issues/4814"""
    assert snap_compare(SNAPSHOT_APPS_DIR / "remove_tab.py", press=["space"])


def test_auto_height_scrollbar(snap_compare):
    """Regression test for https://github.com/Textualize/textual/issues/4778"""
    assert snap_compare(SNAPSHOT_APPS_DIR / "data_table_auto_height.py")


def test_bind_override(snap_compare):
    """Regression test for https://github.com/Textualize/textual/issues/4755"""
    assert snap_compare(SNAPSHOT_APPS_DIR / "bind_override.py")


def test_command_palette_dismiss_escape(snap_compare):
    """Regression test for https://github.com/Textualize/textual/issues/4856"""

    async def run_before(pilot: Pilot):
        await pilot.press(App.COMMAND_PALETTE_BINDING)
        await pilot.pause()
        await pilot.press("escape")

    assert snap_compare(
        SNAPSHOT_APPS_DIR / "command_palette_dismiss.py", run_before=run_before
    )


def test_command_palette_dismiss_escape_no_results(snap_compare):
    """Regression test for https://github.com/Textualize/textual/issues/4856"""

    async def run_before(pilot: Pilot):
        await pilot.press(App.COMMAND_PALETTE_BINDING)
        await pilot.pause()
        await pilot.press(*"foo")
        await pilot.app.workers.wait_for_complete()
        await pilot.press("escape")

    assert snap_compare(
        SNAPSHOT_APPS_DIR / "command_palette_dismiss.py", run_before=run_before
    )


def test_command_palette_key_change(snap_compare):
    """Regression test for https://github.com/Textualize/textual/issues/4887"""
    assert snap_compare(SNAPSHOT_APPS_DIR / "command_palette_key.py")


def test_split(snap_compare):
    """Test split rule."""
    assert snap_compare(SNAPSHOT_APPS_DIR / "split.py", terminal_size=(100, 30))


def test_system_commands(snap_compare):
    """The system commands should appear in the command palette."""

    class SimpleApp(App):
        def compose(self) -> ComposeResult:
            input = Input()
            input.cursor_blink = False
            yield input

    app = SimpleApp()
    app.animation_level = "none"
    assert snap_compare(
        app,
        terminal_size=(100, 30),
        press=["ctrl+p"],
    )


def test_help_panel(snap_compare):
    """Test help panel."""

    class HelpPanelApp(App):
        def compose(self) -> ComposeResult:
            yield Input()

    async def run_before(pilot: Pilot):
        pilot.app.query(Input).first().cursor_blink = False
        await pilot.press(App.COMMAND_PALETTE_BINDING)
        await pilot.pause()
        await pilot.press(*"keys")
        await pilot.press("enter")
        await pilot.app.workers.wait_for_complete()

    assert snap_compare(HelpPanelApp(), terminal_size=(100, 30), run_before=run_before)


def test_scroll_page_down(snap_compare):
    """Regression test for https://github.com/Textualize/textual/issues/4914"""
    # Should show 25 at the top
    assert snap_compare(
        SNAPSHOT_APPS_DIR / "scroll_page.py", press=["pagedown"], terminal_size=(80, 25)
    )


def test_maximize(snap_compare):
    """Check that maximize isolates a single widget."""

    class MaximizeApp(App):
        BINDINGS = [("m", "screen.maximize", "maximize focused widget")]

        def compose(self) -> ComposeResult:
            yield Button("Hello")
            yield Button("World")
            yield Footer()

    assert snap_compare(MaximizeApp(), press=["m"])


def test_maximize_container(snap_compare):
    """Check maximizing a widget in a maximizeable container, maximizes the container."""

    class FormContainer(Vertical):
        ALLOW_MAXIMIZE = True
        DEFAULT_CSS = """
        FormContainer {
            width: 50%;
            border: blue;            
        }
        """

    class MaximizeApp(App):
        BINDINGS = [("m", "screen.maximize", "maximize focused widget")]

        def compose(self) -> ComposeResult:
            with FormContainer():
                yield Button("Hello")
                yield Button("World")
            yield Footer()

    assert snap_compare(MaximizeApp(), press=["m"])


def test_check_consume_keys(snap_compare):
    """Check that when an Input is focused it hides printable keys from the footer."""

    class MyApp(App):
        BINDINGS = [
            Binding(key="q", action="quit", description="Quit the app"),
            Binding(
                key="question_mark",
                action="help",
                description="Show help screen",
                key_display="?",
            ),
            Binding(key="delete", action="delete", description="Delete the thing"),
            Binding(key="j", action="down", description="Scroll down", show=False),
        ]

        def compose(self) -> ComposeResult:
            yield Input(placeholder="First Name")
            yield Input(placeholder="Last Name")
            yield Switch()
            yield Footer()

    assert snap_compare(MyApp())


def test_escape_to_minimize(snap_compare):
    """Check escape minimizes. Regression test for https://github.com/Textualize/textual/issues/4939"""

    TEXT = """\
    def hello(name):
        print("hello" + name)

    def goodbye(name):
        print("goodbye" + name)
    """

    class TextAreaExample(App):
        BINDINGS = [("ctrl+m", "screen.maximize")]
        CSS = """
        Screen {
            align: center middle;
        }

        #code-container {
            width: 20;
            height: 10;
        }
        """

        def compose(self) -> ComposeResult:
            with Vertical(id="code-container"):
                text_area = TextArea.code_editor(TEXT)
                text_area.cursor_blink = False
                yield text_area

    # ctrl+m to maximize, escape should minimize
    assert snap_compare(TextAreaExample(), press=["ctrl+m", "escape"])


def test_escape_to_minimize_disabled(snap_compare):
    """Set escape to minimize disabled by app"""

    TEXT = """\
    def hello(name):
        print("hello" + name)

    def goodbye(name):
        print("goodbye" + name)
    """

    class TextAreaExample(App):
        # Disables escape to minimize
        ESCAPE_TO_MINIMIZE = False
        BINDINGS = [("ctrl+m", "screen.maximize")]
        CSS = """
        Screen {
            align: center middle;
        }

        #code-container {
            width: 20;
            height: 10;
        }
        """

        def compose(self) -> ComposeResult:
            with Vertical(id="code-container"):
                text_area = TextArea.code_editor(TEXT)
                text_area.cursor_blink = False
                yield text_area

    # ctrl+m to maximize, escape should *not* minimize
    assert snap_compare(TextAreaExample(), press=["ctrl+m", "escape"])


def test_escape_to_minimize_screen_override(snap_compare):
    """Test escape to minimize can be overridden by the screen"""

    TEXT = """\
    def hello(name):
        print("hello" + name)

    def goodbye(name):
        print("goodbye" + name)
    """

    class TestScreen(Screen):
        # Disabled on the screen
        ESCAPE_TO_MINIMIZE = True

        def compose(self) -> ComposeResult:
            with Vertical(id="code-container"):
                text_area = TextArea.code_editor(TEXT)
                text_area.cursor_blink = False
                yield text_area

    class TextAreaExample(App):
        # Enabled on app
        ESCAPE_TO_MINIMIZE = False
        BINDINGS = [("ctrl+m", "screen.maximize")]
        CSS = """
        Screen {
            align: center middle;
        }

        #code-container {
            width: 20;
            height: 10;
        }
        """

        def compose(self) -> ComposeResult:
            yield Label("You are looking at the default screen")

        def on_mount(self) -> None:
            self.push_screen(TestScreen())

    # ctrl+m to maximize, escape *should* minimize
    assert snap_compare(TextAreaExample(), press=["ctrl+m", "escape"])


def test_app_focus_style(snap_compare):
    """Test that app blur style can be selected."""

    class FocusApp(App):
        CSS = """
        Label {
            padding: 1 2;
            margin: 1 2;
            background: $panel;
            border: $primary;
        }
        App:focus {
            .blurred {
                visibility: hidden;
            }
        }

        App:blur {
            .focussed {
                visibility: hidden;
            }
        }

        """

        def compose(self) -> ComposeResult:
            yield Label("BLURRED", classes="blurred")
            yield Label("FOCUSED", classes="focussed")

    async def run_before(pilot: Pilot) -> None:
        pilot.app.post_message(events.AppBlur())
        await pilot.pause()

    assert snap_compare(FocusApp(), run_before=run_before)


def test_ansi(snap_compare):
    """Test ANSI colors."""
    # It is actually impossible to tell from the SVG that ANSI colors were actually used
    # This snapshot test exists as a canary to check if ansi_colors have broken

    class ANSIApp(App):
        CSS = """
        Label {
            background: ansi_blue;
            border: solid ansi_white;
        }
        """

        def compose(self) -> ComposeResult:
            yield Label("[red]Red[/] [magenta]Magenta[/]")

    app = ANSIApp(ansi_color=True)
    assert snap_compare(app)


def test_ansi_command_palette(snap_compare):
    """Test command palette on top of ANSI colors."""

    class CommandPaletteApp(App[None]):
        CSS = """
        Label {
            width: 1fr;
        }
        """

        def compose(self) -> ComposeResult:
            yield Label("[red]Red[/] [magenta]Magenta[/] " * 200)

        def on_mount(self) -> None:
            self.action_command_palette()

    app = CommandPaletteApp(ansi_color=True)
    assert snap_compare(app)


def test_disabled(snap_compare):
    """Regression test for https://github.com/Textualize/textual/issues/5028"""

    class DisabledApp(App[None]):
        CSS = """
        Log {
            height: 4;
        }
        RichLog {
            height: 4;
        }
        DataTable {
            height: 4;
        }
        OptionList {
            height: 4;
        }
        SelectionList {
            height: 4;
        }
        """

        def compose(self) -> ComposeResult:
            yield Label("Labels don't have a disabled state", disabled=True)
            yield Log(disabled=True)
            yield RichLog(disabled=True)
            yield DataTable(disabled=True)
            yield OptionList("you", "can't", "select", "me", disabled=True)
            yield SelectionList(("Simple SelectionList", "", False), disabled=True)

        def on_mount(self) -> None:
            self.query_one(Log).write("I am disabled")
            self.query_one(RichLog).write("I am disabled")
            self.query_one(DataTable).add_columns("Foo", "Bar")
            self.query_one(DataTable).add_row("Also", "disabled")

    app = DisabledApp()
    assert snap_compare(app)


<<<<<<< HEAD
def test_keymap_bindings_display_footer_and_help_panel(snap_compare):
    """Bindings overridden by the Keymap are shown as expected in the Footer
    and help panel. Testing that the keys work as expected is done elsewhere.

    Footer should show bindings `k` to Increment, and `down` to Decrement.

    Key panel should show bindings `k, plus` to increment,
    and `down, minus, j` to decrement.

    """

    class Counter(App[None]):
        BINDINGS = [
            Binding(
                key="i,up",
                action="increment",
                description="Increment",
                id="app.increment",
            ),
            Binding(
                key="d,down",
                action="decrement",
                description="Decrement",
                id="app.decrement",
            ),
        ]

        def compose(self) -> ComposeResult:
            yield Label("Counter")
            yield Footer()

        def on_mount(self) -> None:
            self.action_show_help_panel()
            self.set_keymap(
                {
                    "app.increment": "k,plus",
                    "app.decrement": "down,minus,j",
                }
            )

    assert snap_compare(Counter())


def test_keymap_bindings_key_display(snap_compare):
    """If a default binding in `BINDINGS` has a key_display, it should be reset
    when that binding is overridden by a Keymap.

    The key_display should be taken from `App.get_key_display`, so in this case
    it should be "THIS IS CORRECT" in the Footer and help panel, not "INCORRECT".
    """

    class MyApp(App[None]):
        BINDINGS = [
            Binding(
                key="i,up",
                action="increment",
                description="Increment",
                id="app.increment",
                key_display="INCORRECT",
            ),
        ]

        def compose(self) -> ComposeResult:
            yield Label("Check the footer and help panel")
            yield Footer()

        def on_mount(self) -> None:
            self.action_show_help_panel()
            self.set_keymap({"app.increment": "k,plus,j,l"})

        def get_key_display(self, binding: Binding) -> str:
            if binding.id == "app.increment":
                return "correct"
            return super().get_key_display(binding)

    assert snap_compare(MyApp())
=======
def test_missing_new_widgets(snap_compare):
    """Regression test for https://github.com/Textualize/textual/issues/5024"""

    class MRE(App):
        BINDINGS = [("z", "toggle_console", "Console")]
        CSS = """
        RichLog { border-top: dashed blue; height: 6; }
        .hidden { display: none; }
        """

        def compose(self):
            yield VerticalScroll()
            yield ProgressBar(
                classes="hidden"
            )  # removing or displaying this widget prevents the bug
            yield Footer()  # clicking "Console" in the footer prevents the bug
            yield RichLog(classes="hidden")

        def on_ready(self) -> None:
            self.query_one(RichLog).write("\n".join(f"line #{i}" for i in range(5)))

        def action_toggle_console(self) -> None:
            self.query_one(RichLog).toggle_class("hidden")

    app = MRE()
    assert snap_compare(app, press=["space", "space", "z"])
>>>>>>> c75b169a
<|MERGE_RESOLUTION|>--- conflicted
+++ resolved
@@ -7,13 +7,10 @@
 from tests.snapshot_tests.language_snippets import SNIPPETS
 from textual import events, on
 from textual.app import App, ComposeResult
-<<<<<<< HEAD
 from textual.binding import Binding, Keymap
 from textual.containers import Vertical
-=======
 from textual.binding import Binding
 from textual.containers import Vertical, VerticalScroll
->>>>>>> c75b169a
 from textual.pilot import Pilot
 from textual.screen import Screen
 from textual.widgets import (
@@ -1997,7 +1994,6 @@
     assert snap_compare(app)
 
 
-<<<<<<< HEAD
 def test_keymap_bindings_display_footer_and_help_panel(snap_compare):
     """Bindings overridden by the Keymap are shown as expected in the Footer
     and help panel. Testing that the keys work as expected is done elsewhere.
@@ -2074,7 +2070,8 @@
             return super().get_key_display(binding)
 
     assert snap_compare(MyApp())
-=======
+
+
 def test_missing_new_widgets(snap_compare):
     """Regression test for https://github.com/Textualize/textual/issues/5024"""
 
@@ -2100,5 +2097,4 @@
             self.query_one(RichLog).toggle_class("hidden")
 
     app = MRE()
-    assert snap_compare(app, press=["space", "space", "z"])
->>>>>>> c75b169a
+    assert snap_compare(app, press=["space", "space", "z"])