--- conflicted
+++ resolved
@@ -937,11 +937,10 @@
     assert snap_compare(SNAPSHOT_APPS_DIR / "vertical_max_height.py")
 
 
-<<<<<<< HEAD
 def test_max_height_100(snap_compare):
     """Test vertical max height takes border in to account."""
     assert snap_compare(SNAPSHOT_APPS_DIR / "max_height_100.py")
-=======
+
 def test_loading_indicator(snap_compare):
     """Test loading indicator."""
     # https://github.com/Textualize/textual/pull/3816
@@ -954,4 +953,3 @@
     assert snap_compare(
         SNAPSHOT_APPS_DIR / "loading.py", press=["space", "down", "down", "space"]
     )
->>>>>>> 880fc89c
