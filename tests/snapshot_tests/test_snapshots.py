--- conflicted
+++ resolved
@@ -2170,8 +2170,6 @@
 
     app = MRE()
     assert snap_compare(app, press=["z", "z"])
-<<<<<<< HEAD
-
 
 def test_push_screen_on_mount(snap_compare):
     """Test pushing (modal) screen immediately on mount, which was not refreshing the base screen.
@@ -2227,5 +2225,3 @@
     app = MyApp()
 
     assert snap_compare(app)
-=======
->>>>>>> 49a3d7d2
