--- conflicted
+++ resolved
@@ -3630,50 +3630,6 @@
     assert snap_compare(MinimalApp())
 
 
-<<<<<<< HEAD
-def test_panel_border_title_colors(snap_compare):
-    """Regression test for https://github.com/Textualize/textual/issues/5548"""
-
-    class BorderTitleApp(App):
-        CSS = """
-        Label {
-            border: panel red;
-            width: 40;
-            margin: 1;
-        }
-
-        .with-border-title-color {
-            border-title-color: yellow;
-        }
-
-        .with-border-title-background {
-            border-title-background: green;
-        }
-        """
-
-        def compose(self) -> ComposeResult:
-            yield Label(
-                "with default",
-            )
-            yield Label(
-                "with yellow color",
-                classes="with-border-title-color",
-            )
-            yield Label(
-                "with green background",
-                classes="with-border-title-background",
-            )
-            yield Label(
-                "with yellow color and green background",
-                classes="with-border-title-background with-border-title-color",
-            )
-
-        def on_mount(self) -> None:
-            for label in self.query(Label):
-                label.border_title = "Border title"
-
-    assert snap_compare(BorderTitleApp())
-=======
 def test_auto_in_auto(snap_compare):
     """Regression test for https://github.com/Textualize/textual/issues/5550
 
@@ -3764,4 +3720,47 @@
             table.add_rows(rows[1:])
 
     assert snap_compare(MyApp())
->>>>>>> c619f3c4
+
+
+def test_panel_border_title_colors(snap_compare):
+    """Regression test for https://github.com/Textualize/textual/issues/5548"""
+
+    class BorderTitleApp(App):
+        CSS = """
+        Label {
+            border: panel red;
+            width: 40;
+            margin: 1;
+        }
+
+        .with-border-title-color {
+            border-title-color: yellow;
+        }
+
+        .with-border-title-background {
+            border-title-background: green;
+        }
+        """
+
+        def compose(self) -> ComposeResult:
+            yield Label(
+                "with default",
+            )
+            yield Label(
+                "with yellow color",
+                classes="with-border-title-color",
+            )
+            yield Label(
+                "with green background",
+                classes="with-border-title-background",
+            )
+            yield Label(
+                "with yellow color and green background",
+                classes="with-border-title-background with-border-title-color",
+            )
+
+        def on_mount(self) -> None:
+            for label in self.query(Label):
+                label.border_title = "Border title"
+
+    assert snap_compare(BorderTitleApp())