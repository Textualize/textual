--- conflicted
+++ resolved
@@ -626,11 +626,7 @@
 
 
 def test_command_palette(snap_compare) -> None:
-<<<<<<< HEAD
-    from textual.command_palette import CommandPalette
-=======
     from textual.command import CommandPalette
->>>>>>> 6d3b5063
 
     async def run_before(pilot) -> None:
         await pilot.press("ctrl+backslash")
