--- conflicted
+++ resolved
@@ -3892,13 +3892,9 @@
                 timeout=100,
             )
 
-<<<<<<< HEAD
     assert snap_compare(ToastApp())
-=======
-    snap_compare(ToastApp())
-
-
-# Thanks Tom Gooding
+
+
 def test_alignment_with_auto_and_min_height(snap_compare):
     """Regression test for https://github.com/Textualize/textual/issues/5608
     You should see a blue label that is centered both horizontally and vertically
@@ -3925,5 +3921,4 @@
             with Container():
                 yield Label("centered")
 
-    snap_compare(AlignmentApp())
->>>>>>> e6c70b26
+    assert snap_compare(AlignmentApp())