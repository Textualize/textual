import sys
from pathlib import Path

import pytest

from tests.snapshot_tests.language_snippets import SNIPPETS
from textual.widgets.text_area import Selection, BUILTIN_LANGUAGES
from textual.widgets import TextArea, Input, Button
from textual.widgets.text_area import TextAreaTheme

# These paths should be relative to THIS directory.
WIDGET_EXAMPLES_DIR = Path("../../docs/examples/widgets")
LAYOUT_EXAMPLES_DIR = Path("../../docs/examples/guide/layout")
STYLES_EXAMPLES_DIR = Path("../../docs/examples/styles")
SNAPSHOT_APPS_DIR = Path("./snapshot_apps")


# --- Layout related stuff ---


def test_grid_layout_basic(snap_compare):
    assert snap_compare(LAYOUT_EXAMPLES_DIR / "grid_layout1.py")


def test_grid_layout_basic_overflow(snap_compare):
    assert snap_compare(LAYOUT_EXAMPLES_DIR / "grid_layout2.py")


def test_grid_layout_gutter(snap_compare):
    assert snap_compare(LAYOUT_EXAMPLES_DIR / "grid_layout7_gutter.py")


def test_layers(snap_compare):
    assert snap_compare(LAYOUT_EXAMPLES_DIR / "layers.py")


def test_horizontal_layout(snap_compare):
    assert snap_compare(LAYOUT_EXAMPLES_DIR / "horizontal_layout.py")


def test_horizontal_layout_width_auto_dock(snap_compare):
    assert snap_compare(SNAPSHOT_APPS_DIR / "horizontal_auto_width.py")


def test_vertical_layout(snap_compare):
    assert snap_compare(LAYOUT_EXAMPLES_DIR / "vertical_layout.py")


def test_dock_layout_sidebar(snap_compare):
    assert snap_compare(LAYOUT_EXAMPLES_DIR / "dock_layout2_sidebar.py")


def test_layout_containers(snap_compare):
    assert snap_compare(SNAPSHOT_APPS_DIR / "layout_containers.py")


def test_alignment_containers(snap_compare):
    assert snap_compare(SNAPSHOT_APPS_DIR / "alignment_containers.py")


# --- Widgets - rendering and basic interactions ---
# Each widget should have a canonical example that is display in the docs.
# When adding a new widget, ideally we should also create a snapshot test
# from these examples which test rendering and simple interactions with it.


def test_switches(snap_compare):
    """Tests switches but also acts a regression test for using
    width: auto in a Horizontal layout context."""
    press = [
        "shift+tab",
        "enter",  # toggle off
        "shift+tab",
        "wait:20",
        "enter",  # toggle on
        "wait:20",
    ]
    assert snap_compare(WIDGET_EXAMPLES_DIR / "switch.py", press=press)


def test_input_and_focus(snap_compare):
    press = [
        *"Darren",  # Write "Darren"
        "tab",
        *"Burns",  # Focus second input, write "Burns"
    ]
    assert snap_compare(WIDGET_EXAMPLES_DIR / "input.py", press=press)


def test_input_validation(snap_compare):
    """Checking that invalid styling is applied. The snapshot app itself
    also adds styling for -valid which gives a green border."""
    press = [
        *"-2",  # -2 is invalid, so -invalid should be applied
        "tab",
        "3",  # This is valid, so -valid should be applied
        "tab",
        *"-2",
        # -2 is invalid, so -invalid should be applied (and :focus, since we stop here)
    ]
    assert snap_compare(SNAPSHOT_APPS_DIR / "input_validation.py", press=press)


def test_input_suggestions(snap_compare):
    async def run_before(pilot):
        pilot.app.query_one(Input).cursor_blink = False

    assert snap_compare(
        SNAPSHOT_APPS_DIR / "input_suggestions.py", press=[], run_before=run_before
    )


def test_buttons_render(snap_compare):
    # Testing button rendering. We press tab to focus the first button too.
    assert snap_compare(WIDGET_EXAMPLES_DIR / "button.py", press=["tab"])


def test_placeholder_render(snap_compare):
    # Testing the rendering of the multiple placeholder variants and labels.
    assert snap_compare(WIDGET_EXAMPLES_DIR / "placeholder.py")


def test_datatable_render(snap_compare):
    press = ["tab", "down", "down", "right", "up", "left"]
    assert snap_compare(WIDGET_EXAMPLES_DIR / "data_table.py", press=press)


def test_datatable_row_cursor_render(snap_compare):
    press = ["up", "left", "right", "down", "down"]
    assert snap_compare(SNAPSHOT_APPS_DIR / "data_table_row_cursor.py", press=press)


def test_datatable_column_cursor_render(snap_compare):
    press = ["left", "up", "down", "right", "right"]
    assert snap_compare(SNAPSHOT_APPS_DIR / "data_table_column_cursor.py", press=press)


def test_datatable_sort_multikey(snap_compare):
    press = ["down", "right", "s"]  # Also checks that sort doesn't move cursor.
    assert snap_compare(SNAPSHOT_APPS_DIR / "data_table_sort.py", press=press)


def test_datatable_remove_row(snap_compare):
    press = ["r"]
    assert snap_compare(SNAPSHOT_APPS_DIR / "data_table_remove_row.py", press=press)


def test_datatable_labels_and_fixed_data(snap_compare):
    # Ensure that we render correctly when there are fixed rows/cols and labels.
    assert snap_compare(SNAPSHOT_APPS_DIR / "data_table_row_labels.py")


def test_datatable_style_ordering(snap_compare):
    # Regression test for https://github.com/Textualize/textual/issues/2061
    assert snap_compare(SNAPSHOT_APPS_DIR / "data_table_style_order.py")


def test_datatable_add_column(snap_compare):
    # Checking adding columns after adding rows
    assert snap_compare(SNAPSHOT_APPS_DIR / "data_table_add_column.py")


def test_datatable_add_row_auto_height(snap_compare):
    # Check that rows added with auto height computation look right.
    assert snap_compare(SNAPSHOT_APPS_DIR / "data_table_add_row_auto_height.py")


def test_datatable_add_row_auto_height_sorted(snap_compare):
    # Check that rows added with auto height computation look right.
    assert snap_compare(
        SNAPSHOT_APPS_DIR / "data_table_add_row_auto_height.py", press=["s"]
    )


def test_datatable_cell_padding(snap_compare):
    # Check that horizontal cell padding is respected.
    assert snap_compare(SNAPSHOT_APPS_DIR / "data_table_cell_padding.py")


def test_datatable_change_cell_padding(snap_compare):
    # Check that horizontal cell padding is respected.
    assert snap_compare(
        SNAPSHOT_APPS_DIR / "data_table_cell_padding.py", press=["a", "b"]
    )


def test_footer_render(snap_compare):
    assert snap_compare(WIDGET_EXAMPLES_DIR / "footer.py")


def test_header_render(snap_compare):
    assert snap_compare(WIDGET_EXAMPLES_DIR / "header.py")


def test_list_view(snap_compare):
    assert snap_compare(
        WIDGET_EXAMPLES_DIR / "list_view.py", press=["tab", "down", "down", "up"]
    )


def test_richlog_max_lines(snap_compare):
    assert snap_compare("snapshot_apps/richlog_max_lines.py", press=[*"abcde"])


def test_log_write_lines(snap_compare):
    assert snap_compare("snapshot_apps/log_write_lines.py")


def test_log_write(snap_compare):
    assert snap_compare("snapshot_apps/log_write.py")


def test_fr_units(snap_compare):
    assert snap_compare("snapshot_apps/fr_units.py")


def test_visibility(snap_compare):
    assert snap_compare("snapshot_apps/visibility.py")


def test_tree_example(snap_compare):
    assert snap_compare(WIDGET_EXAMPLES_DIR / "tree.py")


def test_markdown_example(snap_compare):
    assert snap_compare(WIDGET_EXAMPLES_DIR / "markdown.py")


def test_markdown_viewer_example(snap_compare):
    assert snap_compare(WIDGET_EXAMPLES_DIR / "markdown_viewer.py")


def test_checkbox_example(snap_compare):
    assert snap_compare(WIDGET_EXAMPLES_DIR / "checkbox.py")


def test_radio_button_example(snap_compare):
    assert snap_compare(WIDGET_EXAMPLES_DIR / "radio_button.py")


def test_radio_set_example(snap_compare):
    assert snap_compare(WIDGET_EXAMPLES_DIR / "radio_set.py")


def test_content_switcher_example_initial(snap_compare):
    assert snap_compare(WIDGET_EXAMPLES_DIR / "content_switcher.py")


def test_content_switcher_example_switch(snap_compare):
    assert snap_compare(
        WIDGET_EXAMPLES_DIR / "content_switcher.py",
        press=["tab", "enter", "wait:500"],
        terminal_size=(50, 50),
    )


def test_tabbed_content(snap_compare):
    assert snap_compare(WIDGET_EXAMPLES_DIR / "tabbed_content.py")


def test_tabbed_content_with_modified_tabs(snap_compare):
    # Tabs enabled and hidden.
    assert snap_compare(SNAPSHOT_APPS_DIR / "modified_tabs.py")


def test_option_list_strings(snap_compare):
    assert snap_compare(WIDGET_EXAMPLES_DIR / "option_list_strings.py")


def test_option_list_options(snap_compare):
    assert snap_compare(WIDGET_EXAMPLES_DIR / "option_list_options.py")


def test_option_list_tables(snap_compare):
    assert snap_compare(WIDGET_EXAMPLES_DIR / "option_list_tables.py")


def test_option_list_build(snap_compare):
    assert snap_compare(SNAPSHOT_APPS_DIR / "option_list.py")


def test_option_list_replace_prompt_from_single_line_to_single_line(snap_compare):
    assert snap_compare(
        SNAPSHOT_APPS_DIR / "option_list_multiline_options.py", press=["1"]
    )


def test_option_list_replace_prompt_from_single_line_to_two_lines(snap_compare):
    assert snap_compare(
        SNAPSHOT_APPS_DIR / "option_list_multiline_options.py", press=["2"]
    )


def test_option_list_replace_prompt_from_two_lines_to_three_lines(snap_compare):
    assert snap_compare(
        SNAPSHOT_APPS_DIR / "option_list_multiline_options.py", press=["3"]
    )


def test_progress_bar_indeterminate(snap_compare):
    assert snap_compare(WIDGET_EXAMPLES_DIR / "progress_bar_isolated_.py", press=["f"])


def test_progress_bar_indeterminate_styled(snap_compare):
    assert snap_compare(WIDGET_EXAMPLES_DIR / "progress_bar_styled_.py", press=["f"])


def test_progress_bar_halfway(snap_compare):
    assert snap_compare(WIDGET_EXAMPLES_DIR / "progress_bar_isolated_.py", press=["t"])


def test_progress_bar_halfway_styled(snap_compare):
    assert snap_compare(WIDGET_EXAMPLES_DIR / "progress_bar_styled_.py", press=["t"])


def test_progress_bar_completed(snap_compare):
    assert snap_compare(WIDGET_EXAMPLES_DIR / "progress_bar_isolated_.py", press=["u"])


def test_progress_bar_completed_styled(snap_compare):
    assert snap_compare(WIDGET_EXAMPLES_DIR / "progress_bar_styled_.py", press=["u"])


def test_rule_horizontal_rules(snap_compare):
    assert snap_compare(WIDGET_EXAMPLES_DIR / "horizontal_rules.py")


def test_rule_vertical_rules(snap_compare):
    assert snap_compare(WIDGET_EXAMPLES_DIR / "vertical_rules.py")


def test_select(snap_compare):
    assert snap_compare(WIDGET_EXAMPLES_DIR / "select_widget.py")


def test_select_from_values(snap_compare):
    assert snap_compare(WIDGET_EXAMPLES_DIR / "select_from_values_widget.py")


def test_selection_list_selected(snap_compare):
    assert snap_compare(WIDGET_EXAMPLES_DIR / "selection_list_selected.py")


def test_selection_list_selections(snap_compare):
    assert snap_compare(WIDGET_EXAMPLES_DIR / "selection_list_selections.py")


def test_selection_list_tuples(snap_compare):
    assert snap_compare(WIDGET_EXAMPLES_DIR / "selection_list_tuples.py")


def test_select_expanded(snap_compare):
    assert snap_compare(
        WIDGET_EXAMPLES_DIR / "select_widget.py", press=["tab", "enter"]
    )


def test_select_from_values_expanded(snap_compare):
    assert snap_compare(
        WIDGET_EXAMPLES_DIR / "select_from_values_widget.py", press=["tab", "enter"]
    )


def test_select_expanded_changed(snap_compare):
    assert snap_compare(
        WIDGET_EXAMPLES_DIR / "select_widget.py",
        press=["tab", "enter", "down", "enter"],
    )


<<<<<<< HEAD
def test_select_from_values_expanded_changed(snap_compare):
    assert snap_compare(
        WIDGET_EXAMPLES_DIR / "select_from_values_widget.py",
        press=["tab", "enter", "down", "enter"],
=======
def test_select_no_blank_has_default_value(snap_compare):
    """Make sure that the first value is selected by default if allow_blank=False."""
    assert snap_compare(WIDGET_EXAMPLES_DIR / "select_widget_no_blank.py")


def test_select_set_options(snap_compare):
    assert snap_compare(
        WIDGET_EXAMPLES_DIR / "select_widget_no_blank.py",
        press=["s"],
>>>>>>> 9a9a072b
    )


def test_sparkline_render(snap_compare):
    assert snap_compare(WIDGET_EXAMPLES_DIR / "sparkline.py")


def test_sparkline_component_classes_colors(snap_compare):
    assert snap_compare(WIDGET_EXAMPLES_DIR / "sparkline_colors.py")


def test_collapsible_render(snap_compare):
    assert snap_compare(WIDGET_EXAMPLES_DIR / "collapsible.py")


def test_collapsible_collapsed(snap_compare):
    assert snap_compare(WIDGET_EXAMPLES_DIR / "collapsible.py", press=["c"])


def test_collapsible_expanded(snap_compare):
    assert snap_compare(WIDGET_EXAMPLES_DIR / "collapsible.py", press=["e"])


def test_collapsible_nested(snap_compare):
    assert snap_compare(WIDGET_EXAMPLES_DIR / "collapsible_nested.py")


def test_collapsible_custom_symbol(snap_compare):
    assert snap_compare(WIDGET_EXAMPLES_DIR / "collapsible_custom_symbol.py")


# --- CSS properties ---
# We have a canonical example for each CSS property that is shown in their docs.
# If any of these change, something has likely broken, so snapshot each of them.

PATHS = [
    path.name
    for path in (Path(__file__).parent / STYLES_EXAMPLES_DIR).iterdir()
    if path.suffix == ".py"
]


@pytest.mark.parametrize("file_name", PATHS)
def test_css_property(file_name, snap_compare):
    path_to_app = STYLES_EXAMPLES_DIR / file_name
    assert snap_compare(path_to_app)


def test_viewport_height_and_width_properties(snap_compare):
    path_to_app = SNAPSHOT_APPS_DIR / "viewport_units.py"
    assert snap_compare(path_to_app)


def test_multiple_css(snap_compare):
    # Interaction between multiple CSS files and app-level/classvar CSS
    assert snap_compare("snapshot_apps/multiple_css/multiple_css.py")


def test_order_independence(snap_compare):
    assert snap_compare("snapshot_apps/layer_order_independence.py")


def test_order_independence_toggle(snap_compare):
    assert snap_compare("snapshot_apps/layer_order_independence.py", press="t")


def test_columns_height(snap_compare):
    # Interaction with height auto, and relative heights to make columns
    assert snap_compare("snapshot_apps/columns_height.py")


def test_offsets(snap_compare):
    """Test offsets of containers"""
    assert snap_compare("snapshot_apps/offsets.py")


def test_nested_auto_heights(snap_compare):
    """Test refreshing widget within a auto sized container"""
    assert snap_compare("snapshot_apps/nested_auto_heights.py", press=["1", "2"])


def test_programmatic_scrollbar_gutter_change(snap_compare):
    """Regression test for #1607 https://github.com/Textualize/textual/issues/1607

    See also tests/css/test_programmatic_style_changes.py for other related regression tests.
    """
    assert snap_compare(
        "snapshot_apps/programmatic_scrollbar_gutter_change.py", press=["s"]
    )


# --- Other ---


def test_key_display(snap_compare):
    assert snap_compare(SNAPSHOT_APPS_DIR / "key_display.py")


def test_demo(snap_compare):
    """Test the demo app (python -m textual)"""
    assert snap_compare(
        Path("../../src/textual/demo.py"),
        terminal_size=(100, 30),
    )


# def test_demo_with_keys(snap_compare):
#     """Test the demo app (python -m textual)"""
#     assert snap_compare(
#         Path("../../src/textual/demo.py"),
#         press=["down", "down", "down", "wait:500"],
#         terminal_size=(100, 30),
#     )


def test_label_widths(snap_compare):
    """Test renderable widths are calculate correctly."""
    assert snap_compare(SNAPSHOT_APPS_DIR / "label_widths.py")


def test_border_alpha(snap_compare):
    """Test setting a border alpha."""
    assert snap_compare(SNAPSHOT_APPS_DIR / "border_alpha.py")


def test_auto_width_input(snap_compare):
    assert snap_compare(
        SNAPSHOT_APPS_DIR / "auto_width_input.py", press=["tab", *"Hello"]
    )


def test_screen_switch(snap_compare):
    assert snap_compare(SNAPSHOT_APPS_DIR / "screen_switch.py", press=["a", "b"])


def test_disabled_widgets(snap_compare):
    assert snap_compare(SNAPSHOT_APPS_DIR / "disable_widgets.py")


def test_focus_component_class(snap_compare):
    assert snap_compare(SNAPSHOT_APPS_DIR / "focus_component_class.py", press=["tab"])


def test_line_api_scrollbars(snap_compare):
    assert snap_compare(SNAPSHOT_APPS_DIR / "line_api_scrollbars.py")


def test_remove_with_auto_height(snap_compare):
    assert snap_compare(
        SNAPSHOT_APPS_DIR / "remove_auto.py", press=["a", "a", "a", "d", "d"]
    )


def test_auto_table(snap_compare):
    assert snap_compare(SNAPSHOT_APPS_DIR / "auto-table.py", terminal_size=(120, 40))


def test_table_markup(snap_compare):
    assert snap_compare(SNAPSHOT_APPS_DIR / "table_markup.py")


def test_richlog_scroll(snap_compare):
    assert snap_compare(SNAPSHOT_APPS_DIR / "richlog_scroll.py")


def test_tabs_invalidate(snap_compare):
    assert snap_compare(
        SNAPSHOT_APPS_DIR / "tabs_invalidate.py",
        press=["tab", "right"],
    )


def test_scrollbar_thumb_height(snap_compare):
    assert snap_compare(
        SNAPSHOT_APPS_DIR / "scrollbar_thumb_height.py",
    )


def test_css_hot_reloading(snap_compare, monkeypatch):
    """Regression test for https://github.com/Textualize/textual/issues/2063."""

    monkeypatch.setenv(
        "TEXTUAL", "debug"
    )  # This will make sure we create a file monitor.

    async def run_before(pilot):
        css_file = pilot.app.CSS_PATH
        with open(css_file, "w") as f:
            f.write("/* This file is purposefully empty. */\n")  # Clear all the CSS.
        await pilot.app._on_css_change()

    assert snap_compare(
        SNAPSHOT_APPS_DIR / "hot_reloading_app.py", run_before=run_before
    )


def test_css_hot_reloading_on_screen(snap_compare, monkeypatch):
    """Regression test for https://github.com/Textualize/textual/issues/3454."""

    monkeypatch.setenv(
        "TEXTUAL", "debug"
    )  # This will make sure we create a file monitor.

    async def run_before(pilot):
        css_file = pilot.app.screen.CSS_PATH
        with open(css_file, "w") as f:
            f.write("/* This file is purposefully empty. */\n")  # Clear all the CSS.
        await pilot.app._on_css_change()

    assert snap_compare(
        SNAPSHOT_APPS_DIR / "hot_reloading_app_with_screen_css.py",
        run_before=run_before,
    )


def test_datatable_hot_reloading(snap_compare, monkeypatch):
    """Regression test for https://github.com/Textualize/textual/issues/3312."""

    monkeypatch.setenv(
        "TEXTUAL", "debug"
    )  # This will make sure we create a file monitor.

    async def run_before(pilot):
        css_file = pilot.app.CSS_PATH
        with open(css_file, "w") as f:
            f.write("/* This file is purposefully empty. */\n")  # Clear all the CSS.
        await pilot.app._on_css_change()

    assert snap_compare(
        SNAPSHOT_APPS_DIR / "datatable_hot_reloading.py", run_before=run_before
    )


def test_layer_fix(snap_compare):
    # Check https://github.com/Textualize/textual/issues/1358
    assert snap_compare(SNAPSHOT_APPS_DIR / "layer_fix.py", press=["d"])


def test_modal_dialog_bindings_input(snap_compare):
    # Check https://github.com/Textualize/textual/issues/2194
    assert snap_compare(
        SNAPSHOT_APPS_DIR / "modal_screen_bindings.py",
        press=["enter", "h", "!", "left", "i", "tab"],
    )


def test_modal_dialog_bindings(snap_compare):
    # Check https://github.com/Textualize/textual/issues/2194
    assert snap_compare(
        SNAPSHOT_APPS_DIR / "modal_screen_bindings.py",
        press=["enter", "tab", "h", "i", "tab", "enter"],
    )


def test_dock_scroll(snap_compare):
    # https://github.com/Textualize/textual/issues/2188
    assert snap_compare(SNAPSHOT_APPS_DIR / "dock_scroll.py", terminal_size=(80, 25))


def test_dock_scroll2(snap_compare):
    # https://github.com/Textualize/textual/issues/2525
    assert snap_compare(SNAPSHOT_APPS_DIR / "dock_scroll2.py", terminal_size=(80, 25))


def test_dock_scroll_off_by_one(snap_compare):
    # https://github.com/Textualize/textual/issues/2525
    assert snap_compare(
        SNAPSHOT_APPS_DIR / "dock_scroll_off_by_one.py",
        terminal_size=(80, 25),
        press=["_"],
    )


def test_scroll_to(snap_compare):
    # https://github.com/Textualize/textual/issues/2525
    assert snap_compare(
        SNAPSHOT_APPS_DIR / "scroll_to.py", terminal_size=(80, 25), press=["_"]
    )


def test_auto_fr(snap_compare):
    # https://github.com/Textualize/textual/issues/2220
    assert snap_compare(SNAPSHOT_APPS_DIR / "auto_fr.py", terminal_size=(80, 25))


def test_fr_margins(snap_compare):
    # https://github.com/Textualize/textual/issues/2220
    assert snap_compare(SNAPSHOT_APPS_DIR / "fr_margins.py", terminal_size=(80, 25))


def test_scroll_visible(snap_compare):
    # https://github.com/Textualize/textual/issues/2181
    assert snap_compare(SNAPSHOT_APPS_DIR / "scroll_visible.py", press=["t"])


def test_scroll_to_center(snap_compare):
    # READ THIS IF THIS TEST FAILS:
    # While https://github.com/Textualize/textual/issues/2254 is open, the snapshot
    # this is being compared against is INCORRECT.
    # The correct output for this snapshot test would show a couple of containers
    # scrolled so that the red string >>bullseye<< is centered on the screen.
    # When this snapshot "breaks" because #2254 is fixed, this snapshot can be updated.
    assert snap_compare(SNAPSHOT_APPS_DIR / "scroll_to_center.py", press=["s"])


def test_quickly_change_tabs(snap_compare):
    # https://github.com/Textualize/textual/issues/2229
    assert snap_compare(SNAPSHOT_APPS_DIR / "quickly_change_tabs.py", press=["p"])


def test_fr_unit_with_min(snap_compare):
    # https://github.com/Textualize/textual/issues/2378
    assert snap_compare(SNAPSHOT_APPS_DIR / "fr_with_min.py")


def test_select_rebuild(snap_compare):
    # https://github.com/Textualize/textual/issues/2557
    assert snap_compare(
        SNAPSHOT_APPS_DIR / "select_rebuild.py",
        press=["space", "escape", "tab", "enter", "tab", "space"],
    )


def test_blur_on_disabled(snap_compare):
    # https://github.com/Textualize/textual/issues/2641
    assert snap_compare(
        SNAPSHOT_APPS_DIR / "blur_on_disabled.py",
        press=[*"foo", "f3", *"this should not appear"],
    )


def test_tooltips_in_compound_widgets(snap_compare):
    # https://github.com/Textualize/textual/issues/2641
    async def run_before(pilot) -> None:
        await pilot.pause()
        await pilot.hover("ProgressBar")
        await pilot.pause(0.3)
        await pilot.pause()

    assert snap_compare(SNAPSHOT_APPS_DIR / "tooltips.py", run_before=run_before)


def test_command_palette(snap_compare) -> None:
    async def run_before(pilot) -> None:
        # await pilot.press("ctrl+backslash")
        pilot.app.screen.query_one(Input).cursor_blink = False
        await pilot.press("A")
        await pilot.app.screen.workers.wait_for_complete()

    assert snap_compare(SNAPSHOT_APPS_DIR / "command_palette.py", run_before=run_before)


# --- textual-dev library preview tests ---


def test_textual_dev_border_preview(snap_compare):
    async def run_before(pilot):
        buttons = pilot.app.query(Button)
        for button in buttons:
            button.active_effect_duration = 0

    assert snap_compare(
        SNAPSHOT_APPS_DIR / "dev_previews_border.py",
        press=["enter"],
        run_before=run_before,
    )


def test_textual_dev_colors_preview(snap_compare):
    assert snap_compare(SNAPSHOT_APPS_DIR / "dev_previews_color.py")


def test_textual_dev_easing_preview(snap_compare):
    assert snap_compare(SNAPSHOT_APPS_DIR / "dev_previews_easing.py")


def test_textual_dev_keys_preview(snap_compare):
    assert snap_compare(SNAPSHOT_APPS_DIR / "dev_previews_keys.py", press=["a", "b"])


def test_notifications_example(snap_compare) -> None:
    assert snap_compare(WIDGET_EXAMPLES_DIR / "toast.py")


def test_notifications_through_screens(snap_compare) -> None:
    assert snap_compare(SNAPSHOT_APPS_DIR / "notification_through_screens.py")


def test_notifications_through_modes(snap_compare) -> None:
    assert snap_compare(SNAPSHOT_APPS_DIR / "notification_through_modes.py")


def test_notification_with_inline_link(snap_compare) -> None:
    # https://github.com/Textualize/textual/issues/3530
    assert snap_compare(SNAPSHOT_APPS_DIR / "notification_with_inline_link.py")


def test_notification_with_inline_link_hover(snap_compare) -> None:
    # https://github.com/Textualize/textual/issues/3530
    async def run_before(pilot) -> None:
        await pilot.pause()
        await pilot.hover("Toast", offset=(8, 1))

    assert snap_compare(
        SNAPSHOT_APPS_DIR / "notification_with_inline_link.py",
        run_before=run_before,
    )


def test_print_capture(snap_compare) -> None:
    assert snap_compare(SNAPSHOT_APPS_DIR / "capture_print.py")


def test_text_log_blank_write(snap_compare) -> None:
    assert snap_compare(SNAPSHOT_APPS_DIR / "text_log_blank_write.py")


def test_nested_fr(snap_compare) -> None:
    # https://github.com/Textualize/textual/pull/3059
    assert snap_compare(SNAPSHOT_APPS_DIR / "nested_fr.py")


@pytest.mark.skipif(
    sys.version_info < (3, 8), reason="tree-sitter requires python3.8 or higher"
)
@pytest.mark.parametrize("language", BUILTIN_LANGUAGES)
def test_text_area_language_rendering(language, snap_compare):
    # This test will fail if we're missing a snapshot test for a valid
    # language. We should have a snapshot test for each language we support
    # as the syntax highlighting will be completely different for each of them.

    snippet = SNIPPETS.get(language)

    def setup_language(pilot) -> None:
        text_area = pilot.app.query_one(TextArea)
        text_area.load_text(snippet)
        text_area.language = language

    assert snap_compare(
        SNAPSHOT_APPS_DIR / "text_area.py",
        run_before=setup_language,
        terminal_size=(80, snippet.count("\n") + 2),
    )


@pytest.mark.parametrize(
    "selection",
    [
        Selection((0, 0), (2, 8)),
        Selection((1, 0), (0, 0)),
        Selection((5, 2), (0, 0)),
        Selection((0, 0), (4, 20)),
        Selection.cursor((1, 0)),
        Selection.cursor((2, 6)),
    ],
)
def test_text_area_selection_rendering(snap_compare, selection):
    text = """I am a line.

I am another line.

I am the final line."""

    def setup_selection(pilot):
        text_area = pilot.app.query_one(TextArea)
        text_area.load_text(text)
        text_area.show_line_numbers = False
        text_area.selection = selection

    assert snap_compare(
        SNAPSHOT_APPS_DIR / "text_area.py",
        run_before=setup_selection,
        terminal_size=(30, text.count("\n") + 1),
    )


@pytest.mark.skipif(
    sys.version_info < (3, 8), reason="tree-sitter requires python3.8 or higher"
)
@pytest.mark.parametrize(
    "theme_name", [theme.name for theme in TextAreaTheme.builtin_themes()]
)
def test_text_area_themes(snap_compare, theme_name):
    """Each theme should have its own snapshot with at least some Python
    to check that the rendering is sensible. This also ensures that theme
    switching results in the display changing correctly."""
    text = """\
def hello(name):
    x = 123
    while not False:
        print("hello " + name)
        continue
"""

    def setup_theme(pilot):
        text_area = pilot.app.query_one(TextArea)
        text_area.load_text(text)
        text_area.language = "python"
        text_area.selection = Selection((0, 1), (1, 9))
        text_area.theme = theme_name

    assert snap_compare(
        SNAPSHOT_APPS_DIR / "text_area.py",
        run_before=setup_theme,
        terminal_size=(48, text.count("\n") + 2),
    )


def test_digits(snap_compare) -> None:
    assert snap_compare(SNAPSHOT_APPS_DIR / "digits.py")


def test_auto_grid(snap_compare) -> None:
    assert snap_compare(SNAPSHOT_APPS_DIR / "auto_grid.py")


def test_auto_grid_default_height(snap_compare) -> None:
    assert snap_compare(SNAPSHOT_APPS_DIR / "auto_grid_default_height.py", press=["g"])


def test_scoped_css(snap_compare) -> None:
    assert snap_compare(SNAPSHOT_APPS_DIR / "scoped_css.py")


def test_unscoped_css(snap_compare) -> None:
    assert snap_compare(SNAPSHOT_APPS_DIR / "unscoped_css.py")


def test_big_buttons(snap_compare) -> None:
    assert snap_compare(SNAPSHOT_APPS_DIR / "big_button.py")


def test_button_outline(snap_compare):
    """Outline style rendered incorrectly when applied to a `Button` widget.

    Regression test for https://github.com/Textualize/textual/issues/3628
    """
    assert snap_compare(SNAPSHOT_APPS_DIR / "button_outline.py")


def test_notifications_loading_overlap_order(snap_compare):
    """Regression test for https://github.com/Textualize/textual/issues/3677.

    This tests that notifications stay on top of loading indicators and it also
    tests that loading a widget will remove its scrollbars.
    """
    assert snap_compare(
        SNAPSHOT_APPS_DIR / "notifications_above_loading.py", terminal_size=(80, 20)
    )


def test_missing_vertical_scroll(snap_compare):
    """Regression test for https://github.com/Textualize/textual/issues/3687"""
    assert snap_compare(SNAPSHOT_APPS_DIR / "missing_vertical_scroll.py")


def test_vertical_min_height(snap_compare):
    """Test vertical min height takes border in to account."""
    assert snap_compare(SNAPSHOT_APPS_DIR / "vertical_min_height.py")


def test_vertical_max_height(snap_compare):
    """Test vertical max height takes border in to account."""
    assert snap_compare(SNAPSHOT_APPS_DIR / "vertical_max_height.py")<|MERGE_RESOLUTION|>--- conflicted
+++ resolved
@@ -368,12 +368,13 @@
     )
 
 
-<<<<<<< HEAD
 def test_select_from_values_expanded_changed(snap_compare):
     assert snap_compare(
         WIDGET_EXAMPLES_DIR / "select_from_values_widget.py",
         press=["tab", "enter", "down", "enter"],
-=======
+    )
+
+
 def test_select_no_blank_has_default_value(snap_compare):
     """Make sure that the first value is selected by default if allow_blank=False."""
     assert snap_compare(WIDGET_EXAMPLES_DIR / "select_widget_no_blank.py")
@@ -383,7 +384,6 @@
     assert snap_compare(
         WIDGET_EXAMPLES_DIR / "select_widget_no_blank.py",
         press=["s"],
->>>>>>> 9a9a072b
     )
 
 
@@ -580,26 +580,7 @@
     )
 
 
-def test_css_hot_reloading_on_screen(snap_compare, monkeypatch):
-    """Regression test for https://github.com/Textualize/textual/issues/3454."""
-
-    monkeypatch.setenv(
-        "TEXTUAL", "debug"
-    )  # This will make sure we create a file monitor.
-
-    async def run_before(pilot):
-        css_file = pilot.app.screen.CSS_PATH
-        with open(css_file, "w") as f:
-            f.write("/* This file is purposefully empty. */\n")  # Clear all the CSS.
-        await pilot.app._on_css_change()
-
-    assert snap_compare(
-        SNAPSHOT_APPS_DIR / "hot_reloading_app_with_screen_css.py",
-        run_before=run_before,
-    )
-
-
-def test_datatable_hot_reloading(snap_compare, monkeypatch):
+def test_datatable_hot_reloading(snap_compare):
     """Regression test for https://github.com/Textualize/textual/issues/3312."""
 
     monkeypatch.setenv(
@@ -727,6 +708,8 @@
 
 
 def test_command_palette(snap_compare) -> None:
+    from textual.command import CommandPalette
+
     async def run_before(pilot) -> None:
         # await pilot.press("ctrl+backslash")
         pilot.app.screen.query_one(Input).cursor_blink = False
