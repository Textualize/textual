from pathlib import Path

import pytest

from tests.snapshot_tests.language_snippets import SNIPPETS
from textual.widgets.text_area import Selection, BUILTIN_LANGUAGES
from textual.widgets import RichLog, TextArea, Input, Button
from textual.widgets.text_area import TextAreaTheme

# These paths should be relative to THIS directory.
WIDGET_EXAMPLES_DIR = Path("../../docs/examples/widgets")
LAYOUT_EXAMPLES_DIR = Path("../../docs/examples/guide/layout")
STYLES_EXAMPLES_DIR = Path("../../docs/examples/styles")
EXAMPLES_DIR = Path("../../examples")
SNAPSHOT_APPS_DIR = Path("./snapshot_apps")


# --- Layout related stuff ---


def test_grid_layout_basic(snap_compare):
    assert snap_compare(LAYOUT_EXAMPLES_DIR / "grid_layout1.py")


def test_grid_layout_basic_overflow(snap_compare):
    assert snap_compare(LAYOUT_EXAMPLES_DIR / "grid_layout2.py")


def test_grid_layout_gutter(snap_compare):
    assert snap_compare(LAYOUT_EXAMPLES_DIR / "grid_layout7_gutter.py")


def test_layers(snap_compare):
    assert snap_compare(LAYOUT_EXAMPLES_DIR / "layers.py")


def test_horizontal_layout(snap_compare):
    assert snap_compare(LAYOUT_EXAMPLES_DIR / "horizontal_layout.py")


def test_horizontal_layout_width_auto_dock(snap_compare):
    assert snap_compare(SNAPSHOT_APPS_DIR / "horizontal_auto_width.py")


def test_vertical_layout(snap_compare):
    assert snap_compare(LAYOUT_EXAMPLES_DIR / "vertical_layout.py")


def test_dock_layout_sidebar(snap_compare):
    assert snap_compare(LAYOUT_EXAMPLES_DIR / "dock_layout2_sidebar.py")


def test_layout_containers(snap_compare):
    assert snap_compare(SNAPSHOT_APPS_DIR / "layout_containers.py")


def test_alignment_containers(snap_compare):
    assert snap_compare(SNAPSHOT_APPS_DIR / "alignment_containers.py")


# --- Widgets - rendering and basic interactions ---
# Each widget should have a canonical example that is display in the docs.
# When adding a new widget, ideally we should also create a snapshot test
# from these examples which test rendering and simple interactions with it.


def test_switches(snap_compare):
    """Tests switches but also acts a regression test for using
    width: auto in a Horizontal layout context."""
    press = [
        "shift+tab",
        "enter",  # toggle off
        "shift+tab",
        "wait:20",
        "enter",  # toggle on
        "wait:20",
    ]
    assert snap_compare(WIDGET_EXAMPLES_DIR / "switch.py", press=press)


def test_input_and_focus(snap_compare):
    press = [
        *"Darren",  # Write "Darren"
        "tab",
        *"Burns",  # Focus second input, write "Burns"
    ]
    assert snap_compare(WIDGET_EXAMPLES_DIR / "input.py", press=press)


def test_input_validation(snap_compare):
    """Checking that invalid styling is applied. The snapshot app itself
    also adds styling for -valid which gives a green border."""
    press = [
        *"-2",  # -2 is invalid, so -invalid should be applied
        "tab",
        "3",  # This is valid, so -valid should be applied
        "tab",
        *"-2",
        # -2 is invalid, so -invalid should be applied (and :focus, since we stop here)
    ]
    assert snap_compare(SNAPSHOT_APPS_DIR / "input_validation.py", press=press)


def test_input_suggestions(snap_compare):
    async def run_before(pilot):
        pilot.app.query(Input).first().cursor_blink = False

    assert snap_compare(
        SNAPSHOT_APPS_DIR / "input_suggestions.py", press=["b"], run_before=run_before
    )


def test_buttons_render(snap_compare):
    # Testing button rendering. We press tab to focus the first button too.
    assert snap_compare(WIDGET_EXAMPLES_DIR / "button.py", press=["tab"])


def test_placeholder_render(snap_compare):
    # Testing the rendering of the multiple placeholder variants and labels.
    assert snap_compare(WIDGET_EXAMPLES_DIR / "placeholder.py")


def test_datatable_render(snap_compare):
    press = ["tab", "down", "down", "right", "up", "left"]
    assert snap_compare(WIDGET_EXAMPLES_DIR / "data_table.py", press=press)


def test_datatable_row_cursor_render(snap_compare):
    press = ["up", "left", "right", "down", "down"]
    assert snap_compare(SNAPSHOT_APPS_DIR / "data_table_row_cursor.py", press=press)


def test_datatable_column_cursor_render(snap_compare):
    press = ["left", "up", "down", "right", "right"]
    assert snap_compare(SNAPSHOT_APPS_DIR / "data_table_column_cursor.py", press=press)


def test_datatable_sort_multikey(snap_compare):
    press = ["down", "right", "s"]  # Also checks that sort doesn't move cursor.
    assert snap_compare(SNAPSHOT_APPS_DIR / "data_table_sort.py", press=press)


def test_datatable_remove_row(snap_compare):
    press = ["r"]
    assert snap_compare(SNAPSHOT_APPS_DIR / "data_table_remove_row.py", press=press)


def test_datatable_labels_and_fixed_data(snap_compare):
    # Ensure that we render correctly when there are fixed rows/cols and labels.
    assert snap_compare(SNAPSHOT_APPS_DIR / "data_table_row_labels.py")


def test_datatable_style_ordering(snap_compare):
    # Regression test for https://github.com/Textualize/textual/issues/2061
    assert snap_compare(SNAPSHOT_APPS_DIR / "data_table_style_order.py")


def test_datatable_add_column(snap_compare):
    # Checking adding columns after adding rows
    assert snap_compare(SNAPSHOT_APPS_DIR / "data_table_add_column.py")


def test_datatable_add_row_auto_height(snap_compare):
    # Check that rows added with auto height computation look right.
    assert snap_compare(SNAPSHOT_APPS_DIR / "data_table_add_row_auto_height.py")


def test_datatable_add_row_auto_height_sorted(snap_compare):
    # Check that rows added with auto height computation look right.
    assert snap_compare(
        SNAPSHOT_APPS_DIR / "data_table_add_row_auto_height.py", press=["s"]
    )


def test_datatable_cell_padding(snap_compare):
    # Check that horizontal cell padding is respected.
    assert snap_compare(SNAPSHOT_APPS_DIR / "data_table_cell_padding.py")


def test_datatable_change_cell_padding(snap_compare):
    # Check that horizontal cell padding is respected.
    assert snap_compare(
        SNAPSHOT_APPS_DIR / "data_table_cell_padding.py", press=["a", "b"]
    )


def test_footer_render(snap_compare):
    assert snap_compare(WIDGET_EXAMPLES_DIR / "footer.py")


def test_header_render(snap_compare):
    assert snap_compare(WIDGET_EXAMPLES_DIR / "header.py")


def test_list_view(snap_compare):
    assert snap_compare(
        WIDGET_EXAMPLES_DIR / "list_view.py", press=["tab", "down", "down", "up"]
    )


def test_richlog_max_lines(snap_compare):
    assert snap_compare("snapshot_apps/richlog_max_lines.py", press=[*"abcde"])


def test_log_write_lines(snap_compare):
    assert snap_compare("snapshot_apps/log_write_lines.py")


def test_log_write(snap_compare):
    assert snap_compare("snapshot_apps/log_write.py")


def test_fr_units(snap_compare):
    assert snap_compare("snapshot_apps/fr_units.py")


def test_visibility(snap_compare):
    assert snap_compare("snapshot_apps/visibility.py")


def test_tree_example(snap_compare):
    assert snap_compare(WIDGET_EXAMPLES_DIR / "tree.py")


def test_markdown_example(snap_compare):
    assert snap_compare(WIDGET_EXAMPLES_DIR / "markdown.py")


def test_markdown_viewer_example(snap_compare):
    assert snap_compare(WIDGET_EXAMPLES_DIR / "markdown_viewer.py")


def test_markdown_theme_switching(snap_compare):
    assert snap_compare(SNAPSHOT_APPS_DIR / "markdown_theme_switcher.py", press=["t"])


def test_markdown_dark_theme_override(snap_compare):
    assert snap_compare(
        SNAPSHOT_APPS_DIR / "markdown_theme_switcher.py", press=["d", "wait:100"]
    )


def test_markdown_light_theme_override(snap_compare):
    assert snap_compare(
        SNAPSHOT_APPS_DIR / "markdown_theme_switcher.py", press=["l", "t", "wait:100"]
    )


def test_checkbox_example(snap_compare):
    assert snap_compare(WIDGET_EXAMPLES_DIR / "checkbox.py")


def test_radio_button_example(snap_compare):
    assert snap_compare(WIDGET_EXAMPLES_DIR / "radio_button.py")


def test_radio_set_example(snap_compare):
    assert snap_compare(WIDGET_EXAMPLES_DIR / "radio_set.py")


def test_content_switcher_example_initial(snap_compare):
    assert snap_compare(WIDGET_EXAMPLES_DIR / "content_switcher.py")


def test_content_switcher_example_switch(snap_compare):
    assert snap_compare(
        WIDGET_EXAMPLES_DIR / "content_switcher.py",
        press=["tab", "enter", "wait:500"],
        terminal_size=(50, 50),
    )


def test_tabbed_content(snap_compare):
    assert snap_compare(WIDGET_EXAMPLES_DIR / "tabbed_content.py")


def test_tabbed_content_with_modified_tabs(snap_compare):
    # Tabs enabled and hidden.
    assert snap_compare(SNAPSHOT_APPS_DIR / "modified_tabs.py")


def test_tabbed_content_styling_not_leaking(snap_compare):
    assert snap_compare(SNAPSHOT_APPS_DIR / "tabbed_content_style_leak_test.py")


def test_option_list_strings(snap_compare):
    assert snap_compare(WIDGET_EXAMPLES_DIR / "option_list_strings.py")


def test_option_list_options(snap_compare):
    assert snap_compare(WIDGET_EXAMPLES_DIR / "option_list_options.py")


def test_option_list_tables(snap_compare):
    assert snap_compare(WIDGET_EXAMPLES_DIR / "option_list_tables.py")


def test_option_list_build(snap_compare):
    assert snap_compare(SNAPSHOT_APPS_DIR / "option_list.py")


def test_option_list_replace_prompt_from_single_line_to_single_line(snap_compare):
    assert snap_compare(
        SNAPSHOT_APPS_DIR / "option_list_multiline_options.py", press=["1"]
    )


def test_option_list_replace_prompt_from_single_line_to_two_lines(snap_compare):
    assert snap_compare(
        SNAPSHOT_APPS_DIR / "option_list_multiline_options.py", press=["2"]
    )


def test_option_list_replace_prompt_from_two_lines_to_three_lines(snap_compare):
    assert snap_compare(
        SNAPSHOT_APPS_DIR / "option_list_multiline_options.py", press=["3"]
    )


def test_option_list_scrolling_in_long_list(snap_compare):
    assert snap_compare(SNAPSHOT_APPS_DIR / "option_list_long.py", press=["up"])


def test_progress_bar_indeterminate(snap_compare):
    assert snap_compare(WIDGET_EXAMPLES_DIR / "progress_bar_isolated_.py", press=["f"])


def test_progress_bar_indeterminate_styled(snap_compare):
    assert snap_compare(WIDGET_EXAMPLES_DIR / "progress_bar_styled_.py", press=["f"])


def test_progress_bar_halfway(snap_compare):
    assert snap_compare(WIDGET_EXAMPLES_DIR / "progress_bar_isolated_.py", press=["t"])


def test_progress_bar_halfway_styled(snap_compare):
    assert snap_compare(WIDGET_EXAMPLES_DIR / "progress_bar_styled_.py", press=["t"])


def test_progress_bar_completed(snap_compare):
    assert snap_compare(WIDGET_EXAMPLES_DIR / "progress_bar_isolated_.py", press=["u"])


def test_progress_bar_completed_styled(snap_compare):
    assert snap_compare(WIDGET_EXAMPLES_DIR / "progress_bar_styled_.py", press=["u"])


def test_rule_horizontal_rules(snap_compare):
    assert snap_compare(WIDGET_EXAMPLES_DIR / "horizontal_rules.py")


def test_rule_vertical_rules(snap_compare):
    assert snap_compare(WIDGET_EXAMPLES_DIR / "vertical_rules.py")


def test_select(snap_compare):
    assert snap_compare(WIDGET_EXAMPLES_DIR / "select_widget.py")


def test_selection_list_selected(snap_compare):
    assert snap_compare(WIDGET_EXAMPLES_DIR / "selection_list_selected.py")


def test_selection_list_selections(snap_compare):
    assert snap_compare(WIDGET_EXAMPLES_DIR / "selection_list_selections.py")


def test_selection_list_tuples(snap_compare):
    assert snap_compare(WIDGET_EXAMPLES_DIR / "selection_list_tuples.py")


def test_select_expanded(snap_compare):
    assert snap_compare(
        WIDGET_EXAMPLES_DIR / "select_widget.py", press=["tab", "enter"]
    )


def test_select_from_values_expanded(snap_compare):
    assert snap_compare(
        WIDGET_EXAMPLES_DIR / "select_from_values_widget.py", press=["tab", "enter"]
    )


def test_select_expanded_changed(snap_compare):
    assert snap_compare(
        WIDGET_EXAMPLES_DIR / "select_widget.py",
        press=["tab", "enter", "down", "enter"],
    )


def test_select_no_blank_has_default_value(snap_compare):
    """Make sure that the first value is selected by default if allow_blank=False."""
    assert snap_compare(WIDGET_EXAMPLES_DIR / "select_widget_no_blank.py")


def test_select_set_options(snap_compare):
    assert snap_compare(
        WIDGET_EXAMPLES_DIR / "select_widget_no_blank.py",
        press=["s"],
    )


def test_sparkline_render(snap_compare):
    assert snap_compare(WIDGET_EXAMPLES_DIR / "sparkline.py")


def test_sparkline_component_classes_colors(snap_compare):
    assert snap_compare(WIDGET_EXAMPLES_DIR / "sparkline_colors.py")


def test_collapsible_render(snap_compare):
    assert snap_compare(WIDGET_EXAMPLES_DIR / "collapsible.py")


def test_collapsible_collapsed(snap_compare):
    assert snap_compare(WIDGET_EXAMPLES_DIR / "collapsible.py", press=["c"])


def test_collapsible_expanded(snap_compare):
    assert snap_compare(WIDGET_EXAMPLES_DIR / "collapsible.py", press=["e"])


def test_collapsible_nested(snap_compare):
    assert snap_compare(WIDGET_EXAMPLES_DIR / "collapsible_nested.py")


def test_collapsible_custom_symbol(snap_compare):
    assert snap_compare(WIDGET_EXAMPLES_DIR / "collapsible_custom_symbol.py")


def test_directory_tree_reloading(snap_compare, tmp_path):
    async def run_before(pilot):
        await pilot.app.setup(tmp_path)
        await pilot.press(
            "e", "e", "down", "down", "down", "down", "e", "down", "d", "r"
        )

    assert snap_compare(
        SNAPSHOT_APPS_DIR / "directory_tree_reload.py",
        run_before=run_before,
    )


# --- CSS properties ---
# We have a canonical example for each CSS property that is shown in their docs.
# If any of these change, something has likely broken, so snapshot each of them.

PATHS = [
    path.name
    for path in (Path(__file__).parent / STYLES_EXAMPLES_DIR).iterdir()
    if path.suffix == ".py"
]


@pytest.mark.parametrize("file_name", PATHS)
def test_css_property(file_name, snap_compare):
    path_to_app = STYLES_EXAMPLES_DIR / file_name
    assert snap_compare(path_to_app)


def test_viewport_height_and_width_properties(snap_compare):
    path_to_app = SNAPSHOT_APPS_DIR / "viewport_units.py"
    assert snap_compare(path_to_app)


def test_multiple_css(snap_compare):
    # Interaction between multiple CSS files and app-level/classvar CSS
    assert snap_compare("snapshot_apps/multiple_css/multiple_css.py")


def test_order_independence(snap_compare):
    assert snap_compare("snapshot_apps/layer_order_independence.py")


def test_order_independence_toggle(snap_compare):
    assert snap_compare("snapshot_apps/layer_order_independence.py", press="t")


def test_columns_height(snap_compare):
    # Interaction with height auto, and relative heights to make columns
    assert snap_compare("snapshot_apps/columns_height.py")


def test_offsets(snap_compare):
    """Test offsets of containers"""
    assert snap_compare("snapshot_apps/offsets.py")


def test_nested_auto_heights(snap_compare):
    """Test refreshing widget within a auto sized container"""
    assert snap_compare("snapshot_apps/nested_auto_heights.py", press=["1", "2"])


def test_programmatic_scrollbar_gutter_change(snap_compare):
    """Regression test for #1607 https://github.com/Textualize/textual/issues/1607

    See also tests/css/test_programmatic_style_changes.py for other related regression tests.
    """
    assert snap_compare(
        "snapshot_apps/programmatic_scrollbar_gutter_change.py", press=["s"]
    )


# --- Other ---


def test_key_display(snap_compare):
    assert snap_compare(SNAPSHOT_APPS_DIR / "key_display.py")


def test_demo(snap_compare):
    """Test the demo app (python -m textual)"""
    assert snap_compare(
        Path("../../src/textual/demo.py"),
        terminal_size=(100, 30),
    )


def test_label_widths(snap_compare):
    """Test renderable widths are calculate correctly."""
    assert snap_compare(SNAPSHOT_APPS_DIR / "label_widths.py")


def test_border_alpha(snap_compare):
    """Test setting a border alpha."""
    assert snap_compare(SNAPSHOT_APPS_DIR / "border_alpha.py")


def test_auto_width_input(snap_compare):
    assert snap_compare(
        SNAPSHOT_APPS_DIR / "auto_width_input.py", press=["tab", *"Hello"]
    )


def test_screen_switch(snap_compare):
    assert snap_compare(SNAPSHOT_APPS_DIR / "screen_switch.py", press=["a", "b"])


def test_disabled_widgets(snap_compare):
    assert snap_compare(SNAPSHOT_APPS_DIR / "disable_widgets.py")


def test_focus_component_class(snap_compare):
    assert snap_compare(SNAPSHOT_APPS_DIR / "focus_component_class.py", press=["tab"])


def test_line_api_scrollbars(snap_compare):
    assert snap_compare(SNAPSHOT_APPS_DIR / "line_api_scrollbars.py")


def test_remove_with_auto_height(snap_compare):
    assert snap_compare(
        SNAPSHOT_APPS_DIR / "remove_auto.py", press=["a", "a", "a", "d", "d"]
    )


def test_auto_table(snap_compare):
    assert snap_compare(SNAPSHOT_APPS_DIR / "auto-table.py", terminal_size=(120, 40))


def test_table_markup(snap_compare):
    assert snap_compare(SNAPSHOT_APPS_DIR / "table_markup.py")


def test_richlog_scroll(snap_compare):
    assert snap_compare(SNAPSHOT_APPS_DIR / "richlog_scroll.py")


def test_richlog_width(snap_compare):
    """Check that min_width applies in RichLog and that we can write
    to the RichLog when it's not visible, and it still renders as expected
    when made visible again."""

    async def setup(pilot):
        from rich.text import Text

        rich_log: RichLog = pilot.app.query_one(RichLog)
        rich_log.write(Text("hello1", style="on red", justify="right"), expand=True)
        rich_log.visible = False
        rich_log.write(Text("world2", style="on green", justify="right"), expand=True)
        rich_log.visible = True
        rich_log.write(Text("hello3", style="on blue", justify="right"), expand=True)
        rich_log.display = False
        rich_log.write(Text("world4", style="on yellow", justify="right"), expand=True)
        rich_log.display = True

    assert snap_compare(SNAPSHOT_APPS_DIR / "richlog_width.py", run_before=setup)


def test_tabs_invalidate(snap_compare):
    assert snap_compare(
        SNAPSHOT_APPS_DIR / "tabs_invalidate.py",
        press=["tab", "right"],
    )


def test_scrollbar_thumb_height(snap_compare):
    assert snap_compare(
        SNAPSHOT_APPS_DIR / "scrollbar_thumb_height.py",
    )


def test_pilot_resize_terminal(snap_compare):
    async def run_before(pilot):
        await pilot.resize_terminal(35, 20)
        await pilot.resize_terminal(20, 10)

    assert snap_compare(
        SNAPSHOT_APPS_DIR / "pilot_resize_terminal.py",
        run_before=run_before,
        terminal_size=(80, 25),
    )


def test_css_hot_reloading(snap_compare, monkeypatch):
    """Regression test for https://github.com/Textualize/textual/issues/2063."""

    monkeypatch.setenv(
        "TEXTUAL", "debug"
    )  # This will make sure we create a file monitor.

    async def run_before(pilot):
        css_file = pilot.app.CSS_PATH
        with open(css_file, "w") as f:
            f.write("/* This file is purposefully empty. */\n")  # Clear all the CSS.
        await pilot.app._on_css_change()

    assert snap_compare(
        SNAPSHOT_APPS_DIR / "hot_reloading_app.py", run_before=run_before
    )


def test_css_hot_reloading_on_screen(snap_compare, monkeypatch):
    """Regression test for https://github.com/Textualize/textual/issues/3454."""

    monkeypatch.setenv(
        "TEXTUAL", "debug"
    )  # This will make sure we create a file monitor.

    async def run_before(pilot):
        css_file = pilot.app.screen.CSS_PATH
        with open(css_file, "w") as f:
            f.write("/* This file is purposefully empty. */\n")  # Clear all the CSS.
        await pilot.app._on_css_change()

    assert snap_compare(
        SNAPSHOT_APPS_DIR / "hot_reloading_app_with_screen_css.py",
        run_before=run_before,
    )


def test_datatable_hot_reloading(snap_compare, monkeypatch):
    """Regression test for https://github.com/Textualize/textual/issues/3312."""

    monkeypatch.setenv(
        "TEXTUAL", "debug"
    )  # This will make sure we create a file monitor.

    async def run_before(pilot):
        css_file = pilot.app.CSS_PATH
        with open(css_file, "w") as f:
            f.write("/* This file is purposefully empty. */\n")  # Clear all the CSS.
        await pilot.app._on_css_change()

    assert snap_compare(
        SNAPSHOT_APPS_DIR / "datatable_hot_reloading.py", run_before=run_before
    )


def test_markdown_component_classes_reloading(snap_compare, monkeypatch):
    """Tests all markdown component classes reload correctly.

    See https://github.com/Textualize/textual/issues/3464."""

    monkeypatch.setenv(
        "TEXTUAL", "debug"
    )  # This will make sure we create a file monitor.

    async def run_before(pilot):
        css_file = pilot.app.CSS_PATH
        with open(css_file, "w") as f:
            f.write("/* This file is purposefully empty. */\n")  # Clear all the CSS.
        await pilot.app._on_css_change()

    assert snap_compare(
        SNAPSHOT_APPS_DIR / "markdown_component_classes_reloading.py",
        run_before=run_before,
    )

def test_markdown_space_squashing(snap_compare):
    assert snap_compare(SNAPSHOT_APPS_DIR / "markdown_whitespace.py")


def test_layer_fix(snap_compare):
    # Check https://github.com/Textualize/textual/issues/1358
    assert snap_compare(SNAPSHOT_APPS_DIR / "layer_fix.py", press=["d"])


def test_modal_dialog_bindings_input(snap_compare):
    # Check https://github.com/Textualize/textual/issues/2194
    assert snap_compare(
        SNAPSHOT_APPS_DIR / "modal_screen_bindings.py",
        press=["enter", "h", "!", "left", "i", "tab"],
    )


def test_modal_dialog_bindings(snap_compare):
    # Check https://github.com/Textualize/textual/issues/2194
    assert snap_compare(
        SNAPSHOT_APPS_DIR / "modal_screen_bindings.py",
        press=["enter", "tab", "h", "i", "tab", "enter"],
    )


def test_dock_scroll(snap_compare):
    # https://github.com/Textualize/textual/issues/2188
    assert snap_compare(SNAPSHOT_APPS_DIR / "dock_scroll.py", terminal_size=(80, 25))


def test_dock_scroll2(snap_compare):
    # https://github.com/Textualize/textual/issues/2525
    assert snap_compare(SNAPSHOT_APPS_DIR / "dock_scroll2.py", terminal_size=(80, 25))


def test_dock_scroll_off_by_one(snap_compare):
    # https://github.com/Textualize/textual/issues/2525
    assert snap_compare(
        SNAPSHOT_APPS_DIR / "dock_scroll_off_by_one.py",
        terminal_size=(80, 25),
        press=["_"],
    )


def test_scroll_to(snap_compare):
    # https://github.com/Textualize/textual/issues/2525
    assert snap_compare(
        SNAPSHOT_APPS_DIR / "scroll_to.py", terminal_size=(80, 25), press=["_"]
    )


def test_auto_fr(snap_compare):
    # https://github.com/Textualize/textual/issues/2220
    assert snap_compare(SNAPSHOT_APPS_DIR / "auto_fr.py", terminal_size=(80, 25))


def test_fr_margins(snap_compare):
    # https://github.com/Textualize/textual/issues/2220
    assert snap_compare(SNAPSHOT_APPS_DIR / "fr_margins.py", terminal_size=(80, 25))


def test_scroll_visible(snap_compare):
    # https://github.com/Textualize/textual/issues/2181
    assert snap_compare(SNAPSHOT_APPS_DIR / "scroll_visible.py", press=["t"])


def test_scroll_to_center(snap_compare):
    # READ THIS IF THIS TEST FAILS:
    # While https://github.com/Textualize/textual/issues/2254 is open, the snapshot
    # this is being compared against is INCORRECT.
    # The correct output for this snapshot test would show a couple of containers
    # scrolled so that the red string >>bullseye<< is centered on the screen.
    # When this snapshot "breaks" because #2254 is fixed, this snapshot can be updated.
    assert snap_compare(SNAPSHOT_APPS_DIR / "scroll_to_center.py", press=["s"])


def test_quickly_change_tabs(snap_compare):
    # https://github.com/Textualize/textual/issues/2229
    assert snap_compare(SNAPSHOT_APPS_DIR / "quickly_change_tabs.py", press=["p"])


def test_fr_unit_with_min(snap_compare):
    # https://github.com/Textualize/textual/issues/2378
    assert snap_compare(SNAPSHOT_APPS_DIR / "fr_with_min.py")


def test_select_rebuild(snap_compare):
    # https://github.com/Textualize/textual/issues/2557
    assert snap_compare(
        SNAPSHOT_APPS_DIR / "select_rebuild.py",
        press=["space", "escape", "tab", "enter", "tab", "space"],
    )


def test_blur_on_disabled(snap_compare):
    # https://github.com/Textualize/textual/issues/2641
    assert snap_compare(
        SNAPSHOT_APPS_DIR / "blur_on_disabled.py",
        press=[*"foo", "f3", *"this should not appear"],
    )


def test_tooltips_in_compound_widgets(snap_compare):
    # https://github.com/Textualize/textual/issues/2641
    async def run_before(pilot) -> None:
        await pilot.pause()
        await pilot.hover("ProgressBar")
        await pilot.pause(0.3)
        await pilot.pause()

    assert snap_compare(SNAPSHOT_APPS_DIR / "tooltips.py", run_before=run_before)


def test_command_palette(snap_compare) -> None:
    async def run_before(pilot) -> None:
        # await pilot.press("ctrl+backslash")
        pilot.app.screen.query_one(Input).cursor_blink = False
        await pilot.press("A")
        await pilot.app.screen.workers.wait_for_complete()

    assert snap_compare(SNAPSHOT_APPS_DIR / "command_palette.py", run_before=run_before)


def test_command_palette_discovery(snap_compare) -> None:
    async def run_before(pilot) -> None:
        pilot.app.screen.query_one(Input).cursor_blink = False
        await pilot.app.screen.workers.wait_for_complete()

    assert snap_compare(
        SNAPSHOT_APPS_DIR / "command_palette_discovery.py", run_before=run_before
    )


# --- textual-dev library preview tests ---


def test_textual_dev_border_preview(snap_compare):
    async def run_before(pilot):
        buttons = pilot.app.query(Button)
        for button in buttons:
            button.active_effect_duration = 0

    assert snap_compare(
        SNAPSHOT_APPS_DIR / "dev_previews_border.py",
        press=["enter"],
        run_before=run_before,
    )


def test_textual_dev_colors_preview(snap_compare):
    assert snap_compare(SNAPSHOT_APPS_DIR / "dev_previews_color.py")


def test_textual_dev_easing_preview(snap_compare):
    assert snap_compare(SNAPSHOT_APPS_DIR / "dev_previews_easing.py")


def test_textual_dev_keys_preview(snap_compare):
    assert snap_compare(SNAPSHOT_APPS_DIR / "dev_previews_keys.py", press=["a", "b"])


def test_notifications_example(snap_compare) -> None:
    assert snap_compare(WIDGET_EXAMPLES_DIR / "toast.py")


def test_notifications_through_screens(snap_compare) -> None:
    assert snap_compare(SNAPSHOT_APPS_DIR / "notification_through_screens.py")


def test_notifications_through_modes(snap_compare) -> None:
    assert snap_compare(SNAPSHOT_APPS_DIR / "notification_through_modes.py")


def test_notification_with_inline_link(snap_compare) -> None:
    # https://github.com/Textualize/textual/issues/3530
    assert snap_compare(SNAPSHOT_APPS_DIR / "notification_with_inline_link.py")


def test_notification_with_inline_link_hover(snap_compare) -> None:
    # https://github.com/Textualize/textual/issues/3530
    async def run_before(pilot) -> None:
        await pilot.pause()
        await pilot.hover("Toast", offset=(8, 1))

    assert snap_compare(
        SNAPSHOT_APPS_DIR / "notification_with_inline_link.py",
        run_before=run_before,
    )


def test_print_capture(snap_compare) -> None:
    assert snap_compare(SNAPSHOT_APPS_DIR / "capture_print.py")


def test_text_log_blank_write(snap_compare) -> None:
    assert snap_compare(SNAPSHOT_APPS_DIR / "text_log_blank_write.py")


def test_nested_fr(snap_compare) -> None:
    # https://github.com/Textualize/textual/pull/3059
    assert snap_compare(SNAPSHOT_APPS_DIR / "nested_fr.py")


@pytest.mark.syntax
@pytest.mark.parametrize("language", BUILTIN_LANGUAGES)
def test_text_area_language_rendering(language, snap_compare):
    # This test will fail if we're missing a snapshot test for a valid
    # language. We should have a snapshot test for each language we support
    # as the syntax highlighting will be completely different for each of them.

    snippet = SNIPPETS.get(language)

    def setup_language(pilot) -> None:
        text_area = pilot.app.query_one(TextArea)
        text_area.load_text(snippet)
        text_area.language = language

    assert snap_compare(
        SNAPSHOT_APPS_DIR / "text_area.py",
        run_before=setup_language,
        terminal_size=(80, snippet.count("\n") + 4),
    )


@pytest.mark.parametrize(
    "selection",
    [
        Selection((0, 0), (2, 8)),
        Selection((1, 0), (0, 0)),
        Selection((5, 2), (0, 0)),
        Selection((0, 0), (4, 20)),
        Selection.cursor((1, 0)),
        Selection.cursor((2, 6)),
    ],
)
def test_text_area_selection_rendering(snap_compare, selection):
    text = """I am a line.

I am another line.

I am the final line."""

    def setup_selection(pilot):
        text_area = pilot.app.query_one(TextArea)
        text_area.load_text(text)
        text_area.show_line_numbers = False
        text_area.selection = selection

    assert snap_compare(
        SNAPSHOT_APPS_DIR / "text_area.py",
        run_before=setup_selection,
        terminal_size=(30, text.count("\n") + 4),
    )


def test_text_area_read_only_cursor_rendering(snap_compare):
    def setup_selection(pilot):
        text_area = pilot.app.query_one(TextArea)
        text_area.theme = "css"
        text_area.text = "Hello, world!"
        text_area.read_only = True

    assert snap_compare(
        SNAPSHOT_APPS_DIR / "text_area.py",
        run_before=setup_selection,
        terminal_size=(30, 5),
    )


@pytest.mark.syntax
@pytest.mark.parametrize(
    "theme_name", [theme.name for theme in TextAreaTheme.builtin_themes()]
)
def test_text_area_themes(snap_compare, theme_name):
    """Each theme should have its own snapshot with at least some Python
    to check that the rendering is sensible. This also ensures that theme
    switching results in the display changing correctly."""
    text = """\
def hello(name):
    x = 123
    while not False:
        print("hello " + name)
        continue
"""

    def setup_theme(pilot):
        text_area = pilot.app.query_one(TextArea)
        text_area.load_text(text)
        text_area.language = "python"
        text_area.selection = Selection((0, 1), (1, 9))
        text_area.theme = theme_name

    assert snap_compare(
        SNAPSHOT_APPS_DIR / "text_area.py",
        run_before=setup_theme,
        terminal_size=(48, text.count("\n") + 4),
    )


def test_text_area_alternate_screen(snap_compare):
    assert snap_compare(
        SNAPSHOT_APPS_DIR / "text_area_alternate_screen.py", terminal_size=(48, 10)
    )


@pytest.mark.syntax
def test_text_area_wrapping_and_folding(snap_compare):
    assert snap_compare(
        SNAPSHOT_APPS_DIR / "text_area_wrapping.py", terminal_size=(20, 26)
    )


def test_digits(snap_compare) -> None:
    assert snap_compare(SNAPSHOT_APPS_DIR / "digits.py")


def test_auto_grid(snap_compare) -> None:
    assert snap_compare(SNAPSHOT_APPS_DIR / "auto_grid.py")


def test_auto_grid_default_height(snap_compare) -> None:
    assert snap_compare(SNAPSHOT_APPS_DIR / "auto_grid_default_height.py", press=["g"])


def test_scoped_css(snap_compare) -> None:
    assert snap_compare(SNAPSHOT_APPS_DIR / "scoped_css.py")


def test_unscoped_css(snap_compare) -> None:
    assert snap_compare(SNAPSHOT_APPS_DIR / "unscoped_css.py")


def test_big_buttons(snap_compare) -> None:
    assert snap_compare(SNAPSHOT_APPS_DIR / "big_button.py")


def test_keyline(snap_compare) -> None:
    assert snap_compare(SNAPSHOT_APPS_DIR / "keyline.py")


def test_button_outline(snap_compare):
    """Outline style rendered incorrectly when applied to a `Button` widget.

    Regression test for https://github.com/Textualize/textual/issues/3628
    """
    assert snap_compare(SNAPSHOT_APPS_DIR / "button_outline.py")


def test_notifications_loading_overlap_order(snap_compare):
    """Regression test for https://github.com/Textualize/textual/issues/3677.

    This tests that notifications stay on top of loading indicators and it also
    tests that loading a widget will remove its scrollbars.
    """
    assert snap_compare(
        SNAPSHOT_APPS_DIR / "notifications_above_loading.py", terminal_size=(80, 20)
    )


def test_missing_vertical_scroll(snap_compare):
    """Regression test for https://github.com/Textualize/textual/issues/3687"""
    assert snap_compare(SNAPSHOT_APPS_DIR / "missing_vertical_scroll.py")


def test_vertical_min_height(snap_compare):
    """Test vertical min height takes border in to account."""
    assert snap_compare(SNAPSHOT_APPS_DIR / "vertical_min_height.py")


def test_vertical_max_height(snap_compare):
    """Test vertical max height takes border in to account."""
    assert snap_compare(SNAPSHOT_APPS_DIR / "vertical_max_height.py")


def test_max_height_100(snap_compare):
    """Test vertical max height takes border in to account."""
    assert snap_compare(SNAPSHOT_APPS_DIR / "max_height_100.py")


def test_loading_indicator(snap_compare):
    """Test loading indicator."""
    # https://github.com/Textualize/textual/pull/3816
    assert snap_compare(SNAPSHOT_APPS_DIR / "loading.py", press=["space"])


def test_loading_indicator_disables_widget(snap_compare):
    """Test loading indicator disabled widget."""
    # https://github.com/Textualize/textual/pull/3816
    assert snap_compare(
        SNAPSHOT_APPS_DIR / "loading.py", press=["space", "down", "down", "space"]
    )


def test_mount_style_fix(snap_compare):
    """Regression test for broken style update on mount."""
    # https://github.com/Textualize/textual/issues/3858
    assert snap_compare(SNAPSHOT_APPS_DIR / "mount_style_fix.py")


def test_zero_scrollbar_size(snap_compare):
    """Regression test for missing content with 0 sized scrollbars"""
    # https://github.com/Textualize/textual/issues/3886
    assert snap_compare(SNAPSHOT_APPS_DIR / "zero_scrollbar_size.py")


def test_tree_clearing_and_expansion(snap_compare):
    """Test the Tree.root.is_expanded state after a Tree.clear"""
    # https://github.com/Textualize/textual/issues/3557
    assert snap_compare(SNAPSHOT_APPS_DIR / "tree_clearing.py")


def test_nested_specificity(snap_compare):
    """Test specificity of nested rules is working."""
    # https://github.com/Textualize/textual/issues/3961
    assert snap_compare(SNAPSHOT_APPS_DIR / "nested_specificity.py")


def test_tab_rename(snap_compare):
    """Test setting a new label for a tab amongst a TabbedContent."""
    assert snap_compare(SNAPSHOT_APPS_DIR / "tab_rename.py")


def test_input_percentage_width(snap_compare):
    """Check percentage widths work correctly."""
    # https://github.com/Textualize/textual/issues/3721
    assert snap_compare(SNAPSHOT_APPS_DIR / "input_percentage_width.py")


def test_recompose(snap_compare):
    """Check recompose works."""
    # https://github.com/Textualize/textual/pull/4206
    assert snap_compare(SNAPSHOT_APPS_DIR / "recompose.py")


@pytest.mark.parametrize("dark", [True, False])
def test_ansi_color_mapping(snap_compare, dark):
    """Test how ANSI colors in Rich renderables are mapped to hex colors."""

    def setup(pilot):
        pilot.app.dark = dark

    assert snap_compare(SNAPSHOT_APPS_DIR / "ansi_mapping.py", run_before=setup)


def test_pretty_grid_gutter_interaction(snap_compare):
    """Regression test for https://github.com/Textualize/textual/pull/4219."""
    assert snap_compare(
        SNAPSHOT_APPS_DIR / "pretty_grid_gutter_interaction.py", terminal_size=(81, 7)
    )


def test_sort_children(snap_compare):
    """Test sort_children method."""
    assert snap_compare(SNAPSHOT_APPS_DIR / "sort_children.py", terminal_size=(80, 25))


def test_app_blur(snap_compare):
    """Test Styling after receiving an AppBlur message."""

    async def run_before(pilot) -> None:
        await pilot.pause()  # Allow the AppBlur message to get processed.

    assert snap_compare(SNAPSHOT_APPS_DIR / "app_blur.py", run_before=run_before)


def test_placeholder_disabled(snap_compare):
    """Test placeholder with diabled set to True."""
    assert snap_compare(SNAPSHOT_APPS_DIR / "placeholder_disabled.py")


def test_listview_index(snap_compare):
    """Tests that ListView scrolls correctly after updating its index."""
    assert snap_compare(SNAPSHOT_APPS_DIR / "listview_index.py")


def test_button_widths(snap_compare):
    """Test that button widths expand auto containers as expected."""
    # https://github.com/Textualize/textual/issues/4024
    assert snap_compare(SNAPSHOT_APPS_DIR / "button_widths.py")


<<<<<<< HEAD
# --- Example apps ---
# We skip the code browser because the length of the scrollbar in the tree depends on
# the number of files and folders we have locally and that typically differs from the
# pristine setting in which CI runs.


def test_example_calculator(snap_compare):
    """Test the calculator example."""
    assert snap_compare(EXAMPLES_DIR / "calculator.py")


def test_example_color_command(snap_compare):
    """Test the color_command example."""
    assert snap_compare(
        EXAMPLES_DIR / "color_command.py",
        press=["ctrl+backslash", "r", "e", "d", "down", "down", "enter"],
    )


def test_example_dictionary(snap_compare):
    """Test the dictionary example (basic layout test)."""

    async def run_before(pilot):
        pilot.app.query(Input).first().cursor_blink = False

    assert snap_compare(EXAMPLES_DIR / "dictionary.py", run_before=run_before)


def test_example_five_by_five(snap_compare):
    """Test the five_by_five example."""
    assert snap_compare(EXAMPLES_DIR / "five_by_five.py")


def test_example_json_tree(snap_compare):
    """Test the json_tree example."""
    assert snap_compare(
        EXAMPLES_DIR / "json_tree.py",
        press=["a", "down", "enter", "down", "down", "enter"],
    )


def test_example_markdown(snap_compare):
    """Test the markdown example."""
    assert snap_compare(EXAMPLES_DIR / "markdown.py")


def test_example_merlin(snap_compare):
    """Test the merlin example."""
    on_switches = {2, 3, 5, 8}

    async def run_before(pilot):
        pilot.app.query_one("Timer").running = False  # This will freeze the clock.
        for switch in pilot.app.query("LabelSwitch"):
            switch.query_one("Switch").value = switch.switch_no in on_switches
        await pilot.pause()

    assert snap_compare(EXAMPLES_DIR / "merlin.py", run_before=run_before)


def test_example_pride(snap_compare):
    """Test the pride example."""
    assert snap_compare(EXAMPLES_DIR / "pride.py")
=======
def test_welcome(snap_compare):
    assert snap_compare(SNAPSHOT_APPS_DIR / "welcome_widget.py")
>>>>>>> 69cc80b8
<|MERGE_RESOLUTION|>--- conflicted
+++ resolved
@@ -686,6 +686,7 @@
         SNAPSHOT_APPS_DIR / "markdown_component_classes_reloading.py",
         run_before=run_before,
     )
+
 
 def test_markdown_space_squashing(snap_compare):
     assert snap_compare(SNAPSHOT_APPS_DIR / "markdown_whitespace.py")
@@ -1168,7 +1169,10 @@
     assert snap_compare(SNAPSHOT_APPS_DIR / "button_widths.py")
 
 
-<<<<<<< HEAD
+def test_welcome(snap_compare):
+    assert snap_compare(SNAPSHOT_APPS_DIR / "welcome_widget.py")
+
+
 # --- Example apps ---
 # We skip the code browser because the length of the scrollbar in the tree depends on
 # the number of files and folders we have locally and that typically differs from the
@@ -1230,8 +1234,4 @@
 
 def test_example_pride(snap_compare):
     """Test the pride example."""
-    assert snap_compare(EXAMPLES_DIR / "pride.py")
-=======
-def test_welcome(snap_compare):
-    assert snap_compare(SNAPSHOT_APPS_DIR / "welcome_widget.py")
->>>>>>> 69cc80b8
+    assert snap_compare(EXAMPLES_DIR / "pride.py")