--- conflicted
+++ resolved
@@ -2421,7 +2421,6 @@
     assert snap_compare(SNAPSHOT_APPS_DIR / "split_segments.py")
 
 
-<<<<<<< HEAD
 @pytest.mark.parametrize("theme_name", ["nord", "gruvbox"])
 def test_themes(snap_compare, theme_name):
     """Test setting different themes and custom theme variables.
@@ -2530,7 +2529,8 @@
         await pilot.press("b")
 
     assert snap_compare(SearchApp(), run_before=run_before)
-=======
+
+
 def test_help_panel_key_display_not_duplicated(snap_compare):
     """Regression test for https://github.com/Textualize/textual/issues/5037"""
 
@@ -2546,5 +2546,4 @@
         pilot.app.action_show_help_panel()
 
     app = HelpPanelApp()
-    assert snap_compare(app, run_before=run_before)
->>>>>>> a3fee688
+    assert snap_compare(app, run_before=run_before)