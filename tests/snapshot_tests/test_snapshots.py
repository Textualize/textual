--- conflicted
+++ resolved
@@ -633,8 +633,7 @@
     # https://github.com/Textualize/textual/pull/3059
     assert snap_compare(SNAPSHOT_APPS_DIR / "nested_fr.py")
 
-
-<<<<<<< HEAD
+    
 @pytest.mark.parametrize("language", VALID_LANGUAGES)
 def test_text_area_language_rendering(language, snap_compare):
     # This test will fail if we're missing a snapshot test for a valid
@@ -653,7 +652,7 @@
         run_before=setup_language,
         terminal_size=(80, snippet.count("\n") + 2),
     )
-=======
+
+
 def test_digits(snap_compare) -> None:
     assert snap_compare(SNAPSHOT_APPS_DIR / "digits.py")
->>>>>>> eccf746f
