from pathlib import Path

import pytest
from rich.panel import Panel
from rich.text import Text

from tests.snapshot_tests.language_snippets import SNIPPETS
from textual import events, on
from textual.app import App, ComposeResult
from textual.binding import Binding, Keymap
from textual.containers import Center, Grid, Middle, Vertical, VerticalScroll
from textual.pilot import Pilot
from textual.renderables.gradient import LinearGradient
from textual.screen import ModalScreen, Screen
from textual.widgets import (
    Button,
    DataTable,
    Footer,
    Header,
    Input,
    Label,
    Log,
    OptionList,
    Placeholder,
    ProgressBar,
    RadioSet,
    RichLog,
    SelectionList,
    Static,
    Switch,
    TextArea,
)
from textual.widgets.text_area import BUILTIN_LANGUAGES, Selection, TextAreaTheme

# These paths should be relative to THIS directory.
WIDGET_EXAMPLES_DIR = Path("../../docs/examples/widgets")
LAYOUT_EXAMPLES_DIR = Path("../../docs/examples/guide/layout")
STYLES_EXAMPLES_DIR = Path("../../docs/examples/styles")
EXAMPLES_DIR = Path("../../examples")
SNAPSHOT_APPS_DIR = Path("./snapshot_apps")


# --- Layout related stuff ---


def test_grid_layout_basic(snap_compare):
    assert snap_compare(LAYOUT_EXAMPLES_DIR / "grid_layout1.py")


def test_grid_layout_basic_overflow(snap_compare):
    assert snap_compare(LAYOUT_EXAMPLES_DIR / "grid_layout2.py")


def test_grid_layout_gutter(snap_compare):
    assert snap_compare(LAYOUT_EXAMPLES_DIR / "grid_layout7_gutter.py")


def test_layers(snap_compare):
    assert snap_compare(LAYOUT_EXAMPLES_DIR / "layers.py")


def test_horizontal_layout(snap_compare):
    assert snap_compare(LAYOUT_EXAMPLES_DIR / "horizontal_layout.py")


def test_horizontal_layout_width_auto_dock(snap_compare):
    assert snap_compare(SNAPSHOT_APPS_DIR / "horizontal_auto_width.py")


def test_vertical_layout(snap_compare):
    assert snap_compare(LAYOUT_EXAMPLES_DIR / "vertical_layout.py")


def test_dock_layout_sidebar(snap_compare):
    assert snap_compare(LAYOUT_EXAMPLES_DIR / "dock_layout2_sidebar.py")


def test_layout_containers(snap_compare):
    assert snap_compare(SNAPSHOT_APPS_DIR / "layout_containers.py")


def test_alignment_containers(snap_compare):
    assert snap_compare(SNAPSHOT_APPS_DIR / "alignment_containers.py")


# --- Widgets - rendering and basic interactions ---
# Each widget should have a canonical example that is display in the docs.
# When adding a new widget, ideally we should also create a snapshot test
# from these examples which test rendering and simple interactions with it.


def test_switches(snap_compare):
    """Tests switches but also acts a regression test for using
    width: auto in a Horizontal layout context."""
    press = [
        "shift+tab",
        "enter",  # toggle off
        "shift+tab",
        "wait:20",
        "enter",  # toggle on
        "wait:20",
    ]
    assert snap_compare(WIDGET_EXAMPLES_DIR / "switch.py", press=press)


def test_input_and_focus(snap_compare):
    press = [
        *"Darren",  # Write "Darren"
        "tab",
        *"Burns",  # Focus second input, write "Burns"
    ]
    assert snap_compare(WIDGET_EXAMPLES_DIR / "input.py", press=press)


def test_input_validation(snap_compare):
    """Checking that invalid styling is applied. The snapshot app itself
    also adds styling for -valid which gives a green border."""
    press = [
        *"-2",  # -2 is invalid, so -invalid should be applied
        "tab",
        "3",  # This is valid, so -valid should be applied
        "tab",
        *"-2",
        # -2 is invalid, so -invalid should be applied (and :focus, since we stop here)
    ]
    assert snap_compare(SNAPSHOT_APPS_DIR / "input_validation.py", press=press)


def test_input_suggestions(snap_compare):
    async def run_before(pilot):
        pilot.app.query(Input).first().cursor_blink = False

    assert snap_compare(
        SNAPSHOT_APPS_DIR / "input_suggestions.py", press=["b"], run_before=run_before
    )


def test_masked_input(snap_compare):
    async def run_before(pilot):
        pilot.app.query(Input).first().cursor_blink = False

    assert snap_compare(
        SNAPSHOT_APPS_DIR / "masked_input.py",
        press=["A", "B", "C", "0", "1", "-", "D", "E"],
        run_before=run_before,
    )


def test_buttons_render(snap_compare):
    # Testing button rendering. We press tab to focus the first button too.
    assert snap_compare(WIDGET_EXAMPLES_DIR / "button.py", press=["tab"])


def test_placeholder_render(snap_compare):
    # Testing the rendering of the multiple placeholder variants and labels.
    assert snap_compare(WIDGET_EXAMPLES_DIR / "placeholder.py")


def test_datatable_render(snap_compare):
    press = ["tab", "down", "down", "right", "up", "left"]
    assert snap_compare(WIDGET_EXAMPLES_DIR / "data_table.py", press=press)


def test_datatable_row_cursor_render(snap_compare):
    press = ["up", "left", "right", "down", "down"]
    assert snap_compare(SNAPSHOT_APPS_DIR / "data_table_row_cursor.py", press=press)


def test_datatable_column_cursor_render(snap_compare):
    press = ["left", "up", "down", "right", "right"]
    assert snap_compare(SNAPSHOT_APPS_DIR / "data_table_column_cursor.py", press=press)


def test_datatable_sort_multikey(snap_compare):
    press = ["down", "right", "s"]  # Also checks that sort doesn't move cursor.
    assert snap_compare(SNAPSHOT_APPS_DIR / "data_table_sort.py", press=press)


def test_datatable_remove_row(snap_compare):
    press = ["r"]
    assert snap_compare(SNAPSHOT_APPS_DIR / "data_table_remove_row.py", press=press)


def test_datatable_labels_and_fixed_data(snap_compare):
    # Ensure that we render correctly when there are fixed rows/cols and labels.
    assert snap_compare(SNAPSHOT_APPS_DIR / "data_table_row_labels.py")


def test_datatable_style_ordering(snap_compare):
    # Regression test for https://github.com/Textualize/textual/issues/2061
    assert snap_compare(SNAPSHOT_APPS_DIR / "data_table_style_order.py")


def test_datatable_add_column(snap_compare):
    # Checking adding columns after adding rows
    assert snap_compare(SNAPSHOT_APPS_DIR / "data_table_add_column.py")


def test_datatable_add_row_auto_height(snap_compare):
    # Check that rows added with auto height computation look right.
    assert snap_compare(SNAPSHOT_APPS_DIR / "data_table_add_row_auto_height.py")


def test_datatable_add_row_auto_height_sorted(snap_compare):
    # Check that rows added with auto height computation look right.
    assert snap_compare(
        SNAPSHOT_APPS_DIR / "data_table_add_row_auto_height.py", press=["s"]
    )


def test_datatable_auto_height_future_updates(snap_compare):
    """https://github.com/Textualize/textual/issues/4928 meant that when height=None,
    in add_row, future updates to the table would be incorrect.

    In this test, every 2nd row is auto height and every other row is height 2.
    The table is cleared then fully repopulated with the same 4 rows. All 4 rows
    should be visible and rendered at heights 2, 1, 2, 1.
    """
    ROWS = [
        ("foo", "bar"),
        (1, "abc"),
        (2, "def"),
        (3, "ghi"),
        (4, "jkl"),
    ]

    class ExampleApp(App[None]):
        CSS = "DataTable { border: solid red; }"

        def compose(self) -> ComposeResult:
            yield DataTable()

        def on_mount(self) -> None:
            table = self.query_one(DataTable)
            table.add_columns(*ROWS[0])
            self.populate_table()

        def key_r(self) -> None:
            self.populate_table()

        def populate_table(self) -> None:
            table = self.query_one(DataTable)
            table.clear()
            for i, row in enumerate(ROWS[1:]):
                table.add_row(
                    *row,
                    height=None if i % 2 == 1 else 2,
                )

    assert snap_compare(ExampleApp(), press=["r"])


def test_datatable_cell_padding(snap_compare):
    # Check that horizontal cell padding is respected.
    assert snap_compare(SNAPSHOT_APPS_DIR / "data_table_cell_padding.py")


def test_datatable_change_cell_padding(snap_compare):
    # Check that horizontal cell padding is respected.
    assert snap_compare(
        SNAPSHOT_APPS_DIR / "data_table_cell_padding.py", press=["a", "b"]
    )


def test_footer_render(snap_compare):
    assert snap_compare(WIDGET_EXAMPLES_DIR / "footer.py")


def test_header_render(snap_compare):
    assert snap_compare(WIDGET_EXAMPLES_DIR / "header.py")


def test_list_view(snap_compare):
    assert snap_compare(
        WIDGET_EXAMPLES_DIR / "list_view.py", press=["tab", "down", "down", "up"]
    )


def test_log_write_lines(snap_compare):
    assert snap_compare("snapshot_apps/log_write_lines.py")


def test_log_write(snap_compare):
    assert snap_compare("snapshot_apps/log_write.py")


def test_fr_units(snap_compare):
    assert snap_compare("snapshot_apps/fr_units.py")


def test_visibility(snap_compare):
    assert snap_compare("snapshot_apps/visibility.py")


def test_tree_example(snap_compare):
    assert snap_compare(WIDGET_EXAMPLES_DIR / "tree.py")


def test_markdown_example(snap_compare):
    assert snap_compare(WIDGET_EXAMPLES_DIR / "markdown.py")


def test_markdown_viewer_example(snap_compare):
    assert snap_compare(WIDGET_EXAMPLES_DIR / "markdown_viewer.py")


def test_markdown_theme_switching(snap_compare):
    assert snap_compare(SNAPSHOT_APPS_DIR / "markdown_theme_switcher.py", press=["t"])


def test_markdown_dark_theme_override(snap_compare):
    assert snap_compare(
        SNAPSHOT_APPS_DIR / "markdown_theme_switcher.py", press=["d", "wait:100"]
    )


def test_markdown_light_theme_override(snap_compare):
    assert snap_compare(
        SNAPSHOT_APPS_DIR / "markdown_theme_switcher.py", press=["l", "t", "wait:100"]
    )


def test_checkbox_example(snap_compare):
    assert snap_compare(WIDGET_EXAMPLES_DIR / "checkbox.py")


def test_radio_button_example(snap_compare):
    assert snap_compare(WIDGET_EXAMPLES_DIR / "radio_button.py")


def test_radio_set_example(snap_compare):
    assert snap_compare(WIDGET_EXAMPLES_DIR / "radio_set.py")


def test_radio_set_is_scrollable(snap_compare):
    """Regression test for https://github.com/Textualize/textual/issues/5100"""

    class RadioSetApp(App):
        CSS = """
        RadioSet {
            height: 5;
        }
        """

        def compose(self) -> ComposeResult:
            yield RadioSet(*[(f"This is option #{n}") for n in range(10)])

    app = RadioSetApp()
    assert snap_compare(app, press=["up"])


def test_content_switcher_example_initial(snap_compare):
    assert snap_compare(WIDGET_EXAMPLES_DIR / "content_switcher.py")


def test_content_switcher_example_switch(snap_compare):
    assert snap_compare(
        WIDGET_EXAMPLES_DIR / "content_switcher.py",
        press=["tab", "enter", "wait:500"],
        terminal_size=(50, 50),
    )


def test_tabbed_content(snap_compare):
    assert snap_compare(WIDGET_EXAMPLES_DIR / "tabbed_content.py")


def test_tabbed_content_with_modified_tabs(snap_compare):
    # Tabs enabled and hidden.
    assert snap_compare(SNAPSHOT_APPS_DIR / "modified_tabs.py")


def test_tabbed_content_styling_not_leaking(snap_compare):
    assert snap_compare(SNAPSHOT_APPS_DIR / "tabbed_content_style_leak_test.py")


def test_option_list_strings(snap_compare):
    assert snap_compare(WIDGET_EXAMPLES_DIR / "option_list_strings.py")


def test_option_list_options(snap_compare):
    assert snap_compare(WIDGET_EXAMPLES_DIR / "option_list_options.py")


def test_option_list_tables(snap_compare):
    assert snap_compare(WIDGET_EXAMPLES_DIR / "option_list_tables.py")


def test_option_list_build(snap_compare):
    assert snap_compare(SNAPSHOT_APPS_DIR / "option_list.py")


def test_option_list_replace_prompt_from_single_line_to_single_line(snap_compare):
    assert snap_compare(
        SNAPSHOT_APPS_DIR / "option_list_multiline_options.py", press=["1"]
    )


def test_option_list_replace_prompt_from_single_line_to_two_lines(snap_compare):
    assert snap_compare(
        SNAPSHOT_APPS_DIR / "option_list_multiline_options.py", press=["2"]
    )


def test_option_list_replace_prompt_from_two_lines_to_three_lines(snap_compare):
    assert snap_compare(
        SNAPSHOT_APPS_DIR / "option_list_multiline_options.py", press=["3"]
    )


def test_option_list_scrolling_in_long_list(snap_compare):
    assert snap_compare(SNAPSHOT_APPS_DIR / "option_list_long.py", press=["up"])


def test_progress_bar_indeterminate(snap_compare):
    assert snap_compare(WIDGET_EXAMPLES_DIR / "progress_bar_isolated_.py", press=["f"])


def test_progress_bar_indeterminate_styled(snap_compare):
    assert snap_compare(WIDGET_EXAMPLES_DIR / "progress_bar_styled_.py", press=["f"])


def test_progress_bar_halfway(snap_compare):
    assert snap_compare(WIDGET_EXAMPLES_DIR / "progress_bar_isolated_.py", press=["t"])


def test_progress_bar_halfway_styled(snap_compare):
    assert snap_compare(WIDGET_EXAMPLES_DIR / "progress_bar_styled_.py", press=["t"])


def test_progress_bar_completed(snap_compare):
    assert snap_compare(WIDGET_EXAMPLES_DIR / "progress_bar_isolated_.py", press=["u"])


def test_progress_bar_completed_styled(snap_compare):
    assert snap_compare(WIDGET_EXAMPLES_DIR / "progress_bar_styled_.py", press=["u"])


def test_rule_horizontal_rules(snap_compare):
    assert snap_compare(WIDGET_EXAMPLES_DIR / "horizontal_rules.py")


def test_rule_vertical_rules(snap_compare):
    assert snap_compare(WIDGET_EXAMPLES_DIR / "vertical_rules.py")


def test_select(snap_compare):
    assert snap_compare(WIDGET_EXAMPLES_DIR / "select_widget.py")


def test_selection_list_selected(snap_compare):
    assert snap_compare(WIDGET_EXAMPLES_DIR / "selection_list_selected.py")


def test_selection_list_selections(snap_compare):
    assert snap_compare(WIDGET_EXAMPLES_DIR / "selection_list_selections.py")


def test_selection_list_tuples(snap_compare):
    assert snap_compare(WIDGET_EXAMPLES_DIR / "selection_list_tuples.py")


def test_select_expanded(snap_compare):
    assert snap_compare(
        WIDGET_EXAMPLES_DIR / "select_widget.py", press=["tab", "enter"]
    )


def test_select_from_values_expanded(snap_compare):
    assert snap_compare(
        WIDGET_EXAMPLES_DIR / "select_from_values_widget.py", press=["tab", "enter"]
    )


def test_select_expanded_changed(snap_compare):
    assert snap_compare(
        WIDGET_EXAMPLES_DIR / "select_widget.py",
        press=["tab", "enter", "down", "enter"],
    )


def test_select_no_blank_has_default_value(snap_compare):
    """Make sure that the first value is selected by default if allow_blank=False."""
    assert snap_compare(WIDGET_EXAMPLES_DIR / "select_widget_no_blank.py")


def test_select_set_options(snap_compare):
    assert snap_compare(
        WIDGET_EXAMPLES_DIR / "select_widget_no_blank.py",
        press=["s"],
    )


def test_sparkline_render(snap_compare):
    assert snap_compare(WIDGET_EXAMPLES_DIR / "sparkline.py")


def test_sparkline_component_classes_colors(snap_compare):
    assert snap_compare(WIDGET_EXAMPLES_DIR / "sparkline_colors.py")


def test_collapsible_render(snap_compare):
    assert snap_compare(WIDGET_EXAMPLES_DIR / "collapsible.py")


def test_collapsible_collapsed(snap_compare):
    assert snap_compare(WIDGET_EXAMPLES_DIR / "collapsible.py", press=["c"])


def test_collapsible_expanded(snap_compare):
    assert snap_compare(WIDGET_EXAMPLES_DIR / "collapsible.py", press=["e"])


def test_collapsible_nested(snap_compare):
    assert snap_compare(WIDGET_EXAMPLES_DIR / "collapsible_nested.py")


def test_collapsible_custom_symbol(snap_compare):
    assert snap_compare(WIDGET_EXAMPLES_DIR / "collapsible_custom_symbol.py")


def test_directory_tree_reloading(snap_compare, tmp_path):
    async def run_before(pilot):
        await pilot.app.setup(tmp_path)
        await pilot.press(
            "down", "e", "e", "down", "down", "down", "down", "e", "down", "d", "r"
        )

    assert snap_compare(
        SNAPSHOT_APPS_DIR / "directory_tree_reload.py",
        run_before=run_before,
    )


# --- CSS properties ---
# We have a canonical example for each CSS property that is shown in their docs.
# If any of these change, something has likely broken, so snapshot each of them.

PATHS = [
    path.name
    for path in (Path(__file__).parent / STYLES_EXAMPLES_DIR).iterdir()
    if path.suffix == ".py"
]


@pytest.mark.parametrize("file_name", PATHS)
def test_css_property(file_name, snap_compare):
    path_to_app = STYLES_EXAMPLES_DIR / file_name
    assert snap_compare(path_to_app)


def test_viewport_height_and_width_properties(snap_compare):
    path_to_app = SNAPSHOT_APPS_DIR / "viewport_units.py"
    assert snap_compare(path_to_app)


def test_multiple_css(snap_compare):
    # Interaction between multiple CSS files and app-level/classvar CSS
    assert snap_compare("snapshot_apps/multiple_css/multiple_css.py")


def test_order_independence(snap_compare):
    assert snap_compare("snapshot_apps/layer_order_independence.py")


def test_order_independence_toggle(snap_compare):
    assert snap_compare("snapshot_apps/layer_order_independence.py", press="t")


def test_columns_height(snap_compare):
    # Interaction with height auto, and relative heights to make columns
    assert snap_compare("snapshot_apps/columns_height.py")


def test_offsets(snap_compare):
    """Test offsets of containers"""
    assert snap_compare("snapshot_apps/offsets.py")


def test_nested_auto_heights(snap_compare):
    """Test refreshing widget within a auto sized container"""
    assert snap_compare("snapshot_apps/nested_auto_heights.py", press=["1", "2"])


def test_programmatic_scrollbar_gutter_change(snap_compare):
    """Regression test for #1607 https://github.com/Textualize/textual/issues/1607

    See also tests/css/test_programmatic_style_changes.py for other related regression tests.
    """
    assert snap_compare(
        "snapshot_apps/programmatic_scrollbar_gutter_change.py", press=["s"]
    )


# --- Other ---


def test_key_display(snap_compare):
    assert snap_compare(SNAPSHOT_APPS_DIR / "key_display.py")


def test_demo(snap_compare):
    """Test the demo app (python -m textual)"""
    assert snap_compare(
        Path("../../src/textual/demo.py"),
        terminal_size=(100, 30),
    )


def test_label_widths(snap_compare):
    """Test renderable widths are calculate correctly."""
    assert snap_compare(SNAPSHOT_APPS_DIR / "label_widths.py")


def test_border_alpha(snap_compare):
    """Test setting a border alpha."""
    assert snap_compare(SNAPSHOT_APPS_DIR / "border_alpha.py")


def test_auto_width_input(snap_compare):
    assert snap_compare(
        SNAPSHOT_APPS_DIR / "auto_width_input.py", press=["tab", *"Hello"]
    )


def test_screen_switch(snap_compare):
    assert snap_compare(SNAPSHOT_APPS_DIR / "screen_switch.py", press=["a", "b"])


def test_disabled_widgets(snap_compare):
    assert snap_compare(SNAPSHOT_APPS_DIR / "disable_widgets.py")


def test_focus_component_class(snap_compare):
    assert snap_compare(SNAPSHOT_APPS_DIR / "focus_component_class.py", press=["tab"])


def test_line_api_scrollbars(snap_compare):
    assert snap_compare(SNAPSHOT_APPS_DIR / "line_api_scrollbars.py")


def test_remove_with_auto_height(snap_compare):
    assert snap_compare(
        SNAPSHOT_APPS_DIR / "remove_auto.py", press=["a", "a", "a", "d", "d"]
    )


def test_auto_table(snap_compare):
    assert snap_compare(SNAPSHOT_APPS_DIR / "auto-table.py", terminal_size=(120, 40))


def test_table_markup(snap_compare):
    assert snap_compare(SNAPSHOT_APPS_DIR / "table_markup.py")


def test_richlog_max_lines(snap_compare):
    assert snap_compare("snapshot_apps/richlog_max_lines.py", press=[*"abcde"])


def test_richlog_scroll(snap_compare):
    """Ensure `RichLog.auto_scroll` causes the log to scroll to the end when new content is written."""
    assert snap_compare(SNAPSHOT_APPS_DIR / "richlog_scroll.py")


def test_richlog_width(snap_compare):
    """Check that the width of RichLog is respected, even when it's not visible."""
    assert snap_compare(SNAPSHOT_APPS_DIR / "richlog_width.py", press=["p"])


def test_richlog_min_width(snap_compare):
    """The available space of this RichLog is less than the minimum width, so written
    content should be rendered at `min_width`. This snapshot should show the renderable
    clipping at the right edge, as there's not enough space to satisfy the minimum width.
    """

    class RichLogMinWidth20(App[None]):
        def compose(self) -> ComposeResult:
            rich_log = RichLog(min_width=20)
            text = Text("0123456789", style="on red", justify="right")
            rich_log.write(text)
            yield rich_log

    assert snap_compare(RichLogMinWidth20(), terminal_size=(20, 6))


def test_richlog_deferred_render_no_expand(snap_compare):
    """Check we can write to a RichLog before its size is known i.e. in `compose`."""

    class RichLogNoExpand(App[None]):
        def compose(self) -> ComposeResult:
            rich_log = RichLog(min_width=10)
            text = Text("0123456789", style="on red", justify="right")
            # Perform the write in compose - it'll be deferred until the size is known
            rich_log.write(text)
            yield rich_log

    assert snap_compare(RichLogNoExpand(), terminal_size=(20, 6))


def test_richlog_deferred_render_expand(snap_compare):
    """Check we can write to a RichLog before its size is known i.e. in `compose`.

    The renderable should expand to fill full the width of the RichLog.
    """

    class RichLogExpand(App[None]):
        def compose(self) -> ComposeResult:
            rich_log = RichLog(min_width=10)
            text = Text("0123456789", style="on red", justify="right")
            # Perform the write in compose - it'll be deferred until the size is known
            rich_log.write(text, expand=True)
            yield rich_log

    assert snap_compare(RichLogExpand(), terminal_size=(20, 6))


def test_richlog_markup(snap_compare):
    """Check that Rich markup is rendered in RichLog when markup=True."""

    class RichLogWidth(App[None]):
        def compose(self) -> ComposeResult:
            rich_log = RichLog(min_width=10, markup=True)
            rich_log.write("[black on red u]black text on red, underlined")
            rich_log.write("normal text, no markup")
            yield rich_log

    assert snap_compare(RichLogWidth(), terminal_size=(42, 6))


def test_richlog_shrink(snap_compare):
    """Ensure that when shrink=True, the renderable shrinks to fit the width of the RichLog."""

    class RichLogShrink(App[None]):
        CSS = "RichLog { width: 20; background: red;}"

        def compose(self) -> ComposeResult:
            rich_log = RichLog(min_width=4)
            panel = Panel("lorem ipsum dolor sit amet lorem ipsum dolor sit amet")
            rich_log.write(panel)
            yield rich_log

    assert snap_compare(RichLogShrink(), terminal_size=(24, 6))


def test_richlog_write_at_specific_width(snap_compare):
    """Ensure we can write renderables at a specific width.
    `min_width` should be respected, but `width` should override.

    The green label at the bottom should be equal in width to the bottom
    renderable (equal to min_width).
    """

    class RichLogWriteAtSpecificWidth(App[None]):
        CSS = """
        RichLog { width: 1fr; height: auto; }
        #width-marker { background: green; width: 50; }
        """

        def compose(self) -> ComposeResult:
            rich_log = RichLog(min_width=50)
            rich_log.write(Panel("width=20", style="black on red"), width=20)
            rich_log.write(Panel("width=40", style="black on red"), width=40)
            rich_log.write(Panel("width=60", style="black on red"), width=60)
            rich_log.write(Panel("width=120", style="black on red"), width=120)
            rich_log.write(
                Panel("width=None (fallback to min_width)", style="black on red")
            )
            yield rich_log
            width_marker = Label(
                f"this label is width 50 (same as min_width)", id="width-marker"
            )
            yield width_marker

    assert snap_compare(RichLogWriteAtSpecificWidth())


def test_richlog_highlight(snap_compare):
    """Check that RichLog.highlight correctly highlights with the ReprHighlighter.

    Also ensures that interaction between CSS and highlighting is as expected -
    non-highlighted text should have the CSS styles applied, but highlighted text
    should ignore the CSS (and use the highlights returned from the highlighter).
    """

    class RichLogHighlight(App[None]):
        # Add some CSS to check interaction with highlighting.
        CSS = """
        RichLog { color: red; background: dodgerblue 40%; }
        """

        def compose(self) -> ComposeResult:
            rich_log = RichLog(highlight=True)
            rich_log.write("Foo('bar', x=1, y=[1, 2, 3])")
            yield rich_log

    assert snap_compare(RichLogHighlight(), terminal_size=(30, 3))


def test_tabs_invalidate(snap_compare):
    assert snap_compare(
        SNAPSHOT_APPS_DIR / "tabs_invalidate.py",
        press=["tab", "right"],
    )


def test_scrollbar_thumb_height(snap_compare):
    assert snap_compare(
        SNAPSHOT_APPS_DIR / "scrollbar_thumb_height.py",
    )


def test_pilot_resize_terminal(snap_compare):
    async def run_before(pilot):
        await pilot.resize_terminal(35, 20)
        await pilot.resize_terminal(20, 10)

    assert snap_compare(
        SNAPSHOT_APPS_DIR / "pilot_resize_terminal.py",
        run_before=run_before,
        terminal_size=(80, 25),
    )


def test_css_hot_reloading(snap_compare, monkeypatch):
    """Regression test for https://github.com/Textualize/textual/issues/2063."""

    monkeypatch.setenv(
        "TEXTUAL", "debug"
    )  # This will make sure we create a file monitor.

    async def run_before(pilot):
        css_file = pilot.app.CSS_PATH
        with open(css_file, "w") as f:
            f.write("/* This file is purposefully empty. */\n")  # Clear all the CSS.
        await pilot.app._on_css_change()

    assert snap_compare(
        SNAPSHOT_APPS_DIR / "hot_reloading_app.py", run_before=run_before
    )


def test_css_hot_reloading_on_screen(snap_compare, monkeypatch):
    """Regression test for https://github.com/Textualize/textual/issues/3454."""

    monkeypatch.setenv(
        "TEXTUAL", "debug"
    )  # This will make sure we create a file monitor.

    async def run_before(pilot):
        css_file = pilot.app.screen.CSS_PATH
        with open(css_file, "w") as f:
            f.write("/* This file is purposefully empty. */\n")  # Clear all the CSS.
        await pilot.app._on_css_change()

    assert snap_compare(
        SNAPSHOT_APPS_DIR / "hot_reloading_app_with_screen_css.py",
        run_before=run_before,
    )


def test_datatable_hot_reloading(snap_compare, monkeypatch):
    """Regression test for https://github.com/Textualize/textual/issues/3312."""

    monkeypatch.setenv(
        "TEXTUAL", "debug"
    )  # This will make sure we create a file monitor.

    async def run_before(pilot):
        css_file = pilot.app.CSS_PATH
        with open(css_file, "w") as f:
            f.write("/* This file is purposefully empty. */\n")  # Clear all the CSS.
        await pilot.app._on_css_change()

    assert snap_compare(
        SNAPSHOT_APPS_DIR / "datatable_hot_reloading.py", run_before=run_before
    )


def test_markdown_component_classes_reloading(snap_compare, monkeypatch):
    """Tests all markdown component classes reload correctly.

    See https://github.com/Textualize/textual/issues/3464."""

    monkeypatch.setenv(
        "TEXTUAL", "debug"
    )  # This will make sure we create a file monitor.

    async def run_before(pilot):
        css_file = pilot.app.CSS_PATH
        with open(css_file, "w") as f:
            f.write("/* This file is purposefully empty. */\n")  # Clear all the CSS.
        await pilot.app._on_css_change()

    assert snap_compare(
        SNAPSHOT_APPS_DIR / "markdown_component_classes_reloading.py",
        run_before=run_before,
    )


def test_markdown_space_squashing(snap_compare):
    assert snap_compare(SNAPSHOT_APPS_DIR / "markdown_whitespace.py")


def test_layer_fix(snap_compare):
    # Check https://github.com/Textualize/textual/issues/1358
    assert snap_compare(SNAPSHOT_APPS_DIR / "layer_fix.py", press=["d"])


def test_modal_dialog_bindings_input(snap_compare):
    # Check https://github.com/Textualize/textual/issues/2194
    assert snap_compare(
        SNAPSHOT_APPS_DIR / "modal_screen_bindings.py",
        press=["enter", "h", "!", "left", "i", "tab"],
    )


def test_modal_dialog_bindings(snap_compare):
    # Check https://github.com/Textualize/textual/issues/2194
    assert snap_compare(
        SNAPSHOT_APPS_DIR / "modal_screen_bindings.py",
        press=["enter", "tab", "h", "i", "tab", "enter"],
    )


def test_dock_scroll(snap_compare):
    # https://github.com/Textualize/textual/issues/2188
    assert snap_compare(SNAPSHOT_APPS_DIR / "dock_scroll.py", terminal_size=(80, 25))


def test_dock_scroll2(snap_compare):
    # https://github.com/Textualize/textual/issues/2525
    assert snap_compare(SNAPSHOT_APPS_DIR / "dock_scroll2.py", terminal_size=(80, 25))


def test_dock_scroll_off_by_one(snap_compare):
    # https://github.com/Textualize/textual/issues/2525
    assert snap_compare(
        SNAPSHOT_APPS_DIR / "dock_scroll_off_by_one.py",
        terminal_size=(80, 25),
        press=["_"],
    )


def test_dock_none(snap_compare):
    """Checking that `dock:none` works in CSS and Python.
    The label should appear at the top here, since we've undocked both
    the header and footer.
    """

    class DockNone(App[None]):
        CSS = "Header { dock: none; }"

        def compose(self) -> ComposeResult:
            yield Label("Hello")
            yield Header()
            footer = Footer()
            footer.styles.dock = "none"
            yield footer

    assert snap_compare(DockNone(), terminal_size=(30, 5))


def test_scroll_to(snap_compare):
    # https://github.com/Textualize/textual/issues/2525
    assert snap_compare(
        SNAPSHOT_APPS_DIR / "scroll_to.py", terminal_size=(80, 25), press=["_"]
    )


def test_auto_fr(snap_compare):
    # https://github.com/Textualize/textual/issues/2220
    assert snap_compare(SNAPSHOT_APPS_DIR / "auto_fr.py", terminal_size=(80, 25))


def test_fr_margins(snap_compare):
    # https://github.com/Textualize/textual/issues/2220
    assert snap_compare(SNAPSHOT_APPS_DIR / "fr_margins.py", terminal_size=(80, 25))


def test_scroll_visible(snap_compare):
    # https://github.com/Textualize/textual/issues/2181
    assert snap_compare(SNAPSHOT_APPS_DIR / "scroll_visible.py", press=["t"])


def test_scroll_to_center(snap_compare):
    # READ THIS IF THIS TEST FAILS:
    # While https://github.com/Textualize/textual/issues/2254 is open, the snapshot
    # this is being compared against is INCORRECT.
    # The correct output for this snapshot test would show a couple of containers
    # scrolled so that the red string >>bullseye<< is centered on the screen.
    # When this snapshot "breaks" because #2254 is fixed, this snapshot can be updated.
    assert snap_compare(SNAPSHOT_APPS_DIR / "scroll_to_center.py", press=["s"])


def test_quickly_change_tabs(snap_compare):
    # https://github.com/Textualize/textual/issues/2229
    assert snap_compare(SNAPSHOT_APPS_DIR / "quickly_change_tabs.py", press=["p"])


def test_fr_unit_with_min(snap_compare):
    # https://github.com/Textualize/textual/issues/2378
    assert snap_compare(SNAPSHOT_APPS_DIR / "fr_with_min.py")


def test_select_rebuild(snap_compare):
    # https://github.com/Textualize/textual/issues/2557
    assert snap_compare(
        SNAPSHOT_APPS_DIR / "select_rebuild.py",
        press=["space", "escape", "tab", "enter", "tab", "space"],
    )


def test_blur_on_disabled(snap_compare):
    # https://github.com/Textualize/textual/issues/2641
    assert snap_compare(
        SNAPSHOT_APPS_DIR / "blur_on_disabled.py",
        press=[*"foo", "f3", *"this should not appear"],
    )


def test_tooltips_in_compound_widgets(snap_compare):
    # https://github.com/Textualize/textual/issues/2641
    async def run_before(pilot) -> None:
        await pilot.pause()
        await pilot.hover("ProgressBar")
        await pilot.pause(0.4)
        await pilot.pause()

    assert snap_compare(SNAPSHOT_APPS_DIR / "tooltips.py", run_before=run_before)


def test_command_palette(snap_compare) -> None:
    async def run_before(pilot) -> None:
        # await pilot.press("ctrl+backslash")
        pilot.app.screen.query_one(Input).cursor_blink = False
        await pilot.press("A")
        await pilot.app.screen.workers.wait_for_complete()

    assert snap_compare(SNAPSHOT_APPS_DIR / "command_palette.py", run_before=run_before)


def test_command_palette_discovery(snap_compare) -> None:
    async def run_before(pilot) -> None:
        pilot.app.screen.query_one(Input).cursor_blink = False
        await pilot.app.screen.workers.wait_for_complete()

    assert snap_compare(
        SNAPSHOT_APPS_DIR / "command_palette_discovery.py", run_before=run_before
    )


# --- textual-dev library preview tests ---


def test_textual_dev_border_preview(snap_compare):
    async def run_before(pilot):
        buttons = pilot.app.query(Button)
        for button in buttons:
            button.active_effect_duration = 0

    assert snap_compare(
        SNAPSHOT_APPS_DIR / "dev_previews_border.py",
        press=["enter"],
        run_before=run_before,
    )


def test_textual_dev_colors_preview(snap_compare):
    assert snap_compare(SNAPSHOT_APPS_DIR / "dev_previews_color.py")


def test_textual_dev_easing_preview(snap_compare):
    assert snap_compare(SNAPSHOT_APPS_DIR / "dev_previews_easing.py")


def test_textual_dev_keys_preview(snap_compare):
    assert snap_compare(SNAPSHOT_APPS_DIR / "dev_previews_keys.py", press=["a", "b"])


def test_notifications_example(snap_compare) -> None:
    assert snap_compare(WIDGET_EXAMPLES_DIR / "toast.py")


def test_notifications_through_screens(snap_compare) -> None:
    assert snap_compare(SNAPSHOT_APPS_DIR / "notification_through_screens.py")


def test_notifications_through_modes(snap_compare) -> None:
    assert snap_compare(SNAPSHOT_APPS_DIR / "notification_through_modes.py")


def test_notification_with_inline_link(snap_compare) -> None:
    # https://github.com/Textualize/textual/issues/3530
    assert snap_compare(SNAPSHOT_APPS_DIR / "notification_with_inline_link.py")


def test_notification_with_inline_link_hover(snap_compare) -> None:
    # https://github.com/Textualize/textual/issues/3530
    async def run_before(pilot) -> None:
        await pilot.pause()
        await pilot.hover("Toast", offset=(8, 1))

    assert snap_compare(
        SNAPSHOT_APPS_DIR / "notification_with_inline_link.py",
        run_before=run_before,
    )


def test_print_capture(snap_compare) -> None:
    assert snap_compare(SNAPSHOT_APPS_DIR / "capture_print.py")


def test_text_log_blank_write(snap_compare) -> None:
    assert snap_compare(SNAPSHOT_APPS_DIR / "text_log_blank_write.py")


def test_nested_fr(snap_compare) -> None:
    # https://github.com/Textualize/textual/pull/3059
    assert snap_compare(SNAPSHOT_APPS_DIR / "nested_fr.py")


@pytest.mark.syntax
@pytest.mark.parametrize("language", BUILTIN_LANGUAGES)
def test_text_area_language_rendering(language, snap_compare):
    # This test will fail if we're missing a snapshot test for a valid
    # language. We should have a snapshot test for each language we support
    # as the syntax highlighting will be completely different for each of them.

    snippet = SNIPPETS.get(language)

    def setup_language(pilot) -> None:
        text_area = pilot.app.query_one(TextArea)
        text_area.load_text(snippet)
        text_area.language = language

    assert snap_compare(
        SNAPSHOT_APPS_DIR / "text_area.py",
        run_before=setup_language,
        terminal_size=(80, snippet.count("\n") + 4),
    )


@pytest.mark.parametrize(
    "selection",
    [
        Selection((0, 0), (2, 8)),
        Selection((1, 0), (0, 0)),
        Selection((5, 2), (0, 0)),
        Selection((0, 0), (4, 20)),
        Selection.cursor((1, 0)),
        Selection.cursor((2, 6)),
    ],
)
def test_text_area_selection_rendering(snap_compare, selection):
    text = """I am a line.

I am another line.

I am the final line."""

    def setup_selection(pilot):
        text_area = pilot.app.query_one(TextArea)
        text_area.load_text(text)
        text_area.show_line_numbers = False
        text_area.selection = selection

    assert snap_compare(
        SNAPSHOT_APPS_DIR / "text_area.py",
        run_before=setup_selection,
        terminal_size=(30, text.count("\n") + 4),
    )


def test_text_area_read_only_cursor_rendering(snap_compare):
    def setup_selection(pilot):
        text_area = pilot.app.query_one(TextArea)
        text_area.theme = "css"
        text_area.text = "Hello, world!"
        text_area.read_only = True

    assert snap_compare(
        SNAPSHOT_APPS_DIR / "text_area.py",
        run_before=setup_selection,
        terminal_size=(30, 5),
    )


@pytest.mark.syntax
@pytest.mark.parametrize(
    "theme_name", [theme.name for theme in TextAreaTheme.builtin_themes()]
)
def test_text_area_themes(snap_compare, theme_name):
    """Each theme should have its own snapshot with at least some Python
    to check that the rendering is sensible. This also ensures that theme
    switching results in the display changing correctly."""
    text = """\
def hello(name):
    x = 123
    while not False:
        print("hello " + name)
        continue
"""

    def setup_theme(pilot):
        text_area = pilot.app.query_one(TextArea)
        text_area.load_text(text)
        text_area.language = "python"
        text_area.selection = Selection((0, 1), (1, 9))
        text_area.theme = theme_name

    assert snap_compare(
        SNAPSHOT_APPS_DIR / "text_area.py",
        run_before=setup_theme,
        terminal_size=(48, text.count("\n") + 4),
    )


def test_text_area_alternate_screen(snap_compare):
    assert snap_compare(
        SNAPSHOT_APPS_DIR / "text_area_alternate_screen.py", terminal_size=(48, 10)
    )


@pytest.mark.syntax
def test_text_area_wrapping_and_folding(snap_compare):
    assert snap_compare(
        SNAPSHOT_APPS_DIR / "text_area_wrapping.py", terminal_size=(20, 26)
    )


def test_text_area_line_number_start(snap_compare):
    assert snap_compare(
        SNAPSHOT_APPS_DIR / "text_area_line_number_start.py", terminal_size=(32, 8)
    )


def test_digits(snap_compare) -> None:
    assert snap_compare(SNAPSHOT_APPS_DIR / "digits.py")


def test_auto_grid(snap_compare) -> None:
    assert snap_compare(SNAPSHOT_APPS_DIR / "auto_grid.py")


def test_auto_grid_default_height(snap_compare) -> None:
    assert snap_compare(SNAPSHOT_APPS_DIR / "auto_grid_default_height.py", press=["g"])


def test_scoped_css(snap_compare) -> None:
    assert snap_compare(SNAPSHOT_APPS_DIR / "scoped_css.py")


def test_unscoped_css(snap_compare) -> None:
    assert snap_compare(SNAPSHOT_APPS_DIR / "unscoped_css.py")


def test_big_buttons(snap_compare) -> None:
    assert snap_compare(SNAPSHOT_APPS_DIR / "big_button.py")


def test_keyline(snap_compare) -> None:
    assert snap_compare(SNAPSHOT_APPS_DIR / "keyline.py")


def test_button_outline(snap_compare):
    """Outline style rendered incorrectly when applied to a `Button` widget.

    Regression test for https://github.com/Textualize/textual/issues/3628
    """
    assert snap_compare(SNAPSHOT_APPS_DIR / "button_outline.py")


def test_notifications_loading_overlap_order(snap_compare):
    """Regression test for https://github.com/Textualize/textual/issues/3677.

    This tests that notifications stay on top of loading indicators and it also
    tests that loading a widget will remove its scrollbars.
    """
    assert snap_compare(
        SNAPSHOT_APPS_DIR / "notifications_above_loading.py", terminal_size=(80, 20)
    )


def test_missing_vertical_scroll(snap_compare):
    """Regression test for https://github.com/Textualize/textual/issues/3687"""
    assert snap_compare(SNAPSHOT_APPS_DIR / "missing_vertical_scroll.py")


def test_vertical_min_height(snap_compare):
    """Test vertical min height takes border in to account."""
    assert snap_compare(SNAPSHOT_APPS_DIR / "vertical_min_height.py")


def test_vertical_max_height(snap_compare):
    """Test vertical max height takes border in to account."""
    assert snap_compare(SNAPSHOT_APPS_DIR / "vertical_max_height.py")


def test_max_height_100(snap_compare):
    """Test vertical max height takes border in to account."""
    assert snap_compare(SNAPSHOT_APPS_DIR / "max_height_100.py")


def test_loading_indicator(snap_compare):
    """Test loading indicator."""
    # https://github.com/Textualize/textual/pull/3816
    assert snap_compare(SNAPSHOT_APPS_DIR / "loading.py", press=["space"])


def test_loading_indicator_disables_widget(snap_compare):
    """Test loading indicator disabled widget."""
    # https://github.com/Textualize/textual/pull/3816
    assert snap_compare(
        SNAPSHOT_APPS_DIR / "loading.py", press=["space", "down", "down", "space"]
    )


def test_mount_style_fix(snap_compare):
    """Regression test for broken style update on mount."""
    # https://github.com/Textualize/textual/issues/3858
    assert snap_compare(SNAPSHOT_APPS_DIR / "mount_style_fix.py")


def test_zero_scrollbar_size(snap_compare):
    """Regression test for missing content with 0 sized scrollbars"""
    # https://github.com/Textualize/textual/issues/3886
    assert snap_compare(SNAPSHOT_APPS_DIR / "zero_scrollbar_size.py")


def test_tree_clearing_and_expansion(snap_compare):
    """Test the Tree.root.is_expanded state after a Tree.clear"""
    # https://github.com/Textualize/textual/issues/3557
    assert snap_compare(SNAPSHOT_APPS_DIR / "tree_clearing.py")


def test_nested_specificity(snap_compare):
    """Test specificity of nested rules is working."""
    # https://github.com/Textualize/textual/issues/3961
    assert snap_compare(SNAPSHOT_APPS_DIR / "nested_specificity.py")


def test_tab_rename(snap_compare):
    """Test setting a new label for a tab amongst a TabbedContent."""
    assert snap_compare(SNAPSHOT_APPS_DIR / "tab_rename.py")


def test_input_percentage_width(snap_compare):
    """Check percentage widths work correctly."""
    # https://github.com/Textualize/textual/issues/3721
    assert snap_compare(SNAPSHOT_APPS_DIR / "input_percentage_width.py")


def test_recompose(snap_compare):
    """Check recompose works."""
    # https://github.com/Textualize/textual/pull/4206
    assert snap_compare(SNAPSHOT_APPS_DIR / "recompose.py")


@pytest.mark.parametrize("dark", [True, False])
def test_ansi_color_mapping(snap_compare, dark):
    """Test how ANSI colors in Rich renderables are mapped to hex colors."""

    def setup(pilot):
        pilot.app.dark = dark

    assert snap_compare(SNAPSHOT_APPS_DIR / "ansi_mapping.py", run_before=setup)


def test_pretty_grid_gutter_interaction(snap_compare):
    """Regression test for https://github.com/Textualize/textual/pull/4219."""
    assert snap_compare(
        SNAPSHOT_APPS_DIR / "pretty_grid_gutter_interaction.py", terminal_size=(81, 7)
    )


def test_sort_children(snap_compare):
    """Test sort_children method."""
    assert snap_compare(SNAPSHOT_APPS_DIR / "sort_children.py", terminal_size=(80, 25))


def test_app_blur(snap_compare):
    """Test Styling after receiving an AppBlur message."""

    async def run_before(pilot) -> None:
        await pilot.pause()  # Allow the AppBlur message to get processed.

    assert snap_compare(SNAPSHOT_APPS_DIR / "app_blur.py", run_before=run_before)


def test_placeholder_disabled(snap_compare):
    """Test placeholder with diabled set to True."""
    assert snap_compare(SNAPSHOT_APPS_DIR / "placeholder_disabled.py")


def test_listview_index(snap_compare):
    """Tests that ListView scrolls correctly after updating its index."""
    assert snap_compare(SNAPSHOT_APPS_DIR / "listview_index.py")


def test_button_widths(snap_compare):
    """Test that button widths expand auto containers as expected."""
    # https://github.com/Textualize/textual/issues/4024
    assert snap_compare(SNAPSHOT_APPS_DIR / "button_widths.py")


def test_welcome(snap_compare):
    assert snap_compare(SNAPSHOT_APPS_DIR / "welcome_widget.py")


# --- Example apps ---
# We skip the code browser because the length of the scrollbar in the tree depends on
# the number of files and folders we have locally and that typically differs from the
# pristine setting in which CI runs.


def test_example_calculator(snap_compare):
    """Test the calculator example."""
    assert snap_compare(EXAMPLES_DIR / "calculator.py")


def test_example_color_command(snap_compare):
    """Test the color_command example."""
    assert snap_compare(
        EXAMPLES_DIR / "color_command.py",
        press=[App.COMMAND_PALETTE_BINDING, "r", "e", "d", "down", "enter"],
    )


def test_example_dictionary(snap_compare):
    """Test the dictionary example (basic layout test)."""

    async def run_before(pilot):
        pilot.app.query(Input).first().cursor_blink = False

    assert snap_compare(EXAMPLES_DIR / "dictionary.py", run_before=run_before)


def test_example_five_by_five(snap_compare):
    """Test the five_by_five example."""
    assert snap_compare(EXAMPLES_DIR / "five_by_five.py")


def test_example_json_tree(snap_compare):
    """Test the json_tree example."""
    assert snap_compare(
        EXAMPLES_DIR / "json_tree.py",
        press=["a", "down", "enter", "down", "down", "enter"],
    )


def test_example_markdown(snap_compare):
    """Test the markdown example."""
    assert snap_compare(EXAMPLES_DIR / "markdown.py")


def test_example_merlin(snap_compare):
    """Test the merlin example."""
    on_switches = {2, 3, 5, 8}

    async def run_before(pilot):
        pilot.app.query_one("Timer").running = False  # This will freeze the clock.
        for switch in pilot.app.query("LabelSwitch"):
            switch.query_one("Switch").value = switch.switch_no in on_switches
        await pilot.pause()

    assert snap_compare(EXAMPLES_DIR / "merlin.py", run_before=run_before)


def test_example_pride(snap_compare):
    """Test the pride example."""
    assert snap_compare(EXAMPLES_DIR / "pride.py")


def test_button_with_console_markup(snap_compare):
    """Regression test for https://github.com/Textualize/textual/issues/4328"""
    assert snap_compare(SNAPSHOT_APPS_DIR / "button_markup.py")


def test_width_100(snap_compare):
    """Regression test for https://github.com/Textualize/textual/issues/4360"""
    assert snap_compare(SNAPSHOT_APPS_DIR / "width_100.py")


def test_button_with_multiline_label(snap_compare):
    assert snap_compare(SNAPSHOT_APPS_DIR / "button_multiline_label.py")


def test_margin_multiple(snap_compare):
    assert snap_compare(SNAPSHOT_APPS_DIR / "margin_multiple.py")


def test_dynamic_bindings(snap_compare):
    assert snap_compare(
        SNAPSHOT_APPS_DIR / "dynamic_bindings.py", press=["a", "b", "c"]
    )


def test_grid_gutter(snap_compare):
    # https://github.com/Textualize/textual/issues/4522
    assert snap_compare(SNAPSHOT_APPS_DIR / "grid_gutter.py")


def test_multi_keys(snap_compare):
    # https://github.com/Textualize/textual/issues/4542
    assert snap_compare(SNAPSHOT_APPS_DIR / "multi_keys.py")


def test_data_table_in_tabs(snap_compare):
    assert snap_compare(SNAPSHOT_APPS_DIR / "data_table_tabs.py")


def test_auto_tab_active(snap_compare):
    # https://github.com/Textualize/textual/issues/4593
    assert snap_compare(SNAPSHOT_APPS_DIR / "auto_tab_active.py", press=["space"])


def test_hatch(snap_compare):
    """Test hatch styles."""
    assert snap_compare(SNAPSHOT_APPS_DIR / "hatch.py")


def test_rules(snap_compare):
    """Test rules."""
    assert snap_compare(SNAPSHOT_APPS_DIR / "rules.py")


def test_grid_auto(snap_compare):
    """Test grid with keyline and auto-dimension."""
    # https://github.com/Textualize/textual/issues/4678
    assert snap_compare(SNAPSHOT_APPS_DIR / "grid_auto.py")


def test_footer_compact(snap_compare):
    """Test Footer in the compact style"""
    assert snap_compare(SNAPSHOT_APPS_DIR / "footer_toggle_compact.py")


def test_footer_compact_with_hover(snap_compare):
    """Test Footer in the compact style when the mouse is hovering over a keybinding"""

    async def run_before(pilot) -> None:
        await pilot.hover("Footer", offset=(0, 0))

    assert snap_compare(
        SNAPSHOT_APPS_DIR / "footer_toggle_compact.py", run_before=run_before
    )


def test_footer_standard_after_reactive_change(snap_compare):
    """Test Footer in the standard style after `compact` reactive change"""
    assert snap_compare(
        SNAPSHOT_APPS_DIR / "footer_toggle_compact.py", press=["ctrl+t"]
    )


def test_footer_standard_with_hover(snap_compare):
    """Test Footer in the standard style when the mouse is hovering over a keybinding"""

    async def run_before(pilot) -> None:
        await pilot.press("ctrl+t")
        await pilot.hover("Footer", offset=(0, 0))

    assert snap_compare(
        SNAPSHOT_APPS_DIR / "footer_toggle_compact.py", run_before=run_before
    )


def test_footer_classic_styling(snap_compare):
    """Regression test for https://github.com/Textualize/textual/issues/4557"""
    assert snap_compare(SNAPSHOT_APPS_DIR / "footer_classic_styling.py")


def test_option_list_scrolling_with_multiline_options(snap_compare):
    # https://github.com/Textualize/textual/issues/4705
    assert snap_compare(WIDGET_EXAMPLES_DIR / "option_list_tables.py", press=["up"])


def test_bindings_screen_overrides_show(snap_compare):
    """Regression test for https://github.com/Textualize/textual/issues/4382"""
    assert snap_compare(SNAPSHOT_APPS_DIR / "bindings_screen_overrides_show.py")


def test_scroll_visible_with_margin(snap_compare):
    """Regression test for https://github.com/Textualize/textual/issues/2181"""
    assert snap_compare(SNAPSHOT_APPS_DIR / "scroll_visible_margin.py", press=["x"])


def test_programmatic_disable_button(snap_compare):
    """Regression test for https://github.com/Textualize/textual/issues/3130"""

    async def run_before(pilot: Pilot) -> None:
        await pilot.hover("#disable-btn")
        await pilot.press("space")

    assert snap_compare(
        SNAPSHOT_APPS_DIR / "programmatic_disable_button.py", run_before=run_before
    )


def test_toggle_style_order(snap_compare):
    """Regression test for https://github.com/Textualize/textual/issues/3421"""
    assert snap_compare(SNAPSHOT_APPS_DIR / "toggle_style_order.py")


def test_component_text_opacity(snap_compare):
    """Regression test for https://github.com/Textualize/textual/issues/3413"""
    assert snap_compare(SNAPSHOT_APPS_DIR / "component_text_opacity.py")


def test_progress_gradient(snap_compare):
    """Test gradient parameter on ProgressBar"""
    assert snap_compare(SNAPSHOT_APPS_DIR / "progress_gradient.py")


def test_recompose_in_mount(snap_compare):
    """Regression test for https://github.com/Textualize/textual/issues/4799"""
    assert snap_compare(SNAPSHOT_APPS_DIR / "recompose_on_mount.py")


def test_enter_or_leave(snap_compare) -> None:
    async def run_before(pilot: Pilot):
        await pilot.hover("#foo")

    assert snap_compare(SNAPSHOT_APPS_DIR / "enter_or_leave.py", run_before=run_before)


def test_remove_tab_no_animation(snap_compare):
    """Regression test for https://github.com/Textualize/textual/issues/4814"""
    assert snap_compare(SNAPSHOT_APPS_DIR / "remove_tab.py", press=["space"])


def test_auto_height_scrollbar(snap_compare):
    """Regression test for https://github.com/Textualize/textual/issues/4778"""
    assert snap_compare(SNAPSHOT_APPS_DIR / "data_table_auto_height.py")


def test_bind_override(snap_compare):
    """Regression test for https://github.com/Textualize/textual/issues/4755"""
    assert snap_compare(SNAPSHOT_APPS_DIR / "bind_override.py")


def test_command_palette_dismiss_escape(snap_compare):
    """Regression test for https://github.com/Textualize/textual/issues/4856"""

    async def run_before(pilot: Pilot):
        await pilot.press(App.COMMAND_PALETTE_BINDING)
        await pilot.pause()
        await pilot.press("escape")

    assert snap_compare(
        SNAPSHOT_APPS_DIR / "command_palette_dismiss.py", run_before=run_before
    )


def test_command_palette_dismiss_escape_no_results(snap_compare):
    """Regression test for https://github.com/Textualize/textual/issues/4856"""

    async def run_before(pilot: Pilot):
        await pilot.press(App.COMMAND_PALETTE_BINDING)
        await pilot.pause()
        await pilot.press(*"foo")
        await pilot.app.workers.wait_for_complete()
        await pilot.press("escape")

    assert snap_compare(
        SNAPSHOT_APPS_DIR / "command_palette_dismiss.py", run_before=run_before
    )


def test_command_palette_key_change(snap_compare):
    """Regression test for https://github.com/Textualize/textual/issues/4887"""
    assert snap_compare(SNAPSHOT_APPS_DIR / "command_palette_key.py")


def test_split(snap_compare):
    """Test split rule."""
    assert snap_compare(SNAPSHOT_APPS_DIR / "split.py", terminal_size=(100, 30))


def test_system_commands(snap_compare):
    """The system commands should appear in the command palette."""

    class SimpleApp(App):
        def compose(self) -> ComposeResult:
            input = Input()
            input.cursor_blink = False
            yield input

    app = SimpleApp()
    app.animation_level = "none"
    assert snap_compare(
        app,
        terminal_size=(100, 30),
        press=["ctrl+p"],
    )


def test_help_panel(snap_compare):
    """Test help panel."""

    class HelpPanelApp(App):
        def compose(self) -> ComposeResult:
            yield Input()

    async def run_before(pilot: Pilot):
        pilot.app.query(Input).first().cursor_blink = False
        await pilot.press(App.COMMAND_PALETTE_BINDING)
        await pilot.pause()
        await pilot.press(*"keys")
        await pilot.press("enter")
        await pilot.app.workers.wait_for_complete()

    assert snap_compare(HelpPanelApp(), terminal_size=(100, 30), run_before=run_before)


def test_scroll_page_down(snap_compare):
    """Regression test for https://github.com/Textualize/textual/issues/4914"""
    # Should show 25 at the top
    assert snap_compare(
        SNAPSHOT_APPS_DIR / "scroll_page.py", press=["pagedown"], terminal_size=(80, 25)
    )


def test_maximize(snap_compare):
    """Check that maximize isolates a single widget."""

    class MaximizeApp(App):
        BINDINGS = [("m", "screen.maximize", "maximize focused widget")]

        def compose(self) -> ComposeResult:
            yield Button("Hello")
            yield Button("World")
            yield Footer()

    assert snap_compare(MaximizeApp(), press=["m"])


def test_maximize_container(snap_compare):
    """Check maximizing a widget in a maximizeable container, maximizes the container."""

    class FormContainer(Vertical):
        ALLOW_MAXIMIZE = True
        DEFAULT_CSS = """
        FormContainer {
            width: 50%;
            border: blue;            
        }
        """

    class MaximizeApp(App):
        BINDINGS = [("m", "screen.maximize", "maximize focused widget")]

        def compose(self) -> ComposeResult:
            with FormContainer():
                yield Button("Hello")
                yield Button("World")
            yield Footer()

    assert snap_compare(MaximizeApp(), press=["m"])


def test_check_consume_keys(snap_compare):
    """Check that when an Input is focused it hides printable keys from the footer."""

    class MyApp(App):
        BINDINGS = [
            Binding(key="q", action="quit", description="Quit the app"),
            Binding(
                key="question_mark",
                action="help",
                description="Show help screen",
                key_display="?",
            ),
            Binding(key="delete", action="delete", description="Delete the thing"),
            Binding(key="j", action="down", description="Scroll down", show=False),
        ]

        def compose(self) -> ComposeResult:
            yield Input(placeholder="First Name")
            yield Input(placeholder="Last Name")
            yield Switch()
            yield Footer()

    assert snap_compare(MyApp())


def test_escape_to_minimize(snap_compare):
    """Check escape minimizes. Regression test for https://github.com/Textualize/textual/issues/4939"""

    TEXT = """\
    def hello(name):
        print("hello" + name)

    def goodbye(name):
        print("goodbye" + name)
    """

    class TextAreaExample(App):
        BINDINGS = [("ctrl+m", "screen.maximize")]
        CSS = """
        Screen {
            align: center middle;
        }

        #code-container {
            width: 20;
            height: 10;
        }
        """

        def compose(self) -> ComposeResult:
            with Vertical(id="code-container"):
                text_area = TextArea.code_editor(TEXT)
                text_area.cursor_blink = False
                yield text_area

    # ctrl+m to maximize, escape should minimize
    assert snap_compare(TextAreaExample(), press=["ctrl+m", "escape"])


def test_escape_to_minimize_disabled(snap_compare):
    """Set escape to minimize disabled by app"""

    TEXT = """\
    def hello(name):
        print("hello" + name)

    def goodbye(name):
        print("goodbye" + name)
    """

    class TextAreaExample(App):
        # Disables escape to minimize
        ESCAPE_TO_MINIMIZE = False
        BINDINGS = [("ctrl+m", "screen.maximize")]
        CSS = """
        Screen {
            align: center middle;
        }

        #code-container {
            width: 20;
            height: 10;
        }
        """

        def compose(self) -> ComposeResult:
            with Vertical(id="code-container"):
                text_area = TextArea.code_editor(TEXT)
                text_area.cursor_blink = False
                yield text_area

    # ctrl+m to maximize, escape should *not* minimize
    assert snap_compare(TextAreaExample(), press=["ctrl+m", "escape"])


def test_escape_to_minimize_screen_override(snap_compare):
    """Test escape to minimize can be overridden by the screen"""

    TEXT = """\
    def hello(name):
        print("hello" + name)

    def goodbye(name):
        print("goodbye" + name)
    """

    class TestScreen(Screen):
        # Disabled on the screen
        ESCAPE_TO_MINIMIZE = True

        def compose(self) -> ComposeResult:
            with Vertical(id="code-container"):
                text_area = TextArea.code_editor(TEXT)
                text_area.cursor_blink = False
                yield text_area

    class TextAreaExample(App):
        # Enabled on app
        ESCAPE_TO_MINIMIZE = False
        BINDINGS = [("ctrl+m", "screen.maximize")]
        CSS = """
        Screen {
            align: center middle;
        }

        #code-container {
            width: 20;
            height: 10;
        }
        """

        def compose(self) -> ComposeResult:
            yield Label("You are looking at the default screen")

        def on_mount(self) -> None:
            self.push_screen(TestScreen())

    # ctrl+m to maximize, escape *should* minimize
    assert snap_compare(TextAreaExample(), press=["ctrl+m", "escape"])


def test_app_focus_style(snap_compare):
    """Test that app blur style can be selected."""

    class FocusApp(App):
        CSS = """
        Label {
            padding: 1 2;
            margin: 1 2;
            background: $panel;
            border: $primary;
        }
        App:focus {
            .blurred {
                visibility: hidden;
            }
        }

        App:blur {
            .focussed {
                visibility: hidden;
            }
        }

        """

        def compose(self) -> ComposeResult:
            yield Label("BLURRED", classes="blurred")
            yield Label("FOCUSED", classes="focussed")

    async def run_before(pilot: Pilot) -> None:
        pilot.app.post_message(events.AppBlur())
        await pilot.pause()

    assert snap_compare(FocusApp(), run_before=run_before)


def test_ansi(snap_compare):
    """Test ANSI colors."""
    # It is actually impossible to tell from the SVG that ANSI colors were actually used
    # This snapshot test exists as a canary to check if ansi_colors have broken

    class ANSIApp(App):
        CSS = """
        Label {
            background: ansi_blue;
            border: solid ansi_white;
        }
        """

        def compose(self) -> ComposeResult:
            yield Label("[red]Red[/] [magenta]Magenta[/]")

    app = ANSIApp(ansi_color=True)
    assert snap_compare(app)


def test_ansi_command_palette(snap_compare):
    """Test command palette on top of ANSI colors."""

    class CommandPaletteApp(App[None]):
        CSS = """
        Label {
            width: 1fr;
        }
        """

        def compose(self) -> ComposeResult:
            yield Label("[red]Red[/] [magenta]Magenta[/] " * 200)

        def on_mount(self) -> None:
            self.action_command_palette()

    app = CommandPaletteApp(ansi_color=True)
    assert snap_compare(app)


def test_disabled(snap_compare):
    """Regression test for https://github.com/Textualize/textual/issues/5028"""

    class DisabledApp(App[None]):
        CSS = """
        Log {
            height: 4;
        }
        RichLog {
            height: 4;
        }
        DataTable {
            height: 4;
        }
        OptionList {
            height: 4;
        }
        SelectionList {
            height: 4;
        }
        """

        def compose(self) -> ComposeResult:
            yield Label("Labels don't have a disabled state", disabled=True)
            yield Log(disabled=True)
            yield RichLog(disabled=True)
            yield DataTable(disabled=True)
            yield OptionList("you", "can't", "select", "me", disabled=True)
            yield SelectionList(("Simple SelectionList", "", False), disabled=True)

        def on_mount(self) -> None:
            self.query_one(Log).write("I am disabled")
            self.query_one(RichLog).write("I am disabled")
            self.query_one(DataTable).add_columns("Foo", "Bar")
            self.query_one(DataTable).add_row("Also", "disabled")

    app = DisabledApp()
    assert snap_compare(app)


def test_keymap_bindings_display_footer_and_help_panel(snap_compare):
    """Bindings overridden by the Keymap are shown as expected in the Footer
    and help panel. Testing that the keys work as expected is done elsewhere.

    Footer should show bindings `k` to Increment, and `down` to Decrement.

    Key panel should show bindings `k, plus` to increment,
    and `down, minus, j` to decrement.

    """

    class Counter(App[None]):
        BINDINGS = [
            Binding(
                key="i,up",
                action="increment",
                description="Increment",
                id="app.increment",
            ),
            Binding(
                key="d,down",
                action="decrement",
                description="Decrement",
                id="app.decrement",
            ),
        ]

        def compose(self) -> ComposeResult:
            yield Label("Counter")
            yield Footer()

        def on_mount(self) -> None:
            self.action_show_help_panel()
            self.set_keymap(
                {
                    "app.increment": "k,plus",
                    "app.decrement": "down,minus,j",
                }
            )

    assert snap_compare(Counter())


def test_keymap_bindings_key_display(snap_compare):
    """If a default binding in `BINDINGS` has a key_display, it should be reset
    when that binding is overridden by a Keymap.

    The key_display should be taken from `App.get_key_display`, so in this case
    it should be "THIS IS CORRECT" in the Footer and help panel, not "INCORRECT".
    """

    class MyApp(App[None]):
        BINDINGS = [
            Binding(
                key="i,up",
                action="increment",
                description="Increment",
                id="app.increment",
                key_display="INCORRECT",
            ),
        ]

        def compose(self) -> ComposeResult:
            yield Label("Check the footer and help panel")
            yield Footer()

        def on_mount(self) -> None:
            self.action_show_help_panel()
            self.set_keymap({"app.increment": "k,plus,j,l"})

        def get_key_display(self, binding: Binding) -> str:
            if binding.id == "app.increment":
                return "correct"
            return super().get_key_display(binding)

    assert snap_compare(MyApp())


def test_missing_new_widgets(snap_compare):
    """Regression test for https://github.com/Textualize/textual/issues/5024"""

    class MRE(App):
        BINDINGS = [("z", "toggle_console", "Console")]
        CSS = """
        RichLog { border-top: dashed blue; height: 6; }
        .hidden { display: none; }
        """

        def compose(self):
            yield VerticalScroll()
            yield ProgressBar(
                classes="hidden"
            )  # removing or displaying this widget prevents the bug
            yield Footer()  # clicking "Console" in the footer prevents the bug
            yield RichLog(classes="hidden")

        def on_ready(self) -> None:
            self.query_one(RichLog).write("\n".join(f"line #{i}" for i in range(5)))

        def action_toggle_console(self) -> None:
            self.query_one(RichLog).toggle_class("hidden")

    app = MRE()
    assert snap_compare(app, press=["space", "space", "z"])


def test_pop_until_active(snap_compare):
    """End result should be screen showing 'BASE'"""

    class BaseScreen(Screen):
        def compose(self) -> ComposeResult:
            yield Label("BASE")

    class FooScreen(Screen):
        def compose(self) -> ComposeResult:
            yield Label("Foo")

    class BarScreen(Screen):
        BINDINGS = [("b", "app.make_base_active")]

        def compose(self) -> ComposeResult:
            yield Label("Bar")

    class PopApp(App):
        SCREENS = {"base": BaseScreen}

        async def on_mount(self) -> None:
            # Push base
            await self.push_screen("base")
            # Push two screens
            await self.push_screen(FooScreen())
            await self.push_screen(BarScreen())

        def action_make_base_active(self) -> None:
            self.get_screen("base").pop_until_active()

    app = PopApp()
    # App will push three screens
    # Pressing "b" will call pop_until_active, and pop two screens
    # End result should be screen showing "BASE"
    assert snap_compare(app, press=["b"])


def test_updates_with_auto_refresh(snap_compare):
    """Regression test for https://github.com/Textualize/textual/issues/5056

    After hiding and unhiding the RichLog, you should be able to see 1.5 fully rendered placeholder widgets.
    Prior to this fix, the bottom portion of the screen did not
    refresh after the RichLog was hidden/unhidden while in the presence of the auto-refreshing ProgressBar widget.
    """

    class MRE(App):
        BINDINGS = [
            ("z", "toggle_widget('RichLog')", "Console"),
        ]
        CSS = """
        Placeholder { height: 15; }
        RichLog { height: 6; }
        .hidden { display: none; }
        """

        def compose(self):
            with VerticalScroll():
                for i in range(10):
                    yield Placeholder()
            yield ProgressBar(classes="hidden")
            yield RichLog(classes="hidden")

        def on_ready(self) -> None:
            self.query_one(RichLog).write("\n".join(f"line #{i}" for i in range(5)))

        def action_toggle_widget(self, widget_type: str) -> None:
            self.query_one(widget_type).toggle_class("hidden")

    app = MRE()
    assert snap_compare(app, press=["z", "z"])


def test_push_screen_on_mount(snap_compare):
    """Test pushing (modal) screen immediately on mount, which was not refreshing the base screen.

    Should show a panel partially obscuring Hello World text

    """

    class QuitScreen(ModalScreen[None]):
        """Screen with a dialog to quit."""

        DEFAULT_CSS = """
        QuitScreen {
            align: center middle;
        }

        #dialog {
            grid-size: 2;
            grid-gutter: 1 2;
            grid-rows: 1fr 3;
            padding: 0 1;
            width: 60;
            height: 11;
            border: thick $primary 80%;
            background: $surface;
        }

        #question {
            column-span: 2;
            height: 1fr;
            width: 1fr;
            content-align: center middle;
        }

        Button {
            width: 100%;
        }
        """

        def compose(self) -> ComposeResult:
            yield Grid(
                Label("Are you sure you want to quit?", id="question"), id="dialog"
            )

    class MyApp(App[None]):
        def compose(self) -> ComposeResult:
            s = "Hello World Foo Bar Baz"
            yield Middle(Center(Static(s)))

        def on_mount(self) -> None:
            self.push_screen(QuitScreen())

    app = MyApp()

    assert snap_compare(app)


def test_transparent_background(snap_compare):
    """Check that a transparent background defers to render().

    This should display a colorful gradient, filling the screen.
    """

    COLORS = [
        "#881177",
        "#aa3355",
        "#cc6666",
        "#ee9944",
        "#eedd00",
        "#99dd55",
        "#44dd88",
        "#22ccbb",
        "#00bbcc",
        "#0099cc",
        "#3366bb",
        "#663399",
    ]

    class TransparentApp(App):
        CSS = """
        Screen {
            background: transparent;
        }
        """

        def render(self) -> LinearGradient:
            """Renders a gradient, when the background is transparent."""
            stops = [(i / (len(COLORS) - 1), c) for i, c in enumerate(COLORS)]
            return LinearGradient(30.0, stops)

    app = TransparentApp()
    snap_compare(app)


def test_maximize_allow(snap_compare):
    """Check that App.ALLOW_IN_MAXIMIZED_VIEW is the default.

    If working this should show a header, some text, a focused button, and more text.

    """

    class MaximizeApp(App):
        ALLOW_IN_MAXIMIZED_VIEW = "Header"
        BINDINGS = [("m", "screen.maximize", "maximize focused widget")]

        def compose(self) -> ComposeResult:
            yield Label(
                "Above", classes="-textual-system"
            )  # Allowed in maximize view because it has class -textual-system
            yield Header()  # Allowed because it matches ALLOW_IN_MAXIMIZED_VIEW
            yield Button("Hello")  # Allowed because it is the maximized widget
            yield Label(
                "Below", classes="-textual-system"
            )  # Allowed because it has class -textual-system
            yield Button("World")  # Not allowed
            yield Footer()  # Not allowed

    assert snap_compare(MaximizeApp(), press=["m"])


<<<<<<< HEAD
def test_help_panel_key_display_not_duplicated(snap_compare):
    """Regression test for https://github.com/Textualize/textual/issues/5037"""

    class HelpPanelApp(App):
        BINDINGS = [
            Binding("b,e,l", "bell", "Ring the bell", key_display="foo"),
        ]

        def compose(self) -> ComposeResult:
            yield Footer()

    async def run_before(pilot: Pilot):
        pilot.app.action_show_help_panel()

    app = HelpPanelApp()
    assert snap_compare(app, run_before=run_before)
=======
def test_background_tint(snap_compare):
    class BackgroundTintApp(App):
        CSS = """
        Vertical {
            background: $panel;
        }
        #tint1 { background-tint: $foreground 0%; }
        #tint2 { background-tint: $foreground 33%; }
        #tint3 { background-tint: $foreground 66%; }
        #tint4 { background-tint: $foreground 100% }
        """

        def compose(self) -> ComposeResult:
            with Vertical(id="tint1"):
                yield Label("0%")
            with Vertical(id="tint2"):
                yield Label("33%")
            with Vertical(id="tint3"):
                yield Label("66%")
            with Vertical(id="tint4"):
                yield Label("100%")

    assert snap_compare(BackgroundTintApp())
>>>>>>> 4a822bc5
<|MERGE_RESOLUTION|>--- conflicted
+++ resolved
@@ -2313,24 +2313,6 @@
     assert snap_compare(MaximizeApp(), press=["m"])
 
 
-<<<<<<< HEAD
-def test_help_panel_key_display_not_duplicated(snap_compare):
-    """Regression test for https://github.com/Textualize/textual/issues/5037"""
-
-    class HelpPanelApp(App):
-        BINDINGS = [
-            Binding("b,e,l", "bell", "Ring the bell", key_display="foo"),
-        ]
-
-        def compose(self) -> ComposeResult:
-            yield Footer()
-
-    async def run_before(pilot: Pilot):
-        pilot.app.action_show_help_panel()
-
-    app = HelpPanelApp()
-    assert snap_compare(app, run_before=run_before)
-=======
 def test_background_tint(snap_compare):
     class BackgroundTintApp(App):
         CSS = """
@@ -2354,4 +2336,21 @@
                 yield Label("100%")
 
     assert snap_compare(BackgroundTintApp())
->>>>>>> 4a822bc5
+
+
+def test_help_panel_key_display_not_duplicated(snap_compare):
+    """Regression test for https://github.com/Textualize/textual/issues/5037"""
+
+    class HelpPanelApp(App):
+        BINDINGS = [
+            Binding("b,e,l", "bell", "Ring the bell", key_display="foo"),
+        ]
+
+        def compose(self) -> ComposeResult:
+            yield Footer()
+
+    async def run_before(pilot: Pilot):
+        pilot.app.action_show_help_panel()
+
+    app = HelpPanelApp()
+    assert snap_compare(app, run_before=run_before)