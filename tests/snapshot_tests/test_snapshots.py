--- conflicted
+++ resolved
@@ -12,11 +12,7 @@
 from textual.containers import Vertical
 from textual.pilot import Pilot
 from textual.screen import Screen
-<<<<<<< HEAD
-from textual.widgets import Button, DataTable, Input, RichLog, TextArea, Footer
-=======
-from textual.widgets import Button, Header, Input, RichLog, TextArea, Footer
->>>>>>> d11ff24a
+from textual.widgets import Button, Header, DataTable, Input, RichLog, TextArea, Footer
 from textual.widgets import Switch
 from textual.widgets import Label
 from textual.widgets.text_area import BUILTIN_LANGUAGES, Selection, TextAreaTheme
