import pytest
from rich.segment import Segment
from rich.style import Style

from textual._filter import Monochrome
from textual._segment_tools import NoCellPositionForIndex
from textual.strip import Strip
<<<<<<< HEAD
from textual.filter import Monochrome
=======
>>>>>>> 1d19bb8d


def test_cell_length() -> None:
    strip = Strip([Segment("foo"), Segment("💩"), Segment("bar")])
    assert strip._cell_length is None
    assert strip.cell_length == 8
    assert strip._cell_length == 8


def test_repr() -> None:
    strip = Strip([Segment("foo")])
    assert repr(strip) == "Strip([Segment('foo')], 3)"


def test_join() -> None:
    strip1 = Strip([Segment("foo")])
    strip2 = Strip([Segment("bar")])
    strip = Strip.join([strip1, strip2])
    assert len(strip) == 2
    assert strip.cell_length == 6
    assert list(strip) == [Segment("foo"), Segment("bar")]


def test_bool() -> None:
    assert not Strip([])
    assert Strip([Segment("foo")])


def test_iter() -> None:
    assert list(Strip([])) == []
    assert list(Strip([Segment("foo")])) == [Segment("foo")]
    assert list(Strip([Segment("foo"), Segment("bar")])) == [
        Segment("foo"),
        Segment("bar"),
    ]


def test_len():
    assert len(Strip([])) == 0
    assert len(Strip([Segment("foo")])) == 1
    assert len(Strip([Segment("foo"), Segment("bar")])) == 2


def test_reversed():
    assert list(reversed(Strip([]))) == []
    assert list(reversed(Strip([Segment("foo")]))) == [Segment("foo")]
    assert list(reversed(Strip([Segment("foo"), Segment("bar")]))) == [
        Segment("bar"),
        Segment("foo"),
    ]


def test_eq():
    assert Strip([]) == Strip([])
    assert Strip([Segment("foo")]) == Strip([Segment("foo")])
    assert Strip([Segment("foo")]) != Strip([Segment("bar")])


def test_adjust_cell_length():
    for repeat in range(3):
        assert Strip([]).adjust_cell_length(3) == Strip([Segment("   ")])
        assert Strip([Segment("f")]).adjust_cell_length(3) == Strip(
            [Segment("f"), Segment("  ")]
        )
        assert Strip([Segment("💩")]).adjust_cell_length(3) == Strip(
            [Segment("💩"), Segment(" ")]
        )

        assert Strip([Segment("💩💩")]).adjust_cell_length(3) == Strip([Segment("💩 ")])
        assert Strip([Segment("💩💩")]).adjust_cell_length(4) == Strip([Segment("💩💩")])
        assert Strip([Segment("💩"), Segment("💩💩")]).adjust_cell_length(2) == Strip(
            [Segment("💩")]
        )
        assert Strip([Segment("💩"), Segment("💩💩")]).adjust_cell_length(4) == Strip(
            [Segment("💩"), Segment("💩")]
        )


def test_extend_cell_length():
    strip = Strip([Segment("foo"), Segment("bar")])
    assert strip.extend_cell_length(3).text == "foobar"
    assert strip.extend_cell_length(6).text == "foobar"
    assert strip.extend_cell_length(7).text == "foobar "
    assert strip.extend_cell_length(9).text == "foobar   "


def test_simplify():
    assert Strip([Segment("foo"), Segment("bar")]).simplify() == Strip(
        [Segment("foobar")]
    )


def test_apply_filter():
    strip = Strip([Segment("foo", Style.parse("red"))])
    expected = Strip([Segment("foo", Style.parse("#1b1b1b"))])
    print(repr(strip))
    print(repr(expected))
    assert strip.apply_filter(Monochrome()) == expected


def test_style_links():
    link_style = Style.on(click="clicked")
    strip = Strip(
        [
            Segment("foo"),
            Segment("bar", link_style),
            Segment("baz"),
        ]
    )
    hover_style = Style(underline=True)
    new_strip = strip.style_links(link_style._link_id, hover_style)
    expected = Strip(
        [
            Segment("foo"),
            Segment("bar", link_style + hover_style),
            Segment("baz"),
        ]
    )
    assert new_strip == expected


def test_crop():
    for repeat in range(3):
        assert Strip([Segment("foo")]).crop(0, 3) == Strip([Segment("foo")])
        assert Strip([Segment("foo")]).crop(0, 2) == Strip([Segment("fo")])
        assert Strip([Segment("foo")]).crop(0, 1) == Strip([Segment("f")])

        assert Strip([Segment("foo")]).crop(1, 3) == Strip([Segment("oo")])
        assert Strip([Segment("foo")]).crop(1, 2) == Strip([Segment("o")])
        assert Strip([Segment("foo")]).crop(1, 1) == Strip([Segment("")])

        assert Strip([Segment("foo💩"), Segment("b💩ar"), Segment("ba💩z")]).crop(
            1, 6
        ) == Strip([Segment("oo💩"), Segment("b")])


def test_divide():
    for repeat in range(3):
        assert Strip([Segment("foo")]).divide([1, 2]) == [
            Strip([Segment("f")]),
            Strip([Segment("o")]),
        ]


@pytest.mark.parametrize(
    "index,cell_position",
    [
        (0, 0),
        (1, 1),
        (2, 2),
        (3, 3),
        (4, 4),
        (5, 6),
        (6, 8),
        (7, 10),
        (8, 11),
        (9, 12),
        (10, 13),
        (11, 14),
    ],
)
def test_index_to_cell_position(index, cell_position):
    strip = Strip([Segment("ab"), Segment("cd日本語ef"), Segment("gh")])
    assert cell_position == strip.index_to_cell_position(index)


def test_index_cell_position_no_segments():
    strip = Strip([])
    with pytest.raises(NoCellPositionForIndex):
        strip.index_to_cell_position(2)


def test_index_cell_position_index_too_large():
    strip = Strip([Segment("abcdef"), Segment("ghi")])
    with pytest.raises(NoCellPositionForIndex):
        strip.index_to_cell_position(100)


def test_text():
    assert Strip([]).text == ""
    assert Strip([Segment("foo")]).text == "foo"
    assert Strip([Segment("foo"), Segment("bar")]).text == "foobar"<|MERGE_RESOLUTION|>--- conflicted
+++ resolved
@@ -2,13 +2,9 @@
 from rich.segment import Segment
 from rich.style import Style
 
-from textual._filter import Monochrome
 from textual._segment_tools import NoCellPositionForIndex
+from textual.filter import Monochrome
 from textual.strip import Strip
-<<<<<<< HEAD
-from textual.filter import Monochrome
-=======
->>>>>>> 1d19bb8d
 
 
 def test_cell_length() -> None:
