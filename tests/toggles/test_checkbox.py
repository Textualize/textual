from __future__ import annotations

from textual.app import App, ComposeResult
from textual.widgets import Checkbox


class CheckboxApp(App[None]):
    def __init__(self):
        super().__init__()
        self.events_received = []

    def compose(self) -> ComposeResult:
        yield Checkbox("Test", id="cb1")
        yield Checkbox(id="cb2")
        yield Checkbox(value=True, id="cb3")

    def on_checkbox_changed(self, event: Checkbox.Changed) -> None:
<<<<<<< HEAD
        self.events_received.append((event.toggle_button.id, event.toggle_button.value))
=======
        self.events_received.append((event.checkbox.id, event.checkbox.value))
>>>>>>> 8c59ba98


async def test_checkbox_initial_state() -> None:
    """The initial states of the check boxes should be as we specified."""
    async with CheckboxApp().run_test() as pilot:
        assert [box.value for box in pilot.app.query(Checkbox)] == [False, False, True]
        assert [box.has_class("-on") for box in pilot.app.query(Checkbox)] == [
            False,
            False,
            True,
        ]
        assert pilot.app.events_received == []


async def test_checkbox_toggle() -> None:
    """Test the status of the check boxes after they've been toggled."""
    async with CheckboxApp().run_test() as pilot:
        for box in pilot.app.query(Checkbox):
            box.toggle()
        assert [box.value for box in pilot.app.query(Checkbox)] == [True, True, False]
        assert [box.has_class("-on") for box in pilot.app.query(Checkbox)] == [
            True,
            True,
            False,
        ]
        await pilot.pause()
        assert pilot.app.events_received == [
            ("cb1", True),
            ("cb2", True),
            ("cb3", False),
        ]<|MERGE_RESOLUTION|>--- conflicted
+++ resolved
@@ -15,11 +15,7 @@
         yield Checkbox(value=True, id="cb3")
 
     def on_checkbox_changed(self, event: Checkbox.Changed) -> None:
-<<<<<<< HEAD
-        self.events_received.append((event.toggle_button.id, event.toggle_button.value))
-=======
         self.events_received.append((event.checkbox.id, event.checkbox.value))
->>>>>>> 8c59ba98
 
 
 async def test_checkbox_initial_state() -> None:
