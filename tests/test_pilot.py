from string import punctuation

import pytest

from textual import events
from textual.app import App, ComposeResult
from textual.binding import Binding
from textual.containers import Center, Middle
from textual.pilot import OutOfBounds
from textual.widgets import Button, Label

KEY_CHARACTERS_TO_TEST = "akTW03" + punctuation
"""Test some "simple" characters (letters + digits) and all punctuation."""


class CenteredButtonApp(App):
    CSS = """  # Ensure the button is 16 x 3
    Button {
        min-width: 16;
        max-width: 16;
        width: 16;
        min-height: 3;
        max-height: 3;
        height: 3;
    }
    """

    def compose(self):
        with Center():
            with Middle():
                yield Button()


class ManyLabelsApp(App):
    """Auxiliary app with a button following many labels."""

    AUTO_FOCUS = None  # So that there's no auto-scrolling.

    def compose(self):
        for idx in range(100):
            yield Label(f"label {idx}", id=f"label{idx}")
        yield Button()


async def test_pilot_press_ascii_chars():
    """Test that the pilot can press most ASCII characters as keys."""
    keys_pressed = []

    class TestApp(App[None]):
        def on_key(self, event: events.Key) -> None:
            keys_pressed.append(event.character)

    async with TestApp().run_test() as pilot:
        for char in KEY_CHARACTERS_TO_TEST:
            await pilot.press(char)
            assert keys_pressed[-1] == char


async def test_pilot_exception_catching_compose():
    """Ensuring that test frameworks are aware of exceptions
    inside compose methods when running via Pilot run_test()."""

    class FailingApp(App):
        def compose(self) -> ComposeResult:
            1 / 0
            yield Label("Beep")

    with pytest.raises(ZeroDivisionError):
        async with FailingApp().run_test():
            pass


async def test_pilot_exception_catching_action():
    """Ensure that exceptions inside action handlers are presented
    to the test framework when running via Pilot run_test()."""

    class FailingApp(App):
        BINDINGS = [Binding("b", "beep", "beep")]

        def action_beep(self) -> None:
            1 / 0

    with pytest.raises(ZeroDivisionError):
        async with FailingApp().run_test() as pilot:
            await pilot.press("b")


<<<<<<< HEAD
@pytest.mark.parametrize(
    ["method", "screen_size", "offset"],
    [
        #
        ("click", (80, 24), (100, 12)),  # Right of screen.
        ("click", (80, 24), (100, 36)),  # Bottom-right of screen.
        ("click", (80, 24), (50, 36)),  # Under screen.
        ("click", (80, 24), (-10, 36)),  # Bottom-left of screen.
        ("click", (80, 24), (-10, 12)),  # Left of screen.
        ("click", (80, 24), (-10, -2)),  # Top-left of screen.
        ("click", (80, 24), (50, -2)),  # Above screen.
        ("click", (80, 24), (100, -2)),  # Top-right of screen.
        #
        ("click", (5, 5), (7, 3)),  # Right of screen.
        ("click", (5, 5), (7, 7)),  # Bottom-right of screen.
        ("click", (5, 5), (3, 7)),  # Under screen.
        ("click", (5, 5), (-1, 7)),  # Bottom-left of screen.
        ("click", (5, 5), (-1, 3)),  # Left of screen.
        ("click", (5, 5), (-1, -1)),  # Top-left of screen.
        ("click", (5, 5), (3, -1)),  # Above screen.
        ("click", (5, 5), (7, -1)),  # Top-right of screen.
        #
        ("hover", (80, 24), (100, 12)),  # Right of screen.
        ("hover", (80, 24), (100, 36)),  # Bottom-right of screen.
        ("hover", (80, 24), (50, 36)),  # Under screen.
        ("hover", (80, 24), (-10, 36)),  # Bottom-left of screen.
        ("hover", (80, 24), (-10, 12)),  # Left of screen.
        ("hover", (80, 24), (-10, -2)),  # Top-left of screen.
        ("hover", (80, 24), (50, -2)),  # Above screen.
        ("hover", (80, 24), (100, -2)),  # Top-right of screen.
        #
        ("hover", (5, 5), (7, 3)),  # Right of screen.
        ("hover", (5, 5), (7, 7)),  # Bottom-right of screen.
        ("hover", (5, 5), (3, 7)),  # Under screen.
        ("hover", (5, 5), (-1, 7)),  # Bottom-left of screen.
        ("hover", (5, 5), (-1, 3)),  # Left of screen.
        ("hover", (5, 5), (-1, -1)),  # Top-left of screen.
        ("hover", (5, 5), (3, -1)),  # Above screen.
        ("hover", (5, 5), (7, -1)),  # Top-right of screen.
    ],
)
async def test_pilot_target_outside_screen_errors(method, screen_size, offset):
    """Make sure that targeting a click/hover completely outside of the screen errors."""
    app = App()
    async with app.run_test(size=screen_size) as pilot:
        pilot_method = getattr(pilot, method)
        with pytest.raises(OutOfBounds):
            await pilot_method(offset=offset)


@pytest.mark.parametrize(
    ["method", "target"],
    [
        ("click", "#label0"),
        ("click", "#label90"),
        ("click", Button),
        #
        ("hover", "#label0"),
        ("hover", "#label90"),
        ("hover", Button),
    ],
)
async def test_pilot_target_on_widget_that_is_not_visible_errors(method, target):
    """Make sure that clicking a widget that is not scrolled into view raises an error."""
    app = ManyLabelsApp()
    async with app.run_test(size=(80, 5)) as pilot:
        app.query_one("#label50").scroll_visible(animate=False)
        await pilot.pause()

        pilot_method = getattr(pilot, method)
        with pytest.raises(OutOfBounds):
            await pilot_method(target)


@pytest.mark.parametrize("method", ["click", "hover"])
async def test_pilot_target_widget_under_another_widget(method):
    """The targeting method should return False when the targeted widget is covered."""

    class ObscuredButton(App):
        CSS = """
        Label {
            width: 30;
            height: 5;
        }
        """

        def compose(self):
            yield Button()
            yield Label()

        def on_mount(self):
            self.query_one(Label).styles.offset = (0, -3)

    app = ObscuredButton()
    async with app.run_test() as pilot:
        await pilot.pause()
        pilot_method = getattr(pilot, method)
        assert (await pilot_method(Button)) is False


@pytest.mark.parametrize("method", ["click", "hover"])
async def test_pilot_target_visible_widget(method):
    """The targeting method should return True when the targeted widget is hit."""

    class ObscuredButton(App):
        def compose(self):
            yield Button()

    app = ObscuredButton()
    async with app.run_test() as pilot:
        await pilot.pause()
        pilot_method = getattr(pilot, method)
        assert (await pilot_method(Button)) is True


@pytest.mark.parametrize(
    ["method", "offset"],
    [
        ("click", (0, 0)),
        ("click", (2, 0)),
        ("click", (10, 23)),
        ("click", (70, 0)),
        #
        ("hover", (0, 0)),
        ("hover", (2, 0)),
        ("hover", (10, 23)),
        ("hover", (70, 0)),
    ],
)
async def test_pilot_target_screen_always_true(method, offset):
    app = ManyLabelsApp()
    async with app.run_test(size=(80, 24)) as pilot:
        pilot_method = getattr(pilot, method)
        assert (await pilot_method(offset=offset)) is True
=======
async def test_pilot_click_screen():
    """Regression test for https://github.com/Textualize/textual/issues/3395.

    Check we can use `Screen` as a selector for a click."""

    async with App().run_test() as pilot:
        await pilot.click("Screen")


async def test_pilot_hover_screen():
    """Regression test for https://github.com/Textualize/textual/issues/3395.

    Check we can use `Screen` as a selector for a hover."""

    async with App().run_test() as pilot:
        await pilot.hover("Screen")
>>>>>>> 81988012
<|MERGE_RESOLUTION|>--- conflicted
+++ resolved
@@ -85,7 +85,24 @@
             await pilot.press("b")
 
 
-<<<<<<< HEAD
+async def test_pilot_click_screen():
+    """Regression test for https://github.com/Textualize/textual/issues/3395.
+
+    Check we can use `Screen` as a selector for a click."""
+
+    async with App().run_test() as pilot:
+        await pilot.click("Screen")
+
+
+async def test_pilot_hover_screen():
+    """Regression test for https://github.com/Textualize/textual/issues/3395.
+
+    Check we can use `Screen` as a selector for a hover."""
+
+    async with App().run_test() as pilot:
+        await pilot.hover("Screen")
+
+
 @pytest.mark.parametrize(
     ["method", "screen_size", "offset"],
     [
@@ -219,22 +236,4 @@
     app = ManyLabelsApp()
     async with app.run_test(size=(80, 24)) as pilot:
         pilot_method = getattr(pilot, method)
-        assert (await pilot_method(offset=offset)) is True
-=======
-async def test_pilot_click_screen():
-    """Regression test for https://github.com/Textualize/textual/issues/3395.
-
-    Check we can use `Screen` as a selector for a click."""
-
-    async with App().run_test() as pilot:
-        await pilot.click("Screen")
-
-
-async def test_pilot_hover_screen():
-    """Regression test for https://github.com/Textualize/textual/issues/3395.
-
-    Check we can use `Screen` as a selector for a hover."""
-
-    async with App().run_test() as pilot:
-        await pilot.hover("Screen")
->>>>>>> 81988012
+        assert (await pilot_method(offset=offset)) is True