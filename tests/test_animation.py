from time import perf_counter

from textual.app import App, ComposeResult
<<<<<<< HEAD
from textual.containers import Container
=======
from textual.reactive import var
>>>>>>> 232e86d2
from textual.widgets import Static


class AnimApp(App):
    CSS = """
    #foo {
        height: 1;
    }
    """

    def compose(self) -> ComposeResult:
        yield Static("foo", id="foo")


async def test_animate_height() -> None:
    """Test animating styles.height works."""

    # Styles.height is a scalar, which makes it more complicated to animate

    app = AnimApp()

    async with app.run_test() as pilot:
        static = app.query_one(Static)
        assert static.size.height == 1
        assert static.styles.height.value == 1
        static.styles.animate("height", 100, duration=0.5, easing="linear")
        start = perf_counter()

        # Wait for the animation to finished
        await pilot.wait_for_animation()
        elapsed = perf_counter() - start
        # Check that the full time has elapsed
        assert elapsed >= 0.5
        # Check the height reached the maximum
        assert static.styles.height.value == 100


async def test_scheduling_animation() -> None:
    """Test that scheduling an animation works."""

    app = AnimApp()
    delay = 0.1

    async with app.run_test() as pilot:
        styles = app.query_one(Static).styles
        styles.background = "black"

        styles.animate("background", "white", delay=delay, duration=0)

        await pilot.pause(0.9 * delay)
        assert styles.background.rgb == (0, 0, 0)  # Still black

        await pilot.wait_for_scheduled_animations()
        assert styles.background.rgb == (255, 255, 255)


async def test_wait_for_current_animations() -> None:
    """Test that we can wait only for the current animations taking place."""

    app = AnimApp()

    delay = 10

    async with app.run_test() as pilot:
        styles = app.query_one(Static).styles
        styles.animate("height", 100, duration=0.1)
        start = perf_counter()
        styles.animate("height", 200, duration=0.1, delay=delay)

        # Wait for the first animation to finish
        await pilot.wait_for_animation()
        elapsed = perf_counter() - start
        assert elapsed < (delay / 2)


async def test_wait_for_current_and_scheduled_animations() -> None:
    """Test that we can wait for current and scheduled animations."""

    app = AnimApp()

    async with app.run_test() as pilot:
        styles = app.query_one(Static).styles

        start = perf_counter()
        styles.animate("height", 50, duration=0.01)
        styles.animate("background", "black", duration=0.01, delay=0.05)

        await pilot.wait_for_scheduled_animations()
        elapsed = perf_counter() - start
        assert elapsed >= 0.06
        assert styles.background.rgb == (0, 0, 0)


async def test_reverse_animations() -> None:
    """Test that you can create reverse animations.

    Regression test for #1372 https://github.com/Textualize/textual/issues/1372
    """

    app = AnimApp()

    async with app.run_test() as pilot:
        static = app.query_one(Static)
        styles = static.styles

        # Starting point.
        styles.background = "black"
        assert styles.background.rgb == (0, 0, 0)

        # First, make sure we can go from black to white and back, step by step.
        styles.animate("background", "white", duration=0.01)
        await pilot.wait_for_animation()
        assert styles.background.rgb == (255, 255, 255)

        styles.animate("background", "black", duration=0.01)
        await pilot.wait_for_animation()
        assert styles.background.rgb == (0, 0, 0)

        # Now, the actual test is to make sure we go back to black if creating both at once.
        styles.animate("background", "white", duration=0.01)
        styles.animate("background", "black", duration=0.01)
        await pilot.wait_for_animation()
        assert styles.background.rgb == (0, 0, 0)


async def test_schedule_reverse_animations() -> None:
    """Test that you can schedule reverse animations.

    Regression test for #1372 https://github.com/Textualize/textual/issues/1372
    """

    app = AnimApp()

    async with app.run_test() as pilot:
        static = app.query_one(Static)
        styles = static.styles

        # Starting point.
        styles.background = "black"
        assert styles.background.rgb == (0, 0, 0)

        # First, make sure we can go from black to white and back, step by step.
        styles.animate("background", "white", delay=0.01, duration=0.01)
        await pilot.wait_for_scheduled_animations()
        assert styles.background.rgb == (255, 255, 255)

        styles.animate("background", "black", delay=0.01, duration=0.01)
        await pilot.wait_for_scheduled_animations()
        assert styles.background.rgb == (0, 0, 0)

        # Now, the actual test is to make sure we go back to black if scheduling both at once.
        styles.animate("background", "white", delay=0.05, duration=0.01)
        await pilot.pause()
        styles.animate("background", "black", delay=0.05, duration=0.01)
        await pilot.wait_for_scheduled_animations()
        assert styles.background.rgb == (0, 0, 0)


<<<<<<< HEAD
class ScalarPercentAnimApp(App):
    # To simplify percentage calculations, the widget to be animated is placed
    # inside a container with a width/height of 10
    CSS = """
    #container {
        width: 10;
        height: 10;
    }

    #foo {
        width: 20%;
        height: 20%;
    }
    """

    def compose(self) -> ComposeResult:
        with Container(id="container"):
            yield Static(id="foo")


async def test_scalar_animation_with_percentages() -> None:
    """Test scalar animations work with percentages.

    Regression test for #2940: https://github.com/Textualize/textual/issues/2940
    """

    app = ScalarPercentAnimApp()

    async with app.run_test() as pilot:
        static = app.query_one("#foo", Static)
        assert static.size.width == 2
        assert static.styles.width.value == 20

        static.styles.animate("width", "80%", duration=0.6, easing="linear")
        start = perf_counter()

        # The animation duration is set to 0.6 seconds, so after every 0.1
        # seconds the width should have increased by 1 cell
        await pilot.pause(0.05)
        assert static.size.width == 2  # No change yet
        await pilot.pause(0.1)
        assert static.size.width == 3
        await pilot.pause(0.1)
        assert static.size.width == 4
        await pilot.pause(0.1)
        assert static.size.width == 5
        await pilot.pause(0.1)
        assert static.size.width == 6
        await pilot.pause(0.1)
        assert static.size.width == 7
        # Wait for the animation to finish
        await pilot.wait_for_animation()
        elapsed = perf_counter() - start
        assert elapsed >= 0.6
        assert static.size.width == 8
        assert static.styles.width.value == 80
=======
class CancelAnimWidget(Static):
    counter: var[float] = var(23)


class CancelAnimApp(App[None]):
    counter: var[float] = var(23)

    def compose(self) -> ComposeResult:
        yield CancelAnimWidget()


async def test_cancel_app_animation() -> None:
    """It should be possible to cancel a running app animation."""

    async with CancelAnimApp().run_test() as pilot:
        pilot.app.animate("counter", value=0, final_value=1000, duration=60)
        await pilot.pause()
        assert pilot.app.animator.is_being_animated(pilot.app, "counter")
        await pilot.app.stop_animation("counter")
        assert not pilot.app.animator.is_being_animated(pilot.app, "counter")


async def test_cancel_app_non_animation() -> None:
    """It should be possible to attempt to cancel a non-running app animation."""

    async with CancelAnimApp().run_test() as pilot:
        assert not pilot.app.animator.is_being_animated(pilot.app, "counter")
        await pilot.app.stop_animation("counter")
        assert not pilot.app.animator.is_being_animated(pilot.app, "counter")


async def test_cancel_widget_animation() -> None:
    """It should be possible to cancel a running widget animation."""

    async with CancelAnimApp().run_test() as pilot:
        widget = pilot.app.query_one(CancelAnimWidget)
        widget.animate("counter", value=0, final_value=1000, duration=60)
        await pilot.pause()
        assert pilot.app.animator.is_being_animated(widget, "counter")
        await widget.stop_animation("counter")
        assert not pilot.app.animator.is_being_animated(widget, "counter")


async def test_cancel_widget_non_animation() -> None:
    """It should be possible to attempt to cancel a non-running widget animation."""

    async with CancelAnimApp().run_test() as pilot:
        widget = pilot.app.query_one(CancelAnimWidget)
        assert not pilot.app.animator.is_being_animated(widget, "counter")
        await widget.stop_animation("counter")
        assert not pilot.app.animator.is_being_animated(widget, "counter")
>>>>>>> 232e86d2
<|MERGE_RESOLUTION|>--- conflicted
+++ resolved
@@ -1,11 +1,8 @@
 from time import perf_counter
 
 from textual.app import App, ComposeResult
-<<<<<<< HEAD
 from textual.containers import Container
-=======
 from textual.reactive import var
->>>>>>> 232e86d2
 from textual.widgets import Static
 
 
@@ -164,7 +161,6 @@
         assert styles.background.rgb == (0, 0, 0)
 
 
-<<<<<<< HEAD
 class ScalarPercentAnimApp(App):
     # To simplify percentage calculations, the widget to be animated is placed
     # inside a container with a width/height of 10
@@ -221,7 +217,8 @@
         assert elapsed >= 0.6
         assert static.size.width == 8
         assert static.styles.width.value == 80
-=======
+
+
 class CancelAnimWidget(Static):
     counter: var[float] = var(23)
 
@@ -272,5 +269,4 @@
         widget = pilot.app.query_one(CancelAnimWidget)
         assert not pilot.app.animator.is_being_animated(widget, "counter")
         await widget.stop_animation("counter")
-        assert not pilot.app.animator.is_being_animated(widget, "counter")
->>>>>>> 232e86d2
+        assert not pilot.app.animator.is_being_animated(widget, "counter")