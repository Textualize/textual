# App Basics

In this chapter we will cover how to use Textual's App class to create an application. Just enough to get you up to speed. We will go in to more detail in the following chapters.

## The App class

The first step in building a Textual app is to import the [App][textual.app.App] class and create a subclass. Let's look at the simplest app class:

```python
--8<-- "docs/examples/app/simple01.py"
```


### The run method

To run an app we create an instance and call [run()][textual.app.App.run].

```python hl_lines="8-10" title="simple02.py"
--8<-- "docs/examples/app/simple02.py"
```

Apps don't get much simpler than this&mdash;don't expect it to do much.

!!! tip

    The `__name__ == "__main__":` condition is true only if you run the file with `python` command. This allows us to import `app` without running the app immediately. It also allows the [devtools run](devtools.md#run) command to run the app in development mode. See the [Python docs](https://docs.python.org/3/library/__main__.html#idiomatic-usage) for more information.

If we run this app with `python simple02.py` you will see a blank terminal, something like the following:

```{.textual path="docs/examples/app/simple02.py" press="_"}
```

When you call [App.run()][textual.app.App.run] Textual puts the terminal in to a special state called *application mode*. When in application mode the terminal will no longer echo what you type. Textual will take over responding to user input (keyboard and mouse) and will update the visible portion of the terminal (i.e. the *screen*).

If you hit ++ctrl+c++ Textual will exit application mode and return you to the command prompt. Any content you had in the terminal prior to application mode will be restored.

!!! tip

    A side effect of application mode is that you may no longer be able to select and copy text in the usual way. Terminals typically offer a way to bypass this limit with a key modifier. On iTerm you can select text if you hold the ++option++ key. See the documentation for your terminal software for how to select text in application mode.


## Events

Textual has an event system you can use to respond to key presses, mouse actions, and internal state changes. Event handlers are methods prefixed with `on_` followed by the name of the event.

One such event is the *mount* event which is sent to an application after it enters application mode. You can respond to this event by defining a method called `on_mount`.

!!! info

    You may have noticed we use the term "send" and "sent" in relation to event handler methods in preference to "calling". This is because Textual uses a message passing system where events are passed (or *sent*) between components. See [events](./events.md) for details.

Another such event is the *key* event which is sent when the user presses a key. The following example contains handlers for both those events:

```python title="event01.py"
--8<-- "docs/examples/app/event01.py"
```

The `on_mount` handler sets the `self.screen.styles.background` attribute to `"darkblue"` which (as you can probably guess) turns the background blue. Since the mount event is sent immediately after entering application mode, you will see a blue screen when you run this code.

```{.textual path="docs/examples/app/event01.py" hl_lines="23-25" press="_"}
```

The key event handler (`on_key`) has an `event` parameter which will receive a [Key][textual.events.Key] instance. Every event has an associated event object which will be passed to the handler method if it is present in the method's parameter list.

!!! note

    It is unusual (but not unprecedented) for a method's parameters to affect how it is called. Textual accomplishes this by inspecting the method prior to calling it.

Some events contain additional information you can inspect in the handler. The [Key][textual.events.Key] event has a `key` attribute which is the name of the key that was pressed. The `on_key` method above uses this attribute to change the background color if any of the keys from ++0++ to ++9++ are pressed.

### Async events

Textual is powered by Python's [asyncio](https://docs.python.org/3/library/asyncio.html) framework which uses the `async` and `await` keywords.

Textual knows to *await* your event handlers if they are coroutines (i.e. prefixed with the `async` keyword). Regular functions are generally fine unless you plan on integrating other async libraries (such as [httpx](https://www.python-httpx.org/) for reading data from the internet).

!!! tip

    For a friendly introduction to async programming in Python, see FastAPI's [concurrent burgers](https://fastapi.tiangolo.com/async/) article.


## Widgets

Widgets are self-contained components responsible for generating the output for a portion of the screen. Widgets respond to events in much the same way as the App. Most apps that do anything interesting will contain at least one (and probably many) widgets which together form a User Interface.

Widgets can be as simple as a piece of text, a button, or a fully-fledged component like a text editor or file browser (which may contain widgets of their own).

### Composing

To add widgets to your app implement a [`compose()`][textual.app.App.compose] method which should return an iterable of `Widget` instances. A list would work, but it is convenient to yield widgets, making the method a *generator*.

The following example imports a builtin `Welcome` widget and yields it from `App.compose()`.

```python title="widgets01.py"
--8<-- "docs/examples/app/widgets01.py"
```

When you run this code, Textual will *mount* the `Welcome` widget which contains Markdown content and a button:

```{.textual path="docs/examples/app/widgets01.py"}
```

Notice the `on_button_pressed` method which handles the [Button.Pressed][textual.widgets.Button] event sent by a button contained in the `Welcome` widget. The handler calls [App.exit()][textual.app.App.exit] to exit the app.

### Mounting

While composing is the preferred way of adding widgets when your app starts it is sometimes necessary to add new widget(s) in response to events. You can do this by calling [mount()][textual.widget.Widget.mount] which will add a new widget to the UI.

Here's an app which adds a welcome widget in response to any key press:

```python title="widgets02.py"
--8<-- "docs/examples/app/widgets02.py"
```

When you first run this you will get a blank screen. Press any key to add the welcome widget. You can even press a key multiple times to add several widgets.

```{.textual path="docs/examples/app/widgets02.py" press="a,a,a,down,down,down,down,down,down,_,_,_,_,_,_"}
```

## Exiting

An app will run until you call [App.exit()][textual.app.App.exit] which will exit application mode and the [run][textual.app.App.run] method will return. If this is the last line in your code you will return to the command prompt.

The exit method will also accept an optional positional value to be returned by `run()`. The following example uses this to return the `id` (identifier) of a clicked button.

```python title="question01.py"
--8<-- "docs/examples/app/question01.py"
```

Running this app will give you the following:

```{.textual path="docs/examples/app/question01.py"}
```

Clicking either of those buttons will exit the app, and the `run()` method will return either `"yes"` or `"no"` depending on button clicked.

### Return type

You may have noticed that we subclassed `App[str]` rather than the usual `App`.

```python title="question01.py" hl_lines="5"
--8<-- "docs/examples/app/question01.py"
```

The addition of `[str]` tells mypy that `run()` is expected to return a string. It may also return `None` if [App.exit()][textual.app.App.exit] is called without a return value, so the return type of `run` will be `str | None`. Replace the `str` in `[str]` with the type of the value you intend to call the exit method with.

!!! note

    Type annotations are entirely optional (but recommended) with Textual.


## CSS

Textual apps can reference [CSS](CSS.md) files which define how your app and widgets will look, while keeping your Python code free of display related code (which tends to be messy).

The chapter on [Textual CSS](CSS.md) describes how to use CSS in detail. For now let's look at how your app references external CSS files.

The following example enables loading of CSS by adding a `CSS_PATH` class variable:

```python title="question02.py" hl_lines="6"
--8<-- "docs/examples/app/question02.py"
```

If the path is relative (as it is above) then it is taken as relative to where the app is defined. Hence this example references `"question01.css"` in the same directory as the Python code. Here is that CSS file:

```sass title="question02.css"
--8<-- "docs/examples/app/question02.css"
```

When `"question02.py"` runs it will load `"question02.css"` and update the app and widgets accordingly. Even though the code is almost identical to the previous sample, the app now looks quite different:

```{.textual path="docs/examples/app/question02.py"}
```


### Classvar CSS

While external CSS files are recommended for most applications, and enable some cool features like *live editing*, you can also specify the CSS directly within the Python code.

To do this set a `CSS` class variable on the app to a string containing your CSS.

Here's the question app with classvar CSS:

```python title="question03.py" hl_lines="6-24"
--8<-- "docs/examples/app/question03.py"
```

<<<<<<< HEAD
## Temporarily suspending the application

You may find yourself wanting to use an action to temporarily stop your application from running
so that you can run some other Python code (or even another program)
that wants to control the terminal or read input from the user,
such as a text editor.

To support this, Textual provides the [`suspend`][textual.app.App.suspend] method on the app,
which returns a context manager that temporarily stops Textual from controlling the terminal.

In the example below, we use `suspend` to start Python's [REPL](https://docs.python.org/3/tutorial/interpreter.html)
when you press `r`, which runs the `open_repl` action.
[`subprocess.run`][subprocess.run] returns when the REPL exits (e.g., by running `quit()`),
at which point the `with self.suspend()` block ends,
resuming the Textual application's control over the terminal.

```python title="suspend.py" hl_lines="19-21"
--8<-- "docs/examples/app/suspend.py"
```

=======

## Title and subtitle

Textual apps have a `title` attribute which is typically the name of your application, and an optional `sub_title` attribute which adds additional context (such as the file your are working on).
By default, `title` will be set to the name of your App class, and `sub_title` is empty.
You can change these defaults by defining `TITLE` and `SUB_TITLE` class variables. Here's an example of that:

```py title="question_title01.py" hl_lines="7-8 11"
--8<-- "docs/examples/app/question_title01.py"
```

Note that the title and subtitle are displayed by the builtin [Header](./../widgets/header.md) widget at the top of the screen:

```{.textual path="docs/examples/app/question_title01.py"}
```

You can also set the title attributes dynamically within a method of your app. The following example sets the title and subtitle in response to a key press:

```py title="question_title02.py" hl_lines="20-22"
--8<-- "docs/examples/app/question_title02.py"
```

If you run this app and press the ++t++ key, you should see the header update accordingly:

```{.textual path="docs/examples/app/question_title02.py" press="t"}
```

!!! info

    Note that there is no need to explicitly refresh the screen when setting the title attributes. This is an example of [reactivity](./reactivity.md), which we will cover later in the guide.
>>>>>>> 9b6f1c4d

## What's next

In the following chapter we will learn more about how to apply styles to your widgets and app.<|MERGE_RESOLUTION|>--- conflicted
+++ resolved
@@ -185,28 +185,6 @@
 --8<-- "docs/examples/app/question03.py"
 ```
 
-<<<<<<< HEAD
-## Temporarily suspending the application
-
-You may find yourself wanting to use an action to temporarily stop your application from running
-so that you can run some other Python code (or even another program)
-that wants to control the terminal or read input from the user,
-such as a text editor.
-
-To support this, Textual provides the [`suspend`][textual.app.App.suspend] method on the app,
-which returns a context manager that temporarily stops Textual from controlling the terminal.
-
-In the example below, we use `suspend` to start Python's [REPL](https://docs.python.org/3/tutorial/interpreter.html)
-when you press `r`, which runs the `open_repl` action.
-[`subprocess.run`][subprocess.run] returns when the REPL exits (e.g., by running `quit()`),
-at which point the `with self.suspend()` block ends,
-resuming the Textual application's control over the terminal.
-
-```python title="suspend.py" hl_lines="19-21"
---8<-- "docs/examples/app/suspend.py"
-```
-
-=======
 
 ## Title and subtitle
 
@@ -237,7 +215,6 @@
 !!! info
 
     Note that there is no need to explicitly refresh the screen when setting the title attributes. This is an example of [reactivity](./reactivity.md), which we will cover later in the guide.
->>>>>>> 9b6f1c4d
 
 ## What's next
 
