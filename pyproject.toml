--- conflicted
+++ resolved
@@ -1,6 +1,6 @@
 [tool.poetry]
 name = "textual"
-version = "0.29.0a1"
+version = "0.29.0a2"
 homepage = "https://github.com/Textualize/textual"
 description = "Modern Text User Interface framework"
 authors = ["Will McGugan <will@textualize.io>"]
@@ -52,22 +52,14 @@
 mkdocs-material = "^9.0.11"
 mkdocs-exclude = "^1.0.2"
 pre-commit = "^2.13.0"
-<<<<<<< HEAD
-Jinja2 = "<3.1.0"
-syrupy = "^3.0.0"
-=======
 pytest-aiohttp = "^1.0.4"
 time-machine = "^2.6.0"
->>>>>>> ac5e2d19
 mkdocs-rss-plugin = "^1.5.0"
 httpx = "^0.23.1"
 types-setuptools = "^67.2.0.1"
-<<<<<<< HEAD
-textual-dev = ">=0.1.0"
+textual-dev = ">=1.0.0"
 pytest-asyncio = "*"
-=======
 pytest-textual-snapshot = ">=0.1.0"
->>>>>>> ac5e2d19
 
 [tool.black]
 includes = "src"
