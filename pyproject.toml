[project]
name = "textual"
<<<<<<< HEAD
version = "2.1.0"
=======
version = "2.1.2"
homepage = "https://github.com/Textualize/textual"
repository = "https://github.com/Textualize/textual"
documentation = "https://textual.textualize.io/"

>>>>>>> 19dd4727
description = "Modern Text User Interface framework"
readme = "README.md"
license = { text = "MIT" }
authors = [
  { name = "Will McGugan", email = "will@textualize.io" }
]
classifiers = [
    "Development Status :: 5 - Production/Stable",
    "Environment :: Console",
    "Intended Audience :: Developers",
    "Operating System :: Microsoft :: Windows :: Windows 10",
    "Operating System :: Microsoft :: Windows :: Windows 11",
    "Operating System :: MacOS",
    "Operating System :: POSIX :: Linux",
    "Programming Language :: Python :: 3.8",
    "Programming Language :: Python :: 3.9",
    "Programming Language :: Python :: 3.10",
    "Programming Language :: Python :: 3.11",
    "Programming Language :: Python :: 3.12",
    "Programming Language :: Python :: 3.13",
    "Typing :: Typed",
]
dependencies = [
    "markdown-it-py[plugins,linkify]>=2.1.0",
    "rich>=13.3.3",
    "typing-extensions>=4.4.0,<5",
    "platformdirs>=3.6.0,<5",
]
requires-python = ">=3.8.1,<4.0.0"

[project.optional-dependencies]
syntax = [
    "tree-sitter>=0.23.0; python_version >= '3.9'",
    "tree-sitter-python>=0.23.0; python_version >= '3.9'",
    "tree-sitter-markdown>=0.3.0; python_version >= '3.9'",
    "tree-sitter-json>=0.24.0; python_version >= '3.9'",
    "tree-sitter-toml>=0.6.0; python_version >= '3.9'",
    "tree-sitter-yaml>=0.6.0; python_version >= '3.9'",
    "tree-sitter-html>=0.23.0; python_version >= '3.9'",
    "tree-sitter-css>=0.23.0; python_version >= '3.9'",
    "tree-sitter-javascript>=0.23.0; python_version >= '3.9'",
    "tree-sitter-rust>=0.23.0; python_version >= '3.9'",
    "tree-sitter-go>=0.23.0; python_version >= '3.9'",
    "tree-sitter-regex>=0.24.0; python_version >= '3.9'",
    "tree-sitter-xml>=0.7.0; python_version >= '3.9'",
    "tree-sitter-sql>=0.3.0,<0.3.8; python_version >= '3.9'",
    "tree-sitter-java>=0.23.0; python_version >= '3.9'",
    "tree-sitter-bash>=0.23.0; python_version >= '3.9'",
]
dev = [
    "black==24.4.2",
    "griffe==0.32.3",
    "httpx>=0.23.1,<1",
    "mkdocs>=1.3.0,<2",
    "mkdocs-exclude>=1.0.2,<2",
    "mkdocs-git-revision-date-localized-plugin>=1.2.5,<2",
    "mkdocs-material>=9.0.11,<10",
    "mkdocs-rss-plugin>=1.5.0,<2",
    "mkdocstrings[python]>=0.20.0,<1",
    "mkdocstrings-python>=1.0.0,<2",
    "mypy>=1.0.0,<2",
    "pre-commit>=2.13.0,<3",
    "pytest>=8.3.1,<9",
    "pytest-xdist>=3.6.1,<4",
    "pytest-asyncio",
    "pytest-cov>=5.0.0,<6",
    "textual-dev>=1.7.0,<2",
    "types-setuptools>=67.2.0.1,<68",
    "isort>=5.13.2,<6",
    "pytest-textual-snapshot>=1.0.0,<2",
]

[project.urls]
Homepage = "https://github.com/Textualize/textual"
Repository = "https://github.com/Textualize/textual"
Documentation = "https://textual.textualize.io/"
"Bug Tracker" = "https://github.com/Textualize/textual/issues"

[build-system]
requires = ["poetry-core>=1.2.0"]  # Keep poetry as the primary build tool
build-backend = "poetry.core.masonry.api"

[tool.poetry]
include = [
    "src/textual/py.typed",
    { path = "docs/examples", format = "sdist" },
    { path = "tests", format = "sdist" },
    # The reason for the slightly convoluted path specification here is that
    # poetry populates the exclude list with the content of .gitignore, and
    # it also seems like exclude trumps include. So here we specify that we
    # want to package up the content of the docs-offline directory in a way
    # that works around that.
    { path = "docs-offline/**/*", format = "sdist" },
]

[tool.ruff] # Moved ruff config up to be accessible by both
target-version = "py38"

[tool.pytest.ini_options]
asyncio_mode = "auto"
testpaths = ["tests"]
addopts = "--strict-markers"
markers = [
    "syntax: marks tests that require syntax highlighting (deselect with '-m \"not syntax\"')",
]
asyncio_default_fixture_loop_scope = "function"<|MERGE_RESOLUTION|>--- conflicted
+++ resolved
@@ -1,14 +1,10 @@
 [project]
 name = "textual"
-<<<<<<< HEAD
-version = "2.1.0"
-=======
 version = "2.1.2"
 homepage = "https://github.com/Textualize/textual"
 repository = "https://github.com/Textualize/textual"
 documentation = "https://textual.textualize.io/"
 
->>>>>>> 19dd4727
 description = "Modern Text User Interface framework"
 readme = "README.md"
 license = { text = "MIT" }
