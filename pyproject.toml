[tool.poetry]
name = "textual"
version = "0.36.0"
homepage = "https://github.com/Textualize/textual"
repository = "https://github.com/Textualize/textual"
documentation = "https://textual.textualize.io/"

description = "Modern Text User Interface framework"
authors = ["Will McGugan <will@textualize.io>"]
license = "MIT"
readme = "README.md"
classifiers = [
    "Development Status :: 4 - Beta",
    "Environment :: Console",
    "Intended Audience :: Developers",
    "Operating System :: Microsoft :: Windows :: Windows 10",
    "Operating System :: Microsoft :: Windows :: Windows 11",
    "Operating System :: MacOS",
    "Operating System :: POSIX :: Linux",
    "Programming Language :: Python :: 3.7",
    "Programming Language :: Python :: 3.8",
    "Programming Language :: Python :: 3.9",
    "Programming Language :: Python :: 3.10",
    "Programming Language :: Python :: 3.11",
    "Typing :: Typed",
]
include = [
    "src/textual/py.typed",
    { path = "docs/examples", format = "sdist" },
    { path = "tests", format = "sdist" },
    # The reason for the slightly convoluted path specification here is that
    # poetry populates the exclude list with the content of .gitignore, and
    # it also seems like exclude trumps include. So here we specify that we
    # want to package up the content of the docs-offline directory in a way
    # that works around that.
    { path = "docs-offline/**/*", format = "sdist" },
]

[tool.poetry.urls]
"Bug Tracker" = "https://github.com/Textualize/textual/issues"

[tool.poetry.dependencies]
python = "^3.7"
rich = ">=13.3.3"
markdown-it-py = { extras = ["plugins", "linkify"], version = ">=2.1.0" }
#rich = {path="../rich", develop=true}
importlib-metadata = ">=4.11.3"
typing-extensions = "^4.4.0"
tree-sitter = "^0.20.1"
tree_sitter_languages = {version = ">=1.7.0", python = "^3.8"}

[tool.poetry.group.dev.dependencies]
pytest = "^7.1.3"
black = "^23.1.0"
mypy = "^1.0.0"
pytest-cov = "^2.12.1"
mkdocs = "^1.3.0"
mkdocstrings = { extras = ["python"], version = "^0.20.0" }
mkdocstrings-python = "0.10.1"
mkdocs-material = "^9.0.11"
mkdocs-exclude = "^1.0.2"
pre-commit = "^2.13.0"
pytest-aiohttp = "^1.0.4"
time-machine = "^2.6.0"
mkdocs-rss-plugin = "^1.5.0"
httpx = "^0.23.1"
types-setuptools = "^67.2.0.1"
textual-dev = "^1.1.0"
pytest-asyncio = "*"
<<<<<<< HEAD
pytest-textual-snapshot = ">0.3.0"
types-tree-sitter = "^0.20.1.4"
types-tree-sitter-languages = "^1.7.0.1"
=======
pytest-textual-snapshot = "*"
>>>>>>> 7ca5dd69

[tool.black]
includes = "src"

[tool.pytest.ini_options]
asyncio_mode = "auto"
testpaths = ["tests"]
addopts = "--strict-markers"
markers = [
    "integration_test: marks tests as slow integration tests (deselect with '-m \"not integration_test\"')",
]

[build-system]
requires = ["poetry-core>=1.2.0"]
build-backend = "poetry.core.masonry.api"<|MERGE_RESOLUTION|>--- conflicted
+++ resolved
@@ -67,13 +67,9 @@
 types-setuptools = "^67.2.0.1"
 textual-dev = "^1.1.0"
 pytest-asyncio = "*"
-<<<<<<< HEAD
-pytest-textual-snapshot = ">0.3.0"
+pytest-textual-snapshot = ">=0.4.0"
 types-tree-sitter = "^0.20.1.4"
 types-tree-sitter-languages = "^1.7.0.1"
-=======
-pytest-textual-snapshot = "*"
->>>>>>> 7ca5dd69
 
 [tool.black]
 includes = "src"
