--- conflicted
+++ resolved
@@ -9,9 +9,6 @@
 
 ### Added
 
-<<<<<<< HEAD
-- Added ability to animate offset with tuple or str https://github.com/Textualize/textual/issues/3028
-=======
 - `TextArea.line_number_start` reactive attribute https://github.com/Textualize/textual/pull/4471
 - Added `DOMNode.mutate_reactive` https://github.com/Textualize/textual/pull/4731
 - Added "quality" parameter to `textual.color.Gradient` https://github.com/Textualize/textual/pull/4739
@@ -20,6 +17,7 @@
 - Raise `ValueError` with improved error message when number of cells inserted using `DataTable.add_row` doesn't match the number of columns in the table https://github.com/Textualize/textual/pull/4742
 - Add `Tree.move_cursor` to programmatically move the cursor without selecting the node https://github.com/Textualize/textual/pull/4753
 - Added `Footer` component style handling of padding for the key/description https://github.com/Textualize/textual/pull/4651
+- Added ability to animate `widget.styles.offset` with `tuple` or `str` https://github.com/Textualize/textual/issues/3028
 
 ### Fixed
 
@@ -1038,7 +1036,6 @@
 - Fixed issue with visible children inside invisible container when moving focus https://github.com/Textualize/textual/issues/3053
 
 ## [0.33.0] - 2023-08-15
->>>>>>> fcecbe5d
 
 ### Fixed
 
