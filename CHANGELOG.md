--- conflicted
+++ resolved
@@ -9,9 +9,7 @@
 
 ### Added
 
-<<<<<<< HEAD
 - Added `App.open_url` to open URLs in the web browser. When running via the WebDriver, the URL will be opened in the browser that is controlling the app https://github.com/Textualize/textual/pull/4819
-=======
 - Added `Widget.is_mouse_over` https://github.com/Textualize/textual/pull/4818
 - Added `node` attribute to `events.Enter` and `events.Leave` https://github.com/Textualize/textual/pull/4818
 
@@ -19,7 +17,6 @@
 
 - `events.Enter` and `events.Leave` events now bubble. https://github.com/Textualize/textual/pull/4818
 - Renamed `Widget.mouse_over` to `Widget.mouse_hover` https://github.com/Textualize/textual/pull/4818
->>>>>>> 4ddeae27
 
 ## [0.74.0] - 2024-07-25
 
