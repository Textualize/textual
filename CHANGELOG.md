# Change Log

All notable changes to this project will be documented in this file.

The format is based on [Keep a Changelog](http://keepachangelog.com/)
and this project adheres to [Semantic Versioning](http://semver.org/).

<<<<<<< HEAD
## Unreleased

### Fixed

- Fixed `TextArea` cursor display on wrapped lines https://github.com/Textualize/textual/pull/6196
=======
## [6.5.0] - 2025-10-31

### Added

- Added `DOMNode.trap_focus` https://github.com/Textualize/textual/pull/6202

### Fixed

- Fixed issue with focus + scroll https://github.com/Textualize/textual/pull/6203
>>>>>>> e314bfd8

## [6.4.0] - 2025-10-22

### Fixed

- Fixed type hint aliasing for App under TYPE_CHECKING https://github.com/Textualize/textual/pull/6152
- Fixed circular dependency effecting `bazel` users https://github.com/Textualize/textual/pull/6163
- Fixed for text selection with double width characters https://github.com/Textualize/textual/pull/6186

### Changed

- Simplified system commands (command palette) to a single word https://github.com/Textualize/textual/pull/6183

## [6.3.0] - 2025-10-11

### Added

- Added scrollbar-visibility rule https://github.com/Textualize/textual/pull/6156

### Fixed

- Fixed highlight not auto-detecting lexer https://github.com/Textualize/textual/pull/6167

### Changed

- Dropped support for Python3.8 https://github.com/Textualize/textual/pull/6121/
- Added support for Python3.14 https://github.com/Textualize/textual/pull/6121/

## [6.2.1] - 2025-10-01

- Fix inability to copy text outside of an input/textarea when it was focused https://github.com/Textualize/textual/pull/6148
- Fix issue when copying text after a double click https://github.com/Textualize/textual/pull/6148

## [6.2.0] - 2025-09-30

### Changed

- Eager tasks are now enabled On Python3.12 and above https://github.com/Textualize/textual/pull/6102
- `Widget._arrange` is now public (as `Widget.arrange`) https://github.com/Textualize/textual/pull/6108
- Reduced number of layout operations required to update the screen https://github.com/Textualize/textual/pull/6108
- The :hover pseudo-class no applies to the first widget under the mouse with a hover style set https://github.com/Textualize/textual/pull/6132
- The footer key hover background is more visible https://github.com/Textualize/textual/pull/6132
- Made `App.delay_update` public https://github.com/Textualize/textual/pull/6137
- Pilot.click will return True if the initial mouse down is on the specified target https://github.com/Textualize/textual/pull/6139

### Added

- Added `DOMNode.displayed_and_visible_children` https://github.com/Textualize/textual/pull/6102
- Added `Widget.process_layout` https://github.com/Textualize/textual/pull/6105
- Added `App.viewport_size` https://github.com/Textualize/textual/pull/6105
- Added `Screen.size` https://github.com/Textualize/textual/pull/6105
- Added `compact` to Binding.Group https://github.com/Textualize/textual/pull/6132
- Added `Screen.get_hover_widgets_at` https://github.com/Textualize/textual/pull/6132
- Added `Content.wrap` https://github.com/Textualize/textual/pull/6138
- Added support to allow support for manual keys in add_columns as well. https://github.com/Textualize/textual/pull/5923

### Fixed

- Fixed issue where Segments with a style of `None` aren't rendered https://github.com/Textualize/textual/pull/6109
- Fixed visual glitches and crash when changing `DataTable.header_height` https://github.com/Textualize/textual/pull/6128
- Fixed TextArea.placeholder not handling multi-lines https://github.com/Textualize/textual/pull/6138
- Fixed issue with RichLog when App.theme is set early https://github.com/Textualize/textual/pull/6141
- Fixed children of collapsible not being focusable after collapsible is expanded https://github.com/Textualize/textual/pull/6143

## [6.1.0] - 2025-08-01

### Added

- Added `Button.flat` boolean to enable flat button style https://github.com/Textualize/textual/pull/6094
- Added `namespaces` parameter to `run_action` https://github.com/Textualize/textual/pull/6094
- Added "block" border style https://github.com/Textualize/textual/pull/6094

## [6.0.0] - 2025-08-31

### Fixed

- Fix type hint for SelectType: only hashable types are allowed. https://github.com/Textualize/textual/pull/6034
- Fixed `Content.expand_tabs` https://github.com/Textualize/textual/pull/6038
- Fixed return value for `Pilot.double_click` and `Pilot.triple_click` https://github.com/Textualize/textual/pull/6035
- Fixed sizing issue with `Pretty` widget https://github.com/Textualize/textual/pull/6040 https://github.com/Textualize/textual/pull/6041
- Fixed garbled inline app output when `inline_no_clear=True` https://github.com/Textualize/textual/pull/6080

### Added

- Added `BAR_RENDERABLE` to `ProgressBar` widget https://github.com/Textualize/textual/pull/5963
- Added `OptionList.set_options` https://github.com/Textualize/textual/pull/6048
- Added `TextArea.suggestion` https://github.com/Textualize/textual/pull/6048
- Added `TextArea.placeholder` https://github.com/Textualize/textual/pull/6048
- Added `Header.format_title` and `App.format_title` for easier customization of title in the Header https://github.com/Textualize/textual/pull/6051
- Added `Widget.get_line_filters` and `App.get_line_filters` https://github.com/Textualize/textual/pull/6057
- Added `Binding.Group` https://github.com/Textualize/textual/pull/6070
- Added `DOMNode.displayed_children` https://github.com/Textualize/textual/pull/6070
- Added `TextArea.hide_suggestion_on_blur` boolean https://github.com/Textualize/textual/pull/6070
- Added `OptionList.highlighted_option` property https://github.com/Textualize/textual/pull/6090
- Added `TextArea.update_suggestion` method https://github.com/Textualize/textual/pull/6090
- Added `textual.getters.app` https://github.com/Textualize/textual/pull/6089

### Changed

- Breaking change: The `renderable` property on the `Static` widget has been changed to `content`. https://github.com/Textualize/textual/pull/6041
- Breaking change: `HeaderTitle` widget is now a static, with no `text` and `sub_text` reactives https://github.com/Textualize/textual/pull/6051
- Breaking change: Renamed `Label` constructor argument `renderable` to `content` for consistency https://github.com/Textualize/textual/pull/6045
- Breaking change: Optimization to line API to avoid applying background styles to widget content. In practice this means that you can no longer rely on blank Segments automatically getting the background color.

## [5.3.0] - 2025-08-07

### Added

- Added `Content.simplify` https://github.com/Textualize/textual/pull/6023
- Added `textual.reactive.Initialize` https://github.com/Textualize/textual/pull/6023

### Fixed

- Fixed issue with IDs in markdown https://github.com/Textualize/textual/pull/6019 https://github.com/Textualize/textual/pull/6023

## [5.2.0] - 2025-08-01

### Added

- Added a 'stream' layout, which is a lot like vertical but with fewer supported rules (which is why it is faster), will remain undocumented for now. https://github.com/Textualize/textual/pull/6013

## [5.1.1] - 2025-07-21

### Fixed

- Fixed overly large distribution, no code changes https://github.com/Textualize/textual/pull/6010

## [5.1.0] - 2025-07-31

### Added

- Added `empty` pseudo class, which applies when a widget has no displayed children https://github.com/Textualize/textual/pull/5999
- Added `Screen.action_focus` https://github.com/Textualize/textual/pull/5999
- Added support for left and right mouse scroll for terminals and input devices which support it https://github.com/Textualize/textual/pull/5995

### Changed

- `last-child`, `last-of-type`, `first-child`, and `first-of-type` apply to displayed children only https://github.com/Textualize/textual/pull/5999
- `textual.compose` is now public https://github.com/Textualize/textual/pull/5999

## [5.0.1] - 2025-07-25


### Fixed

- Fixed appending to Markdown widgets that were constructed with an existing document https://github.com/Textualize/textual/pull/5990

## [5.0.0] - 2025-07-25

### Added

- Added get_minimal_width to Visual protocol https://github.com/Textualize/textual/pull/5962
- Added `expand` and `shrink` attributes to GridLayout https://github.com/Textualize/textual/pull/5962
- Added `Markdown.get_stream` https://github.com/Textualize/textual/pull/5966
- Added `textual.highlight` module for syntax highlighting https://github.com/Textualize/textual/pull/5966
- Added `MessagePump.wait_for_refresh` method https://github.com/Textualize/textual/pull/5966
- Added `Widget.container_scroll_offset` https://github.com/Textualize/textual/commit/e84600cfb31630f8b5493bf1043a4a1e7c212f7c
- Added `Markdown.source` attribute to MarkdownBlocks https://github.com/Textualize/textual/commit/e84600cfb31630f8b5493bf1043a4a1e7c212f7c
- Added extension mechanism to Markdown https://github.com/Textualize/textual/commit/e84600cfb31630f8b5493bf1043a4a1e7c212f7c
- Added `index` to `ListView.Selected` event https://github.com/Textualize/textual/pull/5973
- Added `layout` switch to Static.update https://github.com/Textualize/textual/pull/5973

### Fixed

- Fixed `TextArea` issue with the `css` theme, where the background color was stuck from the previous theme https://github.com/Textualize/textual/issues/5964
- Fixed `TextArea` runtime crash caused by tree-sitter breaking change https://github.com/Textualize/textual/issues/5976

### Changed

- Improved rendering of Markdown tables (replace Rich table with grid) which allows text selection https://github.com/Textualize/textual/pull/5962
- Change look of command palette, to drop accented borders https://github.com/Textualize/textual/pull/5966
- Some style tweaks to Markdown https://github.com/Textualize/textual/commit/e84600cfb31630f8b5493bf1043a4a1e7c212f7c
- Content markup can now accept component classes when preceded by a dot, e.g. "Hello [.my_custo_style]World[/]!" https://github.com/Textualize/textual/pull/5981
- Breaking change: `Visual.render_strips` has a new signature. If you aren't explicitly building Visuals then this won't effect you. https://github.com/Textualize/textual/pull/5981
- Breaking change: The component classes on Markdown have been moved to MarkdownBlock. This won't affect you unless you have customize the Markdown CSS https://github.com/Textualize/textual/pull/5981
- The textual-speedups library will now be imported automatically if it is installed. Set `TEXTUAL_SPEEDUPS=0` to disable.
- Breaking change: Updated tree-sitter dependency for `syntax` extras now requires Python 3.10+ https://github.com/Textualize/textual/pull/5977
- Some `TextArea` syntax highlighting changes due to tree-sitter updates https://github.com/Textualize/textual/pull/5977

### Removed

- Breaking change: Removed `Markdown.code_dark_theme`, `Markdown.code_light_theme`, `Markdown.code_indent_guides` which are no longer needed with the new code fence. https://github.com/Textualize/textual/pull/5967
- Removed focus style from Markdown, as it can be a little expensive https://github.com/Textualize/textual/commit/e84600cfb31630f8b5493bf1043a4a1e7c212f7c

## [4.0.0] - 2025-07-12

### Fixed

- Fixed `query_one` and `query_exactly_one` not raising documented `WrongType` exception. https://github.com/Textualize/textual/pull/5945
- Fixed logging to a file on Windows https://github.com/Textualize/textual/issues/5941
- Fixed eight bit colors crashing when applying dim style https://github.com/Textualize/textual/pull/5957

### Changed

- Breaking change: `Widget.anchor` now has different semantics. It should be applied to a container and anchors to the bottom of the scroll position. https://github.com/Textualize/textual/pull/5950

### Added

- Added `Markdown.append` https://github.com/Textualize/textual/pull/5950
- Added `Widget.release_anchor` https://github.com/Textualize/textual/pull/5950
- Added `compact` parameter to `MaskedInput` https://github.com/Textualize/textual/pull/5952

## [3.7.1] - 2025-07-09

### Fixed

- Fixed broken text selection with soft_wrap=False https://github.com/Textualize/textual/pull/5940

## [3.7.0] - 2025-07-07

### Added

- Added textual.getters https://github.com/Textualize/textual/pull/5930
- Added a `show_cursor` boolean to TextArea https://github.com/Textualize/textual/pull/5934

### Changed

- Potential breaking change: Changed default `query_one` and `query_exactly_one` search to breadth first https://github.com/Textualize/textual/pull/5930
- Cursor is now visible by default when in read only mode (restoring pre 3.6.0 behavior) https://github.com/Textualize/textual/pull/5934

### Fixed

- Fixed issue with Keylines not scrolling https://github.com/Textualize/textual/pull/5936

## [3.6.0] - 2025-07-06

### Fixed

- Fixed issue with the "transparent" CSS value not being transparent when set using python https://github.com/Textualize/textual/pull/5890
- Fixed issue with pushing screens when Input has mouse captured https://github.com/Textualize/textual/pull/5900
- Implemented workaround for Ghostty bug which produces negative mouse coordinates https://github.com/Textualize/textual/pull/5926

### Changed

- Widget.release_mouse will now only release the mouse, if it was captured by self https://github.com/Textualize/textual/pull/5900
- Some optimizations to TextArea, which may be noticeable during scrolling (note: may break snapshots with a TextArea) https://github.com/Textualize/textual/pull/5925
- Selecting in the TextArea now hides the cursor until you release the mouse https://github.com/Textualize/textual/pull/5925
- Read only TextAreas will no longer display a cursor https://github.com/Textualize/textual/pull/5925

### Added

- Added `TextArea.highlight_cursor_line` toggle https://github.com/Textualize/textual/pull/5924

## [3.5.0] - 2025-06-20

### Changed

- Optimized startup https://github.com/Textualize/textual/pull/5869
- New blank visual which makes background faster to render (note this will break snapshots tests this version) https://github.com/Textualize/textual/pull/5869
- Exposed `code_indent_guides` boolean on Markdown widget https://github.com/Textualize/textual/pull/5874
- Changed code fence background to use CSS background rather than its code theme https://github.com/Textualize/textual/pull/5874

## [3.4.0] - 2025-06-14

### Fixed

- Fixed issues with initial flicker in `TextArea` rendering https://github.com/Textualize/textual/issues/5841vcomm
- Fixed issue with workers that have large parameter lists breaking dev tools https://github.com/Textualize/textual/pull/5850
- Fixed post_message failing on 3.8 https://github.com/Textualize/textual/pull/5848
- Fixed log not working from threads https://github.com/Textualize/textual/pull/5863

### Added

- Added experimental opt-in support for https://github.com/willmcgugan/textual-speedups

### Changed

- Content markup is now more lenient; if a 'tag' doesn't contain a valid style it will be included verbatim. https://github.com/Textualize/textual/pull/5851

## [3.3.0] - 2025-06-01

### Fixed

- Fixed `VERTICAL_BREAKPOINTS` doesn't work https://github.com/Textualize/textual/pull/5785
- Fixed `Button` allowing text selection https://github.com/Textualize/textual/pull/5770
- Fixed running `App.run` after `asyncio.run` https://github.com/Textualize/textual/pull/5799
- Fixed triggering a deprecation warning in py >= 3.10 https://github.com/Textualize/textual/pull/5799
- Fixed `Input` invalid cursor position after updating the value https://github.com/Textualize/textual/issues/5811
- Fixed `DEFAULT_CLASSES` when applied to App https://github.com/Textualize/textual/pull/5827
- Fixed order of implicit content tag closing https://github.com/Textualize/textual/pull/5823

### Added

- Exposed `CollapsibleTitle` https://github.com/Textualize/textual/pull/5810
- Added `Color.hsv` property and `Color.from_hsv` class method https://github.com/Textualize/textual/pull/5803
- Added `cursor_at_start` and `cursor_at_end` properties to the `Input` widget https://github.com/Textualize/textual/pull/5830

### Changed

- Added a few features to `python -m textual.markup` playground https://github.com/Textualize/textual/pull/5823

## [3.2.0] - 2025-05-02

### Fixed

- Fixed `OptionList` causing excessive redrawing https://github.com/Textualize/textual/pull/5766
- Log messages could be written to stdout when there was no app, which could happen when using run_async or threads. Now they will be suppressed, unless the env var `TEXTUAL_DEBUG` is set https://github.com/Textualize/textual/pull/5782

### Added

- Added `:first-child` and `:last-child` pseudo classes https://github.com/Textualize/textual/pull/5776
- Added `toggle_class` parameter to reactives https://github.com/Textualize/textual/pull/5778
- Added `compact` parameter and reactive to `Button`, `Input`, `ToggleButton`, `RadioSet`, `OptionList`, `TextArea` https://github.com/Textualize/textual/pull/5778
- Added `HORIZONTAL_BREAKPOINTS` and `VERTICAL_BREAKPOINTS` to `App` and `Screen` https://github.com/Textualize/textual/pull/5779

### Changed

- `RadioSet` now has a default width of `1fr` https://github.com/Textualize/textual/pull/5778

## [3.1.1] - 2025-04-22

### Fixed

- Fixed issue with tint filter https://github.com/Textualize/textual/pull/5757
- Fixed a crash when setting keymap before app mount https://github.com/Textualize/textual/issues/5742

## [3.1.0] - 2025-04-12

### Fixed

- Fixed markup escaping edge cases https://github.com/Textualize/textual/pull/5697
- Fixed incorrect auto height in Collapsible https://github.com/Textualize/textual/pull/5703
- Fixed issue with keymaps and single-letter keys https://github.com/Textualize/textual/pull/5726
- Fixed `OptionList` size after removing or clearing options https://github.com/Textualize/textual/issues/5728
- Fixed footer / key panel not updating when keymaps are applied https://github.com/Textualize/textual/pull/5724
- Fixed alignment not being applied when there are min and max limits on dimensions https://github.com/Textualize/textual/pull/5732
- Fixed issues with OptionList scrollbar not updating https://github.com/Textualize/textual/pull/5736
- Fixed allow_focus method not overriding `can_focus()` https://github.com/Textualize/textual/pull/5737
- Fixed overlap of Input / TextArea selection with arbitrary text selection https://github.com/Textualize/textual/pull/5739

### Changed

- Collapsible title now accepts str, Text, or Content https://github.com/Textualize/textual/pull/5697
- Rich Text objects will be converted to Content in OptionList and other widgets https://github.com/Textualize/textual/pull/5712
- Textual will always convert dim attributes to RGB by default https://github.com/Textualize/textual/pull/5715
- Notifications will now use content markup (previously they used Console markup) https://github.com/Textualize/textual/pull/5719

### Added

- Added `TEXTUAL_DIM_FACTOR` env var to set the opacity of the 'dim' ANSI attribute https://github.com/Textualize/textual/pull/5715
- `notify()` now accepts a `markup` parameter to disable rendering the message as markup https://github.com/Textualize/textual/pull/5719
- Added `Screen.text_selection_started_signal` https://github.com/Textualize/textual/pull/5739
- Added `App.clear_selection()` helper method to clear arbitrary text selection of active screen https://github.com/Textualize/textual/pull/5739

## [3.0.1] - 2025-04-01

### Fixed

- Fixed issue with modal dialog not refreshing

## [3.0.0] - 2025-03-27

### Changed

- Breaking change: `App.query` and friends will now always query the default (first) screen, not necessarily the active screen.
- Content now has a default argument of an empty string, so `Content()` is equivalent to `Content("")`
- Assigned names to Textual-specific threads: `textual-input`, `textual-output`. These should become visible in monitoring tools (ps, top, htop) as of Python 3.14. https://github.com/Textualize/textual/pull/5654
- Tabs now accept Content or Textual markup https://github.com/Textualize/textual/pull/5657
- Buttons will now use Textual markup rather than console markup
- tree-sitter languages are now loaded lazily, improving cold-start time https://github.com/Textualize/textual/pull/563

### Fixed

- Static and Label now accept Content objects, satisfying type checkers https://github.com/Textualize/textual/pull/5618
- Fixed click selection not being disabled when allow_select was set to false https://github.com/Textualize/textual/issues/5627
- Fixed crash on clicking line API border https://github.com/Textualize/textual/pull/5641
- Fixed Select.selection now correctly returns None if Select.BLANK is selected instead of an AssertionError
- Fixed additional spaces after text-wrapping https://github.com/Textualize/textual/pull/5657
- Added missing `scroll_end` parameter to the `Log.write_line` method https://github.com/Textualize/textual/pull/5672
- Restored support for blink https://github.com/Textualize/textual/pull/5675
- Fixed scrolling breaking on DataTable with `overflow: hidden` https://github.com/Textualize/textual/pull/5681

### Added

- Added Widget.preflight_checks to perform some debug checks after a widget is instantiated, to catch common errors. https://github.com/Textualize/textual/pull/5588
- Added text-padding style https://github.com/Textualize/textual/pull/5657
- Added `Content.first_line` property https://github.com/Textualize/textual/pull/5657
- Added `Content.from_text` constructor https://github.com/Textualize/textual/pull/5657
- Added `Content.empty` constructor https://github.com/Textualize/textual/pull/5657
- Added `Content.pad` method https://github.com/Textualize/textual/pull/5657
- Added `Style.has_transparent_foreground` property https://github.com/Textualize/textual/pull/5657


## [2.1.2] - 2025-02-26

### Fixed

- Fixed command palette fuzzy search bailing too early https://github.com/Textualize/textual/pull/5579

## [2.1.1] - 2025-02-22

### Fixed

- Fixed `Link` binding to open the link https://github.com/Textualize/textual/issues/5564
- Fixed IndexError in OptionList https://github.com/Textualize/textual/pull/5574
- Fixed issue with clear_panes breaking tabbed content https://github.com/Textualize/textual/pull/5573

### Changed

- The user can now interrupt a scroll to end by grabbing the scrollbar or scrolling in any other way. Press ++end++ or scroll to the end to restore default behavior. This is more intuitive that it may sound.

## [2.1.0] - 2025-02-19

### Fixed

- Fixed smooth scrolling broken on iTerm over SSH https://github.com/Textualize/textual/pull/5551
- Fixed height of auto container which contains auto height children https://github.com/Textualize/textual/pull/5552
- Fixed `Content.from_markup` not stripping control codes https://github.com/Textualize/textual/pull/5557
- Fixed `delta_x` and `delta_y` in mouse events when smooth scrolling is enabled https://github.com/Textualize/textual/pull/5556
- Fixed flipped title colors in panel border https://github.com/Textualize/textual/issues/5548
- Fixed detection of smooth scrolling https://github.com/Textualize/textual/pull/5558

### Added

- Added `pointer_x`, `pointer_y`, `pointer_screen_x`, and `pointer_screen_y` attributes to mouse events https://github.com/Textualize/textual/pull/5556

### Changed

- Animating the scrollbar while dragging is disabled if smooth scrolling is available https://github.com/Textualize/textual/pull/5558
- Renamed `TerminalSupportsInBandWindowResize` to `InBandWindowResize` https://github.com/Textualize/textual/pull/5558

## [2.0.4] - 2025-02-17

### Fixed

- Fixed smooth scrolling breaking mouse support in VSCode (and probably others) https://github.com/Textualize/textual/pull/5549

## [2.0.3] - 2025-02-16

### Fixed

- Fixed traceback from OptionList in Command Palette https://github.com/Textualize/textual/pull/5544

## [2.0.2] - 2025-02-16

### Fixed

- Fixed OptionList.add_options exhausting iterator https://github.com/Textualize/textual/pull/5540
- Fixed screen not refreshing after pop https://github.com/Textualize/textual/pull/5543

## [2.0.1] - 2025-02-16

### Fixed

- Fixed escape tags in Textual markup https://github.com/Textualize/textual/pull/5536

## [2.0.0] - 2025-02-16

### Added

- Added `Select.type_to_search` which allows you to type to move the cursor to a matching option https://github.com/Textualize/textual/pull/5403
- Added `from_app_focus` to `Focus` event to indicate if a widget is being focused because the app itself has regained focus or not https://github.com/Textualize/textual/pull/5379
- Added `Blurred` message to `Input` widget (matching `Submitted` and `Changed`) to make it easier to synchronize with `validate_on` parameter when set to 'blur'.
- Added `Offset.transpose` https://github.com/Textualize/textual/pull/5409
- Added `screen--selection` component class to define style for selection https://github.com/Textualize/textual/pull/5409
- Added `Widget.select_container` property https://github.com/Textualize/textual/pull/5409
- Added `Widget.select_all` https://github.com/Textualize/textual/pull/5409
- Added `Region.bottom_right_inclusive` https://github.com/Textualize/textual/pull/5409
- Added double click to select, triple click to select all in container https://github.com/Textualize/textual/pull/5409
- Added arbitrary text selection https://github.com/Textualize/textual/pull/5409
- Added Widget.ALLOW_SELECT classvar for a per-widget switch to disable text selection https://github.com/Textualize/textual/pull/5409
- Added Widget.allow_select method for programmatic control of text selection https://github.com/Textualize/textual/pull/5409
- Added App.ALLOW_SELECT for a global switch to disable text selection https://github.com/Textualize/textual/pull/5409
- Added `DOMNode.query_ancestor` https://github.com/Textualize/textual/pull/5409
- Added selection to Log widget https://github.com/Textualize/textual/pull/5467
- Added `text-wrap` and `text-overflow` CSS values https://github.com/Textualize/textual/pull/5485
- Added Textual markup to replace Rich markup https://github.com/Textualize/textual/pull/5485
- Added `Content.from_markup` https://github.com/Textualize/textual/pull/5485

### Fixed

- Fixed `Pilot.click` not working with `times` parameter https://github.com/Textualize/textual/pull/5398
- Fixed select refocusing itself too late https://github.com/Textualize/textual/pull/5420
- Fixed layout of the keys in the help panel when a key has a tooltip but no description https://github.com/Textualize/textual/issues/5436
- The content of an `Input` will now only be automatically selected when the widget is focused by the user, not when the app itself has regained focus (similar to web browsers). https://github.com/Textualize/textual/pull/5379
- Updated `TextArea` and `Input` behavior when there is a selection and the user presses left or right https://github.com/Textualize/textual/pull/5400
- Footer can now be scrolled horizontally without holding `shift` https://github.com/Textualize/textual/pull/5404
- Modified _on_blur method in `Input` to post a `Blurred` message
- Fixed Log widget not refreshing on resize https://github.com/Textualize/textual/pull/5460
- Fixed special case with calculating the height of a container where all children have dynamic heights https://github.com/Textualize/textual/pull/5463
- Fixed scrollbars ignoring background opacity https://github.com/Textualize/textual/issues/5458
- Fixed `Header` icon showing command palette tooltip when disabled https://github.com/Textualize/textual/pull/5427

### Changed

- Breaking change: OptionList no longer supports `Separator`, a separator may be specified with `None`
- Implemented smooth (pixel perfect) scrolling on supported terminals. Set `TEXTUAL_SMOOTH_SCROLL=0` to disable.

### Removed

- Breaking change: Removed `wrap` argument from OptionList (use CSS `text-wrap: nowrap; text-overflow: ellipsis`)
- Breaking change: Removed `tooltip` argument from OptionList. Use `tooltip` attribute or `with_tooltip(...)` method.

## [1.0.0] - 2024-12-12

### Added

- Added `App.clipboard` https://github.com/Textualize/textual/pull/5352
- Added standard cut/copy/paste (ctrl+x, ctrl+c, ctrl+v) bindings to Input / TextArea https://github.com/Textualize/textual/pull/5352 & https://github.com/Textualize/textual/pull/5374
- Added `system` boolean to Binding, which hides the binding from the help panel https://github.com/Textualize/textual/pull/5352
- Added support for double/triple/etc clicks via `chain` attribute on `Click` events https://github.com/Textualize/textual/pull/5369
- Added `times` parameter to `Pilot.click` method, for simulating rapid clicks https://github.com/Textualize/textual/pull/5369
- Text can now be select using mouse or keyboard in the Input widget https://github.com/Textualize/textual/pull/5340

### Changed

- Breaking change: Change default quit key to `ctrl+q` https://github.com/Textualize/textual/pull/5352
- The command palette will now select the top item automatically https://github.com/Textualize/textual/pull/5361
- `ctrl+shift+k` now deletes the current line in `TextArea`, and `ctrl+x` will cut
the selection if there is one, otherwise it will cut the current line https://github.com/Textualize/textual/pull/5374
- Implemented a better matching algorithm for the command palette https://github.com/Textualize/textual/pull/5365

### Fixed

- Fixed issue with alignment in auto containers https://github.com/Textualize/textual/pull/5360

## [0.89.1] - 2024-12-05

### Fixed

- Fixed alignment of docked widgets https://github.com/Textualize/textual/pull/5347

## [0.89.0] - 2024-12-05

### Added

- Added "tab" border style https://github.com/Textualize/textual/pull/5335
- Added support for XML syntax highlighting https://github.com/Textualize/textual/pull/5320
- Added `TextArea.update_highlight_query` https://github.com/Textualize/textual/pull/5320
- `Input` widget now supports text selection via mouse and keyboard https://github.com/Textualize/textual/pull/5340
- Added new keybinds (hold shift) for text selection in `Input` https://github.com/Textualize/textual/pull/5340
- Added `Input.selection` reactive attribute for reading and updating the current selection https://github.com/Textualize/textual/pull/5340
- Added `Input.select_on_focus` (default `True`) to enable/disable selecting all text in an `Input` on focus https://github.com/Textualize/textual/pull/5340
- Added methods `Input.replace`, `Input.insert`, `Input.delete`, `Input.delete_selection` for editing text https://github.com/Textualize/textual/pull/5340
- Added `Input.selected_text` property for getting the currently selected text https://github.com/Textualize/textual/pull/5340
- `Input` can now be scrolled independently of cursor position (hold shift and scroll with the mouse wheel in supported environments) https://github.com/Textualize/textual/pull/5340

### Changed

- Breaking change: Removed `Input` reactive attributes `view_position`, `cursor_position` (now exists as a property which proxies to the `Input.selection` reactive attribute), https://github.com/Textualize/textual/pull/5340
- `Input.restrict` now checked on all edit operations (rather than just on `insert`) https://github.com/Textualize/textual/pull/5340

### Fixed

- Fixed Select not scrolling highlight in to view when clicked https://github.com/Textualize/textual/issues/5255
- Upgraded tree-sitter to 0.23+ (`syntax` extras) https://github.com/Textualize/textual/pull/5320
- Some syntax highlighting changes due to tree-sitter updates https://github.com/Textualize/textual/pull/5320
- Breaking change: `Document.query_syntax_tree` signature changed https://github.com/Textualize/textual/pull/5320
- Breaking change: `TextArea.register_language` signature changed https://github.com/Textualize/textual/pull/5320
- Breaking change: `SyntaxAwareDocument.language_name` property removed https://github.com/Textualize/textual/pull/5320
- Breaking change: Kotlin syntax highlighting removed from `TextArea` https://github.com/Textualize/textual/pull/5320
- Fixed selection list wrapping https://github.com/Textualize/textual/pull/5331
- Fixed CSS encoding issue on Windows https://github.com/Textualize/textual/pull/5324

## [0.88.1] - 2024-11-30

### Fixed

- Fixed excessive rendering of the OptionList https://github.com/Textualize/textual/pull/5311
- Fixed rendering glitches in Select https://github.com/Textualize/textual/pull/5311

## [0.88.0] - 2024-11-29

### Fixed

- Fixed infinite loop in `Widget.anchor` https://github.com/Textualize/textual/pull/5290
- Restores the ability to supply console markup to command list https://github.com/Textualize/textual/pull/5294
- Fixed delayed App Resize event https://github.com/Textualize/textual/pull/5296
- Fixed `ListView` not updating its index or highlighting after removing items https://github.com/Textualize/textual/issues/5114
- Fixed ListView focus styling rule being too broad https://github.com/Textualize/textual/pull/5304
- Fixed issue with auto-generated tab IDs https://github.com/Textualize/textual/pull/5298

### Changed

- `ListView.pop` now returns `AwaitComplete` rather than `AwaitRemove` https://github.com/Textualize/textual/pull/5135
- `ListView.remove_items` now returns `AwaitComplete` rather than `AwaitRemove` https://github.com/Textualize/textual/pull/5135


## [0.87.1] - 2024-11-24

### Fixed

- Fixed offset not being applied to grid layout https://github.com/Textualize/textual/pull/5281
- Fixed Select overlay set to auto width https://github.com/Textualize/textual/pull/5282

## [0.87.0] - 2024-11-24

### Added

- Added Styles.has_any_rules https://github.com/Textualize/textual/pull/5264
- Added `position` CSS rule. https://github.com/Textualize/textual/pull/5278
- Added `Widget.set_scroll` https://github.com/Textualize/textual/pull/5278
- Added `Select.selection` https://github.com/Textualize/textual/pull/5278

### Fixed

- Fixed offset applied to docked widgets https://github.com/Textualize/textual/pull/5264
- Fixed loading widgets responding to input https://github.com/Textualize/textual/pull/5267

## [0.86.3] - 2024-11-19

### Changed

- Updated the tutorial (text and code) https://github.com/Textualize/textual/pull/5257

### Fixed

- Fixed a glitch with the scrollbar that occurs when you hold `a` to add stopwatches in the tutorial app https://github.com/Textualize/textual/pull/5257


## [0.86.2] - 2024-11-18

### Fixed

- Fixed visibility glitch for widgets with an offset https://github.com/Textualize/textual/pull/5253
- Fixed theme variables being unavailable in code until refresh_css was called https://github.com/Textualize/textual/pull/5254


## [0.86.1] - 2024-11-16

### Fixed

- Tweaks to demo

## [0.86.0] - 2024-11-16

### Fixed

- Fixed duplicated key displays in the help panel https://github.com/Textualize/textual/issues/5037
- Fixed `TextArea` mouse selection with tab characters https://github.com/Textualize/textual/issues/5212
- Fixed `Tabs` not updating the highlighting after removing a tab https://github.com/Textualize/textual/issues/5218

### Added

- Added `App.theme` reactive attribute https://github.com/Textualize/textual/pull/5087
- Added various starter themes https://github.com/Textualize/textual/pull/5087
- Added "Change theme" command to command palette https://github.com/Textualize/textual/pull/5087
- Added `variant` parameter to `Label` widget for quick access to common styles https://github.com/Textualize/textual/pull/5087
- Added `App.get_theme` which returns a theme by name https://github.com/Textualize/textual/pull/5087
- Added `App.register_theme` and `App.unregister_theme` https://github.com/Textualize/textual/pull/5087
- Added `App.theme_changed_signal` https://github.com/Textualize/textual/pull/5087
- Added `App.available_themes` property which returns a mapping of theme names to `Theme` instances https://github.com/Textualize/textual/pull/5087
- Added `App.current_theme` property which returns the currently active theme object https://github.com/Textualize/textual/pull/5087
- Added `App.get_theme_variable_defaults` which returns a mapping of theme variables to their default values https://github.com/Textualize/textual/pull/5087
- Added `App.search` which allows bringing up a fuzzy search list of commands on-demand https://github.com/Textualize/textual/pull/5087
- Added `App.search_themes` which allows bringing up a fuzzy search list of themes on-demand https://github.com/Textualize/textual/pull/5087
- Added `textual.theme.ThemeProvider`, a command palette provider which returns all registered themes https://github.com/Textualize/textual/pull/5087
- Added several new built-in CSS variables https://github.com/Textualize/textual/pull/5087
- Added support for in-band terminal resize protocol https://github.com/Textualize/textual/pull/5217
- Added TEXTUAL_THEME environment var, which should be a comma separated list of desired themes https://github.com/Textualize/textual/pull/5238
- Added `Widget.is_scrolling` https://github.com/Textualize/textual/pull/5238
- Added `Tree.add_json` https://github.com/Textualize/textual/pull/5238

### Changed

- `Driver.process_event` is now `Driver.process_message` https://github.com/Textualize/textual/pull/5217
- `Driver.send_event` is now `Driver.send_message` https://github.com/Textualize/textual/pull/5217
- Added `can_focus` and `can_focus_children` parameters to scrollable container types. https://github.com/Textualize/textual/pull/5226
- Added `textual.lazy.Reveal` https://github.com/Textualize/textual/pull/5226
- Added `Screen.action_blur` https://github.com/Textualize/textual/pull/5226
- `Click` events can now be used with the on decorator to match the originally clicked widget https://github.com/Textualize/textual/pull/5238
- Breaking change: Removed `App.dark` reactive attribute https://github.com/Textualize/textual/pull/5087
- Breaking change: To improve consistency, several changes have been made to default widget CSS and the CSS variables which ship with Textual. On upgrading, your app will likely look different. All of these changes can be overidden with your own CSS. https://github.com/Textualize/textual/pull/5087

### Removed

- Removed `App.HOVER_EFFECTS_SCROLL_PAUSE` https://github.com/Textualize/textual/pull/5238

## [0.85.2] - 2024-11-02

- Fixed broken focus-within https://github.com/Textualize/textual/pull/5190

## [0.85.1] - 2024-10-26

### Fixed

- Fixed encoding issue when saving files such as screenshots on Windows https://github.com/Textualize/textual/pull/5182

## [0.85.0] - 2024-10-25

### Changed

- Grid will now size children to the maximum height of a row https://github.com/Textualize/textual/pull/5113
- Markdown links will be opened with `App.open_url` automatically https://github.com/Textualize/textual/pull/5113
- The universal selector (`*`) will now not match widgets with the class `-textual-system` (scrollbars, notifications etc) https://github.com/Textualize/textual/pull/5113
- Renamed `Screen.can_view` and `Widget.can_view` to `Screen.can_view_entire` and `Widget.can_view_entire` https://github.com/Textualize/textual/pull/5174

### Added

- Added Link widget https://github.com/Textualize/textual/pull/5113
- Added `open_links` to `Markdown` and `MarkdownViewer` widgets https://github.com/Textualize/textual/pull/5113
- Added `App.DEFAULT_MODE` https://github.com/Textualize/textual/pull/5113
- Added `Containers.HorizontalGroup` and `Containers.VerticalGroup` https://github.com/Textualize/textual/pull/5113
- Added `$`, `£`, `€`, `(`, `)` symbols to Digits https://github.com/Textualize/textual/pull/5113
- Added `Button.action` parameter to invoke action when clicked https://github.com/Textualize/textual/pull/5113
- Added `immediate` parameter to scroll methods https://github.com/Textualize/textual/pull/5164
- Added `textual._loop.loop_from_index` https://github.com/Textualize/textual/pull/5164
- Added `min_color` and `max_color` to Sparklines constructor, which take precedence over CSS https://github.com/Textualize/textual/pull/5174
- Added new demo `python -m textual`, not *quite* finished but better than the old one https://github.com/Textualize/textual/pull/5174
- Added `Screen.can_view_partial` and `Widget.can_view_partial` https://github.com/Textualize/textual/pull/5174
- Added `App.is_web` property to indicate if the app is running via a web browser https://github.com/Textualize/textual/pull/5128
- `Enter` and `Leave` events can now be used with the `on` decorator https://github.com/Textualize/textual/pull/5159

### Fixed

- Fixed glitchy ListView https://github.com/Textualize/textual/issues/5163

## [0.84.0] - 2024-10-22

### Fixed

- Fixed `RadioSet` not being scrollable https://github.com/Textualize/textual/issues/5100
- Fixed infinite loop in TextArea https://github.com/Textualize/textual/pull/5154

### Added

- Added `background-tint` CSS rule https://github.com/Textualize/textual/pull/5117
- Added `:first-of-type`, `:last-of-type`, `:odd`, and `:even` pseudo classes https://github.com/Textualize/textual/pull/5139

## [0.83.0] - 2024-10-10

### Added

- Added support for A-F to Digits widget https://github.com/Textualize/textual/pull/5094
- Added `Region.constrain` https://github.com/Textualize/textual/pull/5097

### Changed

- `Screen.ALLOW_IN_MAXIMIZED_VIEW` will now default to `App.ALLOW_IN_MAXIMIZED_VIEW` https://github.com/Textualize/textual/pull/5088
- Widgets matching `.-textual-system` will now be included in the maximize view by default https://github.com/Textualize/textual/pull/5088
- Digits are now thin by default, style with text-style: bold to get bold digits https://github.com/Textualize/textual/pull/5094
- Made `Widget.absolute_offset` public https://github.com/Textualize/textual/pull/5097
- Tooltips are now displayed directly below the mouse cursor https://github.com/Textualize/textual/pull/5097
- `Region.inflect` will now assume that margins overlap https://github.com/Textualize/textual/pull/5097
- `Pilot.click` and friends will now accept a widget, in addition to a selector https://github.com/Textualize/textual/pull/5095

## [0.82.0] - 2024-10-03

### Fixed

- Fixed issue with screen not updating when auto_refresh was enabled https://github.com/Textualize/textual/pull/5063
- Fixed issues regarding loading indicator https://github.com/Textualize/textual/pull/5079
- Fixed issues with inspecting the lazy loaded widgets module https://github.com/Textualize/textual/pull/5080

### Added

- Added `DOMNode.is_on_screen` property https://github.com/Textualize/textual/pull/5063
- Added support for keymaps (user configurable key bindings) https://github.com/Textualize/textual/pull/5038
- Added descriptions to bindings for all internal widgets, and updated casing to be consistent https://github.com/Textualize/textual/pull/5062

### Changed

- Breaking change: `Widget.set_loading` no longer return an awaitable https://github.com/Textualize/textual/pull/5079

## [0.81.0] - 2024-09-25

### Added

- Added `x_axis` and `y_axis` parameters to `Widget.scroll_to_region` https://github.com/Textualize/textual/pull/5047
- Added `Tree.move_cursor_to_line` https://github.com/Textualize/textual/pull/5052
- Added `Screen.pop_until_active` https://github.com/Textualize/textual/pull/5069

### Changed

- Tree will no longer scroll the X axis when moving the cursor https://github.com/Textualize/textual/pull/5047
- DirectoryTree will no longer select the first node https://github.com/Textualize/textual/pull/5052

### Fixed

- Fixed widgets occasionally not getting Resize events https://github.com/Textualize/textual/pull/5048
- Fixed tree regression https://github.com/Textualize/textual/pull/5052
- Fixed glitch with single line inline widget https://github.com/Textualize/textual/pull/5054

## [0.80.1] - 2024-09-24

### Fixed

- Fixed crash when exiting the app prematurely https://github.com/Textualize/textual/pull/5039
- Fixed exception constructing TextArea outside of App https://github.com/Textualize/textual/pull/5045

## [0.80.0] - 2024-09-23

### Added

- Added `MaskedInput` widget https://github.com/Textualize/textual/pull/4783
- Input validation for floats and integers accept embedded underscores, e.g., "1_234_567" is valid. https://github.com/Textualize/textual/pull/4784
- Support for `"none"` value added to `dock`, `hatch` and `split` styles https://github.com/Textualize/textual/pull/4982
- Support for `"none"` added to box and border style properties (e.g `widget.style.border = "none"`) https://github.com/Textualize/textual/pull/4982
- Docstrings added to most style properties https://github.com/Textualize/textual/pull/4982
- Added `ansi_color` switch to App to permit ANSI (themed) colors https://github.com/Textualize/textual/pull/5000
- Added `:ansi` pseudo class https://github.com/Textualize/textual/pull/5000
- Added `-ansi-scrollbar` style to widgets https://github.com/Textualize/textual/pull/5000
- Added `App.INLINE_PADDING` to define the number of spaces above inline apps https://github.com/Textualize/textual/pull/5000
- Added `nocolor` psuedoclass when NO_COLOR env var is set- `BINDING_GROUP_TITLE` now defaults to `None` https://github.com/Textualize/textual/pull/5023
- Added `TreeNode.siblings`, `TreeNode.next_sibling`, `TreeNode.previous_sibling`, `TreeNode.is_collapsed` https://github.com/Textualize/textual/pull/5023
- Added additional bindings to Tree widget https://github.com/Textualize/textual/pull/5023
- Added `Tree.center_scroll` https://github.com/Textualize/textual/pull/5023
- Added `Tree.unselect` https://github.com/Textualize/textual/pull/5023


### Changed

- Input validation for integers no longer accepts scientific notation like '1.5e2'; must be castable to int. https://github.com/Textualize/textual/pull/4784
- Default `scrollbar-size-vertical` changed to `2` in inline styles to match Widget default CSS (unlikely to affect users) https://github.com/Textualize/textual/pull/4982
- Removed border-right from `Toast` https://github.com/Textualize/textual/pull/4984
- Some fixes in `RichLog` result in slightly different semantics, see docstrings for details https://github.com/Textualize/textual/pull/4978
- Changed how scrollbars are rendered (will have no visual effect, but will break snapshot tests) https://github.com/Textualize/textual/pull/5000
- Added `enabled` switch to filters (mostly used internally) https://github.com/Textualize/textual/pull/5000
- `BINDING_GROUP_TITLE` now defaults to `None` https://github.com/Textualize/textual/pull/5023
- Breaking change: Changed how scrollbars are rendered so they work in ansi mode (will break snapshots) https://github.com/Textualize/textual/pull/5023

### Fixed

- Input validation of floats no longer accepts NaN (not a number). https://github.com/Textualize/textual/pull/4784
- Fixed issues with screenshots by simplifying segments only for snapshot tests https://github.com/Textualize/textual/issues/4929
- Fixed `RichLog.write` not respecting `width` parameter https://github.com/Textualize/textual/pull/4978
- Fixed `RichLog` writing at wrong width when `write` occurs before width is known (e.g. in `compose` or `on_mount`) https://github.com/Textualize/textual/pull/4978
- Fixed `RichLog.write` incorrectly shrinking width to `RichLog.min_width` when `shrink=True` (now shrinks to fit content area instead) https://github.com/Textualize/textual/pull/4978
- Fixed flicker when setting `dark` reactive on startup https://github.com/Textualize/textual/pull/4989
- Fixed command palette not sorting search results by their match score https://github.com/Textualize/textual/pull/4994
- Fixed `DataTable` cached height issue on re-populating the table when using auto-height rows https://github.com/Textualize/textual/pull/4992
- Fixed inline app output being cleared when `inline_no_clear=True` https://github.com/Textualize/textual/issues/5019

## [0.79.1] - 2024-08-31

### Fixed

- Fixed broken updates when non active screen changes https://github.com/Textualize/textual/pull/4957

## [0.79.0] - 2024-08-30

### Added

- Added `DOMNode.check_consume_key` https://github.com/Textualize/textual/pull/4940
- Added `App.ESCAPE_TO_MINIMIZE`, `App.screen_to_minimize`, and `Screen.ESCAPE_TO_MINIMIZE` https://github.com/Textualize/textual/pull/4951
- Added `DOMNode.query_exactly_one` https://github.com/Textualize/textual/pull/4950
- Added `SelectorSet.is_simple` https://github.com/Textualize/textual/pull/4950

### Changed

- KeyPanel will show multiple keys if bound to the same action https://github.com/Textualize/textual/pull/4940
- Breaking change: `DOMNode.query_one` will not `raise TooManyMatches` https://github.com/Textualize/textual/pull/4950

## [0.78.0] - 2024-08-27

### Added

- Added Maximize and Minimize system commands. https://github.com/Textualize/textual/pull/4931
- Added `Screen.maximize`, `Screen.minimize`, `Screen.action_maximize`, `Screen.action_minimize`, `Widget.is_maximized`, `Widget.allow_maximize`. https://github.com/Textualize/textual/pull/4931
- Added `Widget.ALLOW_MAXIMIZE`, `Screen.ALLOW_IN_MAXIMIZED_VIEW` classvars https://github.com/Textualize/textual/pull/4931

## [0.77.0] - 2024-08-22

### Added

- Added `tooltip` to Binding https://github.com/Textualize/textual/pull/4859
- Added a link to the command palette to the Footer (set `show_command_palette=False` to disable) https://github.com/Textualize/textual/pull/4867
- Added `TOOLTIP_DELAY` to App to customize time until a tooltip is displayed
- Added "Show keys" option to system commands to show a summary of key bindings. https://github.com/Textualize/textual/pull/4876
- Added "split" CSS style, currently undocumented, and may change. https://github.com/Textualize/textual/pull/4876
- Added `Region.get_spacing_between` https://github.com/Textualize/textual/pull/4876
- Added `App.COMMAND_PALETTE_KEY` to change default command palette key binding https://github.com/Textualize/textual/pull/4867
- Added `App.get_key_display` https://github.com/Textualize/textual/pull/4890
- Added `DOMNode.BINDING_GROUP` https://github.com/Textualize/textual/pull/4906
- Added `DOMNode.HELP` classvar which contains Markdown help to be shown in the help panel https://github.com/Textualize/textual/pull/4915
- Added `App.get_system_commands` https://github.com/Textualize/textual/pull/4920
- Added "Save Screenshot" system command https://github.com/Textualize/textual/pull/4922

### Changed

- Removed caps_lock and num_lock modifiers https://github.com/Textualize/textual/pull/4861
- Keys such as escape and space are now displayed in lower case in footer https://github.com/Textualize/textual/pull/4876
- Changed default command palette binding to `ctrl+p` https://github.com/Textualize/textual/pull/4867
- Removed `ctrl_to_caret` and `upper_case_keys` from Footer. These can be implemented in `App.get_key_display`.
- Renamed `SystemCommands` to `SystemCommandsProvider` https://github.com/Textualize/textual/pull/4920
- Breaking change: Removed `ClassicFooter` widget (please use new `Footer` widget) https://github.com/Textualize/textual/pull/4921
- Breaking change: `App.get_key_display` now requires `textual.binding.Binding` instead of `str`.
- Disallowed `Screen` instances in `App.SCREENS` and `App.MODES`

### Fixed

- Fix crash when `validate_on` value isn't a set https://github.com/Textualize/textual/pull/4868
- Fix `Input.cursor_blink` having no effect on the blink cycle after mounting https://github.com/Textualize/textual/pull/4869
- Fixed scrolling by page not taking scrollbar in to account https://github.com/Textualize/textual/pull/4916
- Fixed `App.MODES` being the same for all instances -- per-instance modes now exist internally

## [0.76.0]

### Changed

- Input cursor will no longer jump to the end on focus https://github.com/Textualize/textual/pull/4773
- Removed `Size.cip_size`, which was a clone of `crop_size`
- Widgets with auto dimensions will now grow if there is a scrollbar https://github.com/Textualize/textual/pull/4844
- Don't do automatic refresh when widget is not visible https://github.com/Textualize/textual/pull/4847
- Renamed `DOMNode._automatic_refresh` to `DOMNode.automatic_refresh` to allow for customization https://github.com/Textualize/textual/pull/4847

### Fixed

- Input cursor blink effect will now restart correctly when any action is performed on the input https://github.com/Textualize/textual/pull/4773
- Fixed bindings on same key not updating description https://github.com/Textualize/textual/pull/4850

### Added

- Textual will use the `ESCDELAY` env var when detecting escape keys https://github.com/Textualize/textual/pull/4848

## [0.75.1] - 2024-08-02

### Fixed

- Fixed issue with Enter events causing unresponsive UI https://github.com/Textualize/textual/pull/4833


## [0.75.0] - 2024-08-01

### Added

- Added `App.open_url` to open URLs in the web browser. When running via the WebDriver, the URL will be opened in the browser that is controlling the app https://github.com/Textualize/textual/pull/4819
- Added `Widget.is_mouse_over` https://github.com/Textualize/textual/pull/4818
- Added `node` attribute to `events.Enter` and `events.Leave` https://github.com/Textualize/textual/pull/4818

### Changed

- `events.Enter` and `events.Leave` events now bubble. https://github.com/Textualize/textual/pull/4818
- Renamed `Widget.mouse_over` to `Widget.mouse_hover` https://github.com/Textualize/textual/pull/4818

### Fixed

- Fixed issue with `mutate_reactive` and data binding https://github.com/Textualize/textual/pull/4828

## [0.74.0] - 2024-07-25

### Fixed

- Fixed issues in Kitty terminal after exiting app https://github.com/Textualize/textual/issues/4779
- Fixed exception when removing Selects https://github.com/Textualize/textual/pull/4786
- Fixed issue with non-clickable Footer keys https://github.com/Textualize/textual/pull/4798
- Fixed issue with recompose not working from Mount handler https://github.com/Textualize/textual/pull/4802

### Changed

- Calling `Screen.dismiss` with no arguments will invoke the screen callback with `None` (previously the callback wasn't invoke at all). https://github.com/Textualize/textual/pull/4795

## [0.73.0] - 2024-07-18

### Added

- Added `TextArea.line_number_start` reactive attribute https://github.com/Textualize/textual/pull/4471
- Added `TextArea.matching_bracket_location` property https://github.com/Textualize/textual/pull/4764
- Added `DOMNode.mutate_reactive` https://github.com/Textualize/textual/pull/4731
- Added "quality" parameter to `textual.color.Gradient` https://github.com/Textualize/textual/pull/4739
- Added `textual.color.Gradient.get_rich_color` https://github.com/Textualize/textual/pull/4739
- `Widget.remove_children` now accepts an iterable if widgets in addition to a selector https://github.com/Textualize/textual/issues/4735
- Raise `ValueError` with improved error message when number of cells inserted using `DataTable.add_row` doesn't match the number of columns in the table https://github.com/Textualize/textual/pull/4742
- Add `Tree.move_cursor` to programmatically move the cursor without selecting the node https://github.com/Textualize/textual/pull/4753
- Added `Footer` component style handling of padding for the key/description https://github.com/Textualize/textual/pull/4651
- `StringKey` is now exported from `data_table` https://github.com/Textualize/textual/pull/4760
- `TreeNode.add` and `TreeNode.add_leaf` now accepts `before` and `after` arguments to position a new node https://github.com/Textualize/textual/pull/4772
- Added a `gradient` parameter to the `ProgressBar` widget https://github.com/Textualize/textual/pull/4774

### Fixed

- Fixed issue with `Tabs` where disabled tabs could still be activated by clicking the underline https://github.com/Textualize/textual/issues/4701
- Fixed scroll_visible with margin https://github.com/Textualize/textual/pull/4719
- Fixed programmatically disabling button stuck in hover state https://github.com/Textualize/textual/pull/4724
- Fixed `DataTable` poor performance on startup and focus change when rows contain multi-line content https://github.com/Textualize/textual/pull/4748
- Fixed `Tree` and `DirectoryTree` horizontal scrolling off-by-2 https://github.com/Textualize/textual/pull/4744
- Fixed text-opacity in component styles https://github.com/Textualize/textual/pull/4747
- Ensure `Tree.select_node` sends `NodeSelected` message https://github.com/Textualize/textual/pull/4753
- Fixed message handlers not working when message types are assigned as the value of class vars https://github.com/Textualize/textual/pull/3940
- Fixed `CommandPalette` not focusing the input when opened when `App.AUTO_FOCUS` doesn't match the input https://github.com/Textualize/textual/pull/4763
- `SelectionList.SelectionToggled` will now be sent for each option when a bulk toggle is performed (e.g. `toggle_all`). Previously no messages were sent at all. https://github.com/Textualize/textual/pull/4759
- Fixed focus styles not being updated on blur https://github.com/Textualize/textual/pull/4771

### Changed

- "Discover" hits in the command palette are no longer sorted alphabetically https://github.com/Textualize/textual/pull/4720
- `TreeNodeSelected` messages are now posted before `TreeNodeExpanded` messages
when an expandable node is selected https://github.com/Textualize/textual/pull/4753
- `Markdown.LinkClicked.href` is now automatically unquoted https://github.com/Textualize/textual/pull/4749
- The mouse cursor hover effect of `Tree` and `DirectoryTree` will no longer linger after the mouse leaves the widget https://github.com/Textualize/textual/pull/4766


## [0.72.0] - 2024-07-09

### Changed

- More predictable DOM removals. https://github.com/Textualize/textual/pull/4708

### Fixed

- Fixed clicking separator in OptionList moving cursor https://github.com/Textualize/textual/issues/4710
- Fixed scrolling issue in OptionList https://github.com/Textualize/textual/pull/4709

## [0.71.0] - 2024-06-29

### Changed

- Snapshot tests will normalize SVG output so that changes with no visual impact don't break snapshots, but this release will break most of them.
- Breaking change: `App.push_screen` now returns an Awaitable rather than a screen. https://github.com/Textualize/textual/pull/4672
- Breaking change: `Screen.dismiss` now returns an Awaitable rather than a bool. https://github.com/Textualize/textual/pull/4672

### Fixed

- Fixed grid + keyline when the grid has auto dimensions https://github.com/Textualize/textual/pull/4680
- Fixed mouse code leakage https://github.com/Textualize/textual/pull/4681
- Fixed link inside markdown table not posting a `Markdown.LinkClicked` message https://github.com/Textualize/textual/issues/4683
- Fixed issue with mouse movements on non-active screen https://github.com/Textualize/textual/pull/4688

## [0.70.0] - 2024-06-19

### Fixed

- Fixed erroneous mouse 'ButtonDown' reporting for mouse movement when any-event mode is enabled in xterm. https://github.com/Textualize/textual/pull/3647

## [0.69.0] - 2024-06-16

### Added

- Added `App.simulate_key` https://github.com/Textualize/textual/pull/4657

### Fixed

- Fixed issue with pop_screen launched from an action https://github.com/Textualize/textual/pull/4657

### Changed

- `App.check_bindings` is now private
- `App.action_check_bindings` is now `App.action_simulate_key`

## [0.68.0] - 2024-06-14

### Added

- Added `ContentSwitcher.add_content`

### Fixed

- Improved handling of non-tty input https://github.com/Textualize/textual/pull/4647

## [0.67.1] - 2024-06-12

### Changed

- Reverts Vim keys in DataTable, provides alternatives https://github.com/Textualize/textual/pull/4638

## [0.67.0] - 2024-06-11

### Added

- Added support for Kitty's key protocol https://github.com/Textualize/textual/pull/4631
- `ctrl+pageup`/`ctrl+pagedown` will scroll page left/right in DataTable https://github.com/Textualize/textual/pull/4633
- `g`/`G` will scroll to the top/bottom of the DataTable https://github.com/Textualize/textual/pull/4633
- Added simple `hjkl` key bindings to move the cursor in DataTable https://github.com/Textualize/textual/pull/4633

### Changed

- `home` and `end` now works horizontally instead of vertically in DataTable https://github.com/Textualize/textual/pull/4633
- `Tree` and `DirectoryTree` nodes now have a bigger click target, spanning the full line https://github.com/Textualize/textual/pull/4636

### Fixed

- Fixed pageup/pagedown behavior in DataTable https://github.com/Textualize/textual/pull/4633
- Added `App.CLOSE_TIMEOUT` https://github.com/Textualize/textual/pull/4635
- Fixed deadlock on shutdown https://github.com/Textualize/textual/pull/4635

## [0.66.0] - 2024-06-08

### Changed

- `get_content_height` will now return 0 if the renderable is Falsey https://github.com/Textualize/textual/pull/4617
- Buttons may not be pressed within their "active_effect_duration" to prevent inadvertent activations https://github.com/Textualize/textual/pull/4621
- `Screen.dismiss` is now a noop if the screen isn't active. Previously it would raise a `ScreenStackError`, now it returns `False`. https://github.com/Textualize/textual/pull/4621
- Increased window for escape processing to 100ms https://github.com/Textualize/textual/pull/4625
- Tooltips are now hidden when any key is pressed https://github.com/Textualize/textual/pull/4625

### Added

- Added `Screen.is_active`
- Added `icon` reactive to Header widget https://github.com/Textualize/textual/pull/4627
- Added `time_format` reactive to Header widget https://github.com/Textualize/textual/pull/4627
- Added `tooltip` parameter to input widgets https://github.com/Textualize/textual/pull/4625

## [0.65.2] - 2024-06-06

### Fixed

- Fixed issue with notifications and screen switches https://github.com/Textualize/textual/pull/4615

### Added

- Added textual.rlock.RLock https://github.com/Textualize/textual/pull/4615

## [0.65.1] - 2024-06-05

### Fixed

- Fixed hot reloading with hatch rule https://github.com/Textualize/textual/pull/4606
- Fixed hatch style parsing https://github.com/Textualize/textual/pull/4606

## [0.65.0] - 2024-06-05

### Added

- Added Command Palette Opened, Closed, and OptionHighlighted events https://github.com/Textualize/textual/pull/4600
- Added hatch style https://github.com/Textualize/textual/pull/4603

### Fixed

- Fixed DataTable cursor flicker on scroll https://github.com/Textualize/textual/pull/4598

### Changes

- TabbedContent will automatically make tabs active when a widget in a pane is focused https://github.com/Textualize/textual/issues/4593

## [0.64.0] - 2024-06-03

### Fixed

- Fix traceback on exit https://github.com/Textualize/textual/pull/4575
- Fixed `Markdown.goto_anchor` no longer scrolling the heading into view https://github.com/Textualize/textual/pull/4583
- Fixed Footer flicker on initial focus https://github.com/Textualize/textual/issues/4573

## [0.63.6] - 2024-05-29

### Fixed

- Fixed issue with bindings not refreshing https://github.com/Textualize/textual/pull/4571

## [0.63.5] - 2024-05-28

### Fixed

- Fixed data table disappearing from tabs https://github.com/Textualize/textual/pull/4567

### Added

- Added `Styles.is_auto_width` and `Style.is_auto_height`

## [0.63.4] - 2024-05-26

### Added

- Added `immediate` switch to `Signal.publish`

### Fixed

- Fixed freeze in recompose from bindings https://github.com/Textualize/textual/pull/4558

## [0.63.3] - 2024-05-24

### Fixed

- Fixed `Footer` grid size https://github.com/Textualize/textual/pull/4545
- Fixed bindings not updated on auto focus https://github.com/Textualize/textual/pull/4551

### Changed

- Attempting to mount on a non-mounted widget now raises a MountError https://github.com/Textualize/textual/pull/4547

## [0.63.2] - 2024-05-23

### Fixed

- Fixed issue with namespaces in links https://github.com/Textualize/textual/pull/4546

## [0.63.1] - 2024-05-22

### Fixed

- Fixed display of multiple bindings https://github.com/Textualize/textual/pull/4543

## [0.63.0] - 2024-05-22

### Fixed

- Fixed actions in links https://github.com/Textualize/textual/pull/4540

### Changed

- Breaking change: New Footer (likely a drop in replacement, unless you have customized styles) https://github.com/Textualize/textual/pull/4537
- Stylistic changes to Markdown (simpler headers, less margin, etc) https://github.com/Textualize/textual/pull/4541

## [0.62.0] - 2024-05-20

### Added

- Added `start` and `end` properties to Markdown Navigator
- Added `Widget.anchor`, `Widget.clear_anchor`, and `Widget.is_anchored` https://github.com/Textualize/textual/pull/4530

## [0.61.1] - 2024-05-19

### Fixed

- Fixed auto grid columns ignoring gutter https://github.com/Textualize/textual/issues/4522

## [0.61.0] - 2024-05-18

### Added

- Added `App.get_default_screen` https://github.com/Textualize/textual/pull/4520
- Added dynamic binding via `DOMNode.check_action` https://github.com/Textualize/textual/pull/4516
- Added `"focused"` action namespace so you can bind a key to an action on the focused widget https://github.com/Textualize/textual/pull/4516
- Added "focused" to allowed action namespaces https://github.com/Textualize/textual/pull/4516

### Changed

- Breaking change: Actions (as used in bindings) will no longer check the app if they are unhandled. This was undocumented anyway, and not that useful. https://github.com/Textualize/textual/pull/4516
- Breaking change: Renamed `App.namespace_bindings` to `active_bindings`


## [0.60.1] - 2024-05-15

### Fixed

- Dependency issue

## [0.60.0] - 2024-05-14

### Fixed

- Fixed auto width not working for option lists https://github.com/Textualize/textual/pull/4507

### Added

- Added `DOMNode.query_children` https://github.com/Textualize/textual/pull/4508

## [0.59.0] - 2024-05-11

### Fixed

- Fixed `SelectionList` issues after removing an option https://github.com/Textualize/textual/pull/4464
- Fixed `ListView` bugs with the initial index https://github.com/Textualize/textual/pull/4452
- Fixed `Select` not closing https://github.com/Textualize/textual/pull/4499
- Fixed setting `loading=False` removing all child loading indicators https://github.com/Textualize/textual/pull/4499

### Changed

- When displaying a message using `App.exit()`, the console no longer highlights things such as numbers.

### Added

- Added `message_signal` to MessagePump, to listen to events sent to another widget. https://github.com/Textualize/textual/pull/4487
- Added `Widget.suppress_click` https://github.com/Textualize/textual/pull/4499

## [0.58.1] - 2024-05-01

### Fixed

- Fixed issue with Markdown mounting content lazily https://github.com/Textualize/textual/pull/4466
- Fixed intermittent issue with scrolling to focus https://github.com/Textualize/textual/commit/567caf8acb196260adf6a0a6250e3ff5093056d0
- Fixed issue with scrolling to center https://github.com/Textualize/textual/pull/4469


## [0.58.0] - 2024-04-25

### Fixed

- Fixed `TextArea` to end mouse selection only if currently selecting https://github.com/Textualize/textual/pull/4436
- Fixed issue with scroll_to_widget https://github.com/Textualize/textual/pull/4446
- Fixed issue with margins https://github.com/Textualize/textual/pull/4441

### Changed

- Added argument to signal callbacks https://github.com/Textualize/textual/pull/4438

## [0.57.1] - 2024-04-20

### Fixed

- Fixed an off-by-one error in the line number of the `Document.end` property https://github.com/Textualize/textual/issues/4426
- Fixed setting scrollbar colors not updating the scrollbar https://github.com/Textualize/textual/pull/4433
- Fixed flushing in inline mode https://github.com/Textualize/textual/pull/4435

### Added

- Added `Offset.clamp` and `Size.clamp_offset` https://github.com/Textualize/textual/pull/4435


## [0.57.0] - 2024-04-19

### Fixed

- Fixed `Integer` validator missing failure description when not a number https://github.com/Textualize/textual/issues/4413
- Fixed a crash in `DataTable` if you clicked a link in the border https://github.com/Textualize/textual/issues/4410
- Fixed issue with cursor position https://github.com/Textualize/textual/pull/4429

### Added

- Added `App.copy_to_clipboard` https://github.com/Textualize/textual/pull/4416

## [0.56.4] - 2024-04-09

### Fixed

- Disabled terminal synchronization in inline mode as it breaks on some terminals

## [0.56.3] - 2024-04-08

### Fixed

- Fixed inline mode not updating https://github.com/Textualize/textual/issues/4403

## [0.56.2] - 2024-04-07

### Fixed

- Fixed inline mode not clearing with multiple screen

## [0.56.1] - 2024-04-07

### Fixed

- Fixed flicker when non-current screen updates https://github.com/Textualize/textual/pull/4401

### Changed

- Removed additional line at the end of an inline app https://github.com/Textualize/textual/pull/4401

## [0.56.0] - 2024-04-06

### Added

- Added `Size.with_width` and `Size.with_height` https://github.com/Textualize/textual/pull/4393

### Fixed

- Fixed issue with inline mode and multiple screens https://github.com/Textualize/textual/pull/4393
- Fixed issue with priority bindings https://github.com/Textualize/textual/pull/4395

### Changed

- self.prevent can be used in a widget constructor to prevent messages on mount https://github.com/Textualize/textual/pull/4392


## [0.55.1] - 2024-04-2

### Fixed

- Fixed mouse escape sequences being generated with `mouse=False`

## [0.55.0] - 2024-04-1

### Fixed

- Fix priority bindings not appearing in footer when key clashes with focused widget https://github.com/Textualize/textual/pull/4342
- Reverted auto-width change https://github.com/Textualize/textual/pull/4369

### Changed

- Exceptions inside `Widget.compose` or workers weren't bubbling up in tests https://github.com/Textualize/textual/issues/4282
- Fixed `DataTable` scrolling issues by changing `max-height` back to 100% https://github.com/Textualize/textual/issues/4286
- Fixed `Button` not rendering correctly with console markup https://github.com/Textualize/textual/issues/4328

### Added

- Added `Document.start` and `end` location properties for convenience https://github.com/Textualize/textual/pull/4267
- Added support for JavaScript, Golang, Rust, Bash, Java and Kotlin to `TextArea` https://github.com/Textualize/textual/pull/4350
- Added `inline` parameter to `run` and `run_async` to run app inline (under the prompt). https://github.com/Textualize/textual/pull/4343
- Added `mouse` parameter to disable mouse support https://github.com/Textualize/textual/pull/4343

## [0.54.0] - 2024-03-26

### Fixed

- Fixed a crash in `TextArea` when undoing an edit to a selection the selection was made backwards https://github.com/Textualize/textual/issues/4301
- Fixed issue with flickering scrollbars https://github.com/Textualize/textual/pull/4315
- Fixed issue where narrow TextArea would repeatedly wrap due to scrollbar appearing/disappearing https://github.com/Textualize/textual/pull/4334
- Fix progress bar ETA not updating when setting `total` reactive https://github.com/Textualize/textual/pull/4316

### Changed

- ProgressBar won't show ETA until there is at least one second of samples https://github.com/Textualize/textual/pull/4316
- `Input` waits until an edit has been made, after entry to the widget, before offering a suggestion https://github.com/Textualize/textual/pull/4335

## [0.53.1] - 2024-03-18

### Fixed

- Fixed issue with data binding https://github.com/Textualize/textual/pull/4308

## [0.53.0] - 2024-03-18

### Added

- Mapping of ANSI colors to hex codes configurable via `App.ansi_theme_dark` and `App.ansi_theme_light` https://github.com/Textualize/textual/pull/4192
- `Pilot.resize_terminal` to resize the terminal in testing https://github.com/Textualize/textual/issues/4212
- Added `sort_children` method https://github.com/Textualize/textual/pull/4244
- Support for pseudo-classes in nested TCSS https://github.com/Textualize/textual/issues/4039

### Fixed

- Fixed `TextArea.code_editor` missing recently added attributes https://github.com/Textualize/textual/pull/4172
- Fixed `Sparkline` not working with data in a `deque` https://github.com/Textualize/textual/issues/3899
- Tooltips are now cleared when the related widget is no longer under them https://github.com/Textualize/textual/issues/3045
- Simplified tree-sitter highlight queries for HTML, which also seems to fix segfault issue https://github.com/Textualize/textual/pull/4195
- Fixed `DirectoryTree.path` no longer reacting to new values https://github.com/Textualize/textual/issues/4208
- Fixed content size cache with Pretty widget https://github.com/Textualize/textual/pull/4211
- Fixed `grid-gutter` interaction with Pretty widget https://github.com/Textualize/textual/pull/4219
- Fixed `TextArea` styling issue on alternate screens https://github.com/Textualize/textual/pull/4220
- Fixed writing to invisible `RichLog` https://github.com/Textualize/textual/pull/4223
- Fixed `RichLog.min_width` not being used https://github.com/Textualize/textual/pull/4223
- Rename `CollapsibleTitle.action_toggle` to `action_toggle_collapsible` to fix clash with `DOMNode.action_toggle` https://github.com/Textualize/textual/pull/4221
- Markdown component classes weren't refreshed when watching for CSS https://github.com/Textualize/textual/issues/3464
- Rename `Switch.action_toggle` to `action_toggle_switch` to fix clash with `DOMNode.action_toggle` https://github.com/Textualize/textual/issues/4262
- Fixed `OptionList.OptionHighlighted` leaking out of `Select` https://github.com/Textualize/textual/issues/4224
- Fixed `Tab` enable/disable messages leaking into `TabbedContent` https://github.com/Textualize/textual/issues/4233
- Fixed a style leak from `TabbedContent` https://github.com/Textualize/textual/issues/4232
- Fixed active hidden scrollbars not releasing the mouse https://github.com/Textualize/textual/issues/4274
- Fixed the mouse not being released when hiding a `TextArea` while mouse selection is happening https://github.com/Textualize/textual/issues/4292
- Fix mouse scrolling not working when mouse cursor is over a disabled child widget https://github.com/Textualize/textual/issues/4242

### Changed

- Clicking a non focusable widget focus ancestors https://github.com/Textualize/textual/pull/4236
- BREAKING: widget class names must start with a capital letter or an underscore `_` https://github.com/Textualize/textual/pull/4252
- BREAKING: for many widgets, messages are now sent when programmatic changes that mirror user input are made https://github.com/Textualize/textual/pull/4256
  - Changed `Collapsible`
  - Changed `Markdown`
  - Changed `Select`
  - Changed `SelectionList`
  - Changed `TabbedContent`
  - Changed `Tabs`
  - Changed `TextArea`
  - Changed `Tree`
- Improved ETA calculation for ProgressBar https://github.com/Textualize/textual/pull/4271
- BREAKING: `AppFocus` and `AppBlur` are now posted when the terminal window gains or loses focus, if the terminal supports this https://github.com/Textualize/textual/pull/4265
  - When the terminal window loses focus, the currently-focused widget will also lose focus.
  - When the terminal window regains focus, the previously-focused widget will regain focus.
- TextArea binding for <kbd>ctrl</kbd>+<kbd>k</kbd> will now delete the line if the line is empty https://github.com/Textualize/textual/issues/4277
- The active tab (in `Tabs`) / tab pane (in `TabbedContent`) can now be unset https://github.com/Textualize/textual/issues/4241

## [0.52.1] - 2024-02-20

### Fixed

- Fixed the check for animation level in `LoadingIndicator` https://github.com/Textualize/textual/issues/4188

## [0.52.0] - 2024-02-19

### Changed

- Textual now writes to stderr rather than stdout https://github.com/Textualize/textual/pull/4177

### Added

- Added an `asyncio` lock attribute `Widget.lock` to be used to synchronize widget state https://github.com/Textualize/textual/issues/4134
- Added support for environment variable `TEXTUAL_ANIMATIONS` to control what animations Textual displays https://github.com/Textualize/textual/pull/4062
- Add attribute `App.animation_level` to control whether animations on that app run or not https://github.com/Textualize/textual/pull/4062
- Added support for a `TEXTUAL_SCREENSHOT_LOCATION` environment variable to specify the location of an automated screenshot https://github.com/Textualize/textual/pull/4181/
- Added support for a `TEXTUAL_SCREENSHOT_FILENAME` environment variable to specify the filename of an automated screenshot https://github.com/Textualize/textual/pull/4181/
- Added an `asyncio` lock attribute `Widget.lock` to be used to synchronize widget state https://github.com/Textualize/textual/issues/4134
- `Widget.remove_children` now accepts a CSS selector to specify which children to remove https://github.com/Textualize/textual/pull/4183
- `Widget.batch` combines widget locking and app update batching https://github.com/Textualize/textual/pull/4183

## [0.51.0] - 2024-02-15

### Added

- TextArea now has `read_only` mode https://github.com/Textualize/textual/pull/4151
- Add some syntax highlighting to TextArea default theme https://github.com/Textualize/textual/pull/4149
- Add undo and redo to TextArea https://github.com/Textualize/textual/pull/4124
- Added support for command palette command discoverability https://github.com/Textualize/textual/pull/4154

### Fixed

- Fixed out-of-view `Tab` not being scrolled into view when `Tabs.active` is assigned https://github.com/Textualize/textual/issues/4150
- Fixed `TabbedContent.TabActivate` not being posted when `TabbedContent.active` is assigned https://github.com/Textualize/textual/issues/4150

### Changed

- Breaking change: Renamed `TextArea.tab_behaviour` to `TextArea.tab_behavior` https://github.com/Textualize/textual/pull/4124
- `TextArea.theme` now defaults to `"css"` instead of None, and is no longer optional https://github.com/Textualize/textual/pull/4157

### Fixed

- Improve support for selector lists in nested TCSS https://github.com/Textualize/textual/issues/3969
- Improve support for rule declarations after nested TCSS rule sets https://github.com/Textualize/textual/issues/3999

## [0.50.1] - 2024-02-09

### Fixed

- Fixed tint applied to ANSI colors https://github.com/Textualize/textual/pull/4142

## [0.50.0] - 2024-02-08

### Fixed

- Fixed issue with ANSI colors not being converted to truecolor https://github.com/Textualize/textual/pull/4138
- Fixed duplicate watch methods being attached to DOM nodes https://github.com/Textualize/textual/pull/4030
- Fixed using `watch` to create additional watchers would trigger other watch methods https://github.com/Textualize/textual/issues/3878

### Added

- Added support for configuring dark and light themes for code in `Markdown` https://github.com/Textualize/textual/issues/3997

## [0.49.0] - 2024-02-07

### Fixed

- Fixed scrolling in long `OptionList` by adding max height of 100% https://github.com/Textualize/textual/issues/4021
- Fixed `DirectoryTree.clear_node` not clearing the node specified https://github.com/Textualize/textual/issues/4122

### Changed

- `DirectoryTree.reload` and `DirectoryTree.reload_node` now preserve state when reloading https://github.com/Textualize/textual/issues/4056
- Fixed a crash in the TextArea when performing a backward replace https://github.com/Textualize/textual/pull/4126
- Fixed selection not updating correctly when pasting while there's a non-zero selection https://github.com/Textualize/textual/pull/4126
- Breaking change: `TextArea` will not use `Escape` to shift focus if the `tab_behaviour` is the default https://github.com/Textualize/textual/issues/4110
- `TextArea` cursor will now be invisible before first focus https://github.com/Textualize/textual/pull/4128
- Fix toggling `TextArea.cursor_blink` reactive when widget does not have focus https://github.com/Textualize/textual/pull/4128

### Added

- Added DOMQuery.set https://github.com/Textualize/textual/pull/4075
- Added DOMNode.set_reactive https://github.com/Textualize/textual/pull/4075
- Added DOMNode.data_bind https://github.com/Textualize/textual/pull/4075
- Added DOMNode.action_toggle https://github.com/Textualize/textual/pull/4075
- Added Worker.cancelled_event https://github.com/Textualize/textual/pull/4075
- `Tree` (and `DirectoryTree`) grew an attribute `lock` that can be used for synchronization across coroutines https://github.com/Textualize/textual/issues/4056


## [0.48.2] - 2024-02-02

### Fixed

- Fixed a hang in the Linux driver when connected to a pipe https://github.com/Textualize/textual/issues/4104
- Fixed broken `OptionList` `Option.id` mappings https://github.com/Textualize/textual/issues/4101

### Changed

- Breaking change: keyboard navigation in `RadioSet`, `ListView`, `OptionList`, and `SelectionList`, no longer allows highlighting disabled items https://github.com/Textualize/textual/issues/3881

## [0.48.1] - 2024-02-01

### Fixed

- `TextArea` uses CSS theme by default instead of `monokai` https://github.com/Textualize/textual/pull/4091

## [0.48.0] - 2024-02-01

### Changed

- Breaking change: Significant changes to `TextArea.__init__` default values/behaviour https://github.com/Textualize/textual/pull/3933
  - `soft_wrap=True` - soft wrapping is now enabled by default.
  - `show_line_numbers=False` - line numbers are now disabled by default.
  - `tab_behaviour="focus"` - pressing the tab key now switches focus instead of indenting by default.
- Breaking change: `TextArea` default theme changed to CSS, and default styling changed https://github.com/Textualize/textual/pull/4074
- Breaking change: `DOMNode.has_pseudo_class` now accepts a single name only https://github.com/Textualize/textual/pull/3970
- Made `textual.cache` (formerly `textual._cache`) public https://github.com/Textualize/textual/pull/3976
- `Tab.label` can now be used to change the label of a tab https://github.com/Textualize/textual/pull/3979
- Changed the default notification timeout from 3 to 5 seconds https://github.com/Textualize/textual/pull/4059
- Prior scroll animations are now cancelled on new scrolls https://github.com/Textualize/textual/pull/4081

### Added

- Added `DOMNode.has_pseudo_classes` https://github.com/Textualize/textual/pull/3970
- Added `Widget.allow_focus` and `Widget.allow_focus_children` https://github.com/Textualize/textual/pull/3989
- Added `TextArea.soft_wrap` reactive attribute added https://github.com/Textualize/textual/pull/3933
- Added `TextArea.tab_behaviour` reactive attribute added https://github.com/Textualize/textual/pull/3933
- Added `TextArea.code_editor` classmethod/alternative constructor https://github.com/Textualize/textual/pull/3933
- Added `TextArea.wrapped_document` attribute which can convert between wrapped visual coordinates and locations https://github.com/Textualize/textual/pull/3933
- Added `show_line_numbers` to `TextArea.__init__` https://github.com/Textualize/textual/pull/3933
- Added component classes allowing `TextArea` to be styled using CSS https://github.com/Textualize/textual/pull/4074
- Added `Query.blur` and `Query.focus` https://github.com/Textualize/textual/pull/4012
- Added `MessagePump.message_queue_size` https://github.com/Textualize/textual/pull/4012
- Added `TabbedContent.active_pane` https://github.com/Textualize/textual/pull/4012
- Added `App.suspend` https://github.com/Textualize/textual/pull/4064
- Added `App.action_suspend_process` https://github.com/Textualize/textual/pull/4064


### Fixed

- Parameter `animate` from `DataTable.move_cursor` was being ignored https://github.com/Textualize/textual/issues/3840
- Fixed a crash if `DirectoryTree.show_root` was set before the DOM was fully available https://github.com/Textualize/textual/issues/2363
- Live reloading of TCSS wouldn't apply CSS changes to screens under the top screen of the stack https://github.com/Textualize/textual/issues/3931
- `SelectionList` option IDs are usable as soon as the widget is instantiated https://github.com/Textualize/textual/issues/3903
- Fix issue with `Strip.crop` when crop window start aligned with strip end https://github.com/Textualize/textual/pull/3998
- Fixed Strip.crop_extend https://github.com/Textualize/textual/pull/4011
- Fix for percentage dimensions https://github.com/Textualize/textual/pull/4037
- Fixed a crash if the `TextArea` language was set but tree-sitter language binaries were not installed https://github.com/Textualize/textual/issues/4045
- Ensuring `TextArea.SelectionChanged` message only sends when the updated selection is different https://github.com/Textualize/textual/pull/3933
- Fixed declaration after nested rule set causing a parse error https://github.com/Textualize/textual/pull/4012
- ID and class validation was too lenient https://github.com/Textualize/textual/issues/3954
- Fixed CSS watcher crash if file becomes unreadable (even temporarily) https://github.com/Textualize/textual/pull/4079
- Fixed display of keys when used in conjunction with other keys https://github.com/Textualize/textual/pull/3050
- Fixed double detection of <kbd>Escape</kbd> on Windows https://github.com/Textualize/textual/issues/4038


## [0.47.1] - 2024-01-05

### Fixed

- Fixed nested specificity https://github.com/Textualize/textual/pull/3963

## [0.47.0] - 2024-01-04

### Fixed

- `Widget.move_child` would break if `before`/`after` is set to the index of the widget in `child` https://github.com/Textualize/textual/issues/1743
- Fixed auto width text not processing markup https://github.com/Textualize/textual/issues/3918
- Fixed `Tree.clear` not retaining the root's expanded state https://github.com/Textualize/textual/issues/3557

### Changed

- Breaking change: `Widget.move_child` parameters `before` and `after` are now keyword-only https://github.com/Textualize/textual/pull/3896
- Style tweak to toasts https://github.com/Textualize/textual/pull/3955

### Added

- Added textual.lazy https://github.com/Textualize/textual/pull/3936
- Added App.push_screen_wait https://github.com/Textualize/textual/pull/3955
- Added nesting of CSS https://github.com/Textualize/textual/pull/3946

## [0.46.0] - 2023-12-17

### Fixed

- Disabled radio buttons could be selected with the keyboard https://github.com/Textualize/textual/issues/3839
- Fixed zero width scrollbars causing content to disappear https://github.com/Textualize/textual/issues/3886

### Changed

- The tabs within a `TabbedContent` now prefix their IDs to stop any clash with their associated `TabPane` https://github.com/Textualize/textual/pull/3815
- Breaking change: `tab` is no longer a `@on` decorator selector for `TabbedContent.TabActivated` -- use `pane` instead https://github.com/Textualize/textual/pull/3815

### Added

- Added `Collapsible.title` reactive attribute https://github.com/Textualize/textual/pull/3830
- Added a `pane` attribute to `TabbedContent.TabActivated` https://github.com/Textualize/textual/pull/3815
- Added caching of rules attributes and `cache` parameter to Stylesheet.apply https://github.com/Textualize/textual/pull/3880

## [0.45.1] - 2023-12-12

### Fixed

- Fixed issues where styles wouldn't update if changed in mount. https://github.com/Textualize/textual/pull/3860

## [0.45.0] - 2023-12-12

### Fixed

- Fixed `DataTable.update_cell` not raising an error with an invalid column key https://github.com/Textualize/textual/issues/3335
- Fixed `Input` showing suggestions when not focused https://github.com/Textualize/textual/pull/3808
- Fixed loading indicator not covering scrollbars https://github.com/Textualize/textual/pull/3816

### Removed

- Removed renderables/align.py which was no longer used.

### Changed

- Dropped ALLOW_CHILDREN flag introduced in 0.43.0 https://github.com/Textualize/textual/pull/3814
- Widgets with an auto height in an auto height container will now expand if they have no siblings https://github.com/Textualize/textual/pull/3814
- Breaking change: Removed `limit_rules` from Stylesheet.apply https://github.com/Textualize/textual/pull/3844

### Added

- Added `get_loading_widget` to Widget and App customize the loading widget. https://github.com/Textualize/textual/pull/3816
- Added messages `Collapsible.Expanded` and `Collapsible.Collapsed` that inherit from `Collapsible.Toggled`. https://github.com/Textualize/textual/issues/3824

## [0.44.1] - 2023-12-4

### Fixed

- Fixed slow scrolling when there are many widgets https://github.com/Textualize/textual/pull/3801

## [0.44.0] - 2023-12-1

### Changed

- Breaking change: Dropped 3.7 support https://github.com/Textualize/textual/pull/3766
- Breaking changes https://github.com/Textualize/textual/issues/1530
 - `link-hover-background` renamed to `link-background-hover`
 - `link-hover-color` renamed to `link-color-hover`
 - `link-hover-style` renamed to `link-style-hover`
- `Tree` now forces a scroll when `scroll_to_node` is called https://github.com/Textualize/textual/pull/3786
- Brought rxvt's use of shift-numpad keys in line with most other terminals https://github.com/Textualize/textual/pull/3769

### Added

- Added support for Ctrl+Fn and Ctrl+Shift+Fn keys in urxvt https://github.com/Textualize/textual/pull/3737
- Friendly error messages when trying to mount non-widgets https://github.com/Textualize/textual/pull/3780
- Added `Select.from_values` class method that can be used to initialize a Select control with an iterator of values https://github.com/Textualize/textual/pull/3743

### Fixed

- Fixed NoWidget when mouse goes outside window https://github.com/Textualize/textual/pull/3790
- Removed spurious print statements from press_keys https://github.com/Textualize/textual/issues/3785

## [0.43.2] - 2023-11-29

### Fixed

- Fixed NoWidget error https://github.com/Textualize/textual/pull/3779

## [0.43.1] - 2023-11-29

### Fixed

- Fixed clicking on scrollbar moves TextArea cursor https://github.com/Textualize/textual/issues/3763

## [0.43.0] - 2023-11-28

### Fixed

- Fixed mouse targeting issue in `TextArea` when tabs were not fully expanded https://github.com/Textualize/textual/pull/3725
- Fixed `Select` not updating after changing the `prompt` reactive https://github.com/Textualize/textual/issues/2983
- Fixed flicker when updating Markdown https://github.com/Textualize/textual/pull/3757

### Added

- Added experimental Canvas class https://github.com/Textualize/textual/pull/3669/
- Added `keyline` rule https://github.com/Textualize/textual/pull/3669/
- Widgets can now have an ALLOW_CHILDREN (bool) classvar to disallow adding children to a widget https://github.com/Textualize/textual/pull/3758
- Added the ability to set the `label` property of a `Checkbox` https://github.com/Textualize/textual/pull/3765
- Added the ability to set the `label` property of a `RadioButton` https://github.com/Textualize/textual/pull/3765
- Added support for various modified edit and navigation keys in urxvt https://github.com/Textualize/textual/pull/3739
- Added app focus/blur for textual-web https://github.com/Textualize/textual/pull/3767

### Changed

- Method `MarkdownTableOfContents.set_table_of_contents` renamed to `MarkdownTableOfContents.rebuild_table_of_contents` https://github.com/Textualize/textual/pull/3730
- Exception `Tree.UnknownNodeID` moved out of `Tree`, import from `textual.widgets.tree` https://github.com/Textualize/textual/pull/3730
- Exception `TreeNode.RemoveRootError` moved out of `TreeNode`, import from `textual.widgets.tree` https://github.com/Textualize/textual/pull/3730
- Optimized startup time https://github.com/Textualize/textual/pull/3753
- App.COMMANDS or Screen.COMMANDS can now accept a callable which returns a command palette provider https://github.com/Textualize/textual/pull/3756

## [0.42.0] - 2023-11-22

### Fixed

- Duplicate CSS errors when parsing CSS from a screen https://github.com/Textualize/textual/issues/3581
- Added missing `blur` pseudo class https://github.com/Textualize/textual/issues/3439
- Fixed visual glitched characters on Windows due to Python limitation https://github.com/Textualize/textual/issues/2548
- Fixed `ScrollableContainer` to receive focus https://github.com/Textualize/textual/pull/3632
- Fixed app-level queries causing a crash when the command palette is active https://github.com/Textualize/textual/issues/3633
- Fixed outline not rendering correctly in some scenarios (e.g. on Button widgets) https://github.com/Textualize/textual/issues/3628
- Fixed live-reloading of screen CSS https://github.com/Textualize/textual/issues/3454
- `Select.value` could be in an invalid state https://github.com/Textualize/textual/issues/3612
- Off-by-one in CSS error reporting https://github.com/Textualize/textual/issues/3625
- Loading indicators and app notifications overlapped in the wrong order https://github.com/Textualize/textual/issues/3677
- Widgets being loaded are disabled and have their scrolling explicitly disabled too https://github.com/Textualize/textual/issues/3677
- Method render on a widget could be called before mounting said widget https://github.com/Textualize/textual/issues/2914

### Added

- Exceptions to `textual.widgets.select` https://github.com/Textualize/textual/pull/3614
  - `InvalidSelectValueError` for when setting a `Select` to an invalid value
  - `EmptySelectError` when creating/setting a `Select` to have no options when `allow_blank` is `False`
- `Select` methods https://github.com/Textualize/textual/pull/3614
  - `clear`
  - `is_blank`
- Constant `Select.BLANK` to flag an empty selection https://github.com/Textualize/textual/pull/3614
- Added `restrict`, `type`, `max_length`, and `valid_empty` to Input https://github.com/Textualize/textual/pull/3657
- Added `Pilot.mouse_down` to simulate `MouseDown` events https://github.com/Textualize/textual/pull/3495
- Added `Pilot.mouse_up` to simulate `MouseUp` events https://github.com/Textualize/textual/pull/3495
- Added `Widget.is_mounted` property https://github.com/Textualize/textual/pull/3709
- Added `TreeNode.refresh` https://github.com/Textualize/textual/pull/3639

### Changed

- CSS error reporting will no longer provide links to the files in question https://github.com/Textualize/textual/pull/3582
- inline CSS error reporting will report widget/class variable where the CSS was read from https://github.com/Textualize/textual/pull/3582
- Breaking change: `Tree.refresh_line` has now become an internal https://github.com/Textualize/textual/pull/3639
- Breaking change: Setting `Select.value` to `None` no longer clears the selection (See `Select.BLANK` and `Select.clear`) https://github.com/Textualize/textual/pull/3614
- Breaking change: `Button` no longer inherits from `Static`, now it inherits directly from `Widget` https://github.com/Textualize/textual/issues/3603
- Rich markup in markdown headings is now escaped when building the TOC https://github.com/Textualize/textual/issues/3689
- Mechanics behind mouse clicks. See [this](https://github.com/Textualize/textual/pull/3495#issue-1934915047) for more details. https://github.com/Textualize/textual/pull/3495
- Breaking change: max/min-width/height now includes padding and border. https://github.com/Textualize/textual/pull/3712

## [0.41.0] - 2023-10-31

### Fixed

- Fixed `Input.cursor_blink` reactive not changing blink state after `Input` was mounted https://github.com/Textualize/textual/pull/3498
- Fixed `Tabs.active` attribute value not being re-assigned after removing a tab or clearing https://github.com/Textualize/textual/pull/3498
- Fixed `DirectoryTree` race-condition crash when changing path https://github.com/Textualize/textual/pull/3498
- Fixed issue with `LRUCache.discard` https://github.com/Textualize/textual/issues/3537
- Fixed `DataTable` not scrolling to rows that were just added https://github.com/Textualize/textual/pull/3552
- Fixed cache bug with `DataTable.update_cell` https://github.com/Textualize/textual/pull/3551
- Fixed CSS errors being repeated https://github.com/Textualize/textual/pull/3566
- Fix issue with chunky highlights on buttons https://github.com/Textualize/textual/pull/3571
- Fixed `OptionList` event leakage from `CommandPalette` to `App`.
- Fixed crash in `LoadingIndicator` https://github.com/Textualize/textual/pull/3498
- Fixed crash when `Tabs` appeared as a descendant of `TabbedContent` in the DOM https://github.com/Textualize/textual/pull/3602
- Fixed the command palette cancelling other workers https://github.com/Textualize/textual/issues/3615

### Added

- Add Document `get_index_from_location` / `get_location_from_index` https://github.com/Textualize/textual/pull/3410
- Add setter for `TextArea.text` https://github.com/Textualize/textual/discussions/3525
- Added `key` argument to the `DataTable.sort()` method, allowing the table to be sorted using a custom function (or other callable) https://github.com/Textualize/textual/pull/3090
- Added `initial` to all css rules, which restores default (i.e. value from DEFAULT_CSS) https://github.com/Textualize/textual/pull/3566
- Added HorizontalPad to pad.py https://github.com/Textualize/textual/pull/3571
- Added `AwaitComplete` class, to be used for optionally awaitable return values https://github.com/Textualize/textual/pull/3498

### Changed

- Breaking change: `Button.ACTIVE_EFFECT_DURATION` classvar converted to `Button.active_effect_duration` attribute https://github.com/Textualize/textual/pull/3498
- Breaking change: `Input.blink_timer` made private (renamed to `Input._blink_timer`) https://github.com/Textualize/textual/pull/3498
- Breaking change: `Input.cursor_blink` reactive updated to not run on mount (now `init=False`) https://github.com/Textualize/textual/pull/3498
- Breaking change: `AwaitTabbedContent` class removed https://github.com/Textualize/textual/pull/3498
- Breaking change: `Tabs.remove_tab` now returns an `AwaitComplete` instead of an `AwaitRemove` https://github.com/Textualize/textual/pull/3498
- Breaking change: `Tabs.clear` now returns an `AwaitComplete` instead of an `AwaitRemove` https://github.com/Textualize/textual/pull/3498
- `TabbedContent.add_pane` now returns an `AwaitComplete` instead of an `AwaitTabbedContent` https://github.com/Textualize/textual/pull/3498
- `TabbedContent.remove_pane` now returns an `AwaitComplete` instead of an `AwaitTabbedContent` https://github.com/Textualize/textual/pull/3498
- `TabbedContent.clear_pane` now returns an `AwaitComplete` instead of an `AwaitTabbedContent` https://github.com/Textualize/textual/pull/3498
- `Tabs.add_tab` now returns an `AwaitComplete` instead of an `AwaitMount` https://github.com/Textualize/textual/pull/3498
- `DirectoryTree.reload` now returns an `AwaitComplete`, which may be awaited to ensure the node has finished being processed by the internal queue https://github.com/Textualize/textual/pull/3498
- `Tabs.remove_tab` now returns an `AwaitComplete`, which may be awaited to ensure the tab is unmounted and internal state is updated https://github.com/Textualize/textual/pull/3498
- `App.switch_mode` now returns an `AwaitMount`, which may be awaited to ensure the screen is mounted https://github.com/Textualize/textual/pull/3498
- Buttons will now display multiple lines, and have auto height https://github.com/Textualize/textual/pull/3539
- DataTable now has a max-height of 100vh rather than 100%, which doesn't work with auto
- Breaking change: empty rules now result in an error https://github.com/Textualize/textual/pull/3566
- Improved startup time by caching CSS parsing https://github.com/Textualize/textual/pull/3575
- Workers are now created/run in a thread-safe way https://github.com/Textualize/textual/pull/3586

## [0.40.0] - 2023-10-11

### Added

- Added `loading` reactive property to widgets https://github.com/Textualize/textual/pull/3509

## [0.39.0] - 2023-10-10

### Fixed

- `Pilot.click`/`Pilot.hover` can't use `Screen` as a selector https://github.com/Textualize/textual/issues/3395
- App exception when a `Tree` is initialized/mounted with `disabled=True` https://github.com/Textualize/textual/issues/3407
- Fixed `print` locations not being correctly reported in `textual console` https://github.com/Textualize/textual/issues/3237
- Fix location of IME and emoji popups https://github.com/Textualize/textual/pull/3408
- Fixed application freeze when pasting an emoji into an application on Windows https://github.com/Textualize/textual/issues/3178
- Fixed duplicate option ID handling in the `OptionList` https://github.com/Textualize/textual/issues/3455
- Fix crash when removing and updating DataTable cell at same time https://github.com/Textualize/textual/pull/3487
- Fixed fractional styles to allow integer values https://github.com/Textualize/textual/issues/3414
- Stop eating stdout/stderr in headless mode - print works again in tests https://github.com/Textualize/textual/pull/3486

### Added

- `OutOfBounds` exception to be raised by `Pilot` https://github.com/Textualize/textual/pull/3360
- `TextArea.cursor_screen_offset` property for getting the screen-relative position of the cursor https://github.com/Textualize/textual/pull/3408
- `Input.cursor_screen_offset` property for getting the screen-relative position of the cursor https://github.com/Textualize/textual/pull/3408
- Reactive `cell_padding` (and respective parameter) to define horizontal cell padding in data table columns https://github.com/Textualize/textual/issues/3435
- Added `Input.clear` method https://github.com/Textualize/textual/pull/3430
- Added `TextArea.SelectionChanged` and `TextArea.Changed` messages https://github.com/Textualize/textual/pull/3442
- Added `wait_for_dismiss` parameter to `App.push_screen` https://github.com/Textualize/textual/pull/3477
- Allow scrollbar-size to be set to 0 to achieve scrollable containers with no visible scrollbars https://github.com/Textualize/textual/pull/3488

### Changed

- Breaking change: tree-sitter and tree-sitter-languages dependencies moved to `syntax` extra https://github.com/Textualize/textual/pull/3398
- `Pilot.click`/`Pilot.hover` now raises `OutOfBounds` when clicking outside visible screen https://github.com/Textualize/textual/pull/3360
- `Pilot.click`/`Pilot.hover` now return a Boolean indicating whether the click/hover landed on the widget that matches the selector https://github.com/Textualize/textual/pull/3360
- Added a delay to when the `No Matches` message appears in the command palette, thus removing a flicker https://github.com/Textualize/textual/pull/3399
- Timer callbacks are now typed more loosely https://github.com/Textualize/textual/issues/3434

## [0.38.1] - 2023-09-21

### Fixed

- Hotfix - added missing highlight files in build distribution https://github.com/Textualize/textual/pull/3370

## [0.38.0] - 2023-09-21

### Added

- Added a TextArea https://github.com/Textualize/textual/pull/2931
- Added :dark and :light pseudo classes

### Fixed

- Fixed `DataTable` not updating component styles on hot-reloading https://github.com/Textualize/textual/issues/3312

### Changed

- Breaking change: CSS in DEFAULT_CSS is now automatically scoped to the widget (set SCOPED_CSS=False) to disable
- Breaking change: Changed `Markdown.goto_anchor` to return a boolean (if the anchor was found) instead of `None` https://github.com/Textualize/textual/pull/3334

## [0.37.1] - 2023-09-16

### Fixed

- Fixed the command palette crashing with a `TimeoutError` in any Python before 3.11 https://github.com/Textualize/textual/issues/3320
- Fixed `Input` event leakage from `CommandPalette` to `App`.

## [0.37.0] - 2023-09-15

### Added

- Added the command palette https://github.com/Textualize/textual/pull/3058
- `Input` is now validated when focus moves out of it https://github.com/Textualize/textual/pull/3193
- Attribute `Input.validate_on` (and `__init__` parameter of the same name) to customise when validation occurs https://github.com/Textualize/textual/pull/3193
- Screen-specific (sub-)title attributes https://github.com/Textualize/textual/pull/3199:
  - `Screen.TITLE`
  - `Screen.SUB_TITLE`
  - `Screen.title`
  - `Screen.sub_title`
- Properties `Header.screen_title` and `Header.screen_sub_title` https://github.com/Textualize/textual/pull/3199
- Added `DirectoryTree.DirectorySelected` message https://github.com/Textualize/textual/issues/3200
- Added `widgets.Collapsible` contributed by Sunyoung Yoo https://github.com/Textualize/textual/pull/2989

### Fixed

- Fixed a crash when removing an option from an `OptionList` while the mouse is hovering over the last option https://github.com/Textualize/textual/issues/3270
- Fixed a crash in `MarkdownViewer` when clicking on a link that contains an anchor https://github.com/Textualize/textual/issues/3094
- Fixed wrong message pump in pop_screen https://github.com/Textualize/textual/pull/3315

### Changed

- Widget.notify and App.notify are now thread-safe https://github.com/Textualize/textual/pull/3275
- Breaking change: Widget.notify and App.notify now return None https://github.com/Textualize/textual/pull/3275
- App.unnotify is now private (renamed to App._unnotify) https://github.com/Textualize/textual/pull/3275
- `Markdown.load` will now attempt to scroll to a related heading if an anchor is provided https://github.com/Textualize/textual/pull/3244
- `ProgressBar` explicitly supports being set back to its indeterminate state https://github.com/Textualize/textual/pull/3286

## [0.36.0] - 2023-09-05

### Added

- TCSS styles `layer` and `layers` can be strings https://github.com/Textualize/textual/pull/3169
- `App.return_code` for the app return code https://github.com/Textualize/textual/pull/3202
- Added `animate` switch to `Tree.scroll_to_line` and `Tree.scroll_to_node` https://github.com/Textualize/textual/pull/3210
- Added `Rule` widget https://github.com/Textualize/textual/pull/3209
- Added App.current_mode to get the current mode https://github.com/Textualize/textual/pull/3233

### Changed

- Reactive callbacks are now scheduled on the message pump of the reactable that is watching instead of the owner of reactive attribute https://github.com/Textualize/textual/pull/3065
- Callbacks scheduled with `call_next` will now have the same prevented messages as when the callback was scheduled https://github.com/Textualize/textual/pull/3065
- Added `cursor_type` to the `DataTable` constructor.
- Fixed `push_screen` not updating Screen.CSS styles https://github.com/Textualize/textual/issues/3217
- `DataTable.add_row` accepts `height=None` to automatically compute optimal height for a row https://github.com/Textualize/textual/pull/3213

### Fixed

- Fixed flicker when calling pop_screen multiple times https://github.com/Textualize/textual/issues/3126
- Fixed setting styles.layout not updating https://github.com/Textualize/textual/issues/3047
- Fixed flicker when scrolling tree up or down a line https://github.com/Textualize/textual/issues/3206

## [0.35.1]

### Fixed

- Fixed flash of 80x24 interface in textual-web

## [0.35.0]

### Added

- Ability to enable/disable tabs via the reactive `disabled` in tab panes https://github.com/Textualize/textual/pull/3152
- Textual-web driver support for Windows

### Fixed

- Could not hide/show/disable/enable tabs in nested `TabbedContent` https://github.com/Textualize/textual/pull/3150

## [0.34.0] - 2023-08-22

### Added

- Methods `TabbedContent.disable_tab` and `TabbedContent.enable_tab` https://github.com/Textualize/textual/pull/3112
- Methods `Tabs.disable` and `Tabs.enable` https://github.com/Textualize/textual/pull/3112
- Messages `Tab.Disabled`, `Tab.Enabled`, `Tabs.TabDisabled` and `Tabs.Enabled` https://github.com/Textualize/textual/pull/3112
- Methods `TabbedContent.hide_tab` and `TabbedContent.show_tab` https://github.com/Textualize/textual/pull/3112
- Methods `Tabs.hide` and `Tabs.show` https://github.com/Textualize/textual/pull/3112
- Messages `Tabs.TabHidden` and `Tabs.TabShown` https://github.com/Textualize/textual/pull/3112
- Added `ListView.extend` method to append multiple items https://github.com/Textualize/textual/pull/3012

### Changed

- grid-columns and grid-rows now accept an `auto` token to detect the optimal size https://github.com/Textualize/textual/pull/3107
- LoadingIndicator now has a minimum height of 1 line.

### Fixed

- Fixed auto height container with default grid-rows https://github.com/Textualize/textual/issues/1597
- Fixed `page_up` and `page_down` bug in `DataTable` when `show_header = False` https://github.com/Textualize/textual/pull/3093
- Fixed issue with visible children inside invisible container when moving focus https://github.com/Textualize/textual/issues/3053

## [0.33.0] - 2023-08-15

### Fixed

- Fixed unintuitive sizing behaviour of TabbedContent https://github.com/Textualize/textual/issues/2411
- Fixed relative units not always expanding auto containers https://github.com/Textualize/textual/pull/3059
- Fixed background refresh https://github.com/Textualize/textual/issues/3055
- Fixed `SelectionList.clear_options` https://github.com/Textualize/textual/pull/3075
- `MouseMove` events bubble up from widgets. `App` and `Screen` receive `MouseMove` events even if there's no Widget under the cursor. https://github.com/Textualize/textual/issues/2905
- Fixed click on double-width char https://github.com/Textualize/textual/issues/2968

### Changed

- Breaking change: `DOMNode.visible` now takes into account full DOM to report whether a node is visible or not.

### Removed

- Property `Widget.focusable_children` https://github.com/Textualize/textual/pull/3070

### Added

- Added an interface for replacing prompt of an individual option in an `OptionList` https://github.com/Textualize/textual/issues/2603
- Added `DirectoryTree.reload_node` method https://github.com/Textualize/textual/issues/2757
- Added widgets.Digit https://github.com/Textualize/textual/pull/3073
- Added `BORDER_TITLE` and `BORDER_SUBTITLE` classvars to Widget https://github.com/Textualize/textual/pull/3097

### Changed

- DescendantBlur and DescendantFocus can now be used with @on decorator

## [0.32.0] - 2023-08-03

### Added

- Added widgets.Log
- Added Widget.is_vertical_scroll_end, Widget.is_horizontal_scroll_end, Widget.is_vertical_scrollbar_grabbed, Widget.is_horizontal_scrollbar_grabbed

### Changed

- Breaking change: Renamed TextLog to RichLog

## [0.31.0] - 2023-08-01

### Added

- Added App.begin_capture_print, App.end_capture_print, Widget.begin_capture_print, Widget.end_capture_print https://github.com/Textualize/textual/issues/2952
- Added the ability to run async methods as thread workers https://github.com/Textualize/textual/pull/2938
- Added `App.stop_animation` https://github.com/Textualize/textual/issues/2786
- Added `Widget.stop_animation` https://github.com/Textualize/textual/issues/2786

### Changed

- Breaking change: Creating a thread worker now requires that a `thread=True` keyword argument is passed https://github.com/Textualize/textual/pull/2938
- Breaking change: `Markdown.load` no longer captures all errors and returns a `bool`, errors now propagate https://github.com/Textualize/textual/issues/2956
- Breaking change: the default style of a `DataTable` now has `max-height: 100%` https://github.com/Textualize/textual/issues/2959

### Fixed

- Fixed a crash when a `SelectionList` had a prompt wider than itself https://github.com/Textualize/textual/issues/2900
- Fixed a bug where `Click` events were bubbling up from `Switch` widgets https://github.com/Textualize/textual/issues/2366
- Fixed a crash when using empty CSS variables https://github.com/Textualize/textual/issues/1849
- Fixed issue with tabs in TextLog https://github.com/Textualize/textual/issues/3007
- Fixed a bug with `DataTable` hover highlighting https://github.com/Textualize/textual/issues/2909

## [0.30.0] - 2023-07-17

### Added

- Added `DataTable.remove_column` method https://github.com/Textualize/textual/pull/2899
- Added notifications https://github.com/Textualize/textual/pull/2866
- Added `on_complete` callback to scroll methods https://github.com/Textualize/textual/pull/2903

### Fixed

- Fixed CancelledError issue with timer https://github.com/Textualize/textual/issues/2854
- Fixed Toggle Buttons issue with not being clickable/hoverable https://github.com/Textualize/textual/pull/2930


## [0.29.0] - 2023-07-03

### Changed

- Factored dev tools (`textual` command) in to external lib (`textual-dev`).

### Added

- Updated `DataTable.get_cell` type hints to accept string keys https://github.com/Textualize/textual/issues/2586
- Added `DataTable.get_cell_coordinate` method
- Added `DataTable.get_row_index` method https://github.com/Textualize/textual/issues/2587
- Added `DataTable.get_column_index` method
- Added can-focus pseudo-class to target widgets that may receive focus
- Make `Markdown.update` optionally awaitable https://github.com/Textualize/textual/pull/2838
- Added `default` parameter to `DataTable.add_column` for populating existing rows https://github.com/Textualize/textual/pull/2836
- Added can-focus pseudo-class to target widgets that may receive focus

### Fixed

- Fixed crash when columns were added to populated `DataTable` https://github.com/Textualize/textual/pull/2836
- Fixed issues with opacity on Screens https://github.com/Textualize/textual/issues/2616
- Fixed style problem with selected selections in a non-focused selection list https://github.com/Textualize/textual/issues/2768
- Fixed sys.stdout and sys.stderr being None https://github.com/Textualize/textual/issues/2879

## [0.28.1] - 2023-06-20

### Fixed

- Fixed indented code blocks not showing up in `Markdown` https://github.com/Textualize/textual/issues/2781
- Fixed inline code blocks in lists showing out of order in `Markdown` https://github.com/Textualize/textual/issues/2676
- Fixed list items in a `Markdown` being added to the focus chain https://github.com/Textualize/textual/issues/2380
- Fixed `Tabs` posting unnecessary messages when removing non-active tabs https://github.com/Textualize/textual/issues/2807
- call_after_refresh will preserve the sender within the callback https://github.com/Textualize/textual/pull/2806

### Added

- Added a method of allowing third party code to handle unhandled tokens in `Markdown` https://github.com/Textualize/textual/pull/2803
- Added `MarkdownBlock` as an exported symbol in `textual.widgets.markdown` https://github.com/Textualize/textual/pull/2803

### Changed

- Tooltips are now inherited, so will work with compound widgets


## [0.28.0] - 2023-06-19

### Added

- The devtools console now confirms when CSS files have been successfully loaded after a previous error https://github.com/Textualize/textual/pull/2716
- Class variable `CSS` to screens https://github.com/Textualize/textual/issues/2137
- Class variable `CSS_PATH` to screens https://github.com/Textualize/textual/issues/2137
- Added `cursor_foreground_priority` and `cursor_background_priority` to `DataTable` https://github.com/Textualize/textual/pull/2736
- Added Region.center
- Added `center` parameter to `Widget.scroll_to_region`
- Added `origin_visible` parameter to `Widget.scroll_to_region`
- Added `origin_visible` parameter to `Widget.scroll_to_center`
- Added `TabbedContent.tab_count` https://github.com/Textualize/textual/pull/2751
- Added `TabbedContent.add_pane` https://github.com/Textualize/textual/pull/2751
- Added `TabbedContent.remove_pane` https://github.com/Textualize/textual/pull/2751
- Added `TabbedContent.clear_panes` https://github.com/Textualize/textual/pull/2751
- Added `TabbedContent.Cleared` https://github.com/Textualize/textual/pull/2751

### Fixed

- Fixed setting `TreeNode.label` on an existing `Tree` node not immediately refreshing https://github.com/Textualize/textual/pull/2713
- Correctly implement `__eq__` protocol in DataTable https://github.com/Textualize/textual/pull/2705
- Fixed exceptions in Pilot tests being silently ignored https://github.com/Textualize/textual/pull/2754
- Fixed issue where internal data of `OptionList` could be invalid for short window after `clear_options` https://github.com/Textualize/textual/pull/2754
- Fixed `Tooltip` causing a `query_one` on a lone `Static` to fail https://github.com/Textualize/textual/issues/2723
- Nested widgets wouldn't lose focus when parent is disabled https://github.com/Textualize/textual/issues/2772
- Fixed the `Tabs` `Underline` highlight getting "lost" in some extreme situations https://github.com/Textualize/textual/pull/2751

### Changed

- Breaking change: The `@on` decorator will now match a message class and any child classes https://github.com/Textualize/textual/pull/2746
- Breaking change: Styles update to checkbox, radiobutton, OptionList, Select, SelectionList, Switch https://github.com/Textualize/textual/pull/2777
- `Tabs.add_tab` is now optionally awaitable https://github.com/Textualize/textual/pull/2778
- `Tabs.add_tab` now takes `before` and `after` arguments to position a new tab https://github.com/Textualize/textual/pull/2778
- `Tabs.remove_tab` is now optionally awaitable https://github.com/Textualize/textual/pull/2778
- Breaking change: `Tabs.clear` has been changed from returning `self` to being optionally awaitable https://github.com/Textualize/textual/pull/2778

## [0.27.0] - 2023-06-01

### Fixed

- Fixed zero division error https://github.com/Textualize/textual/issues/2673
- Fix `scroll_to_center` when there were nested layers out of view (Compositor full_map not populated fully) https://github.com/Textualize/textual/pull/2684
- Fix crash when `Select` widget value attribute was set in `compose` https://github.com/Textualize/textual/pull/2690
- Issue with computing progress in workers https://github.com/Textualize/textual/pull/2686
- Issues with `switch_screen` not updating the results callback appropriately https://github.com/Textualize/textual/issues/2650
- Fixed incorrect mount order https://github.com/Textualize/textual/pull/2702

### Added

- `work` decorator accepts `description` parameter to add debug string https://github.com/Textualize/textual/issues/2597
- Added `SelectionList` widget https://github.com/Textualize/textual/pull/2652
- `App.AUTO_FOCUS` to set auto focus on all screens https://github.com/Textualize/textual/issues/2594
- Option to `scroll_to_center` to ensure we don't scroll such that the top left corner of the widget is not visible https://github.com/Textualize/textual/pull/2682
- Added `Widget.tooltip` property https://github.com/Textualize/textual/pull/2670
- Added `Region.inflect` https://github.com/Textualize/textual/pull/2670
- `Suggester` API to compose with widgets for automatic suggestions https://github.com/Textualize/textual/issues/2330
- `SuggestFromList` class to let widgets get completions from a fixed set of options https://github.com/Textualize/textual/pull/2604
- `Input` has a new component class `input--suggestion` https://github.com/Textualize/textual/pull/2604
- Added `Widget.remove_children` https://github.com/Textualize/textual/pull/2657
- Added `Validator` framework and validation for `Input` https://github.com/Textualize/textual/pull/2600
- Ability to have private and public validate methods https://github.com/Textualize/textual/pull/2708
- Ability to have private compute methods https://github.com/Textualize/textual/pull/2708
- Added `message_hook` to App.run_test https://github.com/Textualize/textual/pull/2702
- Added `Sparkline` widget https://github.com/Textualize/textual/pull/2631

### Changed

- `Placeholder` now sets its color cycle per app https://github.com/Textualize/textual/issues/2590
- Footer now clears key highlight regardless of whether it's in the active screen or not https://github.com/Textualize/textual/issues/2606
- The default Widget repr no longer displays classes and pseudo-classes (to reduce noise in logs). Add them to your `__rich_repr__` method if needed. https://github.com/Textualize/textual/pull/2623
- Setting `Screen.AUTO_FOCUS` to `None` will inherit `AUTO_FOCUS` from the app instead of disabling it https://github.com/Textualize/textual/issues/2594
- Setting `Screen.AUTO_FOCUS` to `""` will disable it on the screen https://github.com/Textualize/textual/issues/2594
- Messages now have a `handler_name` class var which contains the name of the default handler method.
- `Message.control` is now a property instead of a class variable. https://github.com/Textualize/textual/issues/2528
- `Tree` and `DirectoryTree` Messages no longer accept a `tree` parameter, using `self.node.tree` instead. https://github.com/Textualize/textual/issues/2529
- Keybinding <kbd>right</kbd> in `Input` is also used to accept a suggestion if the cursor is at the end of the input https://github.com/Textualize/textual/pull/2604
- `Input.__init__` now accepts a `suggester` attribute for completion suggestions https://github.com/Textualize/textual/pull/2604
- Using `switch_screen` to switch to the currently active screen is now a no-op https://github.com/Textualize/textual/pull/2692
- Breaking change: removed `reactive.py::Reactive.var` in favor of `reactive.py::var` https://github.com/Textualize/textual/pull/2709/

### Removed

- `Placeholder.reset_color_cycle`
- Removed `Widget.reset_focus` (now called `Widget.blur`) https://github.com/Textualize/textual/issues/2642

## [0.26.0] - 2023-05-20

### Added

- Added `Widget.can_view`

### Changed

- Textual will now scroll focused widgets to center if not in view

## [0.25.0] - 2023-05-17

### Changed

- App `title` and `sub_title` attributes can be set to any type https://github.com/Textualize/textual/issues/2521
- `DirectoryTree` now loads directory contents in a worker https://github.com/Textualize/textual/issues/2456
- Only a single error will be written by default, unless in dev mode ("debug" in App.features) https://github.com/Textualize/textual/issues/2480
- Using `Widget.move_child` where the target and the child being moved are the same is now a no-op https://github.com/Textualize/textual/issues/1743
- Calling `dismiss` on a screen that is not at the top of the stack now raises an exception https://github.com/Textualize/textual/issues/2575
- `MessagePump.call_after_refresh` and `MessagePump.call_later` will now return `False` if the callback could not be scheduled. https://github.com/Textualize/textual/pull/2584

### Fixed

- Fixed `ZeroDivisionError` in `resolve_fraction_unit` https://github.com/Textualize/textual/issues/2502
- Fixed `TreeNode.expand` and `TreeNode.expand_all` not posting a `Tree.NodeExpanded` message https://github.com/Textualize/textual/issues/2535
- Fixed `TreeNode.collapse` and `TreeNode.collapse_all` not posting a `Tree.NodeCollapsed` message https://github.com/Textualize/textual/issues/2535
- Fixed `TreeNode.toggle` and `TreeNode.toggle_all` not posting a `Tree.NodeExpanded` or `Tree.NodeCollapsed` message https://github.com/Textualize/textual/issues/2535
- `footer--description` component class was being ignored https://github.com/Textualize/textual/issues/2544
- Pasting empty selection in `Input` would raise an exception https://github.com/Textualize/textual/issues/2563
- `Screen.AUTO_FOCUS` now focuses the first _focusable_ widget that matches the selector https://github.com/Textualize/textual/issues/2578
- `Screen.AUTO_FOCUS` now works on the default screen on startup https://github.com/Textualize/textual/pull/2581
- Fix for setting dark in App `__init__` https://github.com/Textualize/textual/issues/2583
- Fix issue with scrolling and docks https://github.com/Textualize/textual/issues/2525
- Fix not being able to use CSS classes with `Tab` https://github.com/Textualize/textual/pull/2589

### Added

- Class variable `AUTO_FOCUS` to screens https://github.com/Textualize/textual/issues/2457
- Added `NULL_SPACING` and `NULL_REGION` to geometry.py

## [0.24.1] - 2023-05-08

### Fixed

- Fix TypeError in code browser

## [0.24.0] - 2023-05-08

### Fixed

- Fixed crash when creating a `DirectoryTree` starting anywhere other than `.`
- Fixed line drawing in `Tree` when `Tree.show_root` is `True` https://github.com/Textualize/textual/issues/2397
- Fixed line drawing in `Tree` not marking branches as selected when first getting focus https://github.com/Textualize/textual/issues/2397

### Changed

- The DataTable cursor is now scrolled into view when the cursor coordinate is changed programmatically https://github.com/Textualize/textual/issues/2459
- run_worker exclusive parameter is now `False` by default https://github.com/Textualize/textual/pull/2470
- Added `always_update` as an optional argument for `reactive.var`
- Made Binding description default to empty string, which is equivalent to show=False https://github.com/Textualize/textual/pull/2501
- Modified Message to allow it to be used as a dataclass https://github.com/Textualize/textual/pull/2501
- Decorator `@on` accepts arbitrary `**kwargs` to apply selectors to attributes of the message https://github.com/Textualize/textual/pull/2498

### Added

- Property `control` as alias for attribute `tabs` in `Tabs` messages https://github.com/Textualize/textual/pull/2483
- Experimental: Added "overlay" rule https://github.com/Textualize/textual/pull/2501
- Experimental: Added "constrain" rule https://github.com/Textualize/textual/pull/2501
- Added textual.widgets.Select https://github.com/Textualize/textual/pull/2501
- Added Region.translate_inside https://github.com/Textualize/textual/pull/2501
- `TabbedContent` now takes kwargs `id`, `name`, `classes`, and `disabled`, upon initialization, like other widgets https://github.com/Textualize/textual/pull/2497
- Method `DataTable.move_cursor` https://github.com/Textualize/textual/issues/2472
- Added `OptionList.add_options` https://github.com/Textualize/textual/pull/2508
- Added `TreeNode.is_root` https://github.com/Textualize/textual/pull/2510
- Added `TreeNode.remove_children` https://github.com/Textualize/textual/pull/2510
- Added `TreeNode.remove` https://github.com/Textualize/textual/pull/2510
- Added classvar `Message.ALLOW_SELECTOR_MATCH` https://github.com/Textualize/textual/pull/2498
- Added `ALLOW_SELECTOR_MATCH` to all built-in messages associated with widgets https://github.com/Textualize/textual/pull/2498
- Markdown document sub-widgets now reference the container document
- Table of contents of a markdown document now references the document
- Added the `control` property to messages
  - `DirectoryTree.FileSelected`
  - `ListView`
    - `Highlighted`
    - `Selected`
  - `Markdown`
    - `TableOfContentsUpdated`
    - `TableOfContentsSelected`
    - `LinkClicked`
  - `OptionList`
    - `OptionHighlighted`
    - `OptionSelected`
  - `RadioSet.Changed`
  - `TabContent.TabActivated`
  - `Tree`
    - `NodeSelected`
    - `NodeHighlighted`
    - `NodeExpanded`
    - `NodeCollapsed`

## [0.23.0] - 2023-05-03

### Fixed

- Fixed `outline` top and bottom not handling alpha - https://github.com/Textualize/textual/issues/2371
- Fixed `!important` not applying to `align` https://github.com/Textualize/textual/issues/2420
- Fixed `!important` not applying to `border` https://github.com/Textualize/textual/issues/2420
- Fixed `!important` not applying to `content-align` https://github.com/Textualize/textual/issues/2420
- Fixed `!important` not applying to `outline` https://github.com/Textualize/textual/issues/2420
- Fixed `!important` not applying to `overflow` https://github.com/Textualize/textual/issues/2420
- Fixed `!important` not applying to `scrollbar-size` https://github.com/Textualize/textual/issues/2420
- Fixed `outline-right` not being recognised https://github.com/Textualize/textual/issues/2446
- Fixed OSError when a file system is not available https://github.com/Textualize/textual/issues/2468

### Changed

- Setting attributes with a `compute_` method will now raise an `AttributeError` https://github.com/Textualize/textual/issues/2383
- Unknown psuedo-selectors will now raise a tokenizer error (previously they were silently ignored) https://github.com/Textualize/textual/pull/2445
- Breaking change: `DirectoryTree.FileSelected.path` is now always a `Path` https://github.com/Textualize/textual/issues/2448
- Breaking change: `Directorytree.load_directory` renamed to `Directorytree._load_directory` https://github.com/Textualize/textual/issues/2448
- Unknown pseudo-selectors will now raise a tokenizer error (previously they were silently ignored) https://github.com/Textualize/textual/pull/2445

### Added

- Watch methods can now optionally be private https://github.com/Textualize/textual/issues/2382
- Added `DirectoryTree.path` reactive attribute https://github.com/Textualize/textual/issues/2448
- Added `DirectoryTree.FileSelected.node` https://github.com/Textualize/textual/pull/2463
- Added `DirectoryTree.reload` https://github.com/Textualize/textual/issues/2448
- Added textual.on decorator https://github.com/Textualize/textual/issues/2398

## [0.22.3] - 2023-04-29

### Fixed

- Fixed `textual run` on Windows https://github.com/Textualize/textual/issues/2406
- Fixed top border of button hover state

## [0.22.2] - 2023-04-29

### Added

- Added `TreeNode.tree` as a read-only public attribute https://github.com/Textualize/textual/issues/2413

### Fixed

- Fixed superfluous style updates for focus-within pseudo-selector

## [0.22.1] - 2023-04-28

### Fixed

- Fixed timer issue https://github.com/Textualize/textual/issues/2416
- Fixed `textual run` issue https://github.com/Textualize/textual/issues/2391

## [0.22.0] - 2023-04-27

### Fixed

- Fixed broken fr units when there is a min or max dimension https://github.com/Textualize/textual/issues/2378
- Fixed plain text in Markdown code blocks with no syntax being difficult to read https://github.com/Textualize/textual/issues/2400

### Added

- Added `ProgressBar` widget https://github.com/Textualize/textual/pull/2333

### Changed

- All `textual.containers` are now `1fr` in relevant dimensions by default https://github.com/Textualize/textual/pull/2386


## [0.21.0] - 2023-04-26

### Changed

- `textual run` execs apps in a new context.
- Textual console no longer parses console markup.
- Breaking change: `Container` no longer shows required scrollbars by default https://github.com/Textualize/textual/issues/2361
- Breaking change: `VerticalScroll` no longer shows a required horizontal scrollbar by default
- Breaking change: `HorizontalScroll` no longer shows a required vertical scrollbar by default
- Breaking change: Renamed `App.action_add_class_` to `App.action_add_class`
- Breaking change: Renamed `App.action_remove_class_` to `App.action_remove_class`
- Breaking change: `RadioSet` is now a single focusable widget https://github.com/Textualize/textual/pull/2372
- Breaking change: Removed `containers.Content` (use `containers.VerticalScroll` now)

### Added

- Added `-c` switch to `textual run` which runs commands in a Textual dev environment.
- Breaking change: standard keyboard scrollable navigation bindings have been moved off `Widget` and onto a new base class for scrollable containers (see also below addition) https://github.com/Textualize/textual/issues/2332
- `ScrollView` now inherits from `ScrollableContainer` rather than `Widget` https://github.com/Textualize/textual/issues/2332
- Containers no longer inherit any bindings from `Widget` https://github.com/Textualize/textual/issues/2331
- Added `ScrollableContainer`; a container class that binds the common navigation keys to scroll actions (see also above breaking change) https://github.com/Textualize/textual/issues/2332

### Fixed

- Fixed dark mode toggles in a "child" screen not updating a "parent" screen https://github.com/Textualize/textual/issues/1999
- Fixed "panel" border not exposed via CSS
- Fixed `TabbedContent.active` changes not changing the actual content https://github.com/Textualize/textual/issues/2352
- Fixed broken color on macOS Terminal https://github.com/Textualize/textual/issues/2359

## [0.20.1] - 2023-04-18

### Fix

- New fix for stuck tabs underline https://github.com/Textualize/textual/issues/2229

## [0.20.0] - 2023-04-18

### Changed

- Changed signature of Driver. Technically a breaking change, but unlikely to affect anyone.
- Breaking change: Timer.start is now private, and returns None. There was no reason to call this manually, so unlikely to affect anyone.
- A clicked tab will now be scrolled to the center of its tab container https://github.com/Textualize/textual/pull/2276
- Style updates are now done immediately rather than on_idle https://github.com/Textualize/textual/pull/2304
- `ButtonVariant` is now exported from `textual.widgets.button` https://github.com/Textualize/textual/issues/2264
- `HorizontalScroll` and `VerticalScroll` are now focusable by default https://github.com/Textualize/textual/pull/2317

### Added

- Added `DataTable.remove_row` method https://github.com/Textualize/textual/pull/2253
- option `--port` to the command `textual console` to specify which port the console should connect to https://github.com/Textualize/textual/pull/2258
- `Widget.scroll_to_center` method to scroll children to the center of container widget https://github.com/Textualize/textual/pull/2255 and https://github.com/Textualize/textual/pull/2276
- Added `TabActivated` message to `TabbedContent` https://github.com/Textualize/textual/pull/2260
- Added "panel" border style https://github.com/Textualize/textual/pull/2292
- Added `border-title-color`, `border-title-background`, `border-title-style` rules https://github.com/Textualize/textual/issues/2289
- Added `border-subtitle-color`, `border-subtitle-background`, `border-subtitle-style` rules https://github.com/Textualize/textual/issues/2289

### Fixed

- Fixed order styles are applied in DataTable - allows combining of renderable styles and component classes https://github.com/Textualize/textual/pull/2272
- Fixed key combos with up/down keys in some terminals https://github.com/Textualize/textual/pull/2280
- Fix empty ListView preventing bindings from firing https://github.com/Textualize/textual/pull/2281
- Fix `get_component_styles` returning incorrect values on first call when combined with pseudoclasses https://github.com/Textualize/textual/pull/2304
- Fixed `active_message_pump.get` sometimes resulting in a `LookupError` https://github.com/Textualize/textual/issues/2301

## [0.19.1] - 2023-04-10

### Fixed

- Fix viewport units using wrong viewport size  https://github.com/Textualize/textual/pull/2247
- Fixed layout not clearing arrangement cache https://github.com/Textualize/textual/pull/2249


## [0.19.0] - 2023-04-07

### Added

- Added support for filtering a `DirectoryTree` https://github.com/Textualize/textual/pull/2215

### Changed

- Allowed border_title and border_subtitle to accept Text objects
- Added additional line around titles
- When a container is auto, relative dimensions in children stretch the container. https://github.com/Textualize/textual/pull/2221
- DataTable page up / down now move cursor

### Fixed

- Fixed margin not being respected when width or height is "auto" https://github.com/Textualize/textual/issues/2220
- Fixed issue which prevent scroll_visible from working https://github.com/Textualize/textual/issues/2181
- Fixed missing tracebacks on Windows https://github.com/Textualize/textual/issues/2027

## [0.18.0] - 2023-04-04

### Added

- Added Worker API https://github.com/Textualize/textual/pull/2182

### Changed

- Breaking change: Markdown.update is no longer a coroutine https://github.com/Textualize/textual/pull/2182

### Fixed

- `RadioSet` is now far less likely to report `pressed_button` as `None` https://github.com/Textualize/textual/issues/2203

## [0.17.3] - 2023-04-02

### [Fixed]

- Fixed scrollable area not taking in to account dock https://github.com/Textualize/textual/issues/2188

## [0.17.2] - 2023-04-02

### [Fixed]

- Fixed bindings persistance https://github.com/Textualize/textual/issues/1613
- The `Markdown` widget now auto-increments ordered lists https://github.com/Textualize/textual/issues/2002
- Fixed modal bindings https://github.com/Textualize/textual/issues/2194
- Fix binding enter to active button https://github.com/Textualize/textual/issues/2194

### [Changed]

- tab and shift+tab are now defined on Screen.

## [0.17.1] - 2023-03-30

### Fixed

- Fix cursor not hiding on Windows https://github.com/Textualize/textual/issues/2170
- Fixed freeze when ctrl-clicking links https://github.com/Textualize/textual/issues/2167 https://github.com/Textualize/textual/issues/2073

## [0.17.0] - 2023-03-29

### Fixed

- Issue with parsing action strings whose arguments contained quoted closing parenthesis https://github.com/Textualize/textual/pull/2112
- Issues with parsing action strings with tuple arguments https://github.com/Textualize/textual/pull/2112
- Issue with watching for CSS file changes https://github.com/Textualize/textual/pull/2128
- Fix for tabs not invalidating https://github.com/Textualize/textual/issues/2125
- Fixed scrollbar layers issue https://github.com/Textualize/textual/issues/1358
- Fix for interaction between pseudo-classes and widget-level render caches https://github.com/Textualize/textual/pull/2155

### Changed

- DataTable now has height: auto by default. https://github.com/Textualize/textual/issues/2117
- Textual will now render strings within renderables (such as tables) as Console Markup by default. You can wrap your text with rich.Text() if you want the original behavior. https://github.com/Textualize/textual/issues/2120
- Some widget methods now return `self` instead of `None` https://github.com/Textualize/textual/pull/2102:
  - `Widget`: `refresh`, `focus`, `reset_focus`
  - `Button.press`
  - `DataTable`: `clear`, `refresh_coordinate`, `refresh_row`, `refresh_column`, `sort`
  - `Placehoder.cycle_variant`
  - `Switch.toggle`
  - `Tabs.clear`
  - `TextLog`: `write`, `clear`
  - `TreeNode`: `expand`, `expand_all`, `collapse`, `collapse_all`, `toggle`, `toggle_all`
  - `Tree`: `clear`, `reset`
- Screens with alpha in their background color will now blend with the background. https://github.com/Textualize/textual/pull/2139
- Added "thick" border style. https://github.com/Textualize/textual/pull/2139
- message_pump.app will now set the active app if it is not already set.
- DataTable now has max height set to 100vh

### Added

- Added auto_scroll attribute to TextLog https://github.com/Textualize/textual/pull/2127
- Added scroll_end switch to TextLog.write https://github.com/Textualize/textual/pull/2127
- Added `Widget.get_pseudo_class_state` https://github.com/Textualize/textual/pull/2155
- Added Screen.ModalScreen which prevents App from handling bindings. https://github.com/Textualize/textual/pull/2139
- Added TEXTUAL_LOG env var which should be a path that Textual will write verbose logs to (textual devtools is generally preferred) https://github.com/Textualize/textual/pull/2148
- Added textual.logging.TextualHandler logging handler
- Added Query.set_classes, DOMNode.set_classes, and `classes` setter for Widget https://github.com/Textualize/textual/issues/1081
- Added `OptionList` https://github.com/Textualize/textual/pull/2154

## [0.16.0] - 2023-03-22

### Added
- Added `parser_factory` argument to `Markdown` and `MarkdownViewer` constructors https://github.com/Textualize/textual/pull/2075
- Added `HorizontalScroll` https://github.com/Textualize/textual/issues/1957
- Added `Center` https://github.com/Textualize/textual/issues/1957
- Added `Middle` https://github.com/Textualize/textual/issues/1957
- Added `VerticalScroll` (mimicking the old behaviour of `Vertical`) https://github.com/Textualize/textual/issues/1957
- Added `Widget.border_title` and `Widget.border_subtitle` to set border (sub)title for a widget https://github.com/Textualize/textual/issues/1864
- Added CSS styles `border_title_align` and `border_subtitle_align`.
- Added `TabbedContent` widget https://github.com/Textualize/textual/pull/2059
- Added `get_child_by_type` method to widgets / app https://github.com/Textualize/textual/pull/2059
- Added `Widget.render_str` method https://github.com/Textualize/textual/pull/2059
- Added TEXTUAL_DRIVER environment variable

### Changed

- Dropped "loading-indicator--dot" component style from LoadingIndicator https://github.com/Textualize/textual/pull/2050
- Tabs widget now sends Tabs.Cleared when there is no active tab.
- Breaking change: changed default behaviour of `Vertical` (see `VerticalScroll`) https://github.com/Textualize/textual/issues/1957
- The default `overflow` style for `Horizontal` was changed to `hidden hidden` https://github.com/Textualize/textual/issues/1957
- `DirectoryTree` also accepts `pathlib.Path` objects as the path to list https://github.com/Textualize/textual/issues/1438

### Removed

- Removed `sender` attribute from messages. It's now just private (`_sender`). https://github.com/Textualize/textual/pull/2071

### Fixed

- Fixed borders not rendering correctly. https://github.com/Textualize/textual/pull/2074
- Fix for error when removing nodes. https://github.com/Textualize/textual/issues/2079

## [0.15.1] - 2023-03-14

### Fixed

- Fixed how the namespace for messages is calculated to facilitate inheriting messages https://github.com/Textualize/textual/issues/1814
- `Tab` is now correctly made available from `textual.widgets`. https://github.com/Textualize/textual/issues/2044

## [0.15.0] - 2023-03-13

### Fixed

- Fixed container not resizing when a widget is removed https://github.com/Textualize/textual/issues/2007
- Fixes issue where the horizontal scrollbar would be incorrectly enabled https://github.com/Textualize/textual/pull/2024

## [0.15.0] - 2023-03-13

### Changed

- Fixed container not resizing when a widget is removed https://github.com/Textualize/textual/issues/2007
- Fixed issue where the horizontal scrollbar would be incorrectly enabled https://github.com/Textualize/textual/pull/2024
- Fixed `Pilot.click` not correctly creating the mouse events https://github.com/Textualize/textual/issues/2022
- Fixes issue where the horizontal scrollbar would be incorrectly enabled https://github.com/Textualize/textual/pull/2024
- Fixes for tracebacks not appearing on exit https://github.com/Textualize/textual/issues/2027

### Added

- Added a LoadingIndicator widget https://github.com/Textualize/textual/pull/2018
- Added Tabs Widget https://github.com/Textualize/textual/pull/2020

### Changed

- Breaking change: Renamed Widget.action and App.action to Widget.run_action and App.run_action
- Added `shift`, `meta` and `control` arguments to `Pilot.click`.

## [0.14.0] - 2023-03-09

### Changed

- Breaking change: There is now only `post_message` to post events, which is non-async, `post_message_no_wait` was dropped. https://github.com/Textualize/textual/pull/1940
- Breaking change: The Timer class now has just one method to stop it, `Timer.stop` which is non sync https://github.com/Textualize/textual/pull/1940
- Breaking change: Messages don't require a `sender` in their constructor https://github.com/Textualize/textual/pull/1940
- Many messages have grown a `control` property which returns the control they relate to. https://github.com/Textualize/textual/pull/1940
- Updated styling to make it clear DataTable grows horizontally https://github.com/Textualize/textual/pull/1946
- Changed the `Checkbox` character due to issues with Windows Terminal and Windows 10 https://github.com/Textualize/textual/issues/1934
- Changed the `RadioButton` character due to issues with Windows Terminal and Windows 10 and 11 https://github.com/Textualize/textual/issues/1934
- Changed the `Markdown` initial bullet character due to issues with Windows Terminal and Windows 10 and 11 https://github.com/Textualize/textual/issues/1982
- The underscore `_` is no longer a special alias for the method `pilot.press`

### Added

- Added `data_table` attribute to DataTable events https://github.com/Textualize/textual/pull/1940
- Added `list_view` attribute to `ListView` events https://github.com/Textualize/textual/pull/1940
- Added `radio_set` attribute to `RadioSet` events https://github.com/Textualize/textual/pull/1940
- Added `switch` attribute to `Switch` events https://github.com/Textualize/textual/pull/1940
- Added `hover` and `click` methods to `Pilot` https://github.com/Textualize/textual/pull/1966
- Breaking change: Added `toggle_button` attribute to RadioButton and Checkbox events, replaces `input` https://github.com/Textualize/textual/pull/1940
- A percentage alpha can now be applied to a border https://github.com/Textualize/textual/issues/1863
- Added `Color.multiply_alpha`.
- Added `ContentSwitcher` https://github.com/Textualize/textual/issues/1945

### Fixed

- Fixed bug that prevented pilot from pressing some keys https://github.com/Textualize/textual/issues/1815
- DataTable race condition that caused crash https://github.com/Textualize/textual/pull/1962
- Fixed scrollbar getting "stuck" to cursor when cursor leaves window during drag https://github.com/Textualize/textual/pull/1968 https://github.com/Textualize/textual/pull/2003
- DataTable crash when enter pressed when table is empty https://github.com/Textualize/textual/pull/1973

## [0.13.0] - 2023-03-02

### Added

- Added `Checkbox` https://github.com/Textualize/textual/pull/1872
- Added `RadioButton` https://github.com/Textualize/textual/pull/1872
- Added `RadioSet` https://github.com/Textualize/textual/pull/1872

### Changed

- Widget scrolling methods (such as `Widget.scroll_home` and `Widget.scroll_end`) now perform the scroll after the next refresh https://github.com/Textualize/textual/issues/1774
- Buttons no longer accept arbitrary renderables https://github.com/Textualize/textual/issues/1870

### Fixed

- Scrolling with cursor keys now moves just one cell https://github.com/Textualize/textual/issues/1897
- Fix exceptions in watch methods being hidden on startup https://github.com/Textualize/textual/issues/1886
- Fixed scrollbar size miscalculation https://github.com/Textualize/textual/pull/1910
- Fixed slow exit on some terminals https://github.com/Textualize/textual/issues/1920

## [0.12.1] - 2023-02-25

### Fixed

- Fix for batch update glitch https://github.com/Textualize/textual/pull/1880

## [0.12.0] - 2023-02-24

### Added

- Added `App.batch_update` https://github.com/Textualize/textual/pull/1832
- Added horizontal rule to Markdown https://github.com/Textualize/textual/pull/1832
- Added `Widget.disabled` https://github.com/Textualize/textual/pull/1785
- Added `DOMNode.notify_style_update` to replace `messages.StylesUpdated` message https://github.com/Textualize/textual/pull/1861
- Added `DataTable.show_row_labels` reactive to show and hide row labels https://github.com/Textualize/textual/pull/1868
- Added `DataTable.RowLabelSelected` event, which is emitted when a row label is clicked https://github.com/Textualize/textual/pull/1868
- Added `MessagePump.prevent` context manager to temporarily suppress a given message type https://github.com/Textualize/textual/pull/1866

### Changed

- Scrolling by page now adds to current position.
- Markdown lists have been polished: a selection of bullets, better alignment of numbers, style tweaks https://github.com/Textualize/textual/pull/1832
- Added alternative method of composing Widgets https://github.com/Textualize/textual/pull/1847
- Added `label` parameter to `DataTable.add_row` https://github.com/Textualize/textual/pull/1868
- Breaking change: Some `DataTable` component classes were renamed - see PR for details https://github.com/Textualize/textual/pull/1868

### Removed

- Removed `screen.visible_widgets` and `screen.widgets`
- Removed `StylesUpdate` message. https://github.com/Textualize/textual/pull/1861

### Fixed

- Numbers in a descendant-combined selector no longer cause an error https://github.com/Textualize/textual/issues/1836
- Fixed superfluous scrolling when focusing a docked widget https://github.com/Textualize/textual/issues/1816
- Fixes walk_children which was returning more than one screen https://github.com/Textualize/textual/issues/1846
- Fixed issue with watchers fired for detached nodes https://github.com/Textualize/textual/issues/1846

## [0.11.1] - 2023-02-17

### Fixed

- DataTable fix issue where offset cache was not being used https://github.com/Textualize/textual/pull/1810
- DataTable scrollbars resize correctly when header is toggled https://github.com/Textualize/textual/pull/1803
- DataTable location mapping cleared when clear called https://github.com/Textualize/textual/pull/1809

## [0.11.0] - 2023-02-15

### Added

- Added `TreeNode.expand_all` https://github.com/Textualize/textual/issues/1430
- Added `TreeNode.collapse_all` https://github.com/Textualize/textual/issues/1430
- Added `TreeNode.toggle_all` https://github.com/Textualize/textual/issues/1430
- Added the coroutines `Animator.wait_until_complete` and `pilot.wait_for_scheduled_animations` that allow waiting for all current and scheduled animations https://github.com/Textualize/textual/issues/1658
- Added the method `Animator.is_being_animated` that checks if an attribute of an object is being animated or is scheduled for animation
- Added more keyboard actions and related bindings to `Input` https://github.com/Textualize/textual/pull/1676
- Added App.scroll_sensitivity_x and App.scroll_sensitivity_y to adjust how many lines the scroll wheel moves the scroll position https://github.com/Textualize/textual/issues/928
- Added Shift+scroll wheel and ctrl+scroll wheel to scroll horizontally
- Added `Tree.action_toggle_node` to toggle a node without selecting, and bound it to <kbd>Space</kbd> https://github.com/Textualize/textual/issues/1433
- Added `Tree.reset` to fully reset a `Tree` https://github.com/Textualize/textual/issues/1437
- Added `DataTable.sort` to sort rows https://github.com/Textualize/textual/pull/1638
- Added `DataTable.get_cell` to retrieve a cell by column/row keys https://github.com/Textualize/textual/pull/1638
- Added `DataTable.get_cell_at` to retrieve a cell by coordinate https://github.com/Textualize/textual/pull/1638
- Added `DataTable.update_cell` to update a cell by column/row keys https://github.com/Textualize/textual/pull/1638
- Added `DataTable.update_cell_at` to update a cell at a coordinate  https://github.com/Textualize/textual/pull/1638
- Added `DataTable.ordered_rows` property to retrieve `Row`s as they're currently ordered https://github.com/Textualize/textual/pull/1638
- Added `DataTable.ordered_columns` property to retrieve `Column`s as they're currently ordered https://github.com/Textualize/textual/pull/1638
- Added `DataTable.coordinate_to_cell_key` to find the key for the cell at a coordinate https://github.com/Textualize/textual/pull/1638
- Added `DataTable.is_valid_coordinate` https://github.com/Textualize/textual/pull/1638
- Added `DataTable.is_valid_row_index` https://github.com/Textualize/textual/pull/1638
- Added `DataTable.is_valid_column_index` https://github.com/Textualize/textual/pull/1638
- Added attributes to events emitted from `DataTable` indicating row/column/cell keys https://github.com/Textualize/textual/pull/1638
- Added `DataTable.get_row` to retrieve the values from a row by key https://github.com/Textualize/textual/pull/1786
- Added `DataTable.get_row_at` to retrieve the values from a row by index https://github.com/Textualize/textual/pull/1786
- Added `DataTable.get_column` to retrieve the values from a column by key https://github.com/Textualize/textual/pull/1786
- Added `DataTable.get_column_at` to retrieve the values from a column by index https://github.com/Textualize/textual/pull/1786
- Added `DataTable.HeaderSelected` which is posted when header label clicked https://github.com/Textualize/textual/pull/1788
- Added `DOMNode.watch` and `DOMNode.is_attached` methods  https://github.com/Textualize/textual/pull/1750
- Added `DOMNode.css_tree` which is a renderable that shows the DOM and CSS https://github.com/Textualize/textual/pull/1778
- Added `DOMNode.children_view` which is a view on to a nodes children list, use for querying https://github.com/Textualize/textual/pull/1778
- Added `Markdown` and `MarkdownViewer` widgets.
- Added `--screenshot` option to `textual run`

### Changed

- Breaking change: `TreeNode` can no longer be imported from `textual.widgets`; it is now available via `from textual.widgets.tree import TreeNode`. https://github.com/Textualize/textual/pull/1637
- `Tree` now shows a (subdued) cursor for a highlighted node when focus has moved elsewhere https://github.com/Textualize/textual/issues/1471
- `DataTable.add_row` now accepts `key` argument to uniquely identify the row https://github.com/Textualize/textual/pull/1638
- `DataTable.add_column` now accepts `key` argument to uniquely identify the column https://github.com/Textualize/textual/pull/1638
- `DataTable.add_row` and `DataTable.add_column` now return lists of keys identifying the added rows/columns https://github.com/Textualize/textual/pull/1638
- Breaking change: `DataTable.get_cell_value` renamed to `DataTable.get_value_at` https://github.com/Textualize/textual/pull/1638
- `DataTable.row_count` is now a property https://github.com/Textualize/textual/pull/1638
- Breaking change: `DataTable.cursor_cell` renamed to `DataTable.cursor_coordinate` https://github.com/Textualize/textual/pull/1638
  - The method `validate_cursor_cell` was renamed to `validate_cursor_coordinate`.
  - The method `watch_cursor_cell` was renamed to `watch_cursor_coordinate`.
- Breaking change: `DataTable.hover_cell` renamed to `DataTable.hover_coordinate` https://github.com/Textualize/textual/pull/1638
  - The method `validate_hover_cell` was renamed to `validate_hover_coordinate`.
- Breaking change: `DataTable.data` structure changed, and will be made private in upcoming release https://github.com/Textualize/textual/pull/1638
- Breaking change: `DataTable.refresh_cell` was renamed to `DataTable.refresh_coordinate` https://github.com/Textualize/textual/pull/1638
- Breaking change: `DataTable.get_row_height` now takes a `RowKey` argument instead of a row index https://github.com/Textualize/textual/pull/1638
- Breaking change: `DataTable.data` renamed to `DataTable._data` (it's now private) https://github.com/Textualize/textual/pull/1786
- The `_filter` module was made public (now called `filter`) https://github.com/Textualize/textual/pull/1638
- Breaking change: renamed `Checkbox` to `Switch` https://github.com/Textualize/textual/issues/1746
- `App.install_screen` name is no longer optional https://github.com/Textualize/textual/pull/1778
- `App.query` now only includes the current screen https://github.com/Textualize/textual/pull/1778
- `DOMNode.tree` now displays simple DOM structure only https://github.com/Textualize/textual/pull/1778
- `App.install_screen` now returns None rather than AwaitMount https://github.com/Textualize/textual/pull/1778
- `DOMNode.children` is now a simple sequence, the NodesList is exposed as `DOMNode._nodes` https://github.com/Textualize/textual/pull/1778
- `DataTable` cursor can now enter fixed columns https://github.com/Textualize/textual/pull/1799

### Fixed

- Fixed stuck screen  https://github.com/Textualize/textual/issues/1632
- Fixed programmatic style changes not refreshing children layouts when parent widget did not change size https://github.com/Textualize/textual/issues/1607
- Fixed relative units in `grid-rows` and `grid-columns` being computed with respect to the wrong dimension https://github.com/Textualize/textual/issues/1406
- Fixed bug with animations that were triggered back to back, where the second one wouldn't start https://github.com/Textualize/textual/issues/1372
- Fixed bug with animations that were scheduled where all but the first would be skipped https://github.com/Textualize/textual/issues/1372
- Programmatically setting `overflow_x`/`overflow_y` refreshes the layout correctly https://github.com/Textualize/textual/issues/1616
- Fixed double-paste into `Input` https://github.com/Textualize/textual/issues/1657
- Added a workaround for an apparent Windows Terminal paste issue https://github.com/Textualize/textual/issues/1661
- Fixed issue with renderable width calculation https://github.com/Textualize/textual/issues/1685
- Fixed issue with app not processing Paste event https://github.com/Textualize/textual/issues/1666
- Fixed glitch with view position with auto width inputs https://github.com/Textualize/textual/issues/1693
- Fixed `DataTable` "selected" events containing wrong coordinates when mouse was used https://github.com/Textualize/textual/issues/1723

### Removed

- Methods `MessagePump.emit` and `MessagePump.emit_no_wait` https://github.com/Textualize/textual/pull/1738
- Removed `reactive.watch` in favor of DOMNode.watch.

## [0.10.1] - 2023-01-20

### Added

- Added Strip.text property https://github.com/Textualize/textual/issues/1620

### Fixed

- Fixed `textual diagnose` crash on older supported Python versions. https://github.com/Textualize/textual/issues/1622

### Changed

- The default filename for screenshots uses a datetime format similar to ISO8601, but with reserved characters replaced by underscores https://github.com/Textualize/textual/pull/1518


## [0.10.0] - 2023-01-19

### Added

- Added `TreeNode.parent` -- a read-only property for accessing a node's parent https://github.com/Textualize/textual/issues/1397
- Added public `TreeNode` label access via `TreeNode.label` https://github.com/Textualize/textual/issues/1396
- Added read-only public access to the children of a `TreeNode` via `TreeNode.children` https://github.com/Textualize/textual/issues/1398
- Added `Tree.get_node_by_id` to allow getting a node by its ID https://github.com/Textualize/textual/pull/1535
- Added a `Tree.NodeHighlighted` message, giving a `on_tree_node_highlighted` event handler https://github.com/Textualize/textual/issues/1400
- Added a `inherit_component_classes` subclassing parameter to control whether component classes are inherited from base classes https://github.com/Textualize/textual/issues/1399
- Added `diagnose` as a `textual` command https://github.com/Textualize/textual/issues/1542
- Added `row` and `column` cursors to `DataTable` https://github.com/Textualize/textual/pull/1547
- Added an optional parameter `selector` to the methods `Screen.focus_next` and `Screen.focus_previous` that enable using a CSS selector to narrow down which widgets can get focus https://github.com/Textualize/textual/issues/1196

### Changed

- `MouseScrollUp` and `MouseScrollDown` now inherit from `MouseEvent` and have attached modifier keys. https://github.com/Textualize/textual/pull/1458
- Fail-fast and print pretty tracebacks for Widget compose errors https://github.com/Textualize/textual/pull/1505
- Added Widget._refresh_scroll to avoid expensive layout when scrolling https://github.com/Textualize/textual/pull/1524
- `events.Paste` now bubbles https://github.com/Textualize/textual/issues/1434
- Improved error message when style flag `none` is mixed with other flags (e.g., when setting `text-style`) https://github.com/Textualize/textual/issues/1420
- Clock color in the `Header` widget now matches the header color https://github.com/Textualize/textual/issues/1459
- Programmatic calls to scroll now optionally scroll even if overflow styling says otherwise (introduces a new `force` parameter to all the `scroll_*` methods) https://github.com/Textualize/textual/issues/1201
- `COMPONENT_CLASSES` are now inherited from base classes https://github.com/Textualize/textual/issues/1399
- Watch methods may now take no parameters
- Added `compute` parameter to reactive
- A `TypeError` raised during `compose` now carries the full traceback
- Removed base class `NodeMessage` from which all node-related `Tree` events inherited

### Fixed

- The styles `scrollbar-background-active` and `scrollbar-color-hover` are no longer ignored https://github.com/Textualize/textual/pull/1480
- The widget `Placeholder` can now have its width set to `auto` https://github.com/Textualize/textual/pull/1508
- Behavior of widget `Input` when rendering after programmatic value change and related scenarios https://github.com/Textualize/textual/issues/1477 https://github.com/Textualize/textual/issues/1443
- `DataTable.show_cursor` now correctly allows cursor toggling https://github.com/Textualize/textual/pull/1547
- Fixed cursor not being visible on `DataTable` mount when `fixed_columns` were used https://github.com/Textualize/textual/pull/1547
- Fixed `DataTable` cursors not resetting to origin on `clear()` https://github.com/Textualize/textual/pull/1601
- Fixed TextLog wrapping issue https://github.com/Textualize/textual/issues/1554
- Fixed issue with TextLog not writing anything before layout https://github.com/Textualize/textual/issues/1498
- Fixed an exception when populating a child class of `ListView` purely from `compose` https://github.com/Textualize/textual/issues/1588
- Fixed freeze in tests https://github.com/Textualize/textual/issues/1608
- Fixed minus not displaying as symbol https://github.com/Textualize/textual/issues/1482

## [0.9.1] - 2022-12-30

### Added

- Added textual._win_sleep for Python on Windows < 3.11 https://github.com/Textualize/textual/pull/1457

## [0.9.0] - 2022-12-30

### Added

- Added textual.strip.Strip primitive
- Added textual._cache.FIFOCache
- Added an option to clear columns in DataTable.clear() https://github.com/Textualize/textual/pull/1427

### Changed

- Widget.render_line now returns a Strip
- Fix for slow updates on Windows
- Bumped Rich dependency

## [0.8.2] - 2022-12-28

### Fixed

- Fixed issue with TextLog.clear() https://github.com/Textualize/textual/issues/1447

## [0.8.1] - 2022-12-25

### Fixed

- Fix for overflowing tree issue https://github.com/Textualize/textual/issues/1425

## [0.8.0] - 2022-12-22

### Fixed

- Fixed issues with nested auto dimensions https://github.com/Textualize/textual/issues/1402
- Fixed watch method incorrectly running on first set when value hasn't changed and init=False https://github.com/Textualize/textual/pull/1367
- `App.dark` can now be set from `App.on_load` without an error being raised  https://github.com/Textualize/textual/issues/1369
- Fixed setting `visibility` changes needing a `refresh` https://github.com/Textualize/textual/issues/1355

### Added

- Added `textual.actions.SkipAction` exception which can be raised from an action to allow parents to process bindings.
- Added `textual keys` preview.
- Added ability to bind to a character in addition to key name. i.e. you can bind to "." or "full_stop".
- Added TextLog.shrink attribute to allow renderable to reduce in size to fit width.

### Changed

- Deprecated `PRIORITY_BINDINGS` class variable.
- Renamed `char` to `character` on Key event.
- Renamed `key_name` to `name` on Key event.
- Queries/`walk_children` no longer includes self in results by default https://github.com/Textualize/textual/pull/1416

## [0.7.0] - 2022-12-17

### Added

- Added `PRIORITY_BINDINGS` class variable, which can be used to control if a widget's bindings have priority by default. https://github.com/Textualize/textual/issues/1343

### Changed

- Renamed the `Binding` argument `universal` to `priority`. https://github.com/Textualize/textual/issues/1343
- When looking for bindings that have priority, they are now looked from `App` downwards. https://github.com/Textualize/textual/issues/1343
- `BINDINGS` on an `App`-derived class have priority by default. https://github.com/Textualize/textual/issues/1343
- `BINDINGS` on a `Screen`-derived class have priority by default. https://github.com/Textualize/textual/issues/1343
- Added a message parameter to Widget.exit

### Fixed

- Fixed validator not running on first reactive set https://github.com/Textualize/textual/pull/1359
- Ensure only printable characters are used as key_display https://github.com/Textualize/textual/pull/1361


## [0.6.0] - 2022-12-11

https://textual.textualize.io/blog/2022/12/11/version-060

### Added

- Added "inherited bindings" -- BINDINGS classvar will be merged with base classes, unless inherit_bindings is set to False
- Added `Tree` widget which replaces `TreeControl`.
- Added widget `Placeholder` https://github.com/Textualize/textual/issues/1200.
- Added `ListView` and `ListItem` widgets https://github.com/Textualize/textual/pull/1143

### Changed

- Rebuilt `DirectoryTree` with new `Tree` control.
- Empty containers with a dimension set to `"auto"` will now collapse instead of filling up the available space.
- Container widgets now have default height of `1fr`.
- The default `width` of a `Label` is now `auto`.

### Fixed

- Type selectors can now contain numbers https://github.com/Textualize/textual/issues/1253
- Fixed visibility not affecting children https://github.com/Textualize/textual/issues/1313
- Fixed issue with auto width/height and relative children https://github.com/Textualize/textual/issues/1319
- Fixed issue with offset applied to containers https://github.com/Textualize/textual/issues/1256
- Fixed default CSS retrieval for widgets with no `DEFAULT_CSS` that inherited from widgets with `DEFAULT_CSS` https://github.com/Textualize/textual/issues/1335
- Fixed merging of `BINDINGS` when binding inheritance is set to `None` https://github.com/Textualize/textual/issues/1351

## [0.5.0] - 2022-11-20

### Added

- Add get_child_by_id and get_widget_by_id, remove get_child https://github.com/Textualize/textual/pull/1146
- Add easing parameter to Widget.scroll_* methods https://github.com/Textualize/textual/pull/1144
- Added Widget.call_later which invokes a callback on idle.
- `DOMNode.ancestors` no longer includes `self`.
- Added `DOMNode.ancestors_with_self`, which retains the old behaviour of
  `DOMNode.ancestors`.
- Improved the speed of `DOMQuery.remove`.
- Added DataTable.clear
- Added low-level `textual.walk` methods.
- It is now possible to `await` a `Widget.remove`.
  https://github.com/Textualize/textual/issues/1094
- It is now possible to `await` a `DOMQuery.remove`. Note that this changes
  the return value of `DOMQuery.remove`, which used to return `self`.
  https://github.com/Textualize/textual/issues/1094
- Added Pilot.wait_for_animation
- Added `Widget.move_child` https://github.com/Textualize/textual/issues/1121
- Added a `Label` widget https://github.com/Textualize/textual/issues/1190
- Support lazy-instantiated Screens (callables in App.SCREENS) https://github.com/Textualize/textual/pull/1185
- Display of keys in footer has more sensible defaults https://github.com/Textualize/textual/pull/1213
- Add App.get_key_display, allowing custom key_display App-wide https://github.com/Textualize/textual/pull/1213

### Changed

- Watchers are now called immediately when setting the attribute if they are synchronous. https://github.com/Textualize/textual/pull/1145
- Widget.call_later has been renamed to Widget.call_after_refresh.
- Button variant values are now checked at runtime. https://github.com/Textualize/textual/issues/1189
- Added caching of some properties in Styles object

### Fixed

- Fixed DataTable row not updating after add https://github.com/Textualize/textual/issues/1026
- Fixed issues with animation. Now objects of different types may be animated.
- Fixed containers with transparent background not showing borders https://github.com/Textualize/textual/issues/1175
- Fixed auto-width in horizontal containers https://github.com/Textualize/textual/pull/1155
- Fixed Input cursor invisible when placeholder empty https://github.com/Textualize/textual/pull/1202
- Fixed deadlock when removing widgets from the App https://github.com/Textualize/textual/pull/1219

## [0.4.0] - 2022-11-08

https://textual.textualize.io/blog/2022/11/08/version-040/#version-040

### Changed

- Dropped support for mounting "named" and "anonymous" widgets via
  `App.mount` and `Widget.mount`. Both methods now simply take one or more
  widgets as positional arguments.
- `DOMNode.query_one` now raises a `TooManyMatches` exception if there is
  more than one matching node.
  https://github.com/Textualize/textual/issues/1096
- `App.mount` and `Widget.mount` have new `before` and `after` parameters https://github.com/Textualize/textual/issues/778

### Added

- Added `init` param to reactive.watch
- `CSS_PATH` can now be a list of CSS files https://github.com/Textualize/textual/pull/1079
- Added `DOMQuery.only_one` https://github.com/Textualize/textual/issues/1096
- Writes to stdout are now done in a thread, for smoother animation. https://github.com/Textualize/textual/pull/1104

## [0.3.0] - 2022-10-31

### Fixed

- Fixed issue where scrollbars weren't being unmounted
- Fixed fr units for horizontal and vertical layouts https://github.com/Textualize/textual/pull/1067
- Fixed `textual run` breaking sys.argv https://github.com/Textualize/textual/issues/1064
- Fixed footer not updating styles when toggling dark mode
- Fixed how the app title in a `Header` is centred https://github.com/Textualize/textual/issues/1060
- Fixed the swapping of button variants https://github.com/Textualize/textual/issues/1048
- Fixed reserved characters in screenshots https://github.com/Textualize/textual/issues/993
- Fixed issue with TextLog max_lines https://github.com/Textualize/textual/issues/1058

### Changed

- DOMQuery now raises InvalidQueryFormat in response to invalid query strings, rather than cryptic CSS error
- Dropped quit_after, screenshot, and screenshot_title from App.run, which can all be done via auto_pilot
- Widgets are now closed in reversed DOM order
- Input widget justify hardcoded to left to prevent text-align interference
- Changed `textual run` so that it patches `argv` in more situations
- DOM classes and IDs are now always treated fully case-sensitive https://github.com/Textualize/textual/issues/1047

### Added

- Added Unmount event
- Added App.run_async method
- Added App.run_test context manager
- Added auto_pilot to App.run and App.run_async
- Added Widget._get_virtual_dom to get scrollbars
- Added size parameter to run and run_async
- Added always_update to reactive
- Returned an awaitable from push_screen, switch_screen, and install_screen https://github.com/Textualize/textual/pull/1061

## [0.2.1] - 2022-10-23

### Changed

- Updated meta data for PyPI

## [0.2.0] - 2022-10-23

### Added

- CSS support
- Too numerous to mention
## [0.1.18] - 2022-04-30

### Changed

- Bump typing extensions

## [0.1.17] - 2022-03-10

### Changed

- Bumped Rich dependency

## [0.1.16] - 2022-03-10

### Fixed

- Fixed escape key hanging on Windows

## [0.1.15] - 2022-01-31

### Added

- Added Windows Driver

## [0.1.14] - 2022-01-09

### Changed

- Updated Rich dependency to 11.X

## [0.1.13] - 2022-01-01

### Fixed

- Fixed spurious characters when exiting app
- Fixed increasing delay when exiting

## [0.1.12] - 2021-09-20

### Added

- Added geometry.Spacing

### Fixed

- Fixed calculation of virtual size in scroll views

## [0.1.11] - 2021-09-12

### Changed

- Changed message handlers to use prefix handle\_
- Renamed messages to drop the Message suffix
- Events now bubble by default
- Refactor of layout

### Added

- Added App.measure
- Added auto_width to Vertical Layout, WindowView, an ScrollView
- Added big_table.py example
- Added easing.py example

## [0.1.10] - 2021-08-25

### Added

- Added keyboard control of tree control
- Added Widget.gutter to calculate space between renderable and outside edge
- Added margin, padding, and border attributes to Widget

### Changed

- Callbacks may be async or non-async.
- Event handler event argument is optional.
- Fixed exception in clock example https://github.com/willmcgugan/textual/issues/52
- Added Message.wait() which waits for a message to be processed
- Key events are now sent to widgets first, before processing bindings

## [0.1.9] - 2021-08-06

### Added

- Added hover over and mouse click to activate keys in footer
- Added verbosity argument to Widget.log

### Changed

- Simplified events. Remove Startup event (use Mount)
- Changed geometry.Point to geometry.Offset and geometry.Dimensions to geometry.Size

## [0.1.8] - 2021-07-17

### Fixed

- Fixed exiting mouse mode
- Fixed slow animation

### Added

- New log system

## [0.1.7] - 2021-07-14

### Changed

- Added functionality to calculator example.
- Scrollview now shows scrollbars automatically
- New handler system for messages that doesn't require inheritance
- Improved traceback handling

[6.5.0]: https://github.com/Textualize/textual/compare/v6.4.0...v6.5.0
[6.4.0]: https://github.com/Textualize/textual/compare/v6.3.0...v6.4.0
[6.3.0]: https://github.com/Textualize/textual/compare/v6.2.1...v6.3.0
[6.2.1]: https://github.com/Textualize/textual/compare/v6.2.0...v6.2.1
[6.2.0]: https://github.com/Textualize/textual/compare/v6.1.0...v6.2.0
[6.1.0]: https://github.com/Textualize/textual/compare/v6.0.0...v6.1.0
[6.0.0]: https://github.com/Textualize/textual/compare/v5.3.0...v6.0.0
[5.3.0]: https://github.com/Textualize/textual/compare/v5.2.0...v5.3.0
[5.2.0]: https://github.com/Textualize/textual/compare/v5.1.1...v5.2.0
[5.1.1]: https://github.com/Textualize/textual/compare/v5.1.0...v5.1.1
[5.1.0]: https://github.com/Textualize/textual/compare/v5.0.1...v5.1.0
[5.0.1]: https://github.com/Textualize/textual/compare/v5.0.0...v5.0.1
[5.0.0]: https://github.com/Textualize/textual/compare/v4.1.0...v5.0.0
[4.0.0]: https://github.com/Textualize/textual/compare/v3.7.1...v4.0.0
[3.7.1]: https://github.com/Textualize/textual/compare/v3.7.0...v3.7.1
[3.7.0]: https://github.com/Textualize/textual/compare/v3.6.0...v3.7.0
[3.6.0]: https://github.com/Textualize/textual/compare/v3.5.0...v3.6.0
[3.5.0]: https://github.com/Textualize/textual/compare/v3.4.0...v3.5.0
[3.4.0]: https://github.com/Textualize/textual/compare/v3.3.0...v3.4.0
[3.3.0]: https://github.com/Textualize/textual/compare/v3.2.0...v3.3.0
[3.2.0]: https://github.com/Textualize/textual/compare/v3.1.1...v3.2.0
[3.1.1]: https://github.com/Textualize/textual/compare/v3.1.0...v3.1.1
[3.1.0]: https://github.com/Textualize/textual/compare/v3.0.1...v3.1.0
[3.0.1]: https://github.com/Textualize/textual/compare/v3.0.0...v3.0.1
[3.0.0]: https://github.com/Textualize/textual/compare/v2.1.2...v3.0.0
[2.1.2]: https://github.com/Textualize/textual/compare/v2.1.1...v2.1.2
[2.1.1]: https://github.com/Textualize/textual/compare/v2.1.0...v2.1.1
[2.1.0]: https://github.com/Textualize/textual/compare/v2.0.4...v2.1.0
[2.0.4]: https://github.com/Textualize/textual/compare/v2.0.3...v2.0.4
[2.0.3]: https://github.com/Textualize/textual/compare/v2.0.2...v2.0.3
[2.0.2]: https://github.com/Textualize/textual/compare/v2.0.1...v2.0.2
[2.0.1]: https://github.com/Textualize/textual/compare/v2.0.0...v2.0.1
[2.0.0]: https://github.com/Textualize/textual/compare/v1.0.0...v2.0.0
[1.0.0]: https://github.com/Textualize/textual/compare/v0.89.1...v1.0.0
[0.89.1]: https://github.com/Textualize/textual/compare/v0.89.0...v0.89.1
[0.89.0]: https://github.com/Textualize/textual/compare/v0.88.1...v0.89.0
[0.88.1]: https://github.com/Textualize/textual/compare/v0.88.0...v0.88.1
[0.88.0]: https://github.com/Textualize/textual/compare/v0.87.1...v0.88.0
[0.87.1]: https://github.com/Textualize/textual/compare/v0.87.0...v0.87.1
[0.87.0]: https://github.com/Textualize/textual/compare/v0.86.4...v0.87.0
[0.86.3]: https://github.com/Textualize/textual/compare/v0.86.2...v0.86.3
[0.86.2]: https://github.com/Textualize/textual/compare/v0.86.1...v0.86.2
[0.86.1]: https://github.com/Textualize/textual/compare/v0.86.0...v0.86.1
[0.86.0]: https://github.com/Textualize/textual/compare/v0.85.2...v0.86.0
[0.85.2]: https://github.com/Textualize/textual/compare/v0.85.1...v0.85.2
[0.85.1]: https://github.com/Textualize/textual/compare/v0.85.0...v0.85.1
[0.85.0]: https://github.com/Textualize/textual/compare/v0.84.0...v0.85.0
[0.84.0]: https://github.com/Textualize/textual/compare/v0.83.0...v0.84.0
[0.83.0]: https://github.com/Textualize/textual/compare/v0.82.0...v0.83.0
[0.82.0]: https://github.com/Textualize/textual/compare/v0.81.0...v0.82.0
[0.81.0]: https://github.com/Textualize/textual/compare/v0.80.1...v0.81.0
[0.80.1]: https://github.com/Textualize/textual/compare/v0.80.0...v0.80.1
[0.80.0]: https://github.com/Textualize/textual/compare/v0.79.0...v0.80.0
[0.79.0]: https://github.com/Textualize/textual/compare/v0.78.0...v0.79.0
[0.78.0]: https://github.com/Textualize/textual/compare/v0.77.0...v0.78.0
[0.77.0]: https://github.com/Textualize/textual/compare/v0.76.0...v0.77.0
[0.76.0]: https://github.com/Textualize/textual/compare/v0.75.1...v0.76.0
[0.75.1]: https://github.com/Textualize/textual/compare/v0.75.0...v0.75.1
[0.75.0]: https://github.com/Textualize/textual/compare/v0.74.0...v0.75.0
[0.74.0]: https://github.com/Textualize/textual/compare/v0.73.0...v0.74.0
[0.73.0]: https://github.com/Textualize/textual/compare/v0.72.0...v0.73.0
[0.72.0]: https://github.com/Textualize/textual/compare/v0.71.0...v0.72.0
[0.71.0]: https://github.com/Textualize/textual/compare/v0.70.0...v0.71.0
[0.70.0]: https://github.com/Textualize/textual/compare/v0.69.0...v0.70.0
[0.69.0]: https://github.com/Textualize/textual/compare/v0.68.0...v0.69.0
[0.68.0]: https://github.com/Textualize/textual/compare/v0.67.1...v0.68.0
[0.67.1]: https://github.com/Textualize/textual/compare/v0.67.0...v0.67.1
[0.67.0]: https://github.com/Textualize/textual/compare/v0.66.0...v0.67.0
[0.66.0]: https://github.com/Textualize/textual/compare/v0.65.2...v0.66.0
[0.65.2]: https://github.com/Textualize/textual/compare/v0.65.1...v0.65.2
[0.65.1]: https://github.com/Textualize/textual/compare/v0.65.0...v0.65.1
[0.65.0]: https://github.com/Textualize/textual/compare/v0.64.0...v0.65.0
[0.64.0]: https://github.com/Textualize/textual/compare/v0.63.6...v0.64.0
[0.63.6]: https://github.com/Textualize/textual/compare/v0.63.5...v0.63.6
[0.63.5]: https://github.com/Textualize/textual/compare/v0.63.4...v0.63.5
[0.63.4]: https://github.com/Textualize/textual/compare/v0.63.3...v0.63.4
[0.63.3]: https://github.com/Textualize/textual/compare/v0.63.2...v0.63.3
[0.63.2]: https://github.com/Textualize/textual/compare/v0.63.1...v0.63.2
[0.63.1]: https://github.com/Textualize/textual/compare/v0.63.0...v0.63.1
[0.63.0]: https://github.com/Textualize/textual/compare/v0.62.0...v0.63.0
[0.62.0]: https://github.com/Textualize/textual/compare/v0.61.1...v0.62.0
[0.61.1]: https://github.com/Textualize/textual/compare/v0.61.0...v0.61.1
[0.61.0]: https://github.com/Textualize/textual/compare/v0.60.1...v0.61.0
[0.60.1]: https://github.com/Textualize/textual/compare/v0.60.0...v0.60.1
[0.60.0]: https://github.com/Textualize/textual/compare/v0.59.0...v0.60.0
[0.59.0]: https://github.com/Textualize/textual/compare/v0.58.1...v0.59.0
[0.58.1]: https://github.com/Textualize/textual/compare/v0.58.0...v0.58.1
[0.58.0]: https://github.com/Textualize/textual/compare/v0.57.1...v0.58.0
[0.57.1]: https://github.com/Textualize/textual/compare/v0.57.0...v0.57.1
[0.57.0]: https://github.com/Textualize/textual/compare/v0.56.3...v0.57.0
[0.56.3]: https://github.com/Textualize/textual/compare/v0.56.2...v0.56.3
[0.56.2]: https://github.com/Textualize/textual/compare/v0.56.1...v0.56.2
[0.56.1]: https://github.com/Textualize/textual/compare/v0.56.0...v0.56.1
[0.56.0]: https://github.com/Textualize/textual/compare/v0.55.1...v0.56.0
[0.55.1]: https://github.com/Textualize/textual/compare/v0.55.0...v0.55.1
[0.55.0]: https://github.com/Textualize/textual/compare/v0.54.0...v0.55.0
[0.54.0]: https://github.com/Textualize/textual/compare/v0.53.1...v0.54.0
[0.53.1]: https://github.com/Textualize/textual/compare/v0.53.0...v0.53.1
[0.53.0]: https://github.com/Textualize/textual/compare/v0.52.1...v0.53.0
[0.52.1]: https://github.com/Textualize/textual/compare/v0.52.0...v0.52.1
[0.52.0]: https://github.com/Textualize/textual/compare/v0.51.0...v0.52.0
[0.51.0]: https://github.com/Textualize/textual/compare/v0.50.1...v0.51.0
[0.50.1]: https://github.com/Textualize/textual/compare/v0.50.0...v0.50.1
[0.50.0]: https://github.com/Textualize/textual/compare/v0.49.0...v0.50.0
[0.49.1]: https://github.com/Textualize/textual/compare/v0.49.0...v0.49.1
[0.49.0]: https://github.com/Textualize/textual/compare/v0.48.2...v0.49.0
[0.48.2]: https://github.com/Textualize/textual/compare/v0.48.1...v0.48.2
[0.48.1]: https://github.com/Textualize/textual/compare/v0.48.0...v0.48.1
[0.48.0]: https://github.com/Textualize/textual/compare/v0.47.1...v0.48.0
[0.47.1]: https://github.com/Textualize/textual/compare/v0.47.0...v0.47.1
[0.47.0]: https://github.com/Textualize/textual/compare/v0.46.0...v0.47.0
[0.46.0]: https://github.com/Textualize/textual/compare/v0.45.1...v0.46.0
[0.45.1]: https://github.com/Textualize/textual/compare/v0.45.0...v0.45.1
[0.45.0]: https://github.com/Textualize/textual/compare/v0.44.1...v0.45.0
[0.44.1]: https://github.com/Textualize/textual/compare/v0.44.0...v0.44.1
[0.44.0]: https://github.com/Textualize/textual/compare/v0.43.2...v0.44.0
[0.43.2]: https://github.com/Textualize/textual/compare/v0.43.1...v0.43.2
[0.43.1]: https://github.com/Textualize/textual/compare/v0.43.0...v0.43.1
[0.43.0]: https://github.com/Textualize/textual/compare/v0.42.0...v0.43.0
[0.42.0]: https://github.com/Textualize/textual/compare/v0.41.0...v0.42.0
[0.41.0]: https://github.com/Textualize/textual/compare/v0.40.0...v0.41.0
[0.40.0]: https://github.com/Textualize/textual/compare/v0.39.0...v0.40.0
[0.39.0]: https://github.com/Textualize/textual/compare/v0.38.1...v0.39.0
[0.38.1]: https://github.com/Textualize/textual/compare/v0.38.0...v0.38.1
[0.38.0]: https://github.com/Textualize/textual/compare/v0.37.1...v0.38.0
[0.37.1]: https://github.com/Textualize/textual/compare/v0.37.0...v0.37.1
[0.37.0]: https://github.com/Textualize/textual/compare/v0.36.0...v0.37.0
[0.36.0]: https://github.com/Textualize/textual/compare/v0.35.1...v0.36.0
[0.35.1]: https://github.com/Textualize/textual/compare/v0.35.0...v0.35.1
[0.35.0]: https://github.com/Textualize/textual/compare/v0.34.0...v0.35.0
[0.34.0]: https://github.com/Textualize/textual/compare/v0.33.0...v0.34.0
[0.33.0]: https://github.com/Textualize/textual/compare/v0.32.0...v0.33.0
[0.32.0]: https://github.com/Textualize/textual/compare/v0.31.0...v0.32.0
[0.31.0]: https://github.com/Textualize/textual/compare/v0.30.0...v0.31.0
[0.30.0]: https://github.com/Textualize/textual/compare/v0.29.0...v0.30.0
[0.29.0]: https://github.com/Textualize/textual/compare/v0.28.1...v0.29.0
[0.28.1]: https://github.com/Textualize/textual/compare/v0.28.0...v0.28.1
[0.28.0]: https://github.com/Textualize/textual/compare/v0.27.0...v0.28.0
[0.27.0]: https://github.com/Textualize/textual/compare/v0.26.0...v0.27.0
[0.26.0]: https://github.com/Textualize/textual/compare/v0.25.0...v0.26.0
[0.25.0]: https://github.com/Textualize/textual/compare/v0.24.1...v0.25.0
[0.24.1]: https://github.com/Textualize/textual/compare/v0.24.0...v0.24.1
[0.24.0]: https://github.com/Textualize/textual/compare/v0.23.0...v0.24.0
[0.23.0]: https://github.com/Textualize/textual/compare/v0.22.3...v0.23.0
[0.22.3]: https://github.com/Textualize/textual/compare/v0.22.2...v0.22.3
[0.22.2]: https://github.com/Textualize/textual/compare/v0.22.1...v0.22.2
[0.22.1]: https://github.com/Textualize/textual/compare/v0.22.0...v0.22.1
[0.22.0]: https://github.com/Textualize/textual/compare/v0.21.0...v0.22.0
[0.21.0]: https://github.com/Textualize/textual/compare/v0.20.1...v0.21.0
[0.20.1]: https://github.com/Textualize/textual/compare/v0.20.0...v0.20.1
[0.20.0]: https://github.com/Textualize/textual/compare/v0.19.1...v0.20.0
[0.19.1]: https://github.com/Textualize/textual/compare/v0.19.0...v0.19.1
[0.19.0]: https://github.com/Textualize/textual/compare/v0.18.0...v0.19.0
[0.18.0]: https://github.com/Textualize/textual/compare/v0.17.4...v0.18.0
[0.17.3]: https://github.com/Textualize/textual/compare/v0.17.2...v0.17.3
[0.17.2]: https://github.com/Textualize/textual/compare/v0.17.1...v0.17.2
[0.17.1]: https://github.com/Textualize/textual/compare/v0.17.0...v0.17.1
[0.17.0]: https://github.com/Textualize/textual/compare/v0.16.0...v0.17.0
[0.16.0]: https://github.com/Textualize/textual/compare/v0.15.1...v0.16.0
[0.15.1]: https://github.com/Textualize/textual/compare/v0.15.0...v0.15.1
[0.15.0]: https://github.com/Textualize/textual/compare/v0.14.0...v0.15.0
[0.14.0]: https://github.com/Textualize/textual/compare/v0.13.0...v0.14.0
[0.13.0]: https://github.com/Textualize/textual/compare/v0.12.1...v0.13.0
[0.12.1]: https://github.com/Textualize/textual/compare/v0.12.0...v0.12.1
[0.12.0]: https://github.com/Textualize/textual/compare/v0.11.1...v0.12.0
[0.11.1]: https://github.com/Textualize/textual/compare/v0.11.0...v0.11.1
[0.11.0]: https://github.com/Textualize/textual/compare/v0.10.1...v0.11.0
[0.10.1]: https://github.com/Textualize/textual/compare/v0.10.0...v0.10.1
[0.10.0]: https://github.com/Textualize/textual/compare/v0.9.1...v0.10.0
[0.9.1]: https://github.com/Textualize/textual/compare/v0.9.0...v0.9.1
[0.9.0]: https://github.com/Textualize/textual/compare/v0.8.2...v0.9.0
[0.8.2]: https://github.com/Textualize/textual/compare/v0.8.1...v0.8.2
[0.8.1]: https://github.com/Textualize/textual/compare/v0.8.0...v0.8.1
[0.8.0]: https://github.com/Textualize/textual/compare/v0.7.0...v0.8.0
[0.7.0]: https://github.com/Textualize/textual/compare/v0.6.0...v0.7.0
[0.6.0]: https://github.com/Textualize/textual/compare/v0.5.0...v0.6.0
[0.5.0]: https://github.com/Textualize/textual/compare/v0.4.0...v0.5.0
[0.4.0]: https://github.com/Textualize/textual/compare/v0.3.0...v0.4.0
[0.3.0]: https://github.com/Textualize/textual/compare/v0.2.1...v0.3.0
[0.2.1]: https://github.com/Textualize/textual/compare/v0.2.0...v0.2.1
[0.2.0]: https://github.com/Textualize/textual/compare/v0.1.18...v0.2.0
[0.1.18]: https://github.com/Textualize/textual/compare/v0.1.17...v0.1.18
[0.1.17]: https://github.com/Textualize/textual/compare/v0.1.16...v0.1.17
[0.1.16]: https://github.com/Textualize/textual/compare/v0.1.15...v0.1.16
[0.1.15]: https://github.com/Textualize/textual/compare/v0.1.14...v0.1.15
[0.1.14]: https://github.com/Textualize/textual/compare/v0.1.13...v0.1.14
[0.1.13]: https://github.com/Textualize/textual/compare/v0.1.12...v0.1.13
[0.1.12]: https://github.com/Textualize/textual/compare/v0.1.11...v0.1.12
[0.1.11]: https://github.com/Textualize/textual/compare/v0.1.10...v0.1.11
[0.1.10]: https://github.com/Textualize/textual/compare/v0.1.9...v0.1.10
[0.1.9]: https://github.com/Textualize/textual/compare/v0.1.8...v0.1.9
[0.1.8]: https://github.com/Textualize/textual/compare/v0.1.7...v0.1.8
[0.1.7]: https://github.com/Textualize/textual/releases/tag/v0.1.7<|MERGE_RESOLUTION|>--- conflicted
+++ resolved
@@ -5,13 +5,12 @@
 The format is based on [Keep a Changelog](http://keepachangelog.com/)
 and this project adheres to [Semantic Versioning](http://semver.org/).
 
-<<<<<<< HEAD
 ## Unreleased
 
 ### Fixed
 
 - Fixed `TextArea` cursor display on wrapped lines https://github.com/Textualize/textual/pull/6196
-=======
+
 ## [6.5.0] - 2025-10-31
 
 ### Added
@@ -21,7 +20,6 @@
 ### Fixed
 
 - Fixed issue with focus + scroll https://github.com/Textualize/textual/pull/6203
->>>>>>> e314bfd8
 
 ## [6.4.0] - 2025-10-22
 
