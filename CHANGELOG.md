--- conflicted
+++ resolved
@@ -35,11 +35,8 @@
 - CSS error reporting will no longer provide links to the files in question https://github.com/Textualize/textual/pull/3582
 - inline CSS error reporting will report widget/class variable where the CSS was read from https://github.com/Textualize/textual/pull/3582
 - Breaking change: Setting `Select.value` to `None` no longer clears the selection (See `Select.BLANK` and `Select.clear`) https://github.com/Textualize/textual/pull/3614
-<<<<<<< HEAD
+- Breaking change: `Button` no longer inherits from `Static`, now it inherits directly from `Widget` https://github.com/Textualize/textual/issues/3603
 - Rich markup in markdown headings is now escaped when building the TOC https://github.com/Textualize/textual/issues/3689
-=======
-- Breaking change: `Button` no longer inherits from `Static`, now it inherits directly from `Widget` https://github.com/Textualize/textual/issues/3603
->>>>>>> a3768db3
 
 
 ## [0.41.0] - 2023-10-31
