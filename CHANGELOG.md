# Change Log

All notable changes to this project will be documented in this file.

The format is based on [Keep a Changelog](http://keepachangelog.com/)
and this project adheres to [Semantic Versioning](http://semver.org/).

<<<<<<< HEAD
## Unreleased

### Fixed

- Fixed `ListView` not updating its index or highlighting after removing items https://github.com/Textualize/textual/issues/5114

### Changed

- `ListView.pop` now returns `AwaitComplete` rather than `AwaitRemove` https://github.com/Textualize/textual/pull/5135
- `ListView.remove_items` now returns `AwaitComplete` rather than `AwaitRemove` https://github.com/Textualize/textual/pull/5135
=======

## [0.86.2] - 2024-11-18

### Fixed

- Fixed visibility glitch for widgets with an offset https://github.com/Textualize/textual/pull/5253
- Fixed theme variables being unavailable in code until refresh_css was called https://github.com/Textualize/textual/pull/5254

>>>>>>> 8d991307

## [0.86.1] - 2024-11-16

### Fixed

- Tweaks to demo

## [0.86.0] - 2024-11-16

### Fixed

- Fixed duplicated key displays in the help panel https://github.com/Textualize/textual/issues/5037
- Fixed `TextArea` mouse selection with tab characters https://github.com/Textualize/textual/issues/5212
- Fixed `Tabs` not updating the highlighting after removing a tab https://github.com/Textualize/textual/issues/5218

### Added

- Added `App.theme` reactive attribute https://github.com/Textualize/textual/pull/5087
- Added various starter themes https://github.com/Textualize/textual/pull/5087
- Added "Change theme" command to command palette https://github.com/Textualize/textual/pull/5087
- Added `variant` parameter to `Label` widget for quick access to common styles https://github.com/Textualize/textual/pull/5087
- Added `App.get_theme` which returns a theme by name https://github.com/Textualize/textual/pull/5087
- Added `App.register_theme` and `App.unregister_theme` https://github.com/Textualize/textual/pull/5087
- Added `App.theme_changed_signal` https://github.com/Textualize/textual/pull/5087
- Added `App.available_themes` property which returns a mapping of theme names to `Theme` instances https://github.com/Textualize/textual/pull/5087
- Added `App.current_theme` property which returns the currently active theme object https://github.com/Textualize/textual/pull/5087
- Added `App.get_theme_variable_defaults` which returns a mapping of theme variables to their default values https://github.com/Textualize/textual/pull/5087
- Added `App.search` which allows bringing up a fuzzy search list of commands on-demand https://github.com/Textualize/textual/pull/5087
- Added `App.search_themes` which allows bringing up a fuzzy search list of themes on-demand https://github.com/Textualize/textual/pull/5087
- Added `textual.theme.ThemeProvider`, a command palette provider which returns all registered themes https://github.com/Textualize/textual/pull/5087
- Added several new built-in CSS variables https://github.com/Textualize/textual/pull/5087
- Added support for in-band terminal resize protocol https://github.com/Textualize/textual/pull/5217
- Added TEXTUAL_THEME environment var, which should be a comma separated list of desired themes https://github.com/Textualize/textual/pull/5238
- Added `Widget.is_scrolling` https://github.com/Textualize/textual/pull/5238
- Added `Tree.add_json` https://github.com/Textualize/textual/pull/5238

### Changed

- `Driver.process_event` is now `Driver.process_message` https://github.com/Textualize/textual/pull/5217
- `Driver.send_event` is now `Driver.send_message` https://github.com/Textualize/textual/pull/5217
- Added `can_focus` and `can_focus_children` parameters to scrollable container types. https://github.com/Textualize/textual/pull/5226
- Added `textual.lazy.Reveal` https://github.com/Textualize/textual/pull/5226
- Added `Screen.action_blur` https://github.com/Textualize/textual/pull/5226
- `Click` events can now be used with the on decorator to match the originally clicked widget https://github.com/Textualize/textual/pull/5238
- Breaking change: Removed `App.dark` reactive attribute https://github.com/Textualize/textual/pull/5087
- Breaking change: To improve consistency, several changes have been made to default widget CSS and the CSS variables which ship with Textual. On upgrading, your app will likely look different. All of these changes can be overidden with your own CSS. https://github.com/Textualize/textual/pull/5087

### Removed

- Removed `App.HOVER_EFFECTS_SCROLL_PAUSE` https://github.com/Textualize/textual/pull/5238

## [0.85.2] - 2024-11-02

- Fixed broken focus-within https://github.com/Textualize/textual/pull/5190

## [0.85.1] - 2024-10-26

### Fixed

- Fixed encoding issue when saving files such as screenshots on Windows https://github.com/Textualize/textual/pull/5182

## [0.85.0] - 2024-10-25

### Changed

- Grid will now size children to the maximum height of a row https://github.com/Textualize/textual/pull/5113
- Markdown links will be opened with `App.open_url` automatically https://github.com/Textualize/textual/pull/5113
- The universal selector (`*`) will now not match widgets with the class `-textual-system` (scrollbars, notifications etc) https://github.com/Textualize/textual/pull/5113
- Renamed `Screen.can_view` and `Widget.can_view` to `Screen.can_view_entire` and `Widget.can_view_entire` https://github.com/Textualize/textual/pull/5174

### Added

- Added Link widget https://github.com/Textualize/textual/pull/5113
- Added `open_links` to `Markdown` and `MarkdownViewer` widgets https://github.com/Textualize/textual/pull/5113
- Added `App.DEFAULT_MODE` https://github.com/Textualize/textual/pull/5113
- Added `Containers.HorizontalGroup` and `Containers.VerticalGroup` https://github.com/Textualize/textual/pull/5113
- Added `$`, `£`, `€`, `(`, `)` symbols to Digits https://github.com/Textualize/textual/pull/5113
- Added `Button.action` parameter to invoke action when clicked https://github.com/Textualize/textual/pull/5113
- Added `immediate` parameter to scroll methods https://github.com/Textualize/textual/pull/5164
- Added `textual._loop.loop_from_index` https://github.com/Textualize/textual/pull/5164
- Added `min_color` and `max_color` to Sparklines constructor, which take precedence over CSS https://github.com/Textualize/textual/pull/5174
- Added new demo `python -m textual`, not *quite* finished but better than the old one https://github.com/Textualize/textual/pull/5174
- Added `Screen.can_view_partial` and `Widget.can_view_partial` https://github.com/Textualize/textual/pull/5174
- Added `App.is_web` property to indicate if the app is running via a web browser https://github.com/Textualize/textual/pull/5128
- `Enter` and `Leave` events can now be used with the `on` decorator https://github.com/Textualize/textual/pull/5159

### Fixed

- Fixed glitchy ListView https://github.com/Textualize/textual/issues/5163

## [0.84.0] - 2024-10-22

### Fixed

- Fixed `RadioSet` not being scrollable https://github.com/Textualize/textual/issues/5100
- Fixed infinite loop in TextArea https://github.com/Textualize/textual/pull/5154

### Added

- Added `background-tint` CSS rule https://github.com/Textualize/textual/pull/5117
- Added `:first-of-type`, `:last-of-type`, `:odd`, and `:even` pseudo classes https://github.com/Textualize/textual/pull/5139

## [0.83.0] - 2024-10-10

### Added

- Added support for A-F to Digits widget https://github.com/Textualize/textual/pull/5094
- Added `Region.constrain` https://github.com/Textualize/textual/pull/5097

### Changed

- `Screen.ALLOW_IN_MAXIMIZED_VIEW` will now default to `App.ALLOW_IN_MAXIMIZED_VIEW` https://github.com/Textualize/textual/pull/5088
- Widgets matching `.-textual-system` will now be included in the maximize view by default https://github.com/Textualize/textual/pull/5088
- Digits are now thin by default, style with text-style: bold to get bold digits https://github.com/Textualize/textual/pull/5094
- Made `Widget.absolute_offset` public https://github.com/Textualize/textual/pull/5097
- Tooltips are now displayed directly below the mouse cursor https://github.com/Textualize/textual/pull/5097
- `Region.inflect` will now assume that margins overlap https://github.com/Textualize/textual/pull/5097
- `Pilot.click` and friends will now accept a widget, in addition to a selector https://github.com/Textualize/textual/pull/5095

## [0.82.0] - 2024-10-03

### Fixed

- Fixed issue with screen not updating when auto_refresh was enabled https://github.com/Textualize/textual/pull/5063
- Fixed issues regarding loading indicator https://github.com/Textualize/textual/pull/5079
- Fixed issues with inspecting the lazy loaded widgets module https://github.com/Textualize/textual/pull/5080

### Added

- Added `DOMNode.is_on_screen` property https://github.com/Textualize/textual/pull/5063
- Added support for keymaps (user configurable key bindings) https://github.com/Textualize/textual/pull/5038
- Added descriptions to bindings for all internal widgets, and updated casing to be consistent https://github.com/Textualize/textual/pull/5062

### Changed

- Breaking change: `Widget.set_loading` no longer return an awaitable https://github.com/Textualize/textual/pull/5079

## [0.81.0] - 2024-09-25

### Added

- Added `x_axis` and `y_axis` parameters to `Widget.scroll_to_region` https://github.com/Textualize/textual/pull/5047
- Added `Tree.move_cursor_to_line` https://github.com/Textualize/textual/pull/5052
- Added `Screen.pop_until_active` https://github.com/Textualize/textual/pull/5069

### Changed

- Tree will no longer scroll the X axis when moving the cursor https://github.com/Textualize/textual/pull/5047
- DirectoryTree will no longer select the first node https://github.com/Textualize/textual/pull/5052

### Fixed

- Fixed widgets occasionally not getting Resize events https://github.com/Textualize/textual/pull/5048
- Fixed tree regression https://github.com/Textualize/textual/pull/5052
- Fixed glitch with single line inline widget https://github.com/Textualize/textual/pull/5054

## [0.80.1] - 2024-09-24

### Fixed

- Fixed crash when exiting the app prematurely https://github.com/Textualize/textual/pull/5039
- Fixed exception constructing TextArea outside of App https://github.com/Textualize/textual/pull/5045

## [0.80.0] - 2024-09-23

### Added

- Added `MaskedInput` widget https://github.com/Textualize/textual/pull/4783
- Input validation for floats and integers accept embedded underscores, e.g., "1_234_567" is valid. https://github.com/Textualize/textual/pull/4784
- Support for `"none"` value added to `dock`, `hatch` and `split` styles https://github.com/Textualize/textual/pull/4982
- Support for `"none"` added to box and border style properties (e.g `widget.style.border = "none"`) https://github.com/Textualize/textual/pull/4982
- Docstrings added to most style properties https://github.com/Textualize/textual/pull/4982
- Added `ansi_color` switch to App to permit ANSI (themed) colors https://github.com/Textualize/textual/pull/5000
- Added `:ansi` pseudo class https://github.com/Textualize/textual/pull/5000
- Added `-ansi-scrollbar` style to widgets https://github.com/Textualize/textual/pull/5000
- Added `App.INLINE_PADDING` to define the number of spaces above inline apps https://github.com/Textualize/textual/pull/5000
- Added `nocolor` psuedoclass when NO_COLOR env var is set- `BINDING_GROUP_TITLE` now defaults to `None` https://github.com/Textualize/textual/pull/5023
- Added `TreeNode.siblings`, `TreeNode.next_sibling`, `TreeNode.previous_sibling`, `TreeNode.is_collapsed` https://github.com/Textualize/textual/pull/5023
- Added additional bindings to Tree widget https://github.com/Textualize/textual/pull/5023
- Added `Tree.center_scroll` https://github.com/Textualize/textual/pull/5023
- Added `Tree.unselect` https://github.com/Textualize/textual/pull/5023


### Changed

- Input validation for integers no longer accepts scientific notation like '1.5e2'; must be castable to int. https://github.com/Textualize/textual/pull/4784
- Default `scrollbar-size-vertical` changed to `2` in inline styles to match Widget default CSS (unlikely to affect users) https://github.com/Textualize/textual/pull/4982
- Removed border-right from `Toast` https://github.com/Textualize/textual/pull/4984
- Some fixes in `RichLog` result in slightly different semantics, see docstrings for details https://github.com/Textualize/textual/pull/4978
- Changed how scrollbars are rendered (will have no visual effect, but will break snapshot tests) https://github.com/Textualize/textual/pull/5000
- Added `enabled` switch to filters (mostly used internally) https://github.com/Textualize/textual/pull/5000
- `BINDING_GROUP_TITLE` now defaults to `None` https://github.com/Textualize/textual/pull/5023
- Breaking change: Changed how scrollbars are rendered so they work in ansi mode (will break snapshots) https://github.com/Textualize/textual/pull/5023

### Fixed

- Input validation of floats no longer accepts NaN (not a number). https://github.com/Textualize/textual/pull/4784
- Fixed issues with screenshots by simplifying segments only for snapshot tests https://github.com/Textualize/textual/issues/4929
- Fixed `RichLog.write` not respecting `width` parameter https://github.com/Textualize/textual/pull/4978
- Fixed `RichLog` writing at wrong width when `write` occurs before width is known (e.g. in `compose` or `on_mount`) https://github.com/Textualize/textual/pull/4978
- Fixed `RichLog.write` incorrectly shrinking width to `RichLog.min_width` when `shrink=True` (now shrinks to fit content area instead) https://github.com/Textualize/textual/pull/4978
- Fixed flicker when setting `dark` reactive on startup https://github.com/Textualize/textual/pull/4989
- Fixed command palette not sorting search results by their match score https://github.com/Textualize/textual/pull/4994
- Fixed `DataTable` cached height issue on re-populating the table when using auto-height rows https://github.com/Textualize/textual/pull/4992
- Fixed inline app output being cleared when `inline_no_clear=True` https://github.com/Textualize/textual/issues/5019

## [0.79.1] - 2024-08-31

### Fixed

- Fixed broken updates when non active screen changes https://github.com/Textualize/textual/pull/4957

## [0.79.0] - 2024-08-30

### Added

- Added `DOMNode.check_consume_key` https://github.com/Textualize/textual/pull/4940
- Added `App.ESCAPE_TO_MINIMIZE`, `App.screen_to_minimize`, and `Screen.ESCAPE_TO_MINIMIZE` https://github.com/Textualize/textual/pull/4951
- Added `DOMNode.query_exactly_one` https://github.com/Textualize/textual/pull/4950
- Added `SelectorSet.is_simple` https://github.com/Textualize/textual/pull/4950

### Changed

- KeyPanel will show multiple keys if bound to the same action https://github.com/Textualize/textual/pull/4940
- Breaking change: `DOMNode.query_one` will not `raise TooManyMatches` https://github.com/Textualize/textual/pull/4950

## [0.78.0] - 2024-08-27

### Added

- Added Maximize and Minimize system commands. https://github.com/Textualize/textual/pull/4931
- Added `Screen.maximize`, `Screen.minimize`, `Screen.action_maximize`, `Screen.action_minimize`, `Widget.is_maximized`, `Widget.allow_maximize`. https://github.com/Textualize/textual/pull/4931
- Added `Widget.ALLOW_MAXIMIZE`, `Screen.ALLOW_IN_MAXIMIZED_VIEW` classvars https://github.com/Textualize/textual/pull/4931

## [0.77.0] - 2024-08-22

### Added

- Added `tooltip` to Binding https://github.com/Textualize/textual/pull/4859
- Added a link to the command palette to the Footer (set `show_command_palette=False` to disable) https://github.com/Textualize/textual/pull/4867
- Added `TOOLTIP_DELAY` to App to customize time until a tooltip is displayed
- Added "Show keys" option to system commands to show a summary of key bindings. https://github.com/Textualize/textual/pull/4876
- Added "split" CSS style, currently undocumented, and may change. https://github.com/Textualize/textual/pull/4876
- Added `Region.get_spacing_between` https://github.com/Textualize/textual/pull/4876
- Added `App.COMMAND_PALETTE_KEY` to change default command palette key binding https://github.com/Textualize/textual/pull/4867
- Added `App.get_key_display` https://github.com/Textualize/textual/pull/4890
- Added `DOMNode.BINDING_GROUP` https://github.com/Textualize/textual/pull/4906
- Added `DOMNode.HELP` classvar which contains Markdown help to be shown in the help panel https://github.com/Textualize/textual/pull/4915
- Added `App.get_system_commands` https://github.com/Textualize/textual/pull/4920
- Added "Save Screenshot" system command https://github.com/Textualize/textual/pull/4922

### Changed

- Removed caps_lock and num_lock modifiers https://github.com/Textualize/textual/pull/4861 
- Keys such as escape and space are now displayed in lower case in footer https://github.com/Textualize/textual/pull/4876
- Changed default command palette binding to `ctrl+p` https://github.com/Textualize/textual/pull/4867
- Removed `ctrl_to_caret` and `upper_case_keys` from Footer. These can be implemented in `App.get_key_display`.
- Renamed `SystemCommands` to `SystemCommandsProvider` https://github.com/Textualize/textual/pull/4920
- Breaking change: Removed `ClassicFooter` widget (please use new `Footer` widget) https://github.com/Textualize/textual/pull/4921
- Disallowed `Screen` instances in `App.SCREENS` and `App.MODES`

### Fixed

- Fix crash when `validate_on` value isn't a set https://github.com/Textualize/textual/pull/4868
- Fix `Input.cursor_blink` having no effect on the blink cycle after mounting https://github.com/Textualize/textual/pull/4869
- Fixed scrolling by page not taking scrollbar in to account https://github.com/Textualize/textual/pull/4916
- Fixed `App.MODES` being the same for all instances -- per-instance modes now exist internally

## [0.76.0]

### Changed

- Input cursor will no longer jump to the end on focus https://github.com/Textualize/textual/pull/4773
- Removed `Size.cip_size`, which was a clone of `crop_size`
- Widgets with auto dimensions will now grow if there is a scrollbar https://github.com/Textualize/textual/pull/4844
- Don't do automatic refresh when widget is not visible https://github.com/Textualize/textual/pull/4847
- Renamed `DOMNode._automatic_refresh` to `DOMNode.automatic_refresh` to allow for customization https://github.com/Textualize/textual/pull/4847

### Fixed

- Input cursor blink effect will now restart correctly when any action is performed on the input https://github.com/Textualize/textual/pull/4773
- Fixed bindings on same key not updating description https://github.com/Textualize/textual/pull/4850

### Added

- Textual will use the `ESCDELAY` env var when detecting escape keys https://github.com/Textualize/textual/pull/4848

## [0.75.1] - 2024-08-02

### Fixed

- Fixed issue with Enter events causing unresponsive UI https://github.com/Textualize/textual/pull/4833


## [0.75.0] - 2024-08-01

### Added

- Added `App.open_url` to open URLs in the web browser. When running via the WebDriver, the URL will be opened in the browser that is controlling the app https://github.com/Textualize/textual/pull/4819
- Added `Widget.is_mouse_over` https://github.com/Textualize/textual/pull/4818
- Added `node` attribute to `events.Enter` and `events.Leave` https://github.com/Textualize/textual/pull/4818

### Changed

- `events.Enter` and `events.Leave` events now bubble. https://github.com/Textualize/textual/pull/4818
- Renamed `Widget.mouse_over` to `Widget.mouse_hover` https://github.com/Textualize/textual/pull/4818

### Fixed

- Fixed issue with `mutate_reactive` and data binding https://github.com/Textualize/textual/pull/4828

## [0.74.0] - 2024-07-25

### Fixed

- Fixed issues in Kitty terminal after exiting app https://github.com/Textualize/textual/issues/4779
- Fixed exception when removing Selects https://github.com/Textualize/textual/pull/4786
- Fixed issue with non-clickable Footer keys https://github.com/Textualize/textual/pull/4798
- Fixed issue with recompose not working from Mount handler https://github.com/Textualize/textual/pull/4802

### Changed

- Calling `Screen.dismiss` with no arguments will invoke the screen callback with `None` (previously the callback wasn't invoke at all). https://github.com/Textualize/textual/pull/4795

## [0.73.0] - 2024-07-18

### Added

- Added `TextArea.line_number_start` reactive attribute https://github.com/Textualize/textual/pull/4471
- Added `TextArea.matching_bracket_location` property https://github.com/Textualize/textual/pull/4764
- Added `DOMNode.mutate_reactive` https://github.com/Textualize/textual/pull/4731
- Added "quality" parameter to `textual.color.Gradient` https://github.com/Textualize/textual/pull/4739
- Added `textual.color.Gradient.get_rich_color` https://github.com/Textualize/textual/pull/4739
- `Widget.remove_children` now accepts an iterable if widgets in addition to a selector https://github.com/Textualize/textual/issues/4735
- Raise `ValueError` with improved error message when number of cells inserted using `DataTable.add_row` doesn't match the number of columns in the table https://github.com/Textualize/textual/pull/4742
- Add `Tree.move_cursor` to programmatically move the cursor without selecting the node https://github.com/Textualize/textual/pull/4753
- Added `Footer` component style handling of padding for the key/description https://github.com/Textualize/textual/pull/4651
- `StringKey` is now exported from `data_table` https://github.com/Textualize/textual/pull/4760
- `TreeNode.add` and `TreeNode.add_leaf` now accepts `before` and `after` arguments to position a new node https://github.com/Textualize/textual/pull/4772
- Added a `gradient` parameter to the `ProgressBar` widget https://github.com/Textualize/textual/pull/4774

### Fixed

- Fixed issue with `Tabs` where disabled tabs could still be activated by clicking the underline https://github.com/Textualize/textual/issues/4701
- Fixed scroll_visible with margin https://github.com/Textualize/textual/pull/4719
- Fixed programmatically disabling button stuck in hover state https://github.com/Textualize/textual/pull/4724
- Fixed `DataTable` poor performance on startup and focus change when rows contain multi-line content https://github.com/Textualize/textual/pull/4748
- Fixed `Tree` and `DirectoryTree` horizontal scrolling off-by-2 https://github.com/Textualize/textual/pull/4744
- Fixed text-opacity in component styles https://github.com/Textualize/textual/pull/4747
- Ensure `Tree.select_node` sends `NodeSelected` message https://github.com/Textualize/textual/pull/4753
- Fixed message handlers not working when message types are assigned as the value of class vars https://github.com/Textualize/textual/pull/3940
- Fixed `CommandPalette` not focusing the input when opened when `App.AUTO_FOCUS` doesn't match the input https://github.com/Textualize/textual/pull/4763
- `SelectionList.SelectionToggled` will now be sent for each option when a bulk toggle is performed (e.g. `toggle_all`). Previously no messages were sent at all. https://github.com/Textualize/textual/pull/4759
- Fixed focus styles not being updated on blur https://github.com/Textualize/textual/pull/4771

### Changed

- "Discover" hits in the command palette are no longer sorted alphabetically https://github.com/Textualize/textual/pull/4720
- `TreeNodeSelected` messages are now posted before `TreeNodeExpanded` messages
when an expandable node is selected https://github.com/Textualize/textual/pull/4753
- `Markdown.LinkClicked.href` is now automatically unquoted https://github.com/Textualize/textual/pull/4749
- The mouse cursor hover effect of `Tree` and `DirectoryTree` will no longer linger after the mouse leaves the widget https://github.com/Textualize/textual/pull/4766


## [0.72.0] - 2024-07-09

### Changed

- More predictable DOM removals. https://github.com/Textualize/textual/pull/4708

### Fixed

- Fixed clicking separator in OptionList moving cursor https://github.com/Textualize/textual/issues/4710
- Fixed scrolling issue in OptionList https://github.com/Textualize/textual/pull/4709

## [0.71.0] - 2024-06-29

### Changed

- Snapshot tests will normalize SVG output so that changes with no visual impact don't break snapshots, but this release will break most of them.
- Breaking change: `App.push_screen` now returns an Awaitable rather than a screen. https://github.com/Textualize/textual/pull/4672
- Breaking change: `Screen.dismiss` now returns an Awaitable rather than a bool. https://github.com/Textualize/textual/pull/4672

### Fixed

- Fixed grid + keyline when the grid has auto dimensions https://github.com/Textualize/textual/pull/4680
- Fixed mouse code leakage https://github.com/Textualize/textual/pull/4681
- Fixed link inside markdown table not posting a `Markdown.LinkClicked` message https://github.com/Textualize/textual/issues/4683
- Fixed issue with mouse movements on non-active screen https://github.com/Textualize/textual/pull/4688

## [0.70.0] - 2024-06-19

### Fixed

- Fixed erroneous mouse 'ButtonDown' reporting for mouse movement when any-event mode is enabled in xterm. https://github.com/Textualize/textual/pull/3647

## [0.69.0] - 2024-06-16

### Added

- Added `App.simulate_key` https://github.com/Textualize/textual/pull/4657

### Fixed

- Fixed issue with pop_screen launched from an action https://github.com/Textualize/textual/pull/4657

### Changed

- `App.check_bindings` is now private
- `App.action_check_bindings` is now `App.action_simulate_key`

## [0.68.0] - 2024-06-14

### Added

- Added `ContentSwitcher.add_content`

### Fixed

- Improved handling of non-tty input https://github.com/Textualize/textual/pull/4647

## [0.67.1] - 2024-06-12

### Changed

- Reverts Vim keys in DataTable, provides alternatives https://github.com/Textualize/textual/pull/4638

## [0.67.0] - 2024-06-11

### Added

- Added support for Kitty's key protocol https://github.com/Textualize/textual/pull/4631
- `ctrl+pageup`/`ctrl+pagedown` will scroll page left/right in DataTable https://github.com/Textualize/textual/pull/4633
- `g`/`G` will scroll to the top/bottom of the DataTable https://github.com/Textualize/textual/pull/4633
- Added simple `hjkl` key bindings to move the cursor in DataTable https://github.com/Textualize/textual/pull/4633

### Changed

- `home` and `end` now works horizontally instead of vertically in DataTable https://github.com/Textualize/textual/pull/4633
- `Tree` and `DirectoryTree` nodes now have a bigger click target, spanning the full line https://github.com/Textualize/textual/pull/4636

### Fixed

- Fixed pageup/pagedown behavior in DataTable https://github.com/Textualize/textual/pull/4633
- Added `App.CLOSE_TIMEOUT` https://github.com/Textualize/textual/pull/4635
- Fixed deadlock on shutdown https://github.com/Textualize/textual/pull/4635

## [0.66.0] - 2024-06-08

### Changed

- `get_content_height` will now return 0 if the renderable is Falsey https://github.com/Textualize/textual/pull/4617
- Buttons may not be pressed within their "active_effect_duration" to prevent inadvertent activations https://github.com/Textualize/textual/pull/4621
- `Screen.dismiss` is now a noop if the screen isn't active. Previously it would raise a `ScreenStackError`, now it returns `False`. https://github.com/Textualize/textual/pull/4621
- Increased window for escape processing to 100ms https://github.com/Textualize/textual/pull/4625
- Tooltips are now hidden when any key is pressed https://github.com/Textualize/textual/pull/4625

### Added

- Added `Screen.is_active` 
- Added `icon` reactive to Header widget https://github.com/Textualize/textual/pull/4627
- Added `time_format` reactive to Header widget https://github.com/Textualize/textual/pull/4627
- Added `tooltip` parameter to input widgets https://github.com/Textualize/textual/pull/4625

## [0.65.2] - 2024-06-06

### Fixed

- Fixed issue with notifications and screen switches https://github.com/Textualize/textual/pull/4615

### Added

- Added textual.rlock.RLock https://github.com/Textualize/textual/pull/4615

## [0.65.1] - 2024-06-05

### Fixed

- Fixed hot reloading with hatch rule https://github.com/Textualize/textual/pull/4606
- Fixed hatch style parsing https://github.com/Textualize/textual/pull/4606

## [0.65.0] - 2024-06-05

### Added

- Added Command Palette Opened, Closed, and OptionHighlighted events https://github.com/Textualize/textual/pull/4600
- Added hatch style https://github.com/Textualize/textual/pull/4603

### Fixed

- Fixed DataTable cursor flicker on scroll https://github.com/Textualize/textual/pull/4598

### Changes

- TabbedContent will automatically make tabs active when a widget in a pane is focused https://github.com/Textualize/textual/issues/4593

## [0.64.0] - 2024-06-03

### Fixed

- Fix traceback on exit https://github.com/Textualize/textual/pull/4575
- Fixed `Markdown.goto_anchor` no longer scrolling the heading into view https://github.com/Textualize/textual/pull/4583
- Fixed Footer flicker on initial focus https://github.com/Textualize/textual/issues/4573

## [0.63.6] - 2024-05-29

### Fixed

- Fixed issue with bindings not refreshing https://github.com/Textualize/textual/pull/4571

## [0.63.5] - 2024-05-28

### Fixed

- Fixed data table disappearing from tabs https://github.com/Textualize/textual/pull/4567

### Added

- Added `Styles.is_auto_width` and `Style.is_auto_height`

## [0.63.4] - 2024-05-26

### Added

- Added `immediate` switch to `Signal.publish`

### Fixed

- Fixed freeze in recompose from bindings https://github.com/Textualize/textual/pull/4558

## [0.63.3] - 2024-05-24

### Fixed

- Fixed `Footer` grid size https://github.com/Textualize/textual/pull/4545
- Fixed bindings not updated on auto focus https://github.com/Textualize/textual/pull/4551

### Changed

- Attempting to mount on a non-mounted widget now raises a MountError https://github.com/Textualize/textual/pull/4547

## [0.63.2] - 2024-05-23

### Fixed

- Fixed issue with namespaces in links https://github.com/Textualize/textual/pull/4546

## [0.63.1] - 2024-05-22

### Fixed

- Fixed display of multiple bindings https://github.com/Textualize/textual/pull/4543

## [0.63.0] - 2024-05-22

### Fixed

- Fixed actions in links https://github.com/Textualize/textual/pull/4540

### Changed

- Breaking change: New Footer (likely a drop in replacement, unless you have customized styles) https://github.com/Textualize/textual/pull/4537
- Stylistic changes to Markdown (simpler headers, less margin, etc) https://github.com/Textualize/textual/pull/4541

## [0.62.0] - 2024-05-20

### Added

- Added `start` and `end` properties to Markdown Navigator
- Added `Widget.anchor`, `Widget.clear_anchor`, and `Widget.is_anchored` https://github.com/Textualize/textual/pull/4530

## [0.61.1] - 2024-05-19

### Fixed

- Fixed auto grid columns ignoring gutter https://github.com/Textualize/textual/issues/4522

## [0.61.0] - 2024-05-18

### Added

- Added `App.get_default_screen` https://github.com/Textualize/textual/pull/4520
- Added dynamic binding via `DOMNode.check_action` https://github.com/Textualize/textual/pull/4516
- Added `"focused"` action namespace so you can bind a key to an action on the focused widget https://github.com/Textualize/textual/pull/4516
- Added "focused" to allowed action namespaces https://github.com/Textualize/textual/pull/4516

### Changed

- Breaking change: Actions (as used in bindings) will no longer check the app if they are unhandled. This was undocumented anyway, and not that useful. https://github.com/Textualize/textual/pull/4516
- Breaking change: Renamed `App.namespace_bindings` to `active_bindings`


## [0.60.1] - 2024-05-15

### Fixed

- Dependency issue

## [0.60.0] - 2024-05-14

### Fixed

- Fixed auto width not working for option lists https://github.com/Textualize/textual/pull/4507

### Added

- Added `DOMNode.query_children` https://github.com/Textualize/textual/pull/4508

## [0.59.0] - 2024-05-11

### Fixed

- Fixed `SelectionList` issues after removing an option https://github.com/Textualize/textual/pull/4464
- Fixed `ListView` bugs with the initial index https://github.com/Textualize/textual/pull/4452
- Fixed `Select` not closing https://github.com/Textualize/textual/pull/4499
- Fixed setting `loading=False` removing all child loading indicators https://github.com/Textualize/textual/pull/4499

### Changed

- When displaying a message using `App.exit()`, the console no longer highlights things such as numbers.

### Added

- Added `message_signal` to MessagePump, to listen to events sent to another widget. https://github.com/Textualize/textual/pull/4487
- Added `Widget.suppress_click` https://github.com/Textualize/textual/pull/4499

## [0.58.1] - 2024-05-01

### Fixed

- Fixed issue with Markdown mounting content lazily https://github.com/Textualize/textual/pull/4466
- Fixed intermittent issue with scrolling to focus https://github.com/Textualize/textual/commit/567caf8acb196260adf6a0a6250e3ff5093056d0
- Fixed issue with scrolling to center https://github.com/Textualize/textual/pull/4469


## [0.58.0] - 2024-04-25

### Fixed

- Fixed `TextArea` to end mouse selection only if currently selecting https://github.com/Textualize/textual/pull/4436
- Fixed issue with scroll_to_widget https://github.com/Textualize/textual/pull/4446
- Fixed issue with margins https://github.com/Textualize/textual/pull/4441

### Changed

- Added argument to signal callbacks https://github.com/Textualize/textual/pull/4438

## [0.57.1] - 2024-04-20

### Fixed

- Fixed an off-by-one error in the line number of the `Document.end` property https://github.com/Textualize/textual/issues/4426
- Fixed setting scrollbar colors not updating the scrollbar https://github.com/Textualize/textual/pull/4433
- Fixed flushing in inline mode https://github.com/Textualize/textual/pull/4435

### Added

- Added `Offset.clamp` and `Size.clamp_offset` https://github.com/Textualize/textual/pull/4435


## [0.57.0] - 2024-04-19

### Fixed

- Fixed `Integer` validator missing failure description when not a number https://github.com/Textualize/textual/issues/4413
- Fixed a crash in `DataTable` if you clicked a link in the border https://github.com/Textualize/textual/issues/4410
- Fixed issue with cursor position https://github.com/Textualize/textual/pull/4429

### Added

- Added `App.copy_to_clipboard` https://github.com/Textualize/textual/pull/4416

## [0.56.4] - 2024-04-09

### Fixed

- Disabled terminal synchronization in inline mode as it breaks on some terminals

## [0.56.3] - 2024-04-08

### Fixed

- Fixed inline mode not updating https://github.com/Textualize/textual/issues/4403

## [0.56.2] - 2024-04-07

### Fixed

- Fixed inline mode not clearing with multiple screen

## [0.56.1] - 2024-04-07

### Fixed

- Fixed flicker when non-current screen updates https://github.com/Textualize/textual/pull/4401

### Changed

- Removed additional line at the end of an inline app https://github.com/Textualize/textual/pull/4401

## [0.56.0] - 2024-04-06

### Added

- Added `Size.with_width` and `Size.with_height` https://github.com/Textualize/textual/pull/4393

### Fixed

- Fixed issue with inline mode and multiple screens https://github.com/Textualize/textual/pull/4393
- Fixed issue with priority bindings https://github.com/Textualize/textual/pull/4395

### Changed

- self.prevent can be used in a widget constructor to prevent messages on mount https://github.com/Textualize/textual/pull/4392


## [0.55.1] - 2024-04-2

### Fixed

- Fixed mouse escape sequences being generated with `mouse=False`

## [0.55.0] - 2024-04-1

### Fixed

- Fix priority bindings not appearing in footer when key clashes with focused widget https://github.com/Textualize/textual/pull/4342
- Reverted auto-width change https://github.com/Textualize/textual/pull/4369

### Changed

- Exceptions inside `Widget.compose` or workers weren't bubbling up in tests https://github.com/Textualize/textual/issues/4282
- Fixed `DataTable` scrolling issues by changing `max-height` back to 100% https://github.com/Textualize/textual/issues/4286
- Fixed `Button` not rendering correctly with console markup https://github.com/Textualize/textual/issues/4328

### Added

- Added `Document.start` and `end` location properties for convenience https://github.com/Textualize/textual/pull/4267
- Added support for JavaScript, Golang, Rust, Bash, Java and Kotlin to `TextArea` https://github.com/Textualize/textual/pull/4350
- Added `inline` parameter to `run` and `run_async` to run app inline (under the prompt). https://github.com/Textualize/textual/pull/4343
- Added `mouse` parameter to disable mouse support https://github.com/Textualize/textual/pull/4343

## [0.54.0] - 2024-03-26

### Fixed

- Fixed a crash in `TextArea` when undoing an edit to a selection the selection was made backwards https://github.com/Textualize/textual/issues/4301
- Fixed issue with flickering scrollbars https://github.com/Textualize/textual/pull/4315
- Fixed issue where narrow TextArea would repeatedly wrap due to scrollbar appearing/disappearing https://github.com/Textualize/textual/pull/4334
- Fix progress bar ETA not updating when setting `total` reactive https://github.com/Textualize/textual/pull/4316

### Changed

- ProgressBar won't show ETA until there is at least one second of samples https://github.com/Textualize/textual/pull/4316
- `Input` waits until an edit has been made, after entry to the widget, before offering a suggestion https://github.com/Textualize/textual/pull/4335

## [0.53.1] - 2024-03-18

### Fixed

- Fixed issue with data binding https://github.com/Textualize/textual/pull/4308

## [0.53.0] - 2024-03-18

### Added

- Mapping of ANSI colors to hex codes configurable via `App.ansi_theme_dark` and `App.ansi_theme_light` https://github.com/Textualize/textual/pull/4192
- `Pilot.resize_terminal` to resize the terminal in testing https://github.com/Textualize/textual/issues/4212
- Added `sort_children` method https://github.com/Textualize/textual/pull/4244
- Support for pseudo-classes in nested TCSS https://github.com/Textualize/textual/issues/4039

### Fixed

- Fixed `TextArea.code_editor` missing recently added attributes https://github.com/Textualize/textual/pull/4172
- Fixed `Sparkline` not working with data in a `deque` https://github.com/Textualize/textual/issues/3899
- Tooltips are now cleared when the related widget is no longer under them https://github.com/Textualize/textual/issues/3045
- Simplified tree-sitter highlight queries for HTML, which also seems to fix segfault issue https://github.com/Textualize/textual/pull/4195
- Fixed `DirectoryTree.path` no longer reacting to new values https://github.com/Textualize/textual/issues/4208
- Fixed content size cache with Pretty widget https://github.com/Textualize/textual/pull/4211
- Fixed `grid-gutter` interaction with Pretty widget https://github.com/Textualize/textual/pull/4219
- Fixed `TextArea` styling issue on alternate screens https://github.com/Textualize/textual/pull/4220
- Fixed writing to invisible `RichLog` https://github.com/Textualize/textual/pull/4223
- Fixed `RichLog.min_width` not being used https://github.com/Textualize/textual/pull/4223
- Rename `CollapsibleTitle.action_toggle` to `action_toggle_collapsible` to fix clash with `DOMNode.action_toggle` https://github.com/Textualize/textual/pull/4221
- Markdown component classes weren't refreshed when watching for CSS https://github.com/Textualize/textual/issues/3464
- Rename `Switch.action_toggle` to `action_toggle_switch` to fix clash with `DOMNode.action_toggle` https://github.com/Textualize/textual/issues/4262
- Fixed `OptionList.OptionHighlighted` leaking out of `Select` https://github.com/Textualize/textual/issues/4224
- Fixed `Tab` enable/disable messages leaking into `TabbedContent` https://github.com/Textualize/textual/issues/4233
- Fixed a style leak from `TabbedContent` https://github.com/Textualize/textual/issues/4232
- Fixed active hidden scrollbars not releasing the mouse https://github.com/Textualize/textual/issues/4274
- Fixed the mouse not being released when hiding a `TextArea` while mouse selection is happening https://github.com/Textualize/textual/issues/4292
- Fix mouse scrolling not working when mouse cursor is over a disabled child widget https://github.com/Textualize/textual/issues/4242

### Changed

- Clicking a non focusable widget focus ancestors https://github.com/Textualize/textual/pull/4236
- BREAKING: widget class names must start with a capital letter or an underscore `_` https://github.com/Textualize/textual/pull/4252
- BREAKING: for many widgets, messages are now sent when programmatic changes that mirror user input are made https://github.com/Textualize/textual/pull/4256
  - Changed `Collapsible`
  - Changed `Markdown`
  - Changed `Select`
  - Changed `SelectionList`
  - Changed `TabbedContent`
  - Changed `Tabs`
  - Changed `TextArea`
  - Changed `Tree`
- Improved ETA calculation for ProgressBar https://github.com/Textualize/textual/pull/4271
- BREAKING: `AppFocus` and `AppBlur` are now posted when the terminal window gains or loses focus, if the terminal supports this https://github.com/Textualize/textual/pull/4265
  - When the terminal window loses focus, the currently-focused widget will also lose focus.
  - When the terminal window regains focus, the previously-focused widget will regain focus.
- TextArea binding for <kbd>ctrl</kbd>+<kbd>k</kbd> will now delete the line if the line is empty https://github.com/Textualize/textual/issues/4277
- The active tab (in `Tabs`) / tab pane (in `TabbedContent`) can now be unset https://github.com/Textualize/textual/issues/4241

## [0.52.1] - 2024-02-20

### Fixed

- Fixed the check for animation level in `LoadingIndicator` https://github.com/Textualize/textual/issues/4188

## [0.52.0] - 2024-02-19

### Changed

- Textual now writes to stderr rather than stdout https://github.com/Textualize/textual/pull/4177

### Added

- Added an `asyncio` lock attribute `Widget.lock` to be used to synchronize widget state https://github.com/Textualize/textual/issues/4134
- Added support for environment variable `TEXTUAL_ANIMATIONS` to control what animations Textual displays https://github.com/Textualize/textual/pull/4062
- Add attribute `App.animation_level` to control whether animations on that app run or not https://github.com/Textualize/textual/pull/4062
- Added support for a `TEXTUAL_SCREENSHOT_LOCATION` environment variable to specify the location of an automated screenshot https://github.com/Textualize/textual/pull/4181/
- Added support for a `TEXTUAL_SCREENSHOT_FILENAME` environment variable to specify the filename of an automated screenshot https://github.com/Textualize/textual/pull/4181/
- Added an `asyncio` lock attribute `Widget.lock` to be used to synchronize widget state https://github.com/Textualize/textual/issues/4134
- `Widget.remove_children` now accepts a CSS selector to specify which children to remove https://github.com/Textualize/textual/pull/4183
- `Widget.batch` combines widget locking and app update batching https://github.com/Textualize/textual/pull/4183

## [0.51.0] - 2024-02-15

### Added

- TextArea now has `read_only` mode https://github.com/Textualize/textual/pull/4151
- Add some syntax highlighting to TextArea default theme https://github.com/Textualize/textual/pull/4149
- Add undo and redo to TextArea https://github.com/Textualize/textual/pull/4124
- Added support for command palette command discoverability https://github.com/Textualize/textual/pull/4154

### Fixed

- Fixed out-of-view `Tab` not being scrolled into view when `Tabs.active` is assigned https://github.com/Textualize/textual/issues/4150
- Fixed `TabbedContent.TabActivate` not being posted when `TabbedContent.active` is assigned https://github.com/Textualize/textual/issues/4150

### Changed

- Breaking change: Renamed `TextArea.tab_behaviour` to `TextArea.tab_behavior` https://github.com/Textualize/textual/pull/4124
- `TextArea.theme` now defaults to `"css"` instead of None, and is no longer optional https://github.com/Textualize/textual/pull/4157

### Fixed

- Improve support for selector lists in nested TCSS https://github.com/Textualize/textual/issues/3969
- Improve support for rule declarations after nested TCSS rule sets https://github.com/Textualize/textual/issues/3999

## [0.50.1] - 2024-02-09

### Fixed

- Fixed tint applied to ANSI colors https://github.com/Textualize/textual/pull/4142

## [0.50.0] - 2024-02-08

### Fixed

- Fixed issue with ANSI colors not being converted to truecolor https://github.com/Textualize/textual/pull/4138
- Fixed duplicate watch methods being attached to DOM nodes https://github.com/Textualize/textual/pull/4030
- Fixed using `watch` to create additional watchers would trigger other watch methods https://github.com/Textualize/textual/issues/3878

### Added

- Added support for configuring dark and light themes for code in `Markdown` https://github.com/Textualize/textual/issues/3997

## [0.49.0] - 2024-02-07

### Fixed

- Fixed scrolling in long `OptionList` by adding max height of 100% https://github.com/Textualize/textual/issues/4021
- Fixed `DirectoryTree.clear_node` not clearing the node specified https://github.com/Textualize/textual/issues/4122

### Changed

- `DirectoryTree.reload` and `DirectoryTree.reload_node` now preserve state when reloading https://github.com/Textualize/textual/issues/4056
- Fixed a crash in the TextArea when performing a backward replace https://github.com/Textualize/textual/pull/4126
- Fixed selection not updating correctly when pasting while there's a non-zero selection https://github.com/Textualize/textual/pull/4126
- Breaking change: `TextArea` will not use `Escape` to shift focus if the `tab_behaviour` is the default https://github.com/Textualize/textual/issues/4110
- `TextArea` cursor will now be invisible before first focus https://github.com/Textualize/textual/pull/4128
- Fix toggling `TextArea.cursor_blink` reactive when widget does not have focus https://github.com/Textualize/textual/pull/4128

### Added

- Added DOMQuery.set https://github.com/Textualize/textual/pull/4075
- Added DOMNode.set_reactive https://github.com/Textualize/textual/pull/4075
- Added DOMNode.data_bind https://github.com/Textualize/textual/pull/4075
- Added DOMNode.action_toggle https://github.com/Textualize/textual/pull/4075
- Added Worker.cancelled_event https://github.com/Textualize/textual/pull/4075
- `Tree` (and `DirectoryTree`) grew an attribute `lock` that can be used for synchronization across coroutines https://github.com/Textualize/textual/issues/4056


## [0.48.2] - 2024-02-02

### Fixed

- Fixed a hang in the Linux driver when connected to a pipe https://github.com/Textualize/textual/issues/4104
- Fixed broken `OptionList` `Option.id` mappings https://github.com/Textualize/textual/issues/4101

### Changed

- Breaking change: keyboard navigation in `RadioSet`, `ListView`, `OptionList`, and `SelectionList`, no longer allows highlighting disabled items https://github.com/Textualize/textual/issues/3881

## [0.48.1] - 2024-02-01

### Fixed

- `TextArea` uses CSS theme by default instead of `monokai` https://github.com/Textualize/textual/pull/4091

## [0.48.0] - 2024-02-01

### Changed

- Breaking change: Significant changes to `TextArea.__init__` default values/behaviour https://github.com/Textualize/textual/pull/3933
  - `soft_wrap=True` - soft wrapping is now enabled by default.
  - `show_line_numbers=False` - line numbers are now disabled by default.
  - `tab_behaviour="focus"` - pressing the tab key now switches focus instead of indenting by default.
- Breaking change: `TextArea` default theme changed to CSS, and default styling changed https://github.com/Textualize/textual/pull/4074
- Breaking change: `DOMNode.has_pseudo_class` now accepts a single name only https://github.com/Textualize/textual/pull/3970
- Made `textual.cache` (formerly `textual._cache`) public https://github.com/Textualize/textual/pull/3976
- `Tab.label` can now be used to change the label of a tab https://github.com/Textualize/textual/pull/3979
- Changed the default notification timeout from 3 to 5 seconds https://github.com/Textualize/textual/pull/4059
- Prior scroll animations are now cancelled on new scrolls https://github.com/Textualize/textual/pull/4081

### Added

- Added `DOMNode.has_pseudo_classes` https://github.com/Textualize/textual/pull/3970
- Added `Widget.allow_focus` and `Widget.allow_focus_children` https://github.com/Textualize/textual/pull/3989
- Added `TextArea.soft_wrap` reactive attribute added https://github.com/Textualize/textual/pull/3933
- Added `TextArea.tab_behaviour` reactive attribute added https://github.com/Textualize/textual/pull/3933
- Added `TextArea.code_editor` classmethod/alternative constructor https://github.com/Textualize/textual/pull/3933
- Added `TextArea.wrapped_document` attribute which can convert between wrapped visual coordinates and locations https://github.com/Textualize/textual/pull/3933
- Added `show_line_numbers` to `TextArea.__init__` https://github.com/Textualize/textual/pull/3933
- Added component classes allowing `TextArea` to be styled using CSS https://github.com/Textualize/textual/pull/4074
- Added `Query.blur` and `Query.focus` https://github.com/Textualize/textual/pull/4012
- Added `MessagePump.message_queue_size` https://github.com/Textualize/textual/pull/4012
- Added `TabbedContent.active_pane` https://github.com/Textualize/textual/pull/4012
- Added `App.suspend` https://github.com/Textualize/textual/pull/4064
- Added `App.action_suspend_process` https://github.com/Textualize/textual/pull/4064


### Fixed

- Parameter `animate` from `DataTable.move_cursor` was being ignored https://github.com/Textualize/textual/issues/3840
- Fixed a crash if `DirectoryTree.show_root` was set before the DOM was fully available https://github.com/Textualize/textual/issues/2363
- Live reloading of TCSS wouldn't apply CSS changes to screens under the top screen of the stack https://github.com/Textualize/textual/issues/3931
- `SelectionList` option IDs are usable as soon as the widget is instantiated https://github.com/Textualize/textual/issues/3903
- Fix issue with `Strip.crop` when crop window start aligned with strip end https://github.com/Textualize/textual/pull/3998
- Fixed Strip.crop_extend https://github.com/Textualize/textual/pull/4011
- Fix for percentage dimensions https://github.com/Textualize/textual/pull/4037
- Fixed a crash if the `TextArea` language was set but tree-sitter language binaries were not installed https://github.com/Textualize/textual/issues/4045
- Ensuring `TextArea.SelectionChanged` message only sends when the updated selection is different https://github.com/Textualize/textual/pull/3933
- Fixed declaration after nested rule set causing a parse error https://github.com/Textualize/textual/pull/4012
- ID and class validation was too lenient https://github.com/Textualize/textual/issues/3954
- Fixed CSS watcher crash if file becomes unreadable (even temporarily) https://github.com/Textualize/textual/pull/4079
- Fixed display of keys when used in conjunction with other keys https://github.com/Textualize/textual/pull/3050
- Fixed double detection of <kbd>Escape</kbd> on Windows https://github.com/Textualize/textual/issues/4038


## [0.47.1] - 2024-01-05

### Fixed

- Fixed nested specificity https://github.com/Textualize/textual/pull/3963

## [0.47.0] - 2024-01-04

### Fixed

- `Widget.move_child` would break if `before`/`after` is set to the index of the widget in `child` https://github.com/Textualize/textual/issues/1743
- Fixed auto width text not processing markup https://github.com/Textualize/textual/issues/3918
- Fixed `Tree.clear` not retaining the root's expanded state https://github.com/Textualize/textual/issues/3557

### Changed

- Breaking change: `Widget.move_child` parameters `before` and `after` are now keyword-only https://github.com/Textualize/textual/pull/3896
- Style tweak to toasts https://github.com/Textualize/textual/pull/3955

### Added

- Added textual.lazy https://github.com/Textualize/textual/pull/3936
- Added App.push_screen_wait https://github.com/Textualize/textual/pull/3955
- Added nesting of CSS https://github.com/Textualize/textual/pull/3946

## [0.46.0] - 2023-12-17

### Fixed

- Disabled radio buttons could be selected with the keyboard https://github.com/Textualize/textual/issues/3839
- Fixed zero width scrollbars causing content to disappear https://github.com/Textualize/textual/issues/3886

### Changed

- The tabs within a `TabbedContent` now prefix their IDs to stop any clash with their associated `TabPane` https://github.com/Textualize/textual/pull/3815
- Breaking change: `tab` is no longer a `@on` decorator selector for `TabbedContent.TabActivated` -- use `pane` instead https://github.com/Textualize/textual/pull/3815

### Added

- Added `Collapsible.title` reactive attribute https://github.com/Textualize/textual/pull/3830
- Added a `pane` attribute to `TabbedContent.TabActivated` https://github.com/Textualize/textual/pull/3815
- Added caching of rules attributes and `cache` parameter to Stylesheet.apply https://github.com/Textualize/textual/pull/3880

## [0.45.1] - 2023-12-12

### Fixed

- Fixed issues where styles wouldn't update if changed in mount. https://github.com/Textualize/textual/pull/3860

## [0.45.0] - 2023-12-12

### Fixed

- Fixed `DataTable.update_cell` not raising an error with an invalid column key https://github.com/Textualize/textual/issues/3335
- Fixed `Input` showing suggestions when not focused https://github.com/Textualize/textual/pull/3808
- Fixed loading indicator not covering scrollbars https://github.com/Textualize/textual/pull/3816

### Removed

- Removed renderables/align.py which was no longer used.

### Changed

- Dropped ALLOW_CHILDREN flag introduced in 0.43.0 https://github.com/Textualize/textual/pull/3814
- Widgets with an auto height in an auto height container will now expand if they have no siblings https://github.com/Textualize/textual/pull/3814
- Breaking change: Removed `limit_rules` from Stylesheet.apply https://github.com/Textualize/textual/pull/3844

### Added

- Added `get_loading_widget` to Widget and App customize the loading widget. https://github.com/Textualize/textual/pull/3816
- Added messages `Collapsible.Expanded` and `Collapsible.Collapsed` that inherit from `Collapsible.Toggled`. https://github.com/Textualize/textual/issues/3824

## [0.44.1] - 2023-12-4

### Fixed

- Fixed slow scrolling when there are many widgets https://github.com/Textualize/textual/pull/3801

## [0.44.0] - 2023-12-1

### Changed

- Breaking change: Dropped 3.7 support https://github.com/Textualize/textual/pull/3766
- Breaking changes https://github.com/Textualize/textual/issues/1530
 - `link-hover-background` renamed to `link-background-hover`
 - `link-hover-color` renamed to `link-color-hover`
 - `link-hover-style` renamed to `link-style-hover`
- `Tree` now forces a scroll when `scroll_to_node` is called https://github.com/Textualize/textual/pull/3786
- Brought rxvt's use of shift-numpad keys in line with most other terminals https://github.com/Textualize/textual/pull/3769

### Added

- Added support for Ctrl+Fn and Ctrl+Shift+Fn keys in urxvt https://github.com/Textualize/textual/pull/3737
- Friendly error messages when trying to mount non-widgets https://github.com/Textualize/textual/pull/3780
- Added `Select.from_values` class method that can be used to initialize a Select control with an iterator of values https://github.com/Textualize/textual/pull/3743

### Fixed

- Fixed NoWidget when mouse goes outside window https://github.com/Textualize/textual/pull/3790
- Removed spurious print statements from press_keys https://github.com/Textualize/textual/issues/3785

## [0.43.2] - 2023-11-29

### Fixed

- Fixed NoWidget error https://github.com/Textualize/textual/pull/3779

## [0.43.1] - 2023-11-29

### Fixed

- Fixed clicking on scrollbar moves TextArea cursor https://github.com/Textualize/textual/issues/3763

## [0.43.0] - 2023-11-28

### Fixed

- Fixed mouse targeting issue in `TextArea` when tabs were not fully expanded https://github.com/Textualize/textual/pull/3725
- Fixed `Select` not updating after changing the `prompt` reactive https://github.com/Textualize/textual/issues/2983
- Fixed flicker when updating Markdown https://github.com/Textualize/textual/pull/3757

### Added

- Added experimental Canvas class https://github.com/Textualize/textual/pull/3669/
- Added `keyline` rule https://github.com/Textualize/textual/pull/3669/
- Widgets can now have an ALLOW_CHILDREN (bool) classvar to disallow adding children to a widget https://github.com/Textualize/textual/pull/3758
- Added the ability to set the `label` property of a `Checkbox` https://github.com/Textualize/textual/pull/3765
- Added the ability to set the `label` property of a `RadioButton` https://github.com/Textualize/textual/pull/3765
- Added support for various modified edit and navigation keys in urxvt https://github.com/Textualize/textual/pull/3739
- Added app focus/blur for textual-web https://github.com/Textualize/textual/pull/3767

### Changed

- Method `MarkdownTableOfContents.set_table_of_contents` renamed to `MarkdownTableOfContents.rebuild_table_of_contents` https://github.com/Textualize/textual/pull/3730
- Exception `Tree.UnknownNodeID` moved out of `Tree`, import from `textual.widgets.tree` https://github.com/Textualize/textual/pull/3730
- Exception `TreeNode.RemoveRootError` moved out of `TreeNode`, import from `textual.widgets.tree` https://github.com/Textualize/textual/pull/3730
- Optimized startup time https://github.com/Textualize/textual/pull/3753
- App.COMMANDS or Screen.COMMANDS can now accept a callable which returns a command palette provider https://github.com/Textualize/textual/pull/3756

## [0.42.0] - 2023-11-22

### Fixed

- Duplicate CSS errors when parsing CSS from a screen https://github.com/Textualize/textual/issues/3581
- Added missing `blur` pseudo class https://github.com/Textualize/textual/issues/3439
- Fixed visual glitched characters on Windows due to Python limitation https://github.com/Textualize/textual/issues/2548
- Fixed `ScrollableContainer` to receive focus https://github.com/Textualize/textual/pull/3632
- Fixed app-level queries causing a crash when the command palette is active https://github.com/Textualize/textual/issues/3633
- Fixed outline not rendering correctly in some scenarios (e.g. on Button widgets) https://github.com/Textualize/textual/issues/3628
- Fixed live-reloading of screen CSS https://github.com/Textualize/textual/issues/3454
- `Select.value` could be in an invalid state https://github.com/Textualize/textual/issues/3612
- Off-by-one in CSS error reporting https://github.com/Textualize/textual/issues/3625
- Loading indicators and app notifications overlapped in the wrong order https://github.com/Textualize/textual/issues/3677
- Widgets being loaded are disabled and have their scrolling explicitly disabled too https://github.com/Textualize/textual/issues/3677
- Method render on a widget could be called before mounting said widget https://github.com/Textualize/textual/issues/2914

### Added

- Exceptions to `textual.widgets.select` https://github.com/Textualize/textual/pull/3614
  - `InvalidSelectValueError` for when setting a `Select` to an invalid value
  - `EmptySelectError` when creating/setting a `Select` to have no options when `allow_blank` is `False`
- `Select` methods https://github.com/Textualize/textual/pull/3614
  - `clear`
  - `is_blank`
- Constant `Select.BLANK` to flag an empty selection https://github.com/Textualize/textual/pull/3614
- Added `restrict`, `type`, `max_length`, and `valid_empty` to Input https://github.com/Textualize/textual/pull/3657
- Added `Pilot.mouse_down` to simulate `MouseDown` events https://github.com/Textualize/textual/pull/3495
- Added `Pilot.mouse_up` to simulate `MouseUp` events https://github.com/Textualize/textual/pull/3495
- Added `Widget.is_mounted` property https://github.com/Textualize/textual/pull/3709
- Added `TreeNode.refresh` https://github.com/Textualize/textual/pull/3639

### Changed

- CSS error reporting will no longer provide links to the files in question https://github.com/Textualize/textual/pull/3582
- inline CSS error reporting will report widget/class variable where the CSS was read from https://github.com/Textualize/textual/pull/3582
- Breaking change: `Tree.refresh_line` has now become an internal https://github.com/Textualize/textual/pull/3639
- Breaking change: Setting `Select.value` to `None` no longer clears the selection (See `Select.BLANK` and `Select.clear`) https://github.com/Textualize/textual/pull/3614
- Breaking change: `Button` no longer inherits from `Static`, now it inherits directly from `Widget` https://github.com/Textualize/textual/issues/3603
- Rich markup in markdown headings is now escaped when building the TOC https://github.com/Textualize/textual/issues/3689
- Mechanics behind mouse clicks. See [this](https://github.com/Textualize/textual/pull/3495#issue-1934915047) for more details. https://github.com/Textualize/textual/pull/3495
- Breaking change: max/min-width/height now includes padding and border. https://github.com/Textualize/textual/pull/3712

## [0.41.0] - 2023-10-31

### Fixed

- Fixed `Input.cursor_blink` reactive not changing blink state after `Input` was mounted https://github.com/Textualize/textual/pull/3498
- Fixed `Tabs.active` attribute value not being re-assigned after removing a tab or clearing https://github.com/Textualize/textual/pull/3498
- Fixed `DirectoryTree` race-condition crash when changing path https://github.com/Textualize/textual/pull/3498
- Fixed issue with `LRUCache.discard` https://github.com/Textualize/textual/issues/3537
- Fixed `DataTable` not scrolling to rows that were just added https://github.com/Textualize/textual/pull/3552
- Fixed cache bug with `DataTable.update_cell` https://github.com/Textualize/textual/pull/3551
- Fixed CSS errors being repeated https://github.com/Textualize/textual/pull/3566
- Fix issue with chunky highlights on buttons https://github.com/Textualize/textual/pull/3571
- Fixed `OptionList` event leakage from `CommandPalette` to `App`.
- Fixed crash in `LoadingIndicator` https://github.com/Textualize/textual/pull/3498
- Fixed crash when `Tabs` appeared as a descendant of `TabbedContent` in the DOM https://github.com/Textualize/textual/pull/3602
- Fixed the command palette cancelling other workers https://github.com/Textualize/textual/issues/3615

### Added

- Add Document `get_index_from_location` / `get_location_from_index` https://github.com/Textualize/textual/pull/3410
- Add setter for `TextArea.text` https://github.com/Textualize/textual/discussions/3525
- Added `key` argument to the `DataTable.sort()` method, allowing the table to be sorted using a custom function (or other callable) https://github.com/Textualize/textual/pull/3090
- Added `initial` to all css rules, which restores default (i.e. value from DEFAULT_CSS) https://github.com/Textualize/textual/pull/3566
- Added HorizontalPad to pad.py https://github.com/Textualize/textual/pull/3571
- Added `AwaitComplete` class, to be used for optionally awaitable return values https://github.com/Textualize/textual/pull/3498

### Changed

- Breaking change: `Button.ACTIVE_EFFECT_DURATION` classvar converted to `Button.active_effect_duration` attribute https://github.com/Textualize/textual/pull/3498
- Breaking change: `Input.blink_timer` made private (renamed to `Input._blink_timer`) https://github.com/Textualize/textual/pull/3498
- Breaking change: `Input.cursor_blink` reactive updated to not run on mount (now `init=False`) https://github.com/Textualize/textual/pull/3498
- Breaking change: `AwaitTabbedContent` class removed https://github.com/Textualize/textual/pull/3498
- Breaking change: `Tabs.remove_tab` now returns an `AwaitComplete` instead of an `AwaitRemove` https://github.com/Textualize/textual/pull/3498
- Breaking change: `Tabs.clear` now returns an `AwaitComplete` instead of an `AwaitRemove` https://github.com/Textualize/textual/pull/3498
- `TabbedContent.add_pane` now returns an `AwaitComplete` instead of an `AwaitTabbedContent` https://github.com/Textualize/textual/pull/3498
- `TabbedContent.remove_pane` now returns an `AwaitComplete` instead of an `AwaitTabbedContent` https://github.com/Textualize/textual/pull/3498
- `TabbedContent.clear_pane` now returns an `AwaitComplete` instead of an `AwaitTabbedContent` https://github.com/Textualize/textual/pull/3498
- `Tabs.add_tab` now returns an `AwaitComplete` instead of an `AwaitMount` https://github.com/Textualize/textual/pull/3498
- `DirectoryTree.reload` now returns an `AwaitComplete`, which may be awaited to ensure the node has finished being processed by the internal queue https://github.com/Textualize/textual/pull/3498
- `Tabs.remove_tab` now returns an `AwaitComplete`, which may be awaited to ensure the tab is unmounted and internal state is updated https://github.com/Textualize/textual/pull/3498
- `App.switch_mode` now returns an `AwaitMount`, which may be awaited to ensure the screen is mounted https://github.com/Textualize/textual/pull/3498
- Buttons will now display multiple lines, and have auto height https://github.com/Textualize/textual/pull/3539
- DataTable now has a max-height of 100vh rather than 100%, which doesn't work with auto
- Breaking change: empty rules now result in an error https://github.com/Textualize/textual/pull/3566
- Improved startup time by caching CSS parsing https://github.com/Textualize/textual/pull/3575
- Workers are now created/run in a thread-safe way https://github.com/Textualize/textual/pull/3586

## [0.40.0] - 2023-10-11

### Added

- Added `loading` reactive property to widgets https://github.com/Textualize/textual/pull/3509

## [0.39.0] - 2023-10-10

### Fixed

- `Pilot.click`/`Pilot.hover` can't use `Screen` as a selector https://github.com/Textualize/textual/issues/3395
- App exception when a `Tree` is initialized/mounted with `disabled=True` https://github.com/Textualize/textual/issues/3407
- Fixed `print` locations not being correctly reported in `textual console` https://github.com/Textualize/textual/issues/3237
- Fix location of IME and emoji popups https://github.com/Textualize/textual/pull/3408
- Fixed application freeze when pasting an emoji into an application on Windows https://github.com/Textualize/textual/issues/3178
- Fixed duplicate option ID handling in the `OptionList` https://github.com/Textualize/textual/issues/3455
- Fix crash when removing and updating DataTable cell at same time https://github.com/Textualize/textual/pull/3487
- Fixed fractional styles to allow integer values https://github.com/Textualize/textual/issues/3414
- Stop eating stdout/stderr in headless mode - print works again in tests https://github.com/Textualize/textual/pull/3486

### Added

- `OutOfBounds` exception to be raised by `Pilot` https://github.com/Textualize/textual/pull/3360
- `TextArea.cursor_screen_offset` property for getting the screen-relative position of the cursor https://github.com/Textualize/textual/pull/3408
- `Input.cursor_screen_offset` property for getting the screen-relative position of the cursor https://github.com/Textualize/textual/pull/3408
- Reactive `cell_padding` (and respective parameter) to define horizontal cell padding in data table columns https://github.com/Textualize/textual/issues/3435
- Added `Input.clear` method https://github.com/Textualize/textual/pull/3430
- Added `TextArea.SelectionChanged` and `TextArea.Changed` messages https://github.com/Textualize/textual/pull/3442
- Added `wait_for_dismiss` parameter to `App.push_screen` https://github.com/Textualize/textual/pull/3477
- Allow scrollbar-size to be set to 0 to achieve scrollable containers with no visible scrollbars https://github.com/Textualize/textual/pull/3488

### Changed

- Breaking change: tree-sitter and tree-sitter-languages dependencies moved to `syntax` extra https://github.com/Textualize/textual/pull/3398
- `Pilot.click`/`Pilot.hover` now raises `OutOfBounds` when clicking outside visible screen https://github.com/Textualize/textual/pull/3360
- `Pilot.click`/`Pilot.hover` now return a Boolean indicating whether the click/hover landed on the widget that matches the selector https://github.com/Textualize/textual/pull/3360
- Added a delay to when the `No Matches` message appears in the command palette, thus removing a flicker https://github.com/Textualize/textual/pull/3399
- Timer callbacks are now typed more loosely https://github.com/Textualize/textual/issues/3434

## [0.38.1] - 2023-09-21

### Fixed

- Hotfix - added missing highlight files in build distribution https://github.com/Textualize/textual/pull/3370

## [0.38.0] - 2023-09-21

### Added

- Added a TextArea https://github.com/Textualize/textual/pull/2931
- Added :dark and :light pseudo classes

### Fixed

- Fixed `DataTable` not updating component styles on hot-reloading https://github.com/Textualize/textual/issues/3312

### Changed

- Breaking change: CSS in DEFAULT_CSS is now automatically scoped to the widget (set SCOPED_CSS=False) to disable
- Breaking change: Changed `Markdown.goto_anchor` to return a boolean (if the anchor was found) instead of `None` https://github.com/Textualize/textual/pull/3334

## [0.37.1] - 2023-09-16

### Fixed

- Fixed the command palette crashing with a `TimeoutError` in any Python before 3.11 https://github.com/Textualize/textual/issues/3320
- Fixed `Input` event leakage from `CommandPalette` to `App`.

## [0.37.0] - 2023-09-15

### Added

- Added the command palette https://github.com/Textualize/textual/pull/3058
- `Input` is now validated when focus moves out of it https://github.com/Textualize/textual/pull/3193
- Attribute `Input.validate_on` (and `__init__` parameter of the same name) to customise when validation occurs https://github.com/Textualize/textual/pull/3193
- Screen-specific (sub-)title attributes https://github.com/Textualize/textual/pull/3199:
  - `Screen.TITLE`
  - `Screen.SUB_TITLE`
  - `Screen.title`
  - `Screen.sub_title`
- Properties `Header.screen_title` and `Header.screen_sub_title` https://github.com/Textualize/textual/pull/3199
- Added `DirectoryTree.DirectorySelected` message https://github.com/Textualize/textual/issues/3200
- Added `widgets.Collapsible` contributed by Sunyoung Yoo https://github.com/Textualize/textual/pull/2989

### Fixed

- Fixed a crash when removing an option from an `OptionList` while the mouse is hovering over the last option https://github.com/Textualize/textual/issues/3270
- Fixed a crash in `MarkdownViewer` when clicking on a link that contains an anchor https://github.com/Textualize/textual/issues/3094
- Fixed wrong message pump in pop_screen https://github.com/Textualize/textual/pull/3315

### Changed

- Widget.notify and App.notify are now thread-safe https://github.com/Textualize/textual/pull/3275
- Breaking change: Widget.notify and App.notify now return None https://github.com/Textualize/textual/pull/3275
- App.unnotify is now private (renamed to App._unnotify) https://github.com/Textualize/textual/pull/3275
- `Markdown.load` will now attempt to scroll to a related heading if an anchor is provided https://github.com/Textualize/textual/pull/3244
- `ProgressBar` explicitly supports being set back to its indeterminate state https://github.com/Textualize/textual/pull/3286

## [0.36.0] - 2023-09-05

### Added

- TCSS styles `layer` and `layers` can be strings https://github.com/Textualize/textual/pull/3169
- `App.return_code` for the app return code https://github.com/Textualize/textual/pull/3202
- Added `animate` switch to `Tree.scroll_to_line` and `Tree.scroll_to_node` https://github.com/Textualize/textual/pull/3210
- Added `Rule` widget https://github.com/Textualize/textual/pull/3209
- Added App.current_mode to get the current mode https://github.com/Textualize/textual/pull/3233

### Changed

- Reactive callbacks are now scheduled on the message pump of the reactable that is watching instead of the owner of reactive attribute https://github.com/Textualize/textual/pull/3065
- Callbacks scheduled with `call_next` will now have the same prevented messages as when the callback was scheduled https://github.com/Textualize/textual/pull/3065
- Added `cursor_type` to the `DataTable` constructor.
- Fixed `push_screen` not updating Screen.CSS styles https://github.com/Textualize/textual/issues/3217
- `DataTable.add_row` accepts `height=None` to automatically compute optimal height for a row https://github.com/Textualize/textual/pull/3213

### Fixed

- Fixed flicker when calling pop_screen multiple times https://github.com/Textualize/textual/issues/3126
- Fixed setting styles.layout not updating https://github.com/Textualize/textual/issues/3047
- Fixed flicker when scrolling tree up or down a line https://github.com/Textualize/textual/issues/3206

## [0.35.1]

### Fixed

- Fixed flash of 80x24 interface in textual-web

## [0.35.0]

### Added

- Ability to enable/disable tabs via the reactive `disabled` in tab panes https://github.com/Textualize/textual/pull/3152
- Textual-web driver support for Windows

### Fixed

- Could not hide/show/disable/enable tabs in nested `TabbedContent` https://github.com/Textualize/textual/pull/3150

## [0.34.0] - 2023-08-22

### Added

- Methods `TabbedContent.disable_tab` and `TabbedContent.enable_tab` https://github.com/Textualize/textual/pull/3112
- Methods `Tabs.disable` and `Tabs.enable` https://github.com/Textualize/textual/pull/3112
- Messages `Tab.Disabled`, `Tab.Enabled`, `Tabs.TabDisabled` and `Tabs.Enabled` https://github.com/Textualize/textual/pull/3112
- Methods `TabbedContent.hide_tab` and `TabbedContent.show_tab` https://github.com/Textualize/textual/pull/3112
- Methods `Tabs.hide` and `Tabs.show` https://github.com/Textualize/textual/pull/3112
- Messages `Tabs.TabHidden` and `Tabs.TabShown` https://github.com/Textualize/textual/pull/3112
- Added `ListView.extend` method to append multiple items https://github.com/Textualize/textual/pull/3012

### Changed

- grid-columns and grid-rows now accept an `auto` token to detect the optimal size https://github.com/Textualize/textual/pull/3107
- LoadingIndicator now has a minimum height of 1 line.

### Fixed

- Fixed auto height container with default grid-rows https://github.com/Textualize/textual/issues/1597
- Fixed `page_up` and `page_down` bug in `DataTable` when `show_header = False` https://github.com/Textualize/textual/pull/3093
- Fixed issue with visible children inside invisible container when moving focus https://github.com/Textualize/textual/issues/3053

## [0.33.0] - 2023-08-15

### Fixed

- Fixed unintuitive sizing behaviour of TabbedContent https://github.com/Textualize/textual/issues/2411
- Fixed relative units not always expanding auto containers https://github.com/Textualize/textual/pull/3059
- Fixed background refresh https://github.com/Textualize/textual/issues/3055
- Fixed `SelectionList.clear_options` https://github.com/Textualize/textual/pull/3075
- `MouseMove` events bubble up from widgets. `App` and `Screen` receive `MouseMove` events even if there's no Widget under the cursor. https://github.com/Textualize/textual/issues/2905
- Fixed click on double-width char https://github.com/Textualize/textual/issues/2968

### Changed

- Breaking change: `DOMNode.visible` now takes into account full DOM to report whether a node is visible or not.

### Removed

- Property `Widget.focusable_children` https://github.com/Textualize/textual/pull/3070

### Added

- Added an interface for replacing prompt of an individual option in an `OptionList` https://github.com/Textualize/textual/issues/2603
- Added `DirectoryTree.reload_node` method https://github.com/Textualize/textual/issues/2757
- Added widgets.Digit https://github.com/Textualize/textual/pull/3073
- Added `BORDER_TITLE` and `BORDER_SUBTITLE` classvars to Widget https://github.com/Textualize/textual/pull/3097

### Changed

- DescendantBlur and DescendantFocus can now be used with @on decorator

## [0.32.0] - 2023-08-03

### Added

- Added widgets.Log
- Added Widget.is_vertical_scroll_end, Widget.is_horizontal_scroll_end, Widget.is_vertical_scrollbar_grabbed, Widget.is_horizontal_scrollbar_grabbed

### Changed

- Breaking change: Renamed TextLog to RichLog

## [0.31.0] - 2023-08-01

### Added

- Added App.begin_capture_print, App.end_capture_print, Widget.begin_capture_print, Widget.end_capture_print https://github.com/Textualize/textual/issues/2952
- Added the ability to run async methods as thread workers https://github.com/Textualize/textual/pull/2938
- Added `App.stop_animation` https://github.com/Textualize/textual/issues/2786
- Added `Widget.stop_animation` https://github.com/Textualize/textual/issues/2786

### Changed

- Breaking change: Creating a thread worker now requires that a `thread=True` keyword argument is passed https://github.com/Textualize/textual/pull/2938
- Breaking change: `Markdown.load` no longer captures all errors and returns a `bool`, errors now propagate https://github.com/Textualize/textual/issues/2956
- Breaking change: the default style of a `DataTable` now has `max-height: 100%` https://github.com/Textualize/textual/issues/2959

### Fixed

- Fixed a crash when a `SelectionList` had a prompt wider than itself https://github.com/Textualize/textual/issues/2900
- Fixed a bug where `Click` events were bubbling up from `Switch` widgets https://github.com/Textualize/textual/issues/2366
- Fixed a crash when using empty CSS variables https://github.com/Textualize/textual/issues/1849
- Fixed issue with tabs in TextLog https://github.com/Textualize/textual/issues/3007
- Fixed a bug with `DataTable` hover highlighting https://github.com/Textualize/textual/issues/2909

## [0.30.0] - 2023-07-17

### Added

- Added `DataTable.remove_column` method https://github.com/Textualize/textual/pull/2899
- Added notifications https://github.com/Textualize/textual/pull/2866
- Added `on_complete` callback to scroll methods https://github.com/Textualize/textual/pull/2903

### Fixed

- Fixed CancelledError issue with timer https://github.com/Textualize/textual/issues/2854
- Fixed Toggle Buttons issue with not being clickable/hoverable https://github.com/Textualize/textual/pull/2930


## [0.29.0] - 2023-07-03

### Changed

- Factored dev tools (`textual` command) in to external lib (`textual-dev`).

### Added

- Updated `DataTable.get_cell` type hints to accept string keys https://github.com/Textualize/textual/issues/2586
- Added `DataTable.get_cell_coordinate` method
- Added `DataTable.get_row_index` method https://github.com/Textualize/textual/issues/2587
- Added `DataTable.get_column_index` method
- Added can-focus pseudo-class to target widgets that may receive focus
- Make `Markdown.update` optionally awaitable https://github.com/Textualize/textual/pull/2838
- Added `default` parameter to `DataTable.add_column` for populating existing rows https://github.com/Textualize/textual/pull/2836
- Added can-focus pseudo-class to target widgets that may receive focus

### Fixed

- Fixed crash when columns were added to populated `DataTable` https://github.com/Textualize/textual/pull/2836
- Fixed issues with opacity on Screens https://github.com/Textualize/textual/issues/2616
- Fixed style problem with selected selections in a non-focused selection list https://github.com/Textualize/textual/issues/2768
- Fixed sys.stdout and sys.stderr being None https://github.com/Textualize/textual/issues/2879

## [0.28.1] - 2023-06-20

### Fixed

- Fixed indented code blocks not showing up in `Markdown` https://github.com/Textualize/textual/issues/2781
- Fixed inline code blocks in lists showing out of order in `Markdown` https://github.com/Textualize/textual/issues/2676
- Fixed list items in a `Markdown` being added to the focus chain https://github.com/Textualize/textual/issues/2380
- Fixed `Tabs` posting unnecessary messages when removing non-active tabs https://github.com/Textualize/textual/issues/2807
- call_after_refresh will preserve the sender within the callback https://github.com/Textualize/textual/pull/2806

### Added

- Added a method of allowing third party code to handle unhandled tokens in `Markdown` https://github.com/Textualize/textual/pull/2803
- Added `MarkdownBlock` as an exported symbol in `textual.widgets.markdown` https://github.com/Textualize/textual/pull/2803

### Changed

- Tooltips are now inherited, so will work with compound widgets


## [0.28.0] - 2023-06-19

### Added

- The devtools console now confirms when CSS files have been successfully loaded after a previous error https://github.com/Textualize/textual/pull/2716
- Class variable `CSS` to screens https://github.com/Textualize/textual/issues/2137
- Class variable `CSS_PATH` to screens https://github.com/Textualize/textual/issues/2137
- Added `cursor_foreground_priority` and `cursor_background_priority` to `DataTable` https://github.com/Textualize/textual/pull/2736
- Added Region.center
- Added `center` parameter to `Widget.scroll_to_region`
- Added `origin_visible` parameter to `Widget.scroll_to_region`
- Added `origin_visible` parameter to `Widget.scroll_to_center`
- Added `TabbedContent.tab_count` https://github.com/Textualize/textual/pull/2751
- Added `TabbedContent.add_pane` https://github.com/Textualize/textual/pull/2751
- Added `TabbedContent.remove_pane` https://github.com/Textualize/textual/pull/2751
- Added `TabbedContent.clear_panes` https://github.com/Textualize/textual/pull/2751
- Added `TabbedContent.Cleared` https://github.com/Textualize/textual/pull/2751

### Fixed

- Fixed setting `TreeNode.label` on an existing `Tree` node not immediately refreshing https://github.com/Textualize/textual/pull/2713
- Correctly implement `__eq__` protocol in DataTable https://github.com/Textualize/textual/pull/2705
- Fixed exceptions in Pilot tests being silently ignored https://github.com/Textualize/textual/pull/2754
- Fixed issue where internal data of `OptionList` could be invalid for short window after `clear_options` https://github.com/Textualize/textual/pull/2754
- Fixed `Tooltip` causing a `query_one` on a lone `Static` to fail https://github.com/Textualize/textual/issues/2723
- Nested widgets wouldn't lose focus when parent is disabled https://github.com/Textualize/textual/issues/2772
- Fixed the `Tabs` `Underline` highlight getting "lost" in some extreme situations https://github.com/Textualize/textual/pull/2751

### Changed

- Breaking change: The `@on` decorator will now match a message class and any child classes https://github.com/Textualize/textual/pull/2746
- Breaking change: Styles update to checkbox, radiobutton, OptionList, Select, SelectionList, Switch https://github.com/Textualize/textual/pull/2777
- `Tabs.add_tab` is now optionally awaitable https://github.com/Textualize/textual/pull/2778
- `Tabs.add_tab` now takes `before` and `after` arguments to position a new tab https://github.com/Textualize/textual/pull/2778
- `Tabs.remove_tab` is now optionally awaitable https://github.com/Textualize/textual/pull/2778
- Breaking change: `Tabs.clear` has been changed from returning `self` to being optionally awaitable https://github.com/Textualize/textual/pull/2778

## [0.27.0] - 2023-06-01

### Fixed

- Fixed zero division error https://github.com/Textualize/textual/issues/2673
- Fix `scroll_to_center` when there were nested layers out of view (Compositor full_map not populated fully) https://github.com/Textualize/textual/pull/2684
- Fix crash when `Select` widget value attribute was set in `compose` https://github.com/Textualize/textual/pull/2690
- Issue with computing progress in workers https://github.com/Textualize/textual/pull/2686
- Issues with `switch_screen` not updating the results callback appropriately https://github.com/Textualize/textual/issues/2650
- Fixed incorrect mount order https://github.com/Textualize/textual/pull/2702

### Added

- `work` decorator accepts `description` parameter to add debug string https://github.com/Textualize/textual/issues/2597
- Added `SelectionList` widget https://github.com/Textualize/textual/pull/2652
- `App.AUTO_FOCUS` to set auto focus on all screens https://github.com/Textualize/textual/issues/2594
- Option to `scroll_to_center` to ensure we don't scroll such that the top left corner of the widget is not visible https://github.com/Textualize/textual/pull/2682
- Added `Widget.tooltip` property https://github.com/Textualize/textual/pull/2670
- Added `Region.inflect` https://github.com/Textualize/textual/pull/2670
- `Suggester` API to compose with widgets for automatic suggestions https://github.com/Textualize/textual/issues/2330
- `SuggestFromList` class to let widgets get completions from a fixed set of options https://github.com/Textualize/textual/pull/2604
- `Input` has a new component class `input--suggestion` https://github.com/Textualize/textual/pull/2604
- Added `Widget.remove_children` https://github.com/Textualize/textual/pull/2657
- Added `Validator` framework and validation for `Input` https://github.com/Textualize/textual/pull/2600
- Ability to have private and public validate methods https://github.com/Textualize/textual/pull/2708
- Ability to have private compute methods https://github.com/Textualize/textual/pull/2708
- Added `message_hook` to App.run_test https://github.com/Textualize/textual/pull/2702
- Added `Sparkline` widget https://github.com/Textualize/textual/pull/2631

### Changed

- `Placeholder` now sets its color cycle per app https://github.com/Textualize/textual/issues/2590
- Footer now clears key highlight regardless of whether it's in the active screen or not https://github.com/Textualize/textual/issues/2606
- The default Widget repr no longer displays classes and pseudo-classes (to reduce noise in logs). Add them to your `__rich_repr__` method if needed. https://github.com/Textualize/textual/pull/2623
- Setting `Screen.AUTO_FOCUS` to `None` will inherit `AUTO_FOCUS` from the app instead of disabling it https://github.com/Textualize/textual/issues/2594
- Setting `Screen.AUTO_FOCUS` to `""` will disable it on the screen https://github.com/Textualize/textual/issues/2594
- Messages now have a `handler_name` class var which contains the name of the default handler method.
- `Message.control` is now a property instead of a class variable. https://github.com/Textualize/textual/issues/2528
- `Tree` and `DirectoryTree` Messages no longer accept a `tree` parameter, using `self.node.tree` instead. https://github.com/Textualize/textual/issues/2529
- Keybinding <kbd>right</kbd> in `Input` is also used to accept a suggestion if the cursor is at the end of the input https://github.com/Textualize/textual/pull/2604
- `Input.__init__` now accepts a `suggester` attribute for completion suggestions https://github.com/Textualize/textual/pull/2604
- Using `switch_screen` to switch to the currently active screen is now a no-op https://github.com/Textualize/textual/pull/2692
- Breaking change: removed `reactive.py::Reactive.var` in favor of `reactive.py::var` https://github.com/Textualize/textual/pull/2709/

### Removed

- `Placeholder.reset_color_cycle`
- Removed `Widget.reset_focus` (now called `Widget.blur`) https://github.com/Textualize/textual/issues/2642

## [0.26.0] - 2023-05-20

### Added

- Added `Widget.can_view`

### Changed

- Textual will now scroll focused widgets to center if not in view

## [0.25.0] - 2023-05-17

### Changed

- App `title` and `sub_title` attributes can be set to any type https://github.com/Textualize/textual/issues/2521
- `DirectoryTree` now loads directory contents in a worker https://github.com/Textualize/textual/issues/2456
- Only a single error will be written by default, unless in dev mode ("debug" in App.features) https://github.com/Textualize/textual/issues/2480
- Using `Widget.move_child` where the target and the child being moved are the same is now a no-op https://github.com/Textualize/textual/issues/1743
- Calling `dismiss` on a screen that is not at the top of the stack now raises an exception https://github.com/Textualize/textual/issues/2575
- `MessagePump.call_after_refresh` and `MessagePump.call_later` will now return `False` if the callback could not be scheduled. https://github.com/Textualize/textual/pull/2584

### Fixed

- Fixed `ZeroDivisionError` in `resolve_fraction_unit` https://github.com/Textualize/textual/issues/2502
- Fixed `TreeNode.expand` and `TreeNode.expand_all` not posting a `Tree.NodeExpanded` message https://github.com/Textualize/textual/issues/2535
- Fixed `TreeNode.collapse` and `TreeNode.collapse_all` not posting a `Tree.NodeCollapsed` message https://github.com/Textualize/textual/issues/2535
- Fixed `TreeNode.toggle` and `TreeNode.toggle_all` not posting a `Tree.NodeExpanded` or `Tree.NodeCollapsed` message https://github.com/Textualize/textual/issues/2535
- `footer--description` component class was being ignored https://github.com/Textualize/textual/issues/2544
- Pasting empty selection in `Input` would raise an exception https://github.com/Textualize/textual/issues/2563
- `Screen.AUTO_FOCUS` now focuses the first _focusable_ widget that matches the selector https://github.com/Textualize/textual/issues/2578
- `Screen.AUTO_FOCUS` now works on the default screen on startup https://github.com/Textualize/textual/pull/2581
- Fix for setting dark in App `__init__` https://github.com/Textualize/textual/issues/2583
- Fix issue with scrolling and docks https://github.com/Textualize/textual/issues/2525
- Fix not being able to use CSS classes with `Tab` https://github.com/Textualize/textual/pull/2589

### Added

- Class variable `AUTO_FOCUS` to screens https://github.com/Textualize/textual/issues/2457
- Added `NULL_SPACING` and `NULL_REGION` to geometry.py

## [0.24.1] - 2023-05-08

### Fixed

- Fix TypeError in code browser

## [0.24.0] - 2023-05-08

### Fixed

- Fixed crash when creating a `DirectoryTree` starting anywhere other than `.`
- Fixed line drawing in `Tree` when `Tree.show_root` is `True` https://github.com/Textualize/textual/issues/2397
- Fixed line drawing in `Tree` not marking branches as selected when first getting focus https://github.com/Textualize/textual/issues/2397

### Changed

- The DataTable cursor is now scrolled into view when the cursor coordinate is changed programmatically https://github.com/Textualize/textual/issues/2459
- run_worker exclusive parameter is now `False` by default https://github.com/Textualize/textual/pull/2470
- Added `always_update` as an optional argument for `reactive.var`
- Made Binding description default to empty string, which is equivalent to show=False https://github.com/Textualize/textual/pull/2501
- Modified Message to allow it to be used as a dataclass https://github.com/Textualize/textual/pull/2501
- Decorator `@on` accepts arbitrary `**kwargs` to apply selectors to attributes of the message https://github.com/Textualize/textual/pull/2498

### Added

- Property `control` as alias for attribute `tabs` in `Tabs` messages https://github.com/Textualize/textual/pull/2483
- Experimental: Added "overlay" rule https://github.com/Textualize/textual/pull/2501
- Experimental: Added "constrain" rule https://github.com/Textualize/textual/pull/2501
- Added textual.widgets.Select https://github.com/Textualize/textual/pull/2501
- Added Region.translate_inside https://github.com/Textualize/textual/pull/2501
- `TabbedContent` now takes kwargs `id`, `name`, `classes`, and `disabled`, upon initialization, like other widgets https://github.com/Textualize/textual/pull/2497
- Method `DataTable.move_cursor` https://github.com/Textualize/textual/issues/2472
- Added `OptionList.add_options` https://github.com/Textualize/textual/pull/2508
- Added `TreeNode.is_root` https://github.com/Textualize/textual/pull/2510
- Added `TreeNode.remove_children` https://github.com/Textualize/textual/pull/2510
- Added `TreeNode.remove` https://github.com/Textualize/textual/pull/2510
- Added classvar `Message.ALLOW_SELECTOR_MATCH` https://github.com/Textualize/textual/pull/2498
- Added `ALLOW_SELECTOR_MATCH` to all built-in messages associated with widgets https://github.com/Textualize/textual/pull/2498
- Markdown document sub-widgets now reference the container document
- Table of contents of a markdown document now references the document
- Added the `control` property to messages
  - `DirectoryTree.FileSelected`
  - `ListView`
    - `Highlighted`
    - `Selected`
  - `Markdown`
    - `TableOfContentsUpdated`
    - `TableOfContentsSelected`
    - `LinkClicked`
  - `OptionList`
    - `OptionHighlighted`
    - `OptionSelected`
  - `RadioSet.Changed`
  - `TabContent.TabActivated`
  - `Tree`
    - `NodeSelected`
    - `NodeHighlighted`
    - `NodeExpanded`
    - `NodeCollapsed`

## [0.23.0] - 2023-05-03

### Fixed

- Fixed `outline` top and bottom not handling alpha - https://github.com/Textualize/textual/issues/2371
- Fixed `!important` not applying to `align` https://github.com/Textualize/textual/issues/2420
- Fixed `!important` not applying to `border` https://github.com/Textualize/textual/issues/2420
- Fixed `!important` not applying to `content-align` https://github.com/Textualize/textual/issues/2420
- Fixed `!important` not applying to `outline` https://github.com/Textualize/textual/issues/2420
- Fixed `!important` not applying to `overflow` https://github.com/Textualize/textual/issues/2420
- Fixed `!important` not applying to `scrollbar-size` https://github.com/Textualize/textual/issues/2420
- Fixed `outline-right` not being recognised https://github.com/Textualize/textual/issues/2446
- Fixed OSError when a file system is not available https://github.com/Textualize/textual/issues/2468

### Changed

- Setting attributes with a `compute_` method will now raise an `AttributeError` https://github.com/Textualize/textual/issues/2383
- Unknown psuedo-selectors will now raise a tokenizer error (previously they were silently ignored) https://github.com/Textualize/textual/pull/2445
- Breaking change: `DirectoryTree.FileSelected.path` is now always a `Path` https://github.com/Textualize/textual/issues/2448
- Breaking change: `Directorytree.load_directory` renamed to `Directorytree._load_directory` https://github.com/Textualize/textual/issues/2448
- Unknown pseudo-selectors will now raise a tokenizer error (previously they were silently ignored) https://github.com/Textualize/textual/pull/2445

### Added

- Watch methods can now optionally be private https://github.com/Textualize/textual/issues/2382
- Added `DirectoryTree.path` reactive attribute https://github.com/Textualize/textual/issues/2448
- Added `DirectoryTree.FileSelected.node` https://github.com/Textualize/textual/pull/2463
- Added `DirectoryTree.reload` https://github.com/Textualize/textual/issues/2448
- Added textual.on decorator https://github.com/Textualize/textual/issues/2398

## [0.22.3] - 2023-04-29

### Fixed

- Fixed `textual run` on Windows https://github.com/Textualize/textual/issues/2406
- Fixed top border of button hover state

## [0.22.2] - 2023-04-29

### Added

- Added `TreeNode.tree` as a read-only public attribute https://github.com/Textualize/textual/issues/2413

### Fixed

- Fixed superfluous style updates for focus-within pseudo-selector

## [0.22.1] - 2023-04-28

### Fixed

- Fixed timer issue https://github.com/Textualize/textual/issues/2416
- Fixed `textual run` issue https://github.com/Textualize/textual/issues/2391

## [0.22.0] - 2023-04-27

### Fixed

- Fixed broken fr units when there is a min or max dimension https://github.com/Textualize/textual/issues/2378
- Fixed plain text in Markdown code blocks with no syntax being difficult to read https://github.com/Textualize/textual/issues/2400

### Added

- Added `ProgressBar` widget https://github.com/Textualize/textual/pull/2333

### Changed

- All `textual.containers` are now `1fr` in relevant dimensions by default https://github.com/Textualize/textual/pull/2386


## [0.21.0] - 2023-04-26

### Changed

- `textual run` execs apps in a new context.
- Textual console no longer parses console markup.
- Breaking change: `Container` no longer shows required scrollbars by default https://github.com/Textualize/textual/issues/2361
- Breaking change: `VerticalScroll` no longer shows a required horizontal scrollbar by default
- Breaking change: `HorizontalScroll` no longer shows a required vertical scrollbar by default
- Breaking change: Renamed `App.action_add_class_` to `App.action_add_class`
- Breaking change: Renamed `App.action_remove_class_` to `App.action_remove_class`
- Breaking change: `RadioSet` is now a single focusable widget https://github.com/Textualize/textual/pull/2372
- Breaking change: Removed `containers.Content` (use `containers.VerticalScroll` now)

### Added

- Added `-c` switch to `textual run` which runs commands in a Textual dev environment.
- Breaking change: standard keyboard scrollable navigation bindings have been moved off `Widget` and onto a new base class for scrollable containers (see also below addition) https://github.com/Textualize/textual/issues/2332
- `ScrollView` now inherits from `ScrollableContainer` rather than `Widget` https://github.com/Textualize/textual/issues/2332
- Containers no longer inherit any bindings from `Widget` https://github.com/Textualize/textual/issues/2331
- Added `ScrollableContainer`; a container class that binds the common navigation keys to scroll actions (see also above breaking change) https://github.com/Textualize/textual/issues/2332

### Fixed

- Fixed dark mode toggles in a "child" screen not updating a "parent" screen https://github.com/Textualize/textual/issues/1999
- Fixed "panel" border not exposed via CSS
- Fixed `TabbedContent.active` changes not changing the actual content https://github.com/Textualize/textual/issues/2352
- Fixed broken color on macOS Terminal https://github.com/Textualize/textual/issues/2359

## [0.20.1] - 2023-04-18

### Fix

- New fix for stuck tabs underline https://github.com/Textualize/textual/issues/2229

## [0.20.0] - 2023-04-18

### Changed

- Changed signature of Driver. Technically a breaking change, but unlikely to affect anyone.
- Breaking change: Timer.start is now private, and returns None. There was no reason to call this manually, so unlikely to affect anyone.
- A clicked tab will now be scrolled to the center of its tab container https://github.com/Textualize/textual/pull/2276
- Style updates are now done immediately rather than on_idle https://github.com/Textualize/textual/pull/2304
- `ButtonVariant` is now exported from `textual.widgets.button` https://github.com/Textualize/textual/issues/2264
- `HorizontalScroll` and `VerticalScroll` are now focusable by default https://github.com/Textualize/textual/pull/2317

### Added

- Added `DataTable.remove_row` method https://github.com/Textualize/textual/pull/2253
- option `--port` to the command `textual console` to specify which port the console should connect to https://github.com/Textualize/textual/pull/2258
- `Widget.scroll_to_center` method to scroll children to the center of container widget https://github.com/Textualize/textual/pull/2255 and https://github.com/Textualize/textual/pull/2276
- Added `TabActivated` message to `TabbedContent` https://github.com/Textualize/textual/pull/2260
- Added "panel" border style https://github.com/Textualize/textual/pull/2292
- Added `border-title-color`, `border-title-background`, `border-title-style` rules https://github.com/Textualize/textual/issues/2289
- Added `border-subtitle-color`, `border-subtitle-background`, `border-subtitle-style` rules https://github.com/Textualize/textual/issues/2289

### Fixed

- Fixed order styles are applied in DataTable - allows combining of renderable styles and component classes https://github.com/Textualize/textual/pull/2272
- Fixed key combos with up/down keys in some terminals https://github.com/Textualize/textual/pull/2280
- Fix empty ListView preventing bindings from firing https://github.com/Textualize/textual/pull/2281
- Fix `get_component_styles` returning incorrect values on first call when combined with pseudoclasses https://github.com/Textualize/textual/pull/2304
- Fixed `active_message_pump.get` sometimes resulting in a `LookupError` https://github.com/Textualize/textual/issues/2301

## [0.19.1] - 2023-04-10

### Fixed

- Fix viewport units using wrong viewport size  https://github.com/Textualize/textual/pull/2247
- Fixed layout not clearing arrangement cache https://github.com/Textualize/textual/pull/2249


## [0.19.0] - 2023-04-07

### Added

- Added support for filtering a `DirectoryTree` https://github.com/Textualize/textual/pull/2215

### Changed

- Allowed border_title and border_subtitle to accept Text objects
- Added additional line around titles
- When a container is auto, relative dimensions in children stretch the container. https://github.com/Textualize/textual/pull/2221
- DataTable page up / down now move cursor

### Fixed

- Fixed margin not being respected when width or height is "auto" https://github.com/Textualize/textual/issues/2220
- Fixed issue which prevent scroll_visible from working https://github.com/Textualize/textual/issues/2181
- Fixed missing tracebacks on Windows https://github.com/Textualize/textual/issues/2027

## [0.18.0] - 2023-04-04

### Added

- Added Worker API https://github.com/Textualize/textual/pull/2182

### Changed

- Breaking change: Markdown.update is no longer a coroutine https://github.com/Textualize/textual/pull/2182

### Fixed

- `RadioSet` is now far less likely to report `pressed_button` as `None` https://github.com/Textualize/textual/issues/2203

## [0.17.3] - 2023-04-02

### [Fixed]

- Fixed scrollable area not taking in to account dock https://github.com/Textualize/textual/issues/2188

## [0.17.2] - 2023-04-02

### [Fixed]

- Fixed bindings persistance https://github.com/Textualize/textual/issues/1613
- The `Markdown` widget now auto-increments ordered lists https://github.com/Textualize/textual/issues/2002
- Fixed modal bindings https://github.com/Textualize/textual/issues/2194
- Fix binding enter to active button https://github.com/Textualize/textual/issues/2194

### [Changed]

- tab and shift+tab are now defined on Screen.

## [0.17.1] - 2023-03-30

### Fixed

- Fix cursor not hiding on Windows https://github.com/Textualize/textual/issues/2170
- Fixed freeze when ctrl-clicking links https://github.com/Textualize/textual/issues/2167 https://github.com/Textualize/textual/issues/2073

## [0.17.0] - 2023-03-29

### Fixed

- Issue with parsing action strings whose arguments contained quoted closing parenthesis https://github.com/Textualize/textual/pull/2112
- Issues with parsing action strings with tuple arguments https://github.com/Textualize/textual/pull/2112
- Issue with watching for CSS file changes https://github.com/Textualize/textual/pull/2128
- Fix for tabs not invalidating https://github.com/Textualize/textual/issues/2125
- Fixed scrollbar layers issue https://github.com/Textualize/textual/issues/1358
- Fix for interaction between pseudo-classes and widget-level render caches https://github.com/Textualize/textual/pull/2155

### Changed

- DataTable now has height: auto by default. https://github.com/Textualize/textual/issues/2117
- Textual will now render strings within renderables (such as tables) as Console Markup by default. You can wrap your text with rich.Text() if you want the original behavior. https://github.com/Textualize/textual/issues/2120
- Some widget methods now return `self` instead of `None` https://github.com/Textualize/textual/pull/2102:
  - `Widget`: `refresh`, `focus`, `reset_focus`
  - `Button.press`
  - `DataTable`: `clear`, `refresh_coordinate`, `refresh_row`, `refresh_column`, `sort`
  - `Placehoder.cycle_variant`
  - `Switch.toggle`
  - `Tabs.clear`
  - `TextLog`: `write`, `clear`
  - `TreeNode`: `expand`, `expand_all`, `collapse`, `collapse_all`, `toggle`, `toggle_all`
  - `Tree`: `clear`, `reset`
- Screens with alpha in their background color will now blend with the background. https://github.com/Textualize/textual/pull/2139
- Added "thick" border style. https://github.com/Textualize/textual/pull/2139
- message_pump.app will now set the active app if it is not already set.
- DataTable now has max height set to 100vh

### Added

- Added auto_scroll attribute to TextLog https://github.com/Textualize/textual/pull/2127
- Added scroll_end switch to TextLog.write https://github.com/Textualize/textual/pull/2127
- Added `Widget.get_pseudo_class_state` https://github.com/Textualize/textual/pull/2155
- Added Screen.ModalScreen which prevents App from handling bindings. https://github.com/Textualize/textual/pull/2139
- Added TEXTUAL_LOG env var which should be a path that Textual will write verbose logs to (textual devtools is generally preferred) https://github.com/Textualize/textual/pull/2148
- Added textual.logging.TextualHandler logging handler
- Added Query.set_classes, DOMNode.set_classes, and `classes` setter for Widget https://github.com/Textualize/textual/issues/1081
- Added `OptionList` https://github.com/Textualize/textual/pull/2154

## [0.16.0] - 2023-03-22

### Added
- Added `parser_factory` argument to `Markdown` and `MarkdownViewer` constructors https://github.com/Textualize/textual/pull/2075
- Added `HorizontalScroll` https://github.com/Textualize/textual/issues/1957
- Added `Center` https://github.com/Textualize/textual/issues/1957
- Added `Middle` https://github.com/Textualize/textual/issues/1957
- Added `VerticalScroll` (mimicking the old behaviour of `Vertical`) https://github.com/Textualize/textual/issues/1957
- Added `Widget.border_title` and `Widget.border_subtitle` to set border (sub)title for a widget https://github.com/Textualize/textual/issues/1864
- Added CSS styles `border_title_align` and `border_subtitle_align`.
- Added `TabbedContent` widget https://github.com/Textualize/textual/pull/2059
- Added `get_child_by_type` method to widgets / app https://github.com/Textualize/textual/pull/2059
- Added `Widget.render_str` method https://github.com/Textualize/textual/pull/2059
- Added TEXTUAL_DRIVER environment variable

### Changed

- Dropped "loading-indicator--dot" component style from LoadingIndicator https://github.com/Textualize/textual/pull/2050
- Tabs widget now sends Tabs.Cleared when there is no active tab.
- Breaking change: changed default behaviour of `Vertical` (see `VerticalScroll`) https://github.com/Textualize/textual/issues/1957
- The default `overflow` style for `Horizontal` was changed to `hidden hidden` https://github.com/Textualize/textual/issues/1957
- `DirectoryTree` also accepts `pathlib.Path` objects as the path to list https://github.com/Textualize/textual/issues/1438

### Removed

- Removed `sender` attribute from messages. It's now just private (`_sender`). https://github.com/Textualize/textual/pull/2071

### Fixed

- Fixed borders not rendering correctly. https://github.com/Textualize/textual/pull/2074
- Fix for error when removing nodes. https://github.com/Textualize/textual/issues/2079

## [0.15.1] - 2023-03-14

### Fixed

- Fixed how the namespace for messages is calculated to facilitate inheriting messages https://github.com/Textualize/textual/issues/1814
- `Tab` is now correctly made available from `textual.widgets`. https://github.com/Textualize/textual/issues/2044

## [0.15.0] - 2023-03-13

### Fixed

- Fixed container not resizing when a widget is removed https://github.com/Textualize/textual/issues/2007
- Fixes issue where the horizontal scrollbar would be incorrectly enabled https://github.com/Textualize/textual/pull/2024

## [0.15.0] - 2023-03-13

### Changed

- Fixed container not resizing when a widget is removed https://github.com/Textualize/textual/issues/2007
- Fixed issue where the horizontal scrollbar would be incorrectly enabled https://github.com/Textualize/textual/pull/2024
- Fixed `Pilot.click` not correctly creating the mouse events https://github.com/Textualize/textual/issues/2022
- Fixes issue where the horizontal scrollbar would be incorrectly enabled https://github.com/Textualize/textual/pull/2024
- Fixes for tracebacks not appearing on exit https://github.com/Textualize/textual/issues/2027

### Added

- Added a LoadingIndicator widget https://github.com/Textualize/textual/pull/2018
- Added Tabs Widget https://github.com/Textualize/textual/pull/2020

### Changed

- Breaking change: Renamed Widget.action and App.action to Widget.run_action and App.run_action
- Added `shift`, `meta` and `control` arguments to `Pilot.click`.

## [0.14.0] - 2023-03-09

### Changed

- Breaking change: There is now only `post_message` to post events, which is non-async, `post_message_no_wait` was dropped. https://github.com/Textualize/textual/pull/1940
- Breaking change: The Timer class now has just one method to stop it, `Timer.stop` which is non sync https://github.com/Textualize/textual/pull/1940
- Breaking change: Messages don't require a `sender` in their constructor https://github.com/Textualize/textual/pull/1940
- Many messages have grown a `control` property which returns the control they relate to. https://github.com/Textualize/textual/pull/1940
- Updated styling to make it clear DataTable grows horizontally https://github.com/Textualize/textual/pull/1946
- Changed the `Checkbox` character due to issues with Windows Terminal and Windows 10 https://github.com/Textualize/textual/issues/1934
- Changed the `RadioButton` character due to issues with Windows Terminal and Windows 10 and 11 https://github.com/Textualize/textual/issues/1934
- Changed the `Markdown` initial bullet character due to issues with Windows Terminal and Windows 10 and 11 https://github.com/Textualize/textual/issues/1982
- The underscore `_` is no longer a special alias for the method `pilot.press`

### Added

- Added `data_table` attribute to DataTable events https://github.com/Textualize/textual/pull/1940
- Added `list_view` attribute to `ListView` events https://github.com/Textualize/textual/pull/1940
- Added `radio_set` attribute to `RadioSet` events https://github.com/Textualize/textual/pull/1940
- Added `switch` attribute to `Switch` events https://github.com/Textualize/textual/pull/1940
- Added `hover` and `click` methods to `Pilot` https://github.com/Textualize/textual/pull/1966
- Breaking change: Added `toggle_button` attribute to RadioButton and Checkbox events, replaces `input` https://github.com/Textualize/textual/pull/1940
- A percentage alpha can now be applied to a border https://github.com/Textualize/textual/issues/1863
- Added `Color.multiply_alpha`.
- Added `ContentSwitcher` https://github.com/Textualize/textual/issues/1945

### Fixed

- Fixed bug that prevented pilot from pressing some keys https://github.com/Textualize/textual/issues/1815
- DataTable race condition that caused crash https://github.com/Textualize/textual/pull/1962
- Fixed scrollbar getting "stuck" to cursor when cursor leaves window during drag https://github.com/Textualize/textual/pull/1968 https://github.com/Textualize/textual/pull/2003
- DataTable crash when enter pressed when table is empty https://github.com/Textualize/textual/pull/1973

## [0.13.0] - 2023-03-02

### Added

- Added `Checkbox` https://github.com/Textualize/textual/pull/1872
- Added `RadioButton` https://github.com/Textualize/textual/pull/1872
- Added `RadioSet` https://github.com/Textualize/textual/pull/1872

### Changed

- Widget scrolling methods (such as `Widget.scroll_home` and `Widget.scroll_end`) now perform the scroll after the next refresh https://github.com/Textualize/textual/issues/1774
- Buttons no longer accept arbitrary renderables https://github.com/Textualize/textual/issues/1870

### Fixed

- Scrolling with cursor keys now moves just one cell https://github.com/Textualize/textual/issues/1897
- Fix exceptions in watch methods being hidden on startup https://github.com/Textualize/textual/issues/1886
- Fixed scrollbar size miscalculation https://github.com/Textualize/textual/pull/1910
- Fixed slow exit on some terminals https://github.com/Textualize/textual/issues/1920

## [0.12.1] - 2023-02-25

### Fixed

- Fix for batch update glitch https://github.com/Textualize/textual/pull/1880

## [0.12.0] - 2023-02-24

### Added

- Added `App.batch_update` https://github.com/Textualize/textual/pull/1832
- Added horizontal rule to Markdown https://github.com/Textualize/textual/pull/1832
- Added `Widget.disabled` https://github.com/Textualize/textual/pull/1785
- Added `DOMNode.notify_style_update` to replace `messages.StylesUpdated` message https://github.com/Textualize/textual/pull/1861
- Added `DataTable.show_row_labels` reactive to show and hide row labels https://github.com/Textualize/textual/pull/1868
- Added `DataTable.RowLabelSelected` event, which is emitted when a row label is clicked https://github.com/Textualize/textual/pull/1868
- Added `MessagePump.prevent` context manager to temporarily suppress a given message type https://github.com/Textualize/textual/pull/1866

### Changed

- Scrolling by page now adds to current position.
- Markdown lists have been polished: a selection of bullets, better alignment of numbers, style tweaks https://github.com/Textualize/textual/pull/1832
- Added alternative method of composing Widgets https://github.com/Textualize/textual/pull/1847
- Added `label` parameter to `DataTable.add_row` https://github.com/Textualize/textual/pull/1868
- Breaking change: Some `DataTable` component classes were renamed - see PR for details https://github.com/Textualize/textual/pull/1868

### Removed

- Removed `screen.visible_widgets` and `screen.widgets`
- Removed `StylesUpdate` message. https://github.com/Textualize/textual/pull/1861

### Fixed

- Numbers in a descendant-combined selector no longer cause an error https://github.com/Textualize/textual/issues/1836
- Fixed superfluous scrolling when focusing a docked widget https://github.com/Textualize/textual/issues/1816
- Fixes walk_children which was returning more than one screen https://github.com/Textualize/textual/issues/1846
- Fixed issue with watchers fired for detached nodes https://github.com/Textualize/textual/issues/1846

## [0.11.1] - 2023-02-17

### Fixed

- DataTable fix issue where offset cache was not being used https://github.com/Textualize/textual/pull/1810
- DataTable scrollbars resize correctly when header is toggled https://github.com/Textualize/textual/pull/1803
- DataTable location mapping cleared when clear called https://github.com/Textualize/textual/pull/1809

## [0.11.0] - 2023-02-15

### Added

- Added `TreeNode.expand_all` https://github.com/Textualize/textual/issues/1430
- Added `TreeNode.collapse_all` https://github.com/Textualize/textual/issues/1430
- Added `TreeNode.toggle_all` https://github.com/Textualize/textual/issues/1430
- Added the coroutines `Animator.wait_until_complete` and `pilot.wait_for_scheduled_animations` that allow waiting for all current and scheduled animations https://github.com/Textualize/textual/issues/1658
- Added the method `Animator.is_being_animated` that checks if an attribute of an object is being animated or is scheduled for animation
- Added more keyboard actions and related bindings to `Input` https://github.com/Textualize/textual/pull/1676
- Added App.scroll_sensitivity_x and App.scroll_sensitivity_y to adjust how many lines the scroll wheel moves the scroll position https://github.com/Textualize/textual/issues/928
- Added Shift+scroll wheel and ctrl+scroll wheel to scroll horizontally
- Added `Tree.action_toggle_node` to toggle a node without selecting, and bound it to <kbd>Space</kbd> https://github.com/Textualize/textual/issues/1433
- Added `Tree.reset` to fully reset a `Tree` https://github.com/Textualize/textual/issues/1437
- Added `DataTable.sort` to sort rows https://github.com/Textualize/textual/pull/1638
- Added `DataTable.get_cell` to retrieve a cell by column/row keys https://github.com/Textualize/textual/pull/1638
- Added `DataTable.get_cell_at` to retrieve a cell by coordinate https://github.com/Textualize/textual/pull/1638
- Added `DataTable.update_cell` to update a cell by column/row keys https://github.com/Textualize/textual/pull/1638
- Added `DataTable.update_cell_at` to update a cell at a coordinate  https://github.com/Textualize/textual/pull/1638
- Added `DataTable.ordered_rows` property to retrieve `Row`s as they're currently ordered https://github.com/Textualize/textual/pull/1638
- Added `DataTable.ordered_columns` property to retrieve `Column`s as they're currently ordered https://github.com/Textualize/textual/pull/1638
- Added `DataTable.coordinate_to_cell_key` to find the key for the cell at a coordinate https://github.com/Textualize/textual/pull/1638
- Added `DataTable.is_valid_coordinate` https://github.com/Textualize/textual/pull/1638
- Added `DataTable.is_valid_row_index` https://github.com/Textualize/textual/pull/1638
- Added `DataTable.is_valid_column_index` https://github.com/Textualize/textual/pull/1638
- Added attributes to events emitted from `DataTable` indicating row/column/cell keys https://github.com/Textualize/textual/pull/1638
- Added `DataTable.get_row` to retrieve the values from a row by key https://github.com/Textualize/textual/pull/1786
- Added `DataTable.get_row_at` to retrieve the values from a row by index https://github.com/Textualize/textual/pull/1786
- Added `DataTable.get_column` to retrieve the values from a column by key https://github.com/Textualize/textual/pull/1786
- Added `DataTable.get_column_at` to retrieve the values from a column by index https://github.com/Textualize/textual/pull/1786
- Added `DataTable.HeaderSelected` which is posted when header label clicked https://github.com/Textualize/textual/pull/1788
- Added `DOMNode.watch` and `DOMNode.is_attached` methods  https://github.com/Textualize/textual/pull/1750
- Added `DOMNode.css_tree` which is a renderable that shows the DOM and CSS https://github.com/Textualize/textual/pull/1778
- Added `DOMNode.children_view` which is a view on to a nodes children list, use for querying https://github.com/Textualize/textual/pull/1778
- Added `Markdown` and `MarkdownViewer` widgets.
- Added `--screenshot` option to `textual run`

### Changed

- Breaking change: `TreeNode` can no longer be imported from `textual.widgets`; it is now available via `from textual.widgets.tree import TreeNode`. https://github.com/Textualize/textual/pull/1637
- `Tree` now shows a (subdued) cursor for a highlighted node when focus has moved elsewhere https://github.com/Textualize/textual/issues/1471
- `DataTable.add_row` now accepts `key` argument to uniquely identify the row https://github.com/Textualize/textual/pull/1638
- `DataTable.add_column` now accepts `key` argument to uniquely identify the column https://github.com/Textualize/textual/pull/1638
- `DataTable.add_row` and `DataTable.add_column` now return lists of keys identifying the added rows/columns https://github.com/Textualize/textual/pull/1638
- Breaking change: `DataTable.get_cell_value` renamed to `DataTable.get_value_at` https://github.com/Textualize/textual/pull/1638
- `DataTable.row_count` is now a property https://github.com/Textualize/textual/pull/1638
- Breaking change: `DataTable.cursor_cell` renamed to `DataTable.cursor_coordinate` https://github.com/Textualize/textual/pull/1638
  - The method `validate_cursor_cell` was renamed to `validate_cursor_coordinate`.
  - The method `watch_cursor_cell` was renamed to `watch_cursor_coordinate`.
- Breaking change: `DataTable.hover_cell` renamed to `DataTable.hover_coordinate` https://github.com/Textualize/textual/pull/1638
  - The method `validate_hover_cell` was renamed to `validate_hover_coordinate`.
- Breaking change: `DataTable.data` structure changed, and will be made private in upcoming release https://github.com/Textualize/textual/pull/1638
- Breaking change: `DataTable.refresh_cell` was renamed to `DataTable.refresh_coordinate` https://github.com/Textualize/textual/pull/1638
- Breaking change: `DataTable.get_row_height` now takes a `RowKey` argument instead of a row index https://github.com/Textualize/textual/pull/1638
- Breaking change: `DataTable.data` renamed to `DataTable._data` (it's now private) https://github.com/Textualize/textual/pull/1786
- The `_filter` module was made public (now called `filter`) https://github.com/Textualize/textual/pull/1638
- Breaking change: renamed `Checkbox` to `Switch` https://github.com/Textualize/textual/issues/1746
- `App.install_screen` name is no longer optional https://github.com/Textualize/textual/pull/1778
- `App.query` now only includes the current screen https://github.com/Textualize/textual/pull/1778
- `DOMNode.tree` now displays simple DOM structure only https://github.com/Textualize/textual/pull/1778
- `App.install_screen` now returns None rather than AwaitMount https://github.com/Textualize/textual/pull/1778
- `DOMNode.children` is now a simple sequence, the NodesList is exposed as `DOMNode._nodes` https://github.com/Textualize/textual/pull/1778
- `DataTable` cursor can now enter fixed columns https://github.com/Textualize/textual/pull/1799

### Fixed

- Fixed stuck screen  https://github.com/Textualize/textual/issues/1632
- Fixed programmatic style changes not refreshing children layouts when parent widget did not change size https://github.com/Textualize/textual/issues/1607
- Fixed relative units in `grid-rows` and `grid-columns` being computed with respect to the wrong dimension https://github.com/Textualize/textual/issues/1406
- Fixed bug with animations that were triggered back to back, where the second one wouldn't start https://github.com/Textualize/textual/issues/1372
- Fixed bug with animations that were scheduled where all but the first would be skipped https://github.com/Textualize/textual/issues/1372
- Programmatically setting `overflow_x`/`overflow_y` refreshes the layout correctly https://github.com/Textualize/textual/issues/1616
- Fixed double-paste into `Input` https://github.com/Textualize/textual/issues/1657
- Added a workaround for an apparent Windows Terminal paste issue https://github.com/Textualize/textual/issues/1661
- Fixed issue with renderable width calculation https://github.com/Textualize/textual/issues/1685
- Fixed issue with app not processing Paste event https://github.com/Textualize/textual/issues/1666
- Fixed glitch with view position with auto width inputs https://github.com/Textualize/textual/issues/1693
- Fixed `DataTable` "selected" events containing wrong coordinates when mouse was used https://github.com/Textualize/textual/issues/1723

### Removed

- Methods `MessagePump.emit` and `MessagePump.emit_no_wait` https://github.com/Textualize/textual/pull/1738
- Removed `reactive.watch` in favor of DOMNode.watch.

## [0.10.1] - 2023-01-20

### Added

- Added Strip.text property https://github.com/Textualize/textual/issues/1620

### Fixed

- Fixed `textual diagnose` crash on older supported Python versions. https://github.com/Textualize/textual/issues/1622

### Changed

- The default filename for screenshots uses a datetime format similar to ISO8601, but with reserved characters replaced by underscores https://github.com/Textualize/textual/pull/1518


## [0.10.0] - 2023-01-19

### Added

- Added `TreeNode.parent` -- a read-only property for accessing a node's parent https://github.com/Textualize/textual/issues/1397
- Added public `TreeNode` label access via `TreeNode.label` https://github.com/Textualize/textual/issues/1396
- Added read-only public access to the children of a `TreeNode` via `TreeNode.children` https://github.com/Textualize/textual/issues/1398
- Added `Tree.get_node_by_id` to allow getting a node by its ID https://github.com/Textualize/textual/pull/1535
- Added a `Tree.NodeHighlighted` message, giving a `on_tree_node_highlighted` event handler https://github.com/Textualize/textual/issues/1400
- Added a `inherit_component_classes` subclassing parameter to control whether component classes are inherited from base classes https://github.com/Textualize/textual/issues/1399
- Added `diagnose` as a `textual` command https://github.com/Textualize/textual/issues/1542
- Added `row` and `column` cursors to `DataTable` https://github.com/Textualize/textual/pull/1547
- Added an optional parameter `selector` to the methods `Screen.focus_next` and `Screen.focus_previous` that enable using a CSS selector to narrow down which widgets can get focus https://github.com/Textualize/textual/issues/1196

### Changed

- `MouseScrollUp` and `MouseScrollDown` now inherit from `MouseEvent` and have attached modifier keys. https://github.com/Textualize/textual/pull/1458
- Fail-fast and print pretty tracebacks for Widget compose errors https://github.com/Textualize/textual/pull/1505
- Added Widget._refresh_scroll to avoid expensive layout when scrolling https://github.com/Textualize/textual/pull/1524
- `events.Paste` now bubbles https://github.com/Textualize/textual/issues/1434
- Improved error message when style flag `none` is mixed with other flags (e.g., when setting `text-style`) https://github.com/Textualize/textual/issues/1420
- Clock color in the `Header` widget now matches the header color https://github.com/Textualize/textual/issues/1459
- Programmatic calls to scroll now optionally scroll even if overflow styling says otherwise (introduces a new `force` parameter to all the `scroll_*` methods) https://github.com/Textualize/textual/issues/1201
- `COMPONENT_CLASSES` are now inherited from base classes https://github.com/Textualize/textual/issues/1399
- Watch methods may now take no parameters
- Added `compute` parameter to reactive
- A `TypeError` raised during `compose` now carries the full traceback
- Removed base class `NodeMessage` from which all node-related `Tree` events inherited

### Fixed

- The styles `scrollbar-background-active` and `scrollbar-color-hover` are no longer ignored https://github.com/Textualize/textual/pull/1480
- The widget `Placeholder` can now have its width set to `auto` https://github.com/Textualize/textual/pull/1508
- Behavior of widget `Input` when rendering after programmatic value change and related scenarios https://github.com/Textualize/textual/issues/1477 https://github.com/Textualize/textual/issues/1443
- `DataTable.show_cursor` now correctly allows cursor toggling https://github.com/Textualize/textual/pull/1547
- Fixed cursor not being visible on `DataTable` mount when `fixed_columns` were used https://github.com/Textualize/textual/pull/1547
- Fixed `DataTable` cursors not resetting to origin on `clear()` https://github.com/Textualize/textual/pull/1601
- Fixed TextLog wrapping issue https://github.com/Textualize/textual/issues/1554
- Fixed issue with TextLog not writing anything before layout https://github.com/Textualize/textual/issues/1498
- Fixed an exception when populating a child class of `ListView` purely from `compose` https://github.com/Textualize/textual/issues/1588
- Fixed freeze in tests https://github.com/Textualize/textual/issues/1608
- Fixed minus not displaying as symbol https://github.com/Textualize/textual/issues/1482

## [0.9.1] - 2022-12-30

### Added

- Added textual._win_sleep for Python on Windows < 3.11 https://github.com/Textualize/textual/pull/1457

## [0.9.0] - 2022-12-30

### Added

- Added textual.strip.Strip primitive
- Added textual._cache.FIFOCache
- Added an option to clear columns in DataTable.clear() https://github.com/Textualize/textual/pull/1427

### Changed

- Widget.render_line now returns a Strip
- Fix for slow updates on Windows
- Bumped Rich dependency

## [0.8.2] - 2022-12-28

### Fixed

- Fixed issue with TextLog.clear() https://github.com/Textualize/textual/issues/1447

## [0.8.1] - 2022-12-25

### Fixed

- Fix for overflowing tree issue https://github.com/Textualize/textual/issues/1425

## [0.8.0] - 2022-12-22

### Fixed

- Fixed issues with nested auto dimensions https://github.com/Textualize/textual/issues/1402
- Fixed watch method incorrectly running on first set when value hasn't changed and init=False https://github.com/Textualize/textual/pull/1367
- `App.dark` can now be set from `App.on_load` without an error being raised  https://github.com/Textualize/textual/issues/1369
- Fixed setting `visibility` changes needing a `refresh` https://github.com/Textualize/textual/issues/1355

### Added

- Added `textual.actions.SkipAction` exception which can be raised from an action to allow parents to process bindings.
- Added `textual keys` preview.
- Added ability to bind to a character in addition to key name. i.e. you can bind to "." or "full_stop".
- Added TextLog.shrink attribute to allow renderable to reduce in size to fit width.

### Changed

- Deprecated `PRIORITY_BINDINGS` class variable.
- Renamed `char` to `character` on Key event.
- Renamed `key_name` to `name` on Key event.
- Queries/`walk_children` no longer includes self in results by default https://github.com/Textualize/textual/pull/1416

## [0.7.0] - 2022-12-17

### Added

- Added `PRIORITY_BINDINGS` class variable, which can be used to control if a widget's bindings have priority by default. https://github.com/Textualize/textual/issues/1343

### Changed

- Renamed the `Binding` argument `universal` to `priority`. https://github.com/Textualize/textual/issues/1343
- When looking for bindings that have priority, they are now looked from `App` downwards. https://github.com/Textualize/textual/issues/1343
- `BINDINGS` on an `App`-derived class have priority by default. https://github.com/Textualize/textual/issues/1343
- `BINDINGS` on a `Screen`-derived class have priority by default. https://github.com/Textualize/textual/issues/1343
- Added a message parameter to Widget.exit

### Fixed

- Fixed validator not running on first reactive set https://github.com/Textualize/textual/pull/1359
- Ensure only printable characters are used as key_display https://github.com/Textualize/textual/pull/1361


## [0.6.0] - 2022-12-11

https://textual.textualize.io/blog/2022/12/11/version-060

### Added

- Added "inherited bindings" -- BINDINGS classvar will be merged with base classes, unless inherit_bindings is set to False
- Added `Tree` widget which replaces `TreeControl`.
- Added widget `Placeholder` https://github.com/Textualize/textual/issues/1200.
- Added `ListView` and `ListItem` widgets https://github.com/Textualize/textual/pull/1143

### Changed

- Rebuilt `DirectoryTree` with new `Tree` control.
- Empty containers with a dimension set to `"auto"` will now collapse instead of filling up the available space.
- Container widgets now have default height of `1fr`.
- The default `width` of a `Label` is now `auto`.

### Fixed

- Type selectors can now contain numbers https://github.com/Textualize/textual/issues/1253
- Fixed visibility not affecting children https://github.com/Textualize/textual/issues/1313
- Fixed issue with auto width/height and relative children https://github.com/Textualize/textual/issues/1319
- Fixed issue with offset applied to containers https://github.com/Textualize/textual/issues/1256
- Fixed default CSS retrieval for widgets with no `DEFAULT_CSS` that inherited from widgets with `DEFAULT_CSS` https://github.com/Textualize/textual/issues/1335
- Fixed merging of `BINDINGS` when binding inheritance is set to `None` https://github.com/Textualize/textual/issues/1351

## [0.5.0] - 2022-11-20

### Added

- Add get_child_by_id and get_widget_by_id, remove get_child https://github.com/Textualize/textual/pull/1146
- Add easing parameter to Widget.scroll_* methods https://github.com/Textualize/textual/pull/1144
- Added Widget.call_later which invokes a callback on idle.
- `DOMNode.ancestors` no longer includes `self`.
- Added `DOMNode.ancestors_with_self`, which retains the old behaviour of
  `DOMNode.ancestors`.
- Improved the speed of `DOMQuery.remove`.
- Added DataTable.clear
- Added low-level `textual.walk` methods.
- It is now possible to `await` a `Widget.remove`.
  https://github.com/Textualize/textual/issues/1094
- It is now possible to `await` a `DOMQuery.remove`. Note that this changes
  the return value of `DOMQuery.remove`, which used to return `self`.
  https://github.com/Textualize/textual/issues/1094
- Added Pilot.wait_for_animation
- Added `Widget.move_child` https://github.com/Textualize/textual/issues/1121
- Added a `Label` widget https://github.com/Textualize/textual/issues/1190
- Support lazy-instantiated Screens (callables in App.SCREENS) https://github.com/Textualize/textual/pull/1185
- Display of keys in footer has more sensible defaults https://github.com/Textualize/textual/pull/1213
- Add App.get_key_display, allowing custom key_display App-wide https://github.com/Textualize/textual/pull/1213

### Changed

- Watchers are now called immediately when setting the attribute if they are synchronous. https://github.com/Textualize/textual/pull/1145
- Widget.call_later has been renamed to Widget.call_after_refresh.
- Button variant values are now checked at runtime. https://github.com/Textualize/textual/issues/1189
- Added caching of some properties in Styles object

### Fixed

- Fixed DataTable row not updating after add https://github.com/Textualize/textual/issues/1026
- Fixed issues with animation. Now objects of different types may be animated.
- Fixed containers with transparent background not showing borders https://github.com/Textualize/textual/issues/1175
- Fixed auto-width in horizontal containers https://github.com/Textualize/textual/pull/1155
- Fixed Input cursor invisible when placeholder empty https://github.com/Textualize/textual/pull/1202
- Fixed deadlock when removing widgets from the App https://github.com/Textualize/textual/pull/1219

## [0.4.0] - 2022-11-08

https://textual.textualize.io/blog/2022/11/08/version-040/#version-040

### Changed

- Dropped support for mounting "named" and "anonymous" widgets via
  `App.mount` and `Widget.mount`. Both methods now simply take one or more
  widgets as positional arguments.
- `DOMNode.query_one` now raises a `TooManyMatches` exception if there is
  more than one matching node.
  https://github.com/Textualize/textual/issues/1096
- `App.mount` and `Widget.mount` have new `before` and `after` parameters https://github.com/Textualize/textual/issues/778

### Added

- Added `init` param to reactive.watch
- `CSS_PATH` can now be a list of CSS files https://github.com/Textualize/textual/pull/1079
- Added `DOMQuery.only_one` https://github.com/Textualize/textual/issues/1096
- Writes to stdout are now done in a thread, for smoother animation. https://github.com/Textualize/textual/pull/1104

## [0.3.0] - 2022-10-31

### Fixed

- Fixed issue where scrollbars weren't being unmounted
- Fixed fr units for horizontal and vertical layouts https://github.com/Textualize/textual/pull/1067
- Fixed `textual run` breaking sys.argv https://github.com/Textualize/textual/issues/1064
- Fixed footer not updating styles when toggling dark mode
- Fixed how the app title in a `Header` is centred https://github.com/Textualize/textual/issues/1060
- Fixed the swapping of button variants https://github.com/Textualize/textual/issues/1048
- Fixed reserved characters in screenshots https://github.com/Textualize/textual/issues/993
- Fixed issue with TextLog max_lines https://github.com/Textualize/textual/issues/1058

### Changed

- DOMQuery now raises InvalidQueryFormat in response to invalid query strings, rather than cryptic CSS error
- Dropped quit_after, screenshot, and screenshot_title from App.run, which can all be done via auto_pilot
- Widgets are now closed in reversed DOM order
- Input widget justify hardcoded to left to prevent text-align interference
- Changed `textual run` so that it patches `argv` in more situations
- DOM classes and IDs are now always treated fully case-sensitive https://github.com/Textualize/textual/issues/1047

### Added

- Added Unmount event
- Added App.run_async method
- Added App.run_test context manager
- Added auto_pilot to App.run and App.run_async
- Added Widget._get_virtual_dom to get scrollbars
- Added size parameter to run and run_async
- Added always_update to reactive
- Returned an awaitable from push_screen, switch_screen, and install_screen https://github.com/Textualize/textual/pull/1061

## [0.2.1] - 2022-10-23

### Changed

- Updated meta data for PyPI

## [0.2.0] - 2022-10-23

### Added

- CSS support
- Too numerous to mention
## [0.1.18] - 2022-04-30

### Changed

- Bump typing extensions

## [0.1.17] - 2022-03-10

### Changed

- Bumped Rich dependency

## [0.1.16] - 2022-03-10

### Fixed

- Fixed escape key hanging on Windows

## [0.1.15] - 2022-01-31

### Added

- Added Windows Driver

## [0.1.14] - 2022-01-09

### Changed

- Updated Rich dependency to 11.X

## [0.1.13] - 2022-01-01

### Fixed

- Fixed spurious characters when exiting app
- Fixed increasing delay when exiting

## [0.1.12] - 2021-09-20

### Added

- Added geometry.Spacing

### Fixed

- Fixed calculation of virtual size in scroll views

## [0.1.11] - 2021-09-12

### Changed

- Changed message handlers to use prefix handle\_
- Renamed messages to drop the Message suffix
- Events now bubble by default
- Refactor of layout

### Added

- Added App.measure
- Added auto_width to Vertical Layout, WindowView, an ScrollView
- Added big_table.py example
- Added easing.py example

## [0.1.10] - 2021-08-25

### Added

- Added keyboard control of tree control
- Added Widget.gutter to calculate space between renderable and outside edge
- Added margin, padding, and border attributes to Widget

### Changed

- Callbacks may be async or non-async.
- Event handler event argument is optional.
- Fixed exception in clock example https://github.com/willmcgugan/textual/issues/52
- Added Message.wait() which waits for a message to be processed
- Key events are now sent to widgets first, before processing bindings

## [0.1.9] - 2021-08-06

### Added

- Added hover over and mouse click to activate keys in footer
- Added verbosity argument to Widget.log

### Changed

- Simplified events. Remove Startup event (use Mount)
- Changed geometry.Point to geometry.Offset and geometry.Dimensions to geometry.Size

## [0.1.8] - 2021-07-17

### Fixed

- Fixed exiting mouse mode
- Fixed slow animation

### Added

- New log system

## [0.1.7] - 2021-07-14

### Changed

- Added functionality to calculator example.
- Scrollview now shows scrollbars automatically
- New handler system for messages that doesn't require inheritance
- Improved traceback handling


[0.86.2]: https://github.com/Textualize/textual/compare/v0.86.1...v0.86.2
[0.86.1]: https://github.com/Textualize/textual/compare/v0.86.0...v0.86.1
[0.86.0]: https://github.com/Textualize/textual/compare/v0.85.2...v0.86.0
[0.85.2]: https://github.com/Textualize/textual/compare/v0.85.1...v0.85.2
[0.85.1]: https://github.com/Textualize/textual/compare/v0.85.0...v0.85.1
[0.85.0]: https://github.com/Textualize/textual/compare/v0.84.0...v0.85.0
[0.84.0]: https://github.com/Textualize/textual/compare/v0.83.0...v0.84.0
[0.83.0]: https://github.com/Textualize/textual/compare/v0.82.0...v0.83.0
[0.82.0]: https://github.com/Textualize/textual/compare/v0.81.0...v0.82.0
[0.81.0]: https://github.com/Textualize/textual/compare/v0.80.1...v0.81.0
[0.80.1]: https://github.com/Textualize/textual/compare/v0.80.0...v0.80.1
[0.80.0]: https://github.com/Textualize/textual/compare/v0.79.0...v0.80.0
[0.79.0]: https://github.com/Textualize/textual/compare/v0.78.0...v0.79.0
[0.78.0]: https://github.com/Textualize/textual/compare/v0.77.0...v0.78.0
[0.77.0]: https://github.com/Textualize/textual/compare/v0.76.0...v0.77.0
[0.76.0]: https://github.com/Textualize/textual/compare/v0.75.1...v0.76.0
[0.75.1]: https://github.com/Textualize/textual/compare/v0.75.0...v0.75.1
[0.75.0]: https://github.com/Textualize/textual/compare/v0.74.0...v0.75.0
[0.74.0]: https://github.com/Textualize/textual/compare/v0.73.0...v0.74.0
[0.73.0]: https://github.com/Textualize/textual/compare/v0.72.0...v0.73.0
[0.72.0]: https://github.com/Textualize/textual/compare/v0.71.0...v0.72.0
[0.71.0]: https://github.com/Textualize/textual/compare/v0.70.0...v0.71.0
[0.70.0]: https://github.com/Textualize/textual/compare/v0.69.0...v0.70.0
[0.69.0]: https://github.com/Textualize/textual/compare/v0.68.0...v0.69.0
[0.68.0]: https://github.com/Textualize/textual/compare/v0.67.1...v0.68.0
[0.67.1]: https://github.com/Textualize/textual/compare/v0.67.0...v0.67.1
[0.67.0]: https://github.com/Textualize/textual/compare/v0.66.0...v0.67.0
[0.66.0]: https://github.com/Textualize/textual/compare/v0.65.2...v0.66.0
[0.65.2]: https://github.com/Textualize/textual/compare/v0.65.1...v0.65.2
[0.65.1]: https://github.com/Textualize/textual/compare/v0.65.0...v0.65.1
[0.65.0]: https://github.com/Textualize/textual/compare/v0.64.0...v0.65.0
[0.64.0]: https://github.com/Textualize/textual/compare/v0.63.6...v0.64.0
[0.63.6]: https://github.com/Textualize/textual/compare/v0.63.5...v0.63.6
[0.63.5]: https://github.com/Textualize/textual/compare/v0.63.4...v0.63.5
[0.63.4]: https://github.com/Textualize/textual/compare/v0.63.3...v0.63.4
[0.63.3]: https://github.com/Textualize/textual/compare/v0.63.2...v0.63.3
[0.63.2]: https://github.com/Textualize/textual/compare/v0.63.1...v0.63.2
[0.63.1]: https://github.com/Textualize/textual/compare/v0.63.0...v0.63.1
[0.63.0]: https://github.com/Textualize/textual/compare/v0.62.0...v0.63.0
[0.62.0]: https://github.com/Textualize/textual/compare/v0.61.1...v0.62.0
[0.61.1]: https://github.com/Textualize/textual/compare/v0.61.0...v0.61.1
[0.61.0]: https://github.com/Textualize/textual/compare/v0.60.1...v0.61.0
[0.60.1]: https://github.com/Textualize/textual/compare/v0.60.0...v0.60.1
[0.60.0]: https://github.com/Textualize/textual/compare/v0.59.0...v0.60.0
[0.59.0]: https://github.com/Textualize/textual/compare/v0.58.1...v0.59.0
[0.58.1]: https://github.com/Textualize/textual/compare/v0.58.0...v0.58.1
[0.58.0]: https://github.com/Textualize/textual/compare/v0.57.1...v0.58.0
[0.57.1]: https://github.com/Textualize/textual/compare/v0.57.0...v0.57.1
[0.57.0]: https://github.com/Textualize/textual/compare/v0.56.3...v0.57.0
[0.56.3]: https://github.com/Textualize/textual/compare/v0.56.2...v0.56.3
[0.56.2]: https://github.com/Textualize/textual/compare/v0.56.1...v0.56.2
[0.56.1]: https://github.com/Textualize/textual/compare/v0.56.0...v0.56.1
[0.56.0]: https://github.com/Textualize/textual/compare/v0.55.1...v0.56.0
[0.55.1]: https://github.com/Textualize/textual/compare/v0.55.0...v0.55.1
[0.55.0]: https://github.com/Textualize/textual/compare/v0.54.0...v0.55.0
[0.54.0]: https://github.com/Textualize/textual/compare/v0.53.1...v0.54.0
[0.53.1]: https://github.com/Textualize/textual/compare/v0.53.0...v0.53.1
[0.53.0]: https://github.com/Textualize/textual/compare/v0.52.1...v0.53.0
[0.52.1]: https://github.com/Textualize/textual/compare/v0.52.0...v0.52.1
[0.52.0]: https://github.com/Textualize/textual/compare/v0.51.0...v0.52.0
[0.51.0]: https://github.com/Textualize/textual/compare/v0.50.1...v0.51.0
[0.50.1]: https://github.com/Textualize/textual/compare/v0.50.0...v0.50.1
[0.50.0]: https://github.com/Textualize/textual/compare/v0.49.0...v0.50.0
[0.49.1]: https://github.com/Textualize/textual/compare/v0.49.0...v0.49.1
[0.49.0]: https://github.com/Textualize/textual/compare/v0.48.2...v0.49.0
[0.48.2]: https://github.com/Textualize/textual/compare/v0.48.1...v0.48.2
[0.48.1]: https://github.com/Textualize/textual/compare/v0.48.0...v0.48.1
[0.48.0]: https://github.com/Textualize/textual/compare/v0.47.1...v0.48.0
[0.47.1]: https://github.com/Textualize/textual/compare/v0.47.0...v0.47.1
[0.47.0]: https://github.com/Textualize/textual/compare/v0.46.0...v0.47.0
[0.46.0]: https://github.com/Textualize/textual/compare/v0.45.1...v0.46.0
[0.45.1]: https://github.com/Textualize/textual/compare/v0.45.0...v0.45.1
[0.45.0]: https://github.com/Textualize/textual/compare/v0.44.1...v0.45.0
[0.44.1]: https://github.com/Textualize/textual/compare/v0.44.0...v0.44.1
[0.44.0]: https://github.com/Textualize/textual/compare/v0.43.2...v0.44.0
[0.43.2]: https://github.com/Textualize/textual/compare/v0.43.1...v0.43.2
[0.43.1]: https://github.com/Textualize/textual/compare/v0.43.0...v0.43.1
[0.43.0]: https://github.com/Textualize/textual/compare/v0.42.0...v0.43.0
[0.42.0]: https://github.com/Textualize/textual/compare/v0.41.0...v0.42.0
[0.41.0]: https://github.com/Textualize/textual/compare/v0.40.0...v0.41.0
[0.40.0]: https://github.com/Textualize/textual/compare/v0.39.0...v0.40.0
[0.39.0]: https://github.com/Textualize/textual/compare/v0.38.1...v0.39.0
[0.38.1]: https://github.com/Textualize/textual/compare/v0.38.0...v0.38.1
[0.38.0]: https://github.com/Textualize/textual/compare/v0.37.1...v0.38.0
[0.37.1]: https://github.com/Textualize/textual/compare/v0.37.0...v0.37.1
[0.37.0]: https://github.com/Textualize/textual/compare/v0.36.0...v0.37.0
[0.36.0]: https://github.com/Textualize/textual/compare/v0.35.1...v0.36.0
[0.35.1]: https://github.com/Textualize/textual/compare/v0.35.0...v0.35.1
[0.35.0]: https://github.com/Textualize/textual/compare/v0.34.0...v0.35.0
[0.34.0]: https://github.com/Textualize/textual/compare/v0.33.0...v0.34.0
[0.33.0]: https://github.com/Textualize/textual/compare/v0.32.0...v0.33.0
[0.32.0]: https://github.com/Textualize/textual/compare/v0.31.0...v0.32.0
[0.31.0]: https://github.com/Textualize/textual/compare/v0.30.0...v0.31.0
[0.30.0]: https://github.com/Textualize/textual/compare/v0.29.0...v0.30.0
[0.29.0]: https://github.com/Textualize/textual/compare/v0.28.1...v0.29.0
[0.28.1]: https://github.com/Textualize/textual/compare/v0.28.0...v0.28.1
[0.28.0]: https://github.com/Textualize/textual/compare/v0.27.0...v0.28.0
[0.27.0]: https://github.com/Textualize/textual/compare/v0.26.0...v0.27.0
[0.26.0]: https://github.com/Textualize/textual/compare/v0.25.0...v0.26.0
[0.25.0]: https://github.com/Textualize/textual/compare/v0.24.1...v0.25.0
[0.24.1]: https://github.com/Textualize/textual/compare/v0.24.0...v0.24.1
[0.24.0]: https://github.com/Textualize/textual/compare/v0.23.0...v0.24.0
[0.23.0]: https://github.com/Textualize/textual/compare/v0.22.3...v0.23.0
[0.22.3]: https://github.com/Textualize/textual/compare/v0.22.2...v0.22.3
[0.22.2]: https://github.com/Textualize/textual/compare/v0.22.1...v0.22.2
[0.22.1]: https://github.com/Textualize/textual/compare/v0.22.0...v0.22.1
[0.22.0]: https://github.com/Textualize/textual/compare/v0.21.0...v0.22.0
[0.21.0]: https://github.com/Textualize/textual/compare/v0.20.1...v0.21.0
[0.20.1]: https://github.com/Textualize/textual/compare/v0.20.0...v0.20.1
[0.20.0]: https://github.com/Textualize/textual/compare/v0.19.1...v0.20.0
[0.19.1]: https://github.com/Textualize/textual/compare/v0.19.0...v0.19.1
[0.19.0]: https://github.com/Textualize/textual/compare/v0.18.0...v0.19.0
[0.18.0]: https://github.com/Textualize/textual/compare/v0.17.4...v0.18.0
[0.17.3]: https://github.com/Textualize/textual/compare/v0.17.2...v0.17.3
[0.17.2]: https://github.com/Textualize/textual/compare/v0.17.1...v0.17.2
[0.17.1]: https://github.com/Textualize/textual/compare/v0.17.0...v0.17.1
[0.17.0]: https://github.com/Textualize/textual/compare/v0.16.0...v0.17.0
[0.16.0]: https://github.com/Textualize/textual/compare/v0.15.1...v0.16.0
[0.15.1]: https://github.com/Textualize/textual/compare/v0.15.0...v0.15.1
[0.15.0]: https://github.com/Textualize/textual/compare/v0.14.0...v0.15.0
[0.14.0]: https://github.com/Textualize/textual/compare/v0.13.0...v0.14.0
[0.13.0]: https://github.com/Textualize/textual/compare/v0.12.1...v0.13.0
[0.12.1]: https://github.com/Textualize/textual/compare/v0.12.0...v0.12.1
[0.12.0]: https://github.com/Textualize/textual/compare/v0.11.1...v0.12.0
[0.11.1]: https://github.com/Textualize/textual/compare/v0.11.0...v0.11.1
[0.11.0]: https://github.com/Textualize/textual/compare/v0.10.1...v0.11.0
[0.10.1]: https://github.com/Textualize/textual/compare/v0.10.0...v0.10.1
[0.10.0]: https://github.com/Textualize/textual/compare/v0.9.1...v0.10.0
[0.9.1]: https://github.com/Textualize/textual/compare/v0.9.0...v0.9.1
[0.9.0]: https://github.com/Textualize/textual/compare/v0.8.2...v0.9.0
[0.8.2]: https://github.com/Textualize/textual/compare/v0.8.1...v0.8.2
[0.8.1]: https://github.com/Textualize/textual/compare/v0.8.0...v0.8.1
[0.8.0]: https://github.com/Textualize/textual/compare/v0.7.0...v0.8.0
[0.7.0]: https://github.com/Textualize/textual/compare/v0.6.0...v0.7.0
[0.6.0]: https://github.com/Textualize/textual/compare/v0.5.0...v0.6.0
[0.5.0]: https://github.com/Textualize/textual/compare/v0.4.0...v0.5.0
[0.4.0]: https://github.com/Textualize/textual/compare/v0.3.0...v0.4.0
[0.3.0]: https://github.com/Textualize/textual/compare/v0.2.1...v0.3.0
[0.2.1]: https://github.com/Textualize/textual/compare/v0.2.0...v0.2.1
[0.2.0]: https://github.com/Textualize/textual/compare/v0.1.18...v0.2.0
[0.1.18]: https://github.com/Textualize/textual/compare/v0.1.17...v0.1.18
[0.1.17]: https://github.com/Textualize/textual/compare/v0.1.16...v0.1.17
[0.1.16]: https://github.com/Textualize/textual/compare/v0.1.15...v0.1.16
[0.1.15]: https://github.com/Textualize/textual/compare/v0.1.14...v0.1.15
[0.1.14]: https://github.com/Textualize/textual/compare/v0.1.13...v0.1.14
[0.1.13]: https://github.com/Textualize/textual/compare/v0.1.12...v0.1.13
[0.1.12]: https://github.com/Textualize/textual/compare/v0.1.11...v0.1.12
[0.1.11]: https://github.com/Textualize/textual/compare/v0.1.10...v0.1.11
[0.1.10]: https://github.com/Textualize/textual/compare/v0.1.9...v0.1.10
[0.1.9]: https://github.com/Textualize/textual/compare/v0.1.8...v0.1.9
[0.1.8]: https://github.com/Textualize/textual/compare/v0.1.7...v0.1.8
[0.1.7]: https://github.com/Textualize/textual/releases/tag/v0.1.7<|MERGE_RESOLUTION|>--- conflicted
+++ resolved
@@ -5,7 +5,6 @@
 The format is based on [Keep a Changelog](http://keepachangelog.com/)
 and this project adheres to [Semantic Versioning](http://semver.org/).
 
-<<<<<<< HEAD
 ## Unreleased
 
 ### Fixed
@@ -16,7 +15,6 @@
 
 - `ListView.pop` now returns `AwaitComplete` rather than `AwaitRemove` https://github.com/Textualize/textual/pull/5135
 - `ListView.remove_items` now returns `AwaitComplete` rather than `AwaitRemove` https://github.com/Textualize/textual/pull/5135
-=======
 
 ## [0.86.2] - 2024-11-18
 
@@ -25,7 +23,6 @@
 - Fixed visibility glitch for widgets with an offset https://github.com/Textualize/textual/pull/5253
 - Fixed theme variables being unavailable in code until refresh_css was called https://github.com/Textualize/textual/pull/5254
 
->>>>>>> 8d991307
 
 ## [0.86.1] - 2024-11-16
 
