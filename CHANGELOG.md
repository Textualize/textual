# Change Log

All notable changes to this project will be documented in this file.

The format is based on [Keep a Changelog](http://keepachangelog.com/)
and this project adheres to [Semantic Versioning](http://semver.org/).

## [0.10.0] - Unreleased

### Added

- Added `TreeNode.parent` -- a read-only property for accessing a node's parent https://github.com/Textualize/textual/issues/1397
- Added public `TreeNode` label access via `TreeNode.label` https://github.com/Textualize/textual/issues/1396
- Added read-only public access to the children of a `TreeNode` via `TreeNode.children` https://github.com/Textualize/textual/issues/1398

### Changed

- `MouseScrollUp` and `MouseScrollDown` now inherit from `MouseEvent` and have attached modifier keys. https://github.com/Textualize/textual/pull/1458
- Fail-fast and print pretty tracebacks for Widget compose errors https://github.com/Textualize/textual/pull/1505
<<<<<<< HEAD
=======
- Added Widget._refresh_scroll to avoid expensive layout when scrolling https://github.com/Textualize/textual/pull/1524
>>>>>>> 86e87388

### Fixed

- The styles `scrollbar-background-active` and `scrollbar-color-hover` are no longer ignored https://github.com/Textualize/textual/pull/1480
- The widget `Placeholder` can now have its width set to `auto` https://github.com/Textualize/textual/pull/1508

## [0.9.1] - 2022-12-30

### Added

- Added textual._win_sleep for Python on Windows < 3.11 https://github.com/Textualize/textual/pull/1457

## [0.9.0] - 2022-12-30

### Added

- Added textual.strip.Strip primitive
- Added textual._cache.FIFOCache
- Added an option to clear columns in DataTable.clear() https://github.com/Textualize/textual/pull/1427

### Changed

- Widget.render_line now returns a Strip
- Fix for slow updates on Windows
- Bumped Rich dependency

## [0.8.2] - 2022-12-28

### Fixed

- Fixed issue with TextLog.clear() https://github.com/Textualize/textual/issues/1447

## [0.8.1] - 2022-12-25

### Fixed

- Fix for overflowing tree issue https://github.com/Textualize/textual/issues/1425

## [0.8.0] - 2022-12-22

### Fixed

- Fixed issues with nested auto dimensions https://github.com/Textualize/textual/issues/1402
- Fixed watch method incorrectly running on first set when value hasn't changed and init=False https://github.com/Textualize/textual/pull/1367
- `App.dark` can now be set from `App.on_load` without an error being raised  https://github.com/Textualize/textual/issues/1369
- Fixed setting `visibility` changes needing a `refresh` https://github.com/Textualize/textual/issues/1355

### Added

- Added `textual.actions.SkipAction` exception which can be raised from an action to allow parents to process bindings.
- Added `textual keys` preview.
- Added ability to bind to a character in addition to key name. i.e. you can bind to "." or "full_stop".
- Added TextLog.shrink attribute to allow renderable to reduce in size to fit width.

### Changed

- Deprecated `PRIORITY_BINDINGS` class variable.
- Renamed `char` to `character` on Key event.
- Renamed `key_name` to `name` on Key event.
- Queries/`walk_children` no longer includes self in results by default https://github.com/Textualize/textual/pull/1416

## [0.7.0] - 2022-12-17

### Added

- Added `PRIORITY_BINDINGS` class variable, which can be used to control if a widget's bindings have priority by default. https://github.com/Textualize/textual/issues/1343

### Changed

- Renamed the `Binding` argument `universal` to `priority`. https://github.com/Textualize/textual/issues/1343
- When looking for bindings that have priority, they are now looked from `App` downwards. https://github.com/Textualize/textual/issues/1343
- `BINDINGS` on an `App`-derived class have priority by default. https://github.com/Textualize/textual/issues/1343
- `BINDINGS` on a `Screen`-derived class have priority by default. https://github.com/Textualize/textual/issues/1343
- Added a message parameter to Widget.exit

### Fixed

- Fixed validator not running on first reactive set https://github.com/Textualize/textual/pull/1359
- Ensure only printable characters are used as key_display https://github.com/Textualize/textual/pull/1361


## [0.6.0] - 2022-12-11

### Added

- Added "inherited bindings" -- BINDINGS classvar will be merged with base classes, unless inherit_bindings is set to False
- Added `Tree` widget which replaces `TreeControl`.
- Added widget `Placeholder` https://github.com/Textualize/textual/issues/1200.

### Changed

- Rebuilt `DirectoryTree` with new `Tree` control.
- Empty containers with a dimension set to `"auto"` will now collapse instead of filling up the available space.
- Container widgets now have default height of `1fr`.
- The default `width` of a `Label` is now `auto`.

### Fixed

- Type selectors can now contain numbers https://github.com/Textualize/textual/issues/1253
- Fixed visibility not affecting children https://github.com/Textualize/textual/issues/1313
- Fixed issue with auto width/height and relative children https://github.com/Textualize/textual/issues/1319
- Fixed issue with offset applied to containers https://github.com/Textualize/textual/issues/1256
- Fixed default CSS retrieval for widgets with no `DEFAULT_CSS` that inherited from widgets with `DEFAULT_CSS` https://github.com/Textualize/textual/issues/1335
- Fixed merging of `BINDINGS` when binding inheritance is set to `None` https://github.com/Textualize/textual/issues/1351

## [0.5.0] - 2022-11-20

### Added

- Add get_child_by_id and get_widget_by_id, remove get_child https://github.com/Textualize/textual/pull/1146
- Add easing parameter to Widget.scroll_* methods https://github.com/Textualize/textual/pull/1144
- Added Widget.call_later which invokes a callback on idle.
- `DOMNode.ancestors` no longer includes `self`.
- Added `DOMNode.ancestors_with_self`, which retains the old behaviour of
  `DOMNode.ancestors`.
- Improved the speed of `DOMQuery.remove`.
- Added DataTable.clear
- Added low-level `textual.walk` methods.
- It is now possible to `await` a `Widget.remove`.
  https://github.com/Textualize/textual/issues/1094
- It is now possible to `await` a `DOMQuery.remove`. Note that this changes
  the return value of `DOMQuery.remove`, which used to return `self`.
  https://github.com/Textualize/textual/issues/1094
- Added Pilot.wait_for_animation
- Added `Widget.move_child` https://github.com/Textualize/textual/issues/1121
- Added a `Label` widget https://github.com/Textualize/textual/issues/1190
- Support lazy-instantiated Screens (callables in App.SCREENS) https://github.com/Textualize/textual/pull/1185
- Display of keys in footer has more sensible defaults https://github.com/Textualize/textual/pull/1213
- Add App.get_key_display, allowing custom key_display App-wide https://github.com/Textualize/textual/pull/1213

### Changed

- Watchers are now called immediately when setting the attribute if they are synchronous. https://github.com/Textualize/textual/pull/1145
- Widget.call_later has been renamed to Widget.call_after_refresh.
- Button variant values are now checked at runtime. https://github.com/Textualize/textual/issues/1189
- Added caching of some properties in Styles object

### Fixed

- Fixed DataTable row not updating after add https://github.com/Textualize/textual/issues/1026
- Fixed issues with animation. Now objects of different types may be animated.
- Fixed containers with transparent background not showing borders https://github.com/Textualize/textual/issues/1175
- Fixed auto-width in horizontal containers https://github.com/Textualize/textual/pull/1155
- Fixed Input cursor invisible when placeholder empty https://github.com/Textualize/textual/pull/1202
- Fixed deadlock when removing widgets from the App https://github.com/Textualize/textual/pull/1219

## [0.4.0] - 2022-11-08

https://textual.textualize.io/blog/2022/11/08/version-040/#version-040

### Changed

- Dropped support for mounting "named" and "anonymous" widgets via
  `App.mount` and `Widget.mount`. Both methods now simply take one or more
  widgets as positional arguments.
- `DOMNode.query_one` now raises a `TooManyMatches` exception if there is
  more than one matching node.
  https://github.com/Textualize/textual/issues/1096
- `App.mount` and `Widget.mount` have new `before` and `after` parameters https://github.com/Textualize/textual/issues/778

### Added

- Added `init` param to reactive.watch
- `CSS_PATH` can now be a list of CSS files https://github.com/Textualize/textual/pull/1079
- Added `DOMQuery.only_one` https://github.com/Textualize/textual/issues/1096
- Writes to stdout are now done in a thread, for smoother animation. https://github.com/Textualize/textual/pull/1104

## [0.3.0] - 2022-10-31

### Fixed

- Fixed issue where scrollbars weren't being unmounted
- Fixed fr units for horizontal and vertical layouts https://github.com/Textualize/textual/pull/1067
- Fixed `textual run` breaking sys.argv https://github.com/Textualize/textual/issues/1064
- Fixed footer not updating styles when toggling dark mode
- Fixed how the app title in a `Header` is centred https://github.com/Textualize/textual/issues/1060
- Fixed the swapping of button variants https://github.com/Textualize/textual/issues/1048
- Fixed reserved characters in screenshots https://github.com/Textualize/textual/issues/993
- Fixed issue with TextLog max_lines https://github.com/Textualize/textual/issues/1058

### Changed

- DOMQuery now raises InvalidQueryFormat in response to invalid query strings, rather than cryptic CSS error
- Dropped quit_after, screenshot, and screenshot_title from App.run, which can all be done via auto_pilot
- Widgets are now closed in reversed DOM order
- Input widget justify hardcoded to left to prevent text-align interference
- Changed `textual run` so that it patches `argv` in more situations
- DOM classes and IDs are now always treated fully case-sensitive https://github.com/Textualize/textual/issues/1047

### Added

- Added Unmount event
- Added App.run_async method
- Added App.run_test context manager
- Added auto_pilot to App.run and App.run_async
- Added Widget._get_virtual_dom to get scrollbars
- Added size parameter to run and run_async
- Added always_update to reactive
- Returned an awaitable from push_screen, switch_screen, and install_screen https://github.com/Textualize/textual/pull/1061

## [0.2.1] - 2022-10-23

### Changed

- Updated meta data for PyPI

## [0.2.0] - 2022-10-23

### Added

- CSS support
- Too numerous to mention
## [0.1.18] - 2022-04-30

### Changed

- Bump typing extensions

## [0.1.17] - 2022-03-10

### Changed

- Bumped Rich dependency

## [0.1.16] - 2022-03-10

### Fixed

- Fixed escape key hanging on Windows

## [0.1.15] - 2022-01-31

### Added

- Added Windows Driver

## [0.1.14] - 2022-01-09

### Changed

- Updated Rich dependency to 11.X

## [0.1.13] - 2022-01-01

### Fixed

- Fixed spurious characters when exiting app
- Fixed increasing delay when exiting

## [0.1.12] - 2021-09-20

### Added

- Added geometry.Spacing

### Fixed

- Fixed calculation of virtual size in scroll views

## [0.1.11] - 2021-09-12

### Changed

- Changed message handlers to use prefix handle\_
- Renamed messages to drop the Message suffix
- Events now bubble by default
- Refactor of layout

### Added

- Added App.measure
- Added auto_width to Vertical Layout, WindowView, an ScrollView
- Added big_table.py example
- Added easing.py example

## [0.1.10] - 2021-08-25

### Added

- Added keyboard control of tree control
- Added Widget.gutter to calculate space between renderable and outside edge
- Added margin, padding, and border attributes to Widget

### Changed

- Callbacks may be async or non-async.
- Event handler event argument is optional.
- Fixed exception in clock example https://github.com/willmcgugan/textual/issues/52
- Added Message.wait() which waits for a message to be processed
- Key events are now sent to widgets first, before processing bindings

## [0.1.9] - 2021-08-06

### Added

- Added hover over and mouse click to activate keys in footer
- Added verbosity argument to Widget.log

### Changed

- Simplified events. Remove Startup event (use Mount)
- Changed geometry.Point to geometry.Offset and geometry.Dimensions to geometry.Size

## [0.1.8] - 2021-07-17

### Fixed

- Fixed exiting mouse mode
- Fixed slow animation

### Added

- New log system

## [0.1.7] - 2021-07-14

### Changed

- Added functionality to calculator example.
- Scrollview now shows scrollbars automatically
- New handler system for messages that doesn't require inheritance
- Improved traceback handling

[0.9.1]: https://github.com/Textualize/textual/compare/v0.9.0...v0.9.1
[0.9.0]: https://github.com/Textualize/textual/compare/v0.8.2...v0.9.0
[0.8.2]: https://github.com/Textualize/textual/compare/v0.8.1...v0.8.2
[0.8.1]: https://github.com/Textualize/textual/compare/v0.8.0...v0.8.1
[0.8.0]: https://github.com/Textualize/textual/compare/v0.7.0...v0.8.0
[0.7.0]: https://github.com/Textualize/textual/compare/v0.6.0...v0.7.0
[0.6.0]: https://github.com/Textualize/textual/compare/v0.5.0...v0.6.0
[0.5.0]: https://github.com/Textualize/textual/compare/v0.4.0...v0.5.0
[0.4.0]: https://github.com/Textualize/textual/compare/v0.3.0...v0.4.0
[0.3.0]: https://github.com/Textualize/textual/compare/v0.2.1...v0.3.0
[0.2.1]: https://github.com/Textualize/textual/compare/v0.2.0...v0.2.1
[0.2.0]: https://github.com/Textualize/textual/compare/v0.1.18...v0.2.0
[0.1.18]: https://github.com/Textualize/textual/compare/v0.1.17...v0.1.18
[0.1.17]: https://github.com/Textualize/textual/compare/v0.1.16...v0.1.17
[0.1.16]: https://github.com/Textualize/textual/compare/v0.1.15...v0.1.16
[0.1.15]: https://github.com/Textualize/textual/compare/v0.1.14...v0.1.15
[0.1.14]: https://github.com/Textualize/textual/compare/v0.1.13...v0.1.14
[0.1.13]: https://github.com/Textualize/textual/compare/v0.1.12...v0.1.13
[0.1.12]: https://github.com/Textualize/textual/compare/v0.1.11...v0.1.12
[0.1.11]: https://github.com/Textualize/textual/compare/v0.1.10...v0.1.11
[0.1.10]: https://github.com/Textualize/textual/compare/v0.1.9...v0.1.10
[0.1.9]: https://github.com/Textualize/textual/compare/v0.1.8...v0.1.9
[0.1.8]: https://github.com/Textualize/textual/compare/v0.1.7...v0.1.8
[0.1.7]: https://github.com/Textualize/textual/releases/tag/v0.1.7<|MERGE_RESOLUTION|>--- conflicted
+++ resolved
@@ -17,10 +17,7 @@
 
 - `MouseScrollUp` and `MouseScrollDown` now inherit from `MouseEvent` and have attached modifier keys. https://github.com/Textualize/textual/pull/1458
 - Fail-fast and print pretty tracebacks for Widget compose errors https://github.com/Textualize/textual/pull/1505
-<<<<<<< HEAD
-=======
 - Added Widget._refresh_scroll to avoid expensive layout when scrolling https://github.com/Textualize/textual/pull/1524
->>>>>>> 86e87388
 
 ### Fixed
 
