# Change Log

All notable changes to this project will be documented in this file.

The format is based on [Keep a Changelog](http://keepachangelog.com/)
and this project adheres to [Semantic Versioning](http://semver.org/).

<<<<<<< HEAD
## [0.11.0] - Unreleased

### Fixed

- Fixed stuck screen  https://github.com/Textualize/textual/issues/1632
- Fixed relative units in `grid-rows` and `grid-columns` being computed with respect to the wrong dimension https://github.com/Textualize/textual/issues/1406
=======
## [0.10.2] - Unreleased

- Added `App.suspend()`, which returns a context manager that temporarily suspends the application https://github.com/Textualize/textual/pull/1541
>>>>>>> 2fa6d17f

## [0.10.1] - 2023-01-20

### Added

- Added Strip.text property https://github.com/Textualize/textual/issues/1620

### Fixed

- Fixed `textual diagnose` crash on older supported Python versions. https://github.com/Textualize/textual/issues/1622

### Changed

- The default filename for screenshots uses a datetime format similar to ISO8601, but with reserved characters replaced by underscores https://github.com/Textualize/textual/pull/1518


## [0.10.0] - 2023-01-19

### Added

- Added `TreeNode.parent` -- a read-only property for accessing a node's parent https://github.com/Textualize/textual/issues/1397
- Added public `TreeNode` label access via `TreeNode.label` https://github.com/Textualize/textual/issues/1396
- Added read-only public access to the children of a `TreeNode` via `TreeNode.children` https://github.com/Textualize/textual/issues/1398
- Added `Tree.get_node_by_id` to allow getting a node by its ID https://github.com/Textualize/textual/pull/1535
- Added a `Tree.NodeHighlighted` message, giving a `on_tree_node_highlighted` event handler https://github.com/Textualize/textual/issues/1400
- Added a `inherit_component_classes` subclassing parameter to control whether component classes are inherited from base classes https://github.com/Textualize/textual/issues/1399
- Added `diagnose` as a `textual` command https://github.com/Textualize/textual/issues/1542
- Added `row` and `column` cursors to `DataTable` https://github.com/Textualize/textual/pull/1547
- Added an optional parameter `selector` to the methods `Screen.focus_next` and `Screen.focus_previous` that enable using a CSS selector to narrow down which widgets can get focus https://github.com/Textualize/textual/issues/1196

### Changed

- `MouseScrollUp` and `MouseScrollDown` now inherit from `MouseEvent` and have attached modifier keys. https://github.com/Textualize/textual/pull/1458
- Fail-fast and print pretty tracebacks for Widget compose errors https://github.com/Textualize/textual/pull/1505
- Added Widget._refresh_scroll to avoid expensive layout when scrolling https://github.com/Textualize/textual/pull/1524
- `events.Paste` now bubbles https://github.com/Textualize/textual/issues/1434
- Improved error message when style flag `none` is mixed with other flags (e.g., when setting `text-style`) https://github.com/Textualize/textual/issues/1420
- Clock color in the `Header` widget now matches the header color https://github.com/Textualize/textual/issues/1459
- Programmatic calls to scroll now optionally scroll even if overflow styling says otherwise (introduces a new `force` parameter to all the `scroll_*` methods) https://github.com/Textualize/textual/issues/1201
- `COMPONENT_CLASSES` are now inherited from base classes https://github.com/Textualize/textual/issues/1399
- Watch methods may now take no parameters
- Added `compute` parameter to reactive
- A `TypeError` raised during `compose` now carries the full traceback
- Removed base class `NodeMessage` from which all node-related `Tree` events inherited

### Fixed

- The styles `scrollbar-background-active` and `scrollbar-color-hover` are no longer ignored https://github.com/Textualize/textual/pull/1480
- The widget `Placeholder` can now have its width set to `auto` https://github.com/Textualize/textual/pull/1508
- Behavior of widget `Input` when rendering after programmatic value change and related scenarios https://github.com/Textualize/textual/issues/1477 https://github.com/Textualize/textual/issues/1443
- `DataTable.show_cursor` now correctly allows cursor toggling https://github.com/Textualize/textual/pull/1547
- Fixed cursor not being visible on `DataTable` mount when `fixed_columns` were used https://github.com/Textualize/textual/pull/1547
- Fixed `DataTable` cursors not resetting to origin on `clear()` https://github.com/Textualize/textual/pull/1601
- Fixed TextLog wrapping issue https://github.com/Textualize/textual/issues/1554
- Fixed issue with TextLog not writing anything before layout https://github.com/Textualize/textual/issues/1498
- Fixed an exception when populating a child class of `ListView` purely from `compose` https://github.com/Textualize/textual/issues/1588
- Fixed freeze in tests https://github.com/Textualize/textual/issues/1608

## [0.9.1] - 2022-12-30

### Added

- Added textual._win_sleep for Python on Windows < 3.11 https://github.com/Textualize/textual/pull/1457

## [0.9.0] - 2022-12-30

### Added

- Added textual.strip.Strip primitive
- Added textual._cache.FIFOCache
- Added an option to clear columns in DataTable.clear() https://github.com/Textualize/textual/pull/1427

### Changed

- Widget.render_line now returns a Strip
- Fix for slow updates on Windows
- Bumped Rich dependency

## [0.8.2] - 2022-12-28

### Fixed

- Fixed issue with TextLog.clear() https://github.com/Textualize/textual/issues/1447

## [0.8.1] - 2022-12-25

### Fixed

- Fix for overflowing tree issue https://github.com/Textualize/textual/issues/1425

## [0.8.0] - 2022-12-22

### Fixed

- Fixed issues with nested auto dimensions https://github.com/Textualize/textual/issues/1402
- Fixed watch method incorrectly running on first set when value hasn't changed and init=False https://github.com/Textualize/textual/pull/1367
- `App.dark` can now be set from `App.on_load` without an error being raised  https://github.com/Textualize/textual/issues/1369
- Fixed setting `visibility` changes needing a `refresh` https://github.com/Textualize/textual/issues/1355

### Added

- Added `textual.actions.SkipAction` exception which can be raised from an action to allow parents to process bindings.
- Added `textual keys` preview.
- Added ability to bind to a character in addition to key name. i.e. you can bind to "." or "full_stop".
- Added TextLog.shrink attribute to allow renderable to reduce in size to fit width.

### Changed

- Deprecated `PRIORITY_BINDINGS` class variable.
- Renamed `char` to `character` on Key event.
- Renamed `key_name` to `name` on Key event.
- Queries/`walk_children` no longer includes self in results by default https://github.com/Textualize/textual/pull/1416

## [0.7.0] - 2022-12-17

### Added

- Added `PRIORITY_BINDINGS` class variable, which can be used to control if a widget's bindings have priority by default. https://github.com/Textualize/textual/issues/1343

### Changed

- Renamed the `Binding` argument `universal` to `priority`. https://github.com/Textualize/textual/issues/1343
- When looking for bindings that have priority, they are now looked from `App` downwards. https://github.com/Textualize/textual/issues/1343
- `BINDINGS` on an `App`-derived class have priority by default. https://github.com/Textualize/textual/issues/1343
- `BINDINGS` on a `Screen`-derived class have priority by default. https://github.com/Textualize/textual/issues/1343
- Added a message parameter to Widget.exit

### Fixed

- Fixed validator not running on first reactive set https://github.com/Textualize/textual/pull/1359
- Ensure only printable characters are used as key_display https://github.com/Textualize/textual/pull/1361


## [0.6.0] - 2022-12-11

### Added

- Added "inherited bindings" -- BINDINGS classvar will be merged with base classes, unless inherit_bindings is set to False
- Added `Tree` widget which replaces `TreeControl`.
- Added widget `Placeholder` https://github.com/Textualize/textual/issues/1200.

### Changed

- Rebuilt `DirectoryTree` with new `Tree` control.
- Empty containers with a dimension set to `"auto"` will now collapse instead of filling up the available space.
- Container widgets now have default height of `1fr`.
- The default `width` of a `Label` is now `auto`.

### Fixed

- Type selectors can now contain numbers https://github.com/Textualize/textual/issues/1253
- Fixed visibility not affecting children https://github.com/Textualize/textual/issues/1313
- Fixed issue with auto width/height and relative children https://github.com/Textualize/textual/issues/1319
- Fixed issue with offset applied to containers https://github.com/Textualize/textual/issues/1256
- Fixed default CSS retrieval for widgets with no `DEFAULT_CSS` that inherited from widgets with `DEFAULT_CSS` https://github.com/Textualize/textual/issues/1335
- Fixed merging of `BINDINGS` when binding inheritance is set to `None` https://github.com/Textualize/textual/issues/1351

## [0.5.0] - 2022-11-20

### Added

- Add get_child_by_id and get_widget_by_id, remove get_child https://github.com/Textualize/textual/pull/1146
- Add easing parameter to Widget.scroll_* methods https://github.com/Textualize/textual/pull/1144
- Added Widget.call_later which invokes a callback on idle.
- `DOMNode.ancestors` no longer includes `self`.
- Added `DOMNode.ancestors_with_self`, which retains the old behaviour of
  `DOMNode.ancestors`.
- Improved the speed of `DOMQuery.remove`.
- Added DataTable.clear
- Added low-level `textual.walk` methods.
- It is now possible to `await` a `Widget.remove`.
  https://github.com/Textualize/textual/issues/1094
- It is now possible to `await` a `DOMQuery.remove`. Note that this changes
  the return value of `DOMQuery.remove`, which used to return `self`.
  https://github.com/Textualize/textual/issues/1094
- Added Pilot.wait_for_animation
- Added `Widget.move_child` https://github.com/Textualize/textual/issues/1121
- Added a `Label` widget https://github.com/Textualize/textual/issues/1190
- Support lazy-instantiated Screens (callables in App.SCREENS) https://github.com/Textualize/textual/pull/1185
- Display of keys in footer has more sensible defaults https://github.com/Textualize/textual/pull/1213
- Add App.get_key_display, allowing custom key_display App-wide https://github.com/Textualize/textual/pull/1213

### Changed

- Watchers are now called immediately when setting the attribute if they are synchronous. https://github.com/Textualize/textual/pull/1145
- Widget.call_later has been renamed to Widget.call_after_refresh.
- Button variant values are now checked at runtime. https://github.com/Textualize/textual/issues/1189
- Added caching of some properties in Styles object

### Fixed

- Fixed DataTable row not updating after add https://github.com/Textualize/textual/issues/1026
- Fixed issues with animation. Now objects of different types may be animated.
- Fixed containers with transparent background not showing borders https://github.com/Textualize/textual/issues/1175
- Fixed auto-width in horizontal containers https://github.com/Textualize/textual/pull/1155
- Fixed Input cursor invisible when placeholder empty https://github.com/Textualize/textual/pull/1202
- Fixed deadlock when removing widgets from the App https://github.com/Textualize/textual/pull/1219

## [0.4.0] - 2022-11-08

https://textual.textualize.io/blog/2022/11/08/version-040/#version-040

### Changed

- Dropped support for mounting "named" and "anonymous" widgets via
  `App.mount` and `Widget.mount`. Both methods now simply take one or more
  widgets as positional arguments.
- `DOMNode.query_one` now raises a `TooManyMatches` exception if there is
  more than one matching node.
  https://github.com/Textualize/textual/issues/1096
- `App.mount` and `Widget.mount` have new `before` and `after` parameters https://github.com/Textualize/textual/issues/778

### Added

- Added `init` param to reactive.watch
- `CSS_PATH` can now be a list of CSS files https://github.com/Textualize/textual/pull/1079
- Added `DOMQuery.only_one` https://github.com/Textualize/textual/issues/1096
- Writes to stdout are now done in a thread, for smoother animation. https://github.com/Textualize/textual/pull/1104

## [0.3.0] - 2022-10-31

### Fixed

- Fixed issue where scrollbars weren't being unmounted
- Fixed fr units for horizontal and vertical layouts https://github.com/Textualize/textual/pull/1067
- Fixed `textual run` breaking sys.argv https://github.com/Textualize/textual/issues/1064
- Fixed footer not updating styles when toggling dark mode
- Fixed how the app title in a `Header` is centred https://github.com/Textualize/textual/issues/1060
- Fixed the swapping of button variants https://github.com/Textualize/textual/issues/1048
- Fixed reserved characters in screenshots https://github.com/Textualize/textual/issues/993
- Fixed issue with TextLog max_lines https://github.com/Textualize/textual/issues/1058

### Changed

- DOMQuery now raises InvalidQueryFormat in response to invalid query strings, rather than cryptic CSS error
- Dropped quit_after, screenshot, and screenshot_title from App.run, which can all be done via auto_pilot
- Widgets are now closed in reversed DOM order
- Input widget justify hardcoded to left to prevent text-align interference
- Changed `textual run` so that it patches `argv` in more situations
- DOM classes and IDs are now always treated fully case-sensitive https://github.com/Textualize/textual/issues/1047

### Added

- Added Unmount event
- Added App.run_async method
- Added App.run_test context manager
- Added auto_pilot to App.run and App.run_async
- Added Widget._get_virtual_dom to get scrollbars
- Added size parameter to run and run_async
- Added always_update to reactive
- Returned an awaitable from push_screen, switch_screen, and install_screen https://github.com/Textualize/textual/pull/1061

## [0.2.1] - 2022-10-23

### Changed

- Updated meta data for PyPI

## [0.2.0] - 2022-10-23

### Added

- CSS support
- Too numerous to mention
## [0.1.18] - 2022-04-30

### Changed

- Bump typing extensions

## [0.1.17] - 2022-03-10

### Changed

- Bumped Rich dependency

## [0.1.16] - 2022-03-10

### Fixed

- Fixed escape key hanging on Windows

## [0.1.15] - 2022-01-31

### Added

- Added Windows Driver

## [0.1.14] - 2022-01-09

### Changed

- Updated Rich dependency to 11.X

## [0.1.13] - 2022-01-01

### Fixed

- Fixed spurious characters when exiting app
- Fixed increasing delay when exiting

## [0.1.12] - 2021-09-20

### Added

- Added geometry.Spacing

### Fixed

- Fixed calculation of virtual size in scroll views

## [0.1.11] - 2021-09-12

### Changed

- Changed message handlers to use prefix handle\_
- Renamed messages to drop the Message suffix
- Events now bubble by default
- Refactor of layout

### Added

- Added App.measure
- Added auto_width to Vertical Layout, WindowView, an ScrollView
- Added big_table.py example
- Added easing.py example

## [0.1.10] - 2021-08-25

### Added

- Added keyboard control of tree control
- Added Widget.gutter to calculate space between renderable and outside edge
- Added margin, padding, and border attributes to Widget

### Changed

- Callbacks may be async or non-async.
- Event handler event argument is optional.
- Fixed exception in clock example https://github.com/willmcgugan/textual/issues/52
- Added Message.wait() which waits for a message to be processed
- Key events are now sent to widgets first, before processing bindings

## [0.1.9] - 2021-08-06

### Added

- Added hover over and mouse click to activate keys in footer
- Added verbosity argument to Widget.log

### Changed

- Simplified events. Remove Startup event (use Mount)
- Changed geometry.Point to geometry.Offset and geometry.Dimensions to geometry.Size

## [0.1.8] - 2021-07-17

### Fixed

- Fixed exiting mouse mode
- Fixed slow animation

### Added

- New log system

## [0.1.7] - 2021-07-14

### Changed

- Added functionality to calculator example.
- Scrollview now shows scrollbars automatically
- New handler system for messages that doesn't require inheritance
- Improved traceback handling

[0.10.0]: https://github.com/Textualize/textual/compare/v0.9.1...v0.10.0
[0.9.1]: https://github.com/Textualize/textual/compare/v0.9.0...v0.9.1
[0.9.0]: https://github.com/Textualize/textual/compare/v0.8.2...v0.9.0
[0.8.2]: https://github.com/Textualize/textual/compare/v0.8.1...v0.8.2
[0.8.1]: https://github.com/Textualize/textual/compare/v0.8.0...v0.8.1
[0.8.0]: https://github.com/Textualize/textual/compare/v0.7.0...v0.8.0
[0.7.0]: https://github.com/Textualize/textual/compare/v0.6.0...v0.7.0
[0.6.0]: https://github.com/Textualize/textual/compare/v0.5.0...v0.6.0
[0.5.0]: https://github.com/Textualize/textual/compare/v0.4.0...v0.5.0
[0.4.0]: https://github.com/Textualize/textual/compare/v0.3.0...v0.4.0
[0.3.0]: https://github.com/Textualize/textual/compare/v0.2.1...v0.3.0
[0.2.1]: https://github.com/Textualize/textual/compare/v0.2.0...v0.2.1
[0.2.0]: https://github.com/Textualize/textual/compare/v0.1.18...v0.2.0
[0.1.18]: https://github.com/Textualize/textual/compare/v0.1.17...v0.1.18
[0.1.17]: https://github.com/Textualize/textual/compare/v0.1.16...v0.1.17
[0.1.16]: https://github.com/Textualize/textual/compare/v0.1.15...v0.1.16
[0.1.15]: https://github.com/Textualize/textual/compare/v0.1.14...v0.1.15
[0.1.14]: https://github.com/Textualize/textual/compare/v0.1.13...v0.1.14
[0.1.13]: https://github.com/Textualize/textual/compare/v0.1.12...v0.1.13
[0.1.12]: https://github.com/Textualize/textual/compare/v0.1.11...v0.1.12
[0.1.11]: https://github.com/Textualize/textual/compare/v0.1.10...v0.1.11
[0.1.10]: https://github.com/Textualize/textual/compare/v0.1.9...v0.1.10
[0.1.9]: https://github.com/Textualize/textual/compare/v0.1.8...v0.1.9
[0.1.8]: https://github.com/Textualize/textual/compare/v0.1.7...v0.1.8
[0.1.7]: https://github.com/Textualize/textual/releases/tag/v0.1.7<|MERGE_RESOLUTION|>--- conflicted
+++ resolved
@@ -5,18 +5,16 @@
 The format is based on [Keep a Changelog](http://keepachangelog.com/)
 and this project adheres to [Semantic Versioning](http://semver.org/).
 
-<<<<<<< HEAD
 ## [0.11.0] - Unreleased
 
 ### Fixed
 
 - Fixed stuck screen  https://github.com/Textualize/textual/issues/1632
 - Fixed relative units in `grid-rows` and `grid-columns` being computed with respect to the wrong dimension https://github.com/Textualize/textual/issues/1406
-=======
-## [0.10.2] - Unreleased
+
+### Added
 
 - Added `App.suspend()`, which returns a context manager that temporarily suspends the application https://github.com/Textualize/textual/pull/1541
->>>>>>> 2fa6d17f
 
 ## [0.10.1] - 2023-01-20
 
