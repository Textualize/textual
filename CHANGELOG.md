--- conflicted
+++ resolved
@@ -9,11 +9,8 @@
 
 ### Added
 
-<<<<<<< HEAD
+- Added public `TreeNode` label access via `TreeNode.label` https://github.com/Textualize/textual/issues/1396
 - Added read-only public access to the children of a `TreeNode` via `TreeNode.children` https://github.com/Textualize/textual/issues/1398
-=======
-- Added public `TreeNode` label access via `TreeNode.label` https://github.com/Textualize/textual/issues/1396
->>>>>>> 83ce1204
 
 ### Changed
 
