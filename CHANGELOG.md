--- conflicted
+++ resolved
@@ -23,11 +23,8 @@
 ### Fixed
 
 - Fixed issue where Segments with a style of `None` aren't rendered https://github.com/Textualize/textual/pull/6109
-<<<<<<< HEAD
+- Fixed visual glitches and crash when changing `DataTable.header_height` https://github.com/Textualize/textual/pull/6128
 - Fixed `TextArea` rendering with a multi-line `placeholder` https://github.com/Textualize/textual/issues/6122
-=======
-- Fixed visual glitches and crash when changing `DataTable.header_height` https://github.com/Textualize/textual/pull/6128
->>>>>>> 6bfb7e8e
 
 ## [6.1.0] - 2025-08-01
 
