--- conflicted
+++ resolved
@@ -29,12 +29,9 @@
 - Fixed `Tree` and `DirectoryTree` horizontal scrolling off-by-2 https://github.com/Textualize/textual/pull/4744
 - Fixed text-opacity in component styles https://github.com/Textualize/textual/pull/4747
 - Ensure `Tree.select_node` sends `NodeSelected` message https://github.com/Textualize/textual/pull/4753
-<<<<<<< HEAD
-- Fixed message handlers not working when using message types as class variables https://github.com/Textualize/textual/pull/3940
-=======
+- Fixed message handlers not working when message types are assigned as the value of class vars https://github.com/Textualize/textual/pull/3940
 - Fixed `CommandPalette` not focusing the input when opened when `App.AUTO_FOCUS` doesn't match the input https://github.com/Textualize/textual/pull/4763
 - `SelectionList.SelectionToggled` will now be sent for each option when a bulk toggle is performed (e.g. `toggle_all`). Previously no messages were sent at all. https://github.com/Textualize/textual/pull/4759
->>>>>>> 433d78f2
 
 ### Changed
 
