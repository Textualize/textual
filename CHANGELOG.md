--- conflicted
+++ resolved
@@ -9,18 +9,12 @@
 
 ### Fixed
 
-<<<<<<< HEAD
 - Fixed `SelectionList` issues after removing an option https://github.com/Textualize/textual/pull/4464
-=======
 - Fixed `ListView` bugs with the initial index https://github.com/Textualize/textual/pull/4452
 
-## Unreleased
-
 ### Changed
 
 - When displaying a message using `App.exit()`, the console no longer highlights things such as numbers.
-
->>>>>>> 5d974391
 
 ## [0.58.1] - 2024-05-01
 
