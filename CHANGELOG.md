--- conflicted
+++ resolved
@@ -7,12 +7,12 @@
 
 ## Unreleased
 
-<<<<<<< HEAD
 ### Fixed
 
 - Fixed a crash in the TextArea when performing a backward replace https://github.com/Textualize/textual/pull/4126
 - Fixed selection not updating correctly when pasting while there's a non-zero selection https://github.com/Textualize/textual/pull/4126
-=======
+- Breaking change: `TextArea` will not use `Escape` to shift focus if the `tab_behaviour` is the default https://github.com/Textualize/textual/issues/4110
+
 ### Added
 
 - Added DOMQuery.set https://github.com/Textualize/textual/pull/4075
@@ -20,11 +20,6 @@
 - Added DOMNode.data_bind https://github.com/Textualize/textual/pull/4075
 - Added DOMNode.action_toggle https://github.com/Textualize/textual/pull/4075
 - Added Worker.cancelled_event https://github.com/Textualize/textual/pull/4075
-
-### Fixed
-
-- Breaking change: `TextArea` will not use `Escape` to shift focus if the `tab_behaviour` is the default https://github.com/Textualize/textual/issues/4110
->>>>>>> e27c41c9
 
 ## [0.48.2] - 2024-02-02
 
