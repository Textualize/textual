--- conflicted
+++ resolved
@@ -30,12 +30,9 @@
 - `SelectionList` option IDs are usable as soon as the widget is instantiated https://github.com/Textualize/textual/issues/3903
 - Fix issue with `Strip.crop` when crop window start aligned with strip end https://github.com/Textualize/textual/pull/3998
 - Fixed Strip.crop_extend https://github.com/Textualize/textual/pull/4011
-<<<<<<< HEAD
 - Fixed declaration after nested rule set causing a parse error https://github.com/Textualize/textual/pull/4012
-=======
 - ID and class validation was too lenient https://github.com/Textualize/textual/issues/3954
 - Fixed a crash if the `TextArea` language was set but tree-sitter lanuage binaries were not installed https://github.com/Textualize/textual/issues/4045
->>>>>>> 225fa24b
 
 
 ## [0.47.1] - 2023-01-05
