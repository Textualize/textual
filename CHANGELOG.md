# Change Log

All notable changes to this project will be documented in this file.

The format is based on [Keep a Changelog](http://keepachangelog.com/)
and this project adheres to [Semantic Versioning](http://semver.org/).

<<<<<<< HEAD
## [Unreleased]

### Added

- Added an option to strip spaces from checked string to the Length validator https://github.com/Textualize/textual/issues/3366
=======
## Unreleased

### Fixed

- `Pilot.click`/`Pilot.hover` can't use `Screen` as a selector https://github.com/Textualize/textual/issues/3395

### Added

- `OutOfBounds` exception to be raised by `Pilot` https://github.com/Textualize/textual/pull/3360

### Changed

- `Pilot.click`/`Pilot.hover` now raises `OutOfBounds` when clicking outside visible screen https://github.com/Textualize/textual/pull/3360
- `Pilot.click`/`Pilot.hover` now return a Boolean indicating whether the click/hover landed on the widget that matches the selector https://github.com/Textualize/textual/pull/3360
>>>>>>> 8447192c

## [0.38.1] - 2023-09-21

### Fixed

- Hotfix - added missing highlight files in build distribution https://github.com/Textualize/textual/pull/3370

## [0.38.0] - 2023-09-21

### Added

- Added a TextArea https://github.com/Textualize/textual/pull/2931
- Added :dark and :light pseudo classes

### Fixed

- Fixed `DataTable` not updating component styles on hot-reloading https://github.com/Textualize/textual/issues/3312

### Changed

- Breaking change: CSS in DEFAULT_CSS is now automatically scoped to the widget (set SCOPED_CSS=False) to disable

## [0.37.1] - 2023-09-16

### Fixed

- Fixed the command palette crashing with a `TimeoutError` in any Python before 3.11 https://github.com/Textualize/textual/issues/3320
- Fixed `Input` event leakage from `CommandPalette` to `App`.

### Changed

- Breaking change: Changed `Markdown.goto_anchor` to return a boolean (if the anchor was found) instead of `None` https://github.com/Textualize/textual/pull/3334

## [0.37.0] - 2023-09-15

### Added

- Added the command palette https://github.com/Textualize/textual/pull/3058
- `Input` is now validated when focus moves out of it https://github.com/Textualize/textual/pull/3193
- Attribute `Input.validate_on` (and `__init__` parameter of the same name) to customise when validation occurs https://github.com/Textualize/textual/pull/3193
- Screen-specific (sub-)title attributes https://github.com/Textualize/textual/pull/3199:
  - `Screen.TITLE`
  - `Screen.SUB_TITLE`
  - `Screen.title`
  - `Screen.sub_title`
- Properties `Header.screen_title` and `Header.screen_sub_title` https://github.com/Textualize/textual/pull/3199
- Added `DirectoryTree.DirectorySelected` message https://github.com/Textualize/textual/issues/3200
- Added `widgets.Collapsible` contributed by Sunyoung Yoo https://github.com/Textualize/textual/pull/2989

### Fixed

- Fixed a crash when removing an option from an `OptionList` while the mouse is hovering over the last option https://github.com/Textualize/textual/issues/3270
- Fixed a crash in `MarkdownViewer` when clicking on a link that contains an anchor https://github.com/Textualize/textual/issues/3094
- Fixed wrong message pump in pop_screen https://github.com/Textualize/textual/pull/3315

### Changed

- Widget.notify and App.notify are now thread-safe https://github.com/Textualize/textual/pull/3275
- Breaking change: Widget.notify and App.notify now return None https://github.com/Textualize/textual/pull/3275
- App.unnotify is now private (renamed to App._unnotify) https://github.com/Textualize/textual/pull/3275
- `Markdown.load` will now attempt to scroll to a related heading if an anchor is provided https://github.com/Textualize/textual/pull/3244
- `ProgressBar` explicitly supports being set back to its indeterminate state https://github.com/Textualize/textual/pull/3286

## [0.36.0] - 2023-09-05

### Added

- TCSS styles `layer` and `layers` can be strings https://github.com/Textualize/textual/pull/3169
- `App.return_code` for the app return code https://github.com/Textualize/textual/pull/3202
- Added `animate` switch to `Tree.scroll_to_line` and `Tree.scroll_to_node` https://github.com/Textualize/textual/pull/3210
- Added `Rule` widget https://github.com/Textualize/textual/pull/3209
- Added App.current_mode to get the current mode https://github.com/Textualize/textual/pull/3233

### Changed

- Reactive callbacks are now scheduled on the message pump of the reactable that is watching instead of the owner of reactive attribute https://github.com/Textualize/textual/pull/3065
- Callbacks scheduled with `call_next` will now have the same prevented messages as when the callback was scheduled https://github.com/Textualize/textual/pull/3065
- Added `cursor_type` to the `DataTable` constructor.
- Fixed `push_screen` not updating Screen.CSS styles https://github.com/Textualize/textual/issues/3217
- `DataTable.add_row` accepts `height=None` to automatically compute optimal height for a row https://github.com/Textualize/textual/pull/3213

### Fixed

- Fixed flicker when calling pop_screen multiple times https://github.com/Textualize/textual/issues/3126
- Fixed setting styles.layout not updating https://github.com/Textualize/textual/issues/3047
- Fixed flicker when scrolling tree up or down a line https://github.com/Textualize/textual/issues/3206

## [0.35.1]

### Fixed

- Fixed flash of 80x24 interface in textual-web

## [0.35.0]

### Added

- Ability to enable/disable tabs via the reactive `disabled` in tab panes https://github.com/Textualize/textual/pull/3152
- Textual-web driver support for Windows

### Fixed

- Could not hide/show/disable/enable tabs in nested `TabbedContent` https://github.com/Textualize/textual/pull/3150

## [0.34.0] - 2023-08-22

### Added

- Methods `TabbedContent.disable_tab` and `TabbedContent.enable_tab` https://github.com/Textualize/textual/pull/3112
- Methods `Tabs.disable` and `Tabs.enable` https://github.com/Textualize/textual/pull/3112
- Messages `Tab.Disabled`, `Tab.Enabled`, `Tabs.TabDisabled` and `Tabs.Enabled` https://github.com/Textualize/textual/pull/3112
- Methods `TabbedContent.hide_tab` and `TabbedContent.show_tab` https://github.com/Textualize/textual/pull/3112
- Methods `Tabs.hide` and `Tabs.show` https://github.com/Textualize/textual/pull/3112
- Messages `Tabs.TabHidden` and `Tabs.TabShown` https://github.com/Textualize/textual/pull/3112
- Added `ListView.extend` method to append multiple items https://github.com/Textualize/textual/pull/3012

### Changed

- grid-columns and grid-rows now accept an `auto` token to detect the optimal size https://github.com/Textualize/textual/pull/3107
- LoadingIndicator now has a minimum height of 1 line.

### Fixed

- Fixed auto height container with default grid-rows https://github.com/Textualize/textual/issues/1597
- Fixed `page_up` and `page_down` bug in `DataTable` when `show_header = False` https://github.com/Textualize/textual/pull/3093
- Fixed issue with visible children inside invisible container when moving focus https://github.com/Textualize/textual/issues/3053

## [0.33.0] - 2023-08-15


### Fixed

- Fixed unintuitive sizing behaviour of TabbedContent https://github.com/Textualize/textual/issues/2411
- Fixed relative units not always expanding auto containers https://github.com/Textualize/textual/pull/3059
- Fixed background refresh https://github.com/Textualize/textual/issues/3055
- Fixed `SelectionList.clear_options` https://github.com/Textualize/textual/pull/3075
- `MouseMove` events bubble up from widgets. `App` and `Screen` receive `MouseMove` events even if there's no Widget under the cursor. https://github.com/Textualize/textual/issues/2905
- Fixed click on double-width char https://github.com/Textualize/textual/issues/2968

### Changed

- Breaking change: `DOMNode.visible` now takes into account full DOM to report whether a node is visible or not.

### Removed

- Property `Widget.focusable_children` https://github.com/Textualize/textual/pull/3070

### Added

- Added an interface for replacing prompt of an individual option in an `OptionList` https://github.com/Textualize/textual/issues/2603
- Added `DirectoryTree.reload_node` method https://github.com/Textualize/textual/issues/2757
- Added widgets.Digit https://github.com/Textualize/textual/pull/3073
- Added `BORDER_TITLE` and `BORDER_SUBTITLE` classvars to Widget https://github.com/Textualize/textual/pull/3097

### Changed

- DescendantBlur and DescendantFocus can now be used with @on decorator


## [0.32.0] - 2023-08-03

### Added

- Added widgets.Log
- Added Widget.is_vertical_scroll_end, Widget.is_horizontal_scroll_end, Widget.is_vertical_scrollbar_grabbed, Widget.is_horizontal_scrollbar_grabbed

### Changed

- Breaking change: Renamed TextLog to RichLog

## [0.31.0] - 2023-08-01

### Added

- Added App.begin_capture_print, App.end_capture_print, Widget.begin_capture_print, Widget.end_capture_print https://github.com/Textualize/textual/issues/2952
- Added the ability to run async methods as thread workers https://github.com/Textualize/textual/pull/2938
- Added `App.stop_animation` https://github.com/Textualize/textual/issues/2786
- Added `Widget.stop_animation` https://github.com/Textualize/textual/issues/2786

### Changed

- Breaking change: Creating a thread worker now requires that a `thread=True` keyword argument is passed https://github.com/Textualize/textual/pull/2938
- Breaking change: `Markdown.load` no longer captures all errors and returns a `bool`, errors now propagate https://github.com/Textualize/textual/issues/2956
- Breaking change: the default style of a `DataTable` now has `max-height: 100%` https://github.com/Textualize/textual/issues/2959

### Fixed

- Fixed a crash when a `SelectionList` had a prompt wider than itself https://github.com/Textualize/textual/issues/2900
- Fixed a bug where `Click` events were bubbling up from `Switch` widgets https://github.com/Textualize/textual/issues/2366
- Fixed a crash when using empty CSS variables https://github.com/Textualize/textual/issues/1849
- Fixed issue with tabs in TextLog https://github.com/Textualize/textual/issues/3007
- Fixed a bug with `DataTable` hover highlighting https://github.com/Textualize/textual/issues/2909

## [0.30.0] - 2023-07-17

### Added

- Added `DataTable.remove_column` method https://github.com/Textualize/textual/pull/2899
- Added notifications https://github.com/Textualize/textual/pull/2866
- Added `on_complete` callback to scroll methods https://github.com/Textualize/textual/pull/2903

### Fixed

- Fixed CancelledError issue with timer https://github.com/Textualize/textual/issues/2854
- Fixed Toggle Buttons issue with not being clickable/hoverable https://github.com/Textualize/textual/pull/2930


## [0.29.0] - 2023-07-03

### Changed

- Factored dev tools (`textual` command) in to external lib (`textual-dev`).

### Added

- Updated `DataTable.get_cell` type hints to accept string keys https://github.com/Textualize/textual/issues/2586
- Added `DataTable.get_cell_coordinate` method
- Added `DataTable.get_row_index` method https://github.com/Textualize/textual/issues/2587
- Added `DataTable.get_column_index` method
- Added can-focus pseudo-class to target widgets that may receive focus
- Make `Markdown.update` optionally awaitable https://github.com/Textualize/textual/pull/2838
- Added `default` parameter to `DataTable.add_column` for populating existing rows https://github.com/Textualize/textual/pull/2836
- Added can-focus pseudo-class to target widgets that may receive focus

### Fixed

- Fixed crash when columns were added to populated `DataTable` https://github.com/Textualize/textual/pull/2836
- Fixed issues with opacity on Screens https://github.com/Textualize/textual/issues/2616
- Fixed style problem with selected selections in a non-focused selection list https://github.com/Textualize/textual/issues/2768
- Fixed sys.stdout and sys.stderr being None https://github.com/Textualize/textual/issues/2879

## [0.28.1] - 2023-06-20

### Fixed

- Fixed indented code blocks not showing up in `Markdown` https://github.com/Textualize/textual/issues/2781
- Fixed inline code blocks in lists showing out of order in `Markdown` https://github.com/Textualize/textual/issues/2676
- Fixed list items in a `Markdown` being added to the focus chain https://github.com/Textualize/textual/issues/2380
- Fixed `Tabs` posting unnecessary messages when removing non-active tabs https://github.com/Textualize/textual/issues/2807
- call_after_refresh will preserve the sender within the callback https://github.com/Textualize/textual/pull/2806

### Added

- Added a method of allowing third party code to handle unhandled tokens in `Markdown` https://github.com/Textualize/textual/pull/2803
- Added `MarkdownBlock` as an exported symbol in `textual.widgets.markdown` https://github.com/Textualize/textual/pull/2803

### Changed

- Tooltips are now inherited, so will work with compound widgets


## [0.28.0] - 2023-06-19

### Added

- The devtools console now confirms when CSS files have been successfully loaded after a previous error https://github.com/Textualize/textual/pull/2716
- Class variable `CSS` to screens https://github.com/Textualize/textual/issues/2137
- Class variable `CSS_PATH` to screens https://github.com/Textualize/textual/issues/2137
- Added `cursor_foreground_priority` and `cursor_background_priority` to `DataTable` https://github.com/Textualize/textual/pull/2736
- Added Region.center
- Added `center` parameter to `Widget.scroll_to_region`
- Added `origin_visible` parameter to `Widget.scroll_to_region`
- Added `origin_visible` parameter to `Widget.scroll_to_center`
- Added `TabbedContent.tab_count` https://github.com/Textualize/textual/pull/2751
- Added `TabbedContent.add_pane` https://github.com/Textualize/textual/pull/2751
- Added `TabbedContent.remove_pane` https://github.com/Textualize/textual/pull/2751
- Added `TabbedContent.clear_panes` https://github.com/Textualize/textual/pull/2751
- Added `TabbedContent.Cleared` https://github.com/Textualize/textual/pull/2751

### Fixed

- Fixed setting `TreeNode.label` on an existing `Tree` node not immediately refreshing https://github.com/Textualize/textual/pull/2713
- Correctly implement `__eq__` protocol in DataTable https://github.com/Textualize/textual/pull/2705
- Fixed exceptions in Pilot tests being silently ignored https://github.com/Textualize/textual/pull/2754
- Fixed issue where internal data of `OptionList` could be invalid for short window after `clear_options` https://github.com/Textualize/textual/pull/2754
- Fixed `Tooltip` causing a `query_one` on a lone `Static` to fail https://github.com/Textualize/textual/issues/2723
- Nested widgets wouldn't lose focus when parent is disabled https://github.com/Textualize/textual/issues/2772
- Fixed the `Tabs` `Underline` highlight getting "lost" in some extreme situations https://github.com/Textualize/textual/pull/2751

### Changed

- Breaking change: The `@on` decorator will now match a message class and any child classes https://github.com/Textualize/textual/pull/2746
- Breaking change: Styles update to checkbox, radiobutton, OptionList, Select, SelectionList, Switch https://github.com/Textualize/textual/pull/2777
- `Tabs.add_tab` is now optionally awaitable https://github.com/Textualize/textual/pull/2778
- `Tabs.add_tab` now takes `before` and `after` arguments to position a new tab https://github.com/Textualize/textual/pull/2778
- `Tabs.remove_tab` is now optionally awaitable https://github.com/Textualize/textual/pull/2778
- Breaking change: `Tabs.clear` has been changed from returning `self` to being optionally awaitable https://github.com/Textualize/textual/pull/2778

## [0.27.0] - 2023-06-01

### Fixed

- Fixed zero division error https://github.com/Textualize/textual/issues/2673
- Fix `scroll_to_center` when there were nested layers out of view (Compositor full_map not populated fully) https://github.com/Textualize/textual/pull/2684
- Fix crash when `Select` widget value attribute was set in `compose` https://github.com/Textualize/textual/pull/2690
- Issue with computing progress in workers https://github.com/Textualize/textual/pull/2686
- Issues with `switch_screen` not updating the results callback appropriately https://github.com/Textualize/textual/issues/2650
- Fixed incorrect mount order https://github.com/Textualize/textual/pull/2702

### Added

- `work` decorator accepts `description` parameter to add debug string https://github.com/Textualize/textual/issues/2597
- Added `SelectionList` widget https://github.com/Textualize/textual/pull/2652
- `App.AUTO_FOCUS` to set auto focus on all screens https://github.com/Textualize/textual/issues/2594
- Option to `scroll_to_center` to ensure we don't scroll such that the top left corner of the widget is not visible https://github.com/Textualize/textual/pull/2682
- Added `Widget.tooltip` property https://github.com/Textualize/textual/pull/2670
- Added `Region.inflect` https://github.com/Textualize/textual/pull/2670
- `Suggester` API to compose with widgets for automatic suggestions https://github.com/Textualize/textual/issues/2330
- `SuggestFromList` class to let widgets get completions from a fixed set of options https://github.com/Textualize/textual/pull/2604
- `Input` has a new component class `input--suggestion` https://github.com/Textualize/textual/pull/2604
- Added `Widget.remove_children` https://github.com/Textualize/textual/pull/2657
- Added `Validator` framework and validation for `Input` https://github.com/Textualize/textual/pull/2600
- Ability to have private and public validate methods https://github.com/Textualize/textual/pull/2708
- Ability to have private compute methods https://github.com/Textualize/textual/pull/2708
- Added `message_hook` to App.run_test https://github.com/Textualize/textual/pull/2702
- Added `Sparkline` widget https://github.com/Textualize/textual/pull/2631

### Changed

- `Placeholder` now sets its color cycle per app https://github.com/Textualize/textual/issues/2590
- Footer now clears key highlight regardless of whether it's in the active screen or not https://github.com/Textualize/textual/issues/2606
- The default Widget repr no longer displays classes and pseudo-classes (to reduce noise in logs). Add them to your `__rich_repr__` method if needed. https://github.com/Textualize/textual/pull/2623
- Setting `Screen.AUTO_FOCUS` to `None` will inherit `AUTO_FOCUS` from the app instead of disabling it https://github.com/Textualize/textual/issues/2594
- Setting `Screen.AUTO_FOCUS` to `""` will disable it on the screen https://github.com/Textualize/textual/issues/2594
- Messages now have a `handler_name` class var which contains the name of the default handler method.
- `Message.control` is now a property instead of a class variable. https://github.com/Textualize/textual/issues/2528
- `Tree` and `DirectoryTree` Messages no longer accept a `tree` parameter, using `self.node.tree` instead. https://github.com/Textualize/textual/issues/2529
- Keybinding <kbd>right</kbd> in `Input` is also used to accept a suggestion if the cursor is at the end of the input https://github.com/Textualize/textual/pull/2604
- `Input.__init__` now accepts a `suggester` attribute for completion suggestions https://github.com/Textualize/textual/pull/2604
- Using `switch_screen` to switch to the currently active screen is now a no-op https://github.com/Textualize/textual/pull/2692
- Breaking change: removed `reactive.py::Reactive.var` in favor of `reactive.py::var` https://github.com/Textualize/textual/pull/2709/

### Removed

- `Placeholder.reset_color_cycle`
- Removed `Widget.reset_focus` (now called `Widget.blur`) https://github.com/Textualize/textual/issues/2642

## [0.26.0] - 2023-05-20

### Added

- Added `Widget.can_view`

### Changed

- Textual will now scroll focused widgets to center if not in view

## [0.25.0] - 2023-05-17

### Changed

- App `title` and `sub_title` attributes can be set to any type https://github.com/Textualize/textual/issues/2521
- `DirectoryTree` now loads directory contents in a worker https://github.com/Textualize/textual/issues/2456
- Only a single error will be written by default, unless in dev mode ("debug" in App.features) https://github.com/Textualize/textual/issues/2480
- Using `Widget.move_child` where the target and the child being moved are the same is now a no-op https://github.com/Textualize/textual/issues/1743
- Calling `dismiss` on a screen that is not at the top of the stack now raises an exception https://github.com/Textualize/textual/issues/2575
- `MessagePump.call_after_refresh` and `MessagePump.call_later` will now return `False` if the callback could not be scheduled. https://github.com/Textualize/textual/pull/2584

### Fixed

- Fixed `ZeroDivisionError` in `resolve_fraction_unit` https://github.com/Textualize/textual/issues/2502
- Fixed `TreeNode.expand` and `TreeNode.expand_all` not posting a `Tree.NodeExpanded` message https://github.com/Textualize/textual/issues/2535
- Fixed `TreeNode.collapse` and `TreeNode.collapse_all` not posting a `Tree.NodeCollapsed` message https://github.com/Textualize/textual/issues/2535
- Fixed `TreeNode.toggle` and `TreeNode.toggle_all` not posting a `Tree.NodeExpanded` or `Tree.NodeCollapsed` message https://github.com/Textualize/textual/issues/2535
- `footer--description` component class was being ignored https://github.com/Textualize/textual/issues/2544
- Pasting empty selection in `Input` would raise an exception https://github.com/Textualize/textual/issues/2563
- `Screen.AUTO_FOCUS` now focuses the first _focusable_ widget that matches the selector https://github.com/Textualize/textual/issues/2578
- `Screen.AUTO_FOCUS` now works on the default screen on startup https://github.com/Textualize/textual/pull/2581
- Fix for setting dark in App `__init__` https://github.com/Textualize/textual/issues/2583
- Fix issue with scrolling and docks https://github.com/Textualize/textual/issues/2525
- Fix not being able to use CSS classes with `Tab` https://github.com/Textualize/textual/pull/2589

### Added

- Class variable `AUTO_FOCUS` to screens https://github.com/Textualize/textual/issues/2457
- Added `NULL_SPACING` and `NULL_REGION` to geometry.py

## [0.24.1] - 2023-05-08

### Fixed

- Fix TypeError in code browser

## [0.24.0] - 2023-05-08

### Fixed

- Fixed crash when creating a `DirectoryTree` starting anywhere other than `.`
- Fixed line drawing in `Tree` when `Tree.show_root` is `True` https://github.com/Textualize/textual/issues/2397
- Fixed line drawing in `Tree` not marking branches as selected when first getting focus https://github.com/Textualize/textual/issues/2397

### Changed

- The DataTable cursor is now scrolled into view when the cursor coordinate is changed programmatically https://github.com/Textualize/textual/issues/2459
- run_worker exclusive parameter is now `False` by default https://github.com/Textualize/textual/pull/2470
- Added `always_update` as an optional argument for `reactive.var`
- Made Binding description default to empty string, which is equivalent to show=False https://github.com/Textualize/textual/pull/2501
- Modified Message to allow it to be used as a dataclass https://github.com/Textualize/textual/pull/2501
- Decorator `@on` accepts arbitrary `**kwargs` to apply selectors to attributes of the message https://github.com/Textualize/textual/pull/2498

### Added

- Property `control` as alias for attribute `tabs` in `Tabs` messages https://github.com/Textualize/textual/pull/2483
- Experimental: Added "overlay" rule https://github.com/Textualize/textual/pull/2501
- Experimental: Added "constrain" rule https://github.com/Textualize/textual/pull/2501
- Added textual.widgets.Select https://github.com/Textualize/textual/pull/2501
- Added Region.translate_inside https://github.com/Textualize/textual/pull/2501
- `TabbedContent` now takes kwargs `id`, `name`, `classes`, and `disabled`, upon initialization, like other widgets https://github.com/Textualize/textual/pull/2497
- Method `DataTable.move_cursor` https://github.com/Textualize/textual/issues/2472
- Added `OptionList.add_options` https://github.com/Textualize/textual/pull/2508
- Added `TreeNode.is_root` https://github.com/Textualize/textual/pull/2510
- Added `TreeNode.remove_children` https://github.com/Textualize/textual/pull/2510
- Added `TreeNode.remove` https://github.com/Textualize/textual/pull/2510
- Added classvar `Message.ALLOW_SELECTOR_MATCH` https://github.com/Textualize/textual/pull/2498
- Added `ALLOW_SELECTOR_MATCH` to all built-in messages associated with widgets https://github.com/Textualize/textual/pull/2498
- Markdown document sub-widgets now reference the container document
- Table of contents of a markdown document now references the document
- Added the `control` property to messages
  - `DirectoryTree.FileSelected`
  - `ListView`
    - `Highlighted`
    - `Selected`
  - `Markdown`
    - `TableOfContentsUpdated`
    - `TableOfContentsSelected`
    - `LinkClicked`
  - `OptionList`
    - `OptionHighlighted`
    - `OptionSelected`
  - `RadioSet.Changed`
  - `TabContent.TabActivated`
  - `Tree`
    - `NodeSelected`
    - `NodeHighlighted`
    - `NodeExpanded`
    - `NodeCollapsed`

## [0.23.0] - 2023-05-03

### Fixed

- Fixed `outline` top and bottom not handling alpha - https://github.com/Textualize/textual/issues/2371
- Fixed `!important` not applying to `align` https://github.com/Textualize/textual/issues/2420
- Fixed `!important` not applying to `border` https://github.com/Textualize/textual/issues/2420
- Fixed `!important` not applying to `content-align` https://github.com/Textualize/textual/issues/2420
- Fixed `!important` not applying to `outline` https://github.com/Textualize/textual/issues/2420
- Fixed `!important` not applying to `overflow` https://github.com/Textualize/textual/issues/2420
- Fixed `!important` not applying to `scrollbar-size` https://github.com/Textualize/textual/issues/2420
- Fixed `outline-right` not being recognised https://github.com/Textualize/textual/issues/2446
- Fixed OSError when a file system is not available https://github.com/Textualize/textual/issues/2468

### Changed

- Setting attributes with a `compute_` method will now raise an `AttributeError` https://github.com/Textualize/textual/issues/2383
- Unknown psuedo-selectors will now raise a tokenizer error (previously they were silently ignored) https://github.com/Textualize/textual/pull/2445
- Breaking change: `DirectoryTree.FileSelected.path` is now always a `Path` https://github.com/Textualize/textual/issues/2448
- Breaking change: `Directorytree.load_directory` renamed to `Directorytree._load_directory` https://github.com/Textualize/textual/issues/2448
- Unknown pseudo-selectors will now raise a tokenizer error (previously they were silently ignored) https://github.com/Textualize/textual/pull/2445

### Added

- Watch methods can now optionally be private https://github.com/Textualize/textual/issues/2382
- Added `DirectoryTree.path` reactive attribute https://github.com/Textualize/textual/issues/2448
- Added `DirectoryTree.FileSelected.node` https://github.com/Textualize/textual/pull/2463
- Added `DirectoryTree.reload` https://github.com/Textualize/textual/issues/2448
- Added textual.on decorator https://github.com/Textualize/textual/issues/2398

## [0.22.3] - 2023-04-29

### Fixed

- Fixed `textual run` on Windows https://github.com/Textualize/textual/issues/2406
- Fixed top border of button hover state

## [0.22.2] - 2023-04-29

### Added

- Added `TreeNode.tree` as a read-only public attribute https://github.com/Textualize/textual/issues/2413

### Fixed

- Fixed superfluous style updates for focus-within pseudo-selector

## [0.22.1] - 2023-04-28

### Fixed

- Fixed timer issue https://github.com/Textualize/textual/issues/2416
- Fixed `textual run` issue https://github.com/Textualize/textual/issues/2391

## [0.22.0] - 2023-04-27

### Fixed

- Fixed broken fr units when there is a min or max dimension https://github.com/Textualize/textual/issues/2378
- Fixed plain text in Markdown code blocks with no syntax being difficult to read https://github.com/Textualize/textual/issues/2400

### Added

- Added `ProgressBar` widget https://github.com/Textualize/textual/pull/2333

### Changed

- All `textual.containers` are now `1fr` in relevant dimensions by default https://github.com/Textualize/textual/pull/2386


## [0.21.0] - 2023-04-26

### Changed

- `textual run` execs apps in a new context.
- Textual console no longer parses console markup.
- Breaking change: `Container` no longer shows required scrollbars by default https://github.com/Textualize/textual/issues/2361
- Breaking change: `VerticalScroll` no longer shows a required horizontal scrollbar by default
- Breaking change: `HorizontalScroll` no longer shows a required vertical scrollbar by default
- Breaking change: Renamed `App.action_add_class_` to `App.action_add_class`
- Breaking change: Renamed `App.action_remove_class_` to `App.action_remove_class`
- Breaking change: `RadioSet` is now a single focusable widget https://github.com/Textualize/textual/pull/2372
- Breaking change: Removed `containers.Content` (use `containers.VerticalScroll` now)

### Added

- Added `-c` switch to `textual run` which runs commands in a Textual dev environment.
- Breaking change: standard keyboard scrollable navigation bindings have been moved off `Widget` and onto a new base class for scrollable containers (see also below addition) https://github.com/Textualize/textual/issues/2332
- `ScrollView` now inherits from `ScrollableContainer` rather than `Widget` https://github.com/Textualize/textual/issues/2332
- Containers no longer inherit any bindings from `Widget` https://github.com/Textualize/textual/issues/2331
- Added `ScrollableContainer`; a container class that binds the common navigation keys to scroll actions (see also above breaking change) https://github.com/Textualize/textual/issues/2332

### Fixed

- Fixed dark mode toggles in a "child" screen not updating a "parent" screen https://github.com/Textualize/textual/issues/1999
- Fixed "panel" border not exposed via CSS
- Fixed `TabbedContent.active` changes not changing the actual content https://github.com/Textualize/textual/issues/2352
- Fixed broken color on macOS Terminal https://github.com/Textualize/textual/issues/2359

## [0.20.1] - 2023-04-18

### Fix

- New fix for stuck tabs underline https://github.com/Textualize/textual/issues/2229

## [0.20.0] - 2023-04-18

### Changed

- Changed signature of Driver. Technically a breaking change, but unlikely to affect anyone.
- Breaking change: Timer.start is now private, and returns None. There was no reason to call this manually, so unlikely to affect anyone.
- A clicked tab will now be scrolled to the center of its tab container https://github.com/Textualize/textual/pull/2276
- Style updates are now done immediately rather than on_idle https://github.com/Textualize/textual/pull/2304
- `ButtonVariant` is now exported from `textual.widgets.button` https://github.com/Textualize/textual/issues/2264
- `HorizontalScroll` and `VerticalScroll` are now focusable by default https://github.com/Textualize/textual/pull/2317

### Added

- Added `DataTable.remove_row` method https://github.com/Textualize/textual/pull/2253
- option `--port` to the command `textual console` to specify which port the console should connect to https://github.com/Textualize/textual/pull/2258
- `Widget.scroll_to_center` method to scroll children to the center of container widget https://github.com/Textualize/textual/pull/2255 and https://github.com/Textualize/textual/pull/2276
- Added `TabActivated` message to `TabbedContent` https://github.com/Textualize/textual/pull/2260
- Added "panel" border style https://github.com/Textualize/textual/pull/2292
- Added `border-title-color`, `border-title-background`, `border-title-style` rules https://github.com/Textualize/textual/issues/2289
- Added `border-subtitle-color`, `border-subtitle-background`, `border-subtitle-style` rules https://github.com/Textualize/textual/issues/2289

### Fixed

- Fixed order styles are applied in DataTable - allows combining of renderable styles and component classes https://github.com/Textualize/textual/pull/2272
- Fixed key combos with up/down keys in some terminals https://github.com/Textualize/textual/pull/2280
- Fix empty ListView preventing bindings from firing https://github.com/Textualize/textual/pull/2281
- Fix `get_component_styles` returning incorrect values on first call when combined with pseudoclasses https://github.com/Textualize/textual/pull/2304
- Fixed `active_message_pump.get` sometimes resulting in a `LookupError` https://github.com/Textualize/textual/issues/2301

## [0.19.1] - 2023-04-10

### Fixed

- Fix viewport units using wrong viewport size  https://github.com/Textualize/textual/pull/2247
- Fixed layout not clearing arrangement cache https://github.com/Textualize/textual/pull/2249


## [0.19.0] - 2023-04-07

### Added

- Added support for filtering a `DirectoryTree` https://github.com/Textualize/textual/pull/2215

### Changed

- Allowed border_title and border_subtitle to accept Text objects
- Added additional line around titles
- When a container is auto, relative dimensions in children stretch the container. https://github.com/Textualize/textual/pull/2221
- DataTable page up / down now move cursor

### Fixed

- Fixed margin not being respected when width or height is "auto" https://github.com/Textualize/textual/issues/2220
- Fixed issue which prevent scroll_visible from working https://github.com/Textualize/textual/issues/2181
- Fixed missing tracebacks on Windows https://github.com/Textualize/textual/issues/2027

## [0.18.0] - 2023-04-04

### Added

- Added Worker API https://github.com/Textualize/textual/pull/2182

### Changed

- Breaking change: Markdown.update is no longer a coroutine https://github.com/Textualize/textual/pull/2182

### Fixed

- `RadioSet` is now far less likely to report `pressed_button` as `None` https://github.com/Textualize/textual/issues/2203

## [0.17.3] - 2023-04-02

### [Fixed]

- Fixed scrollable area not taking in to account dock https://github.com/Textualize/textual/issues/2188

## [0.17.2] - 2023-04-02

### [Fixed]

- Fixed bindings persistance https://github.com/Textualize/textual/issues/1613
- The `Markdown` widget now auto-increments ordered lists https://github.com/Textualize/textual/issues/2002
- Fixed modal bindings https://github.com/Textualize/textual/issues/2194
- Fix binding enter to active button https://github.com/Textualize/textual/issues/2194

### [Changed]

- tab and shift+tab are now defined on Screen.

## [0.17.1] - 2023-03-30

### Fixed

- Fix cursor not hiding on Windows https://github.com/Textualize/textual/issues/2170
- Fixed freeze when ctrl-clicking links https://github.com/Textualize/textual/issues/2167 https://github.com/Textualize/textual/issues/2073

## [0.17.0] - 2023-03-29

### Fixed

- Issue with parsing action strings whose arguments contained quoted closing parenthesis https://github.com/Textualize/textual/pull/2112
- Issues with parsing action strings with tuple arguments https://github.com/Textualize/textual/pull/2112
- Issue with watching for CSS file changes https://github.com/Textualize/textual/pull/2128
- Fix for tabs not invalidating https://github.com/Textualize/textual/issues/2125
- Fixed scrollbar layers issue https://github.com/Textualize/textual/issues/1358
- Fix for interaction between pseudo-classes and widget-level render caches https://github.com/Textualize/textual/pull/2155

### Changed

- DataTable now has height: auto by default. https://github.com/Textualize/textual/issues/2117
- Textual will now render strings within renderables (such as tables) as Console Markup by default. You can wrap your text with rich.Text() if you want the original behavior. https://github.com/Textualize/textual/issues/2120
- Some widget methods now return `self` instead of `None` https://github.com/Textualize/textual/pull/2102:
  - `Widget`: `refresh`, `focus`, `reset_focus`
  - `Button.press`
  - `DataTable`: `clear`, `refresh_coordinate`, `refresh_row`, `refresh_column`, `sort`
  - `Placehoder.cycle_variant`
  - `Switch.toggle`
  - `Tabs.clear`
  - `TextLog`: `write`, `clear`
  - `TreeNode`: `expand`, `expand_all`, `collapse`, `collapse_all`, `toggle`, `toggle_all`
  - `Tree`: `clear`, `reset`
- Screens with alpha in their background color will now blend with the background. https://github.com/Textualize/textual/pull/2139
- Added "thick" border style. https://github.com/Textualize/textual/pull/2139
- message_pump.app will now set the active app if it is not already set.
- DataTable now has max height set to 100vh

### Added

- Added auto_scroll attribute to TextLog https://github.com/Textualize/textual/pull/2127
- Added scroll_end switch to TextLog.write https://github.com/Textualize/textual/pull/2127
- Added `Widget.get_pseudo_class_state` https://github.com/Textualize/textual/pull/2155
- Added Screen.ModalScreen which prevents App from handling bindings. https://github.com/Textualize/textual/pull/2139
- Added TEXTUAL_LOG env var which should be a path that Textual will write verbose logs to (textual devtools is generally preferred) https://github.com/Textualize/textual/pull/2148
- Added textual.logging.TextualHandler logging handler
- Added Query.set_classes, DOMNode.set_classes, and `classes` setter for Widget https://github.com/Textualize/textual/issues/1081
- Added `OptionList` https://github.com/Textualize/textual/pull/2154

## [0.16.0] - 2023-03-22

### Added
- Added `parser_factory` argument to `Markdown` and `MarkdownViewer` constructors https://github.com/Textualize/textual/pull/2075
- Added `HorizontalScroll` https://github.com/Textualize/textual/issues/1957
- Added `Center` https://github.com/Textualize/textual/issues/1957
- Added `Middle` https://github.com/Textualize/textual/issues/1957
- Added `VerticalScroll` (mimicking the old behaviour of `Vertical`) https://github.com/Textualize/textual/issues/1957
- Added `Widget.border_title` and `Widget.border_subtitle` to set border (sub)title for a widget https://github.com/Textualize/textual/issues/1864
- Added CSS styles `border_title_align` and `border_subtitle_align`.
- Added `TabbedContent` widget https://github.com/Textualize/textual/pull/2059
- Added `get_child_by_type` method to widgets / app https://github.com/Textualize/textual/pull/2059
- Added `Widget.render_str` method https://github.com/Textualize/textual/pull/2059
- Added TEXTUAL_DRIVER environment variable

### Changed

- Dropped "loading-indicator--dot" component style from LoadingIndicator https://github.com/Textualize/textual/pull/2050
- Tabs widget now sends Tabs.Cleared when there is no active tab.
- Breaking change: changed default behaviour of `Vertical` (see `VerticalScroll`) https://github.com/Textualize/textual/issues/1957
- The default `overflow` style for `Horizontal` was changed to `hidden hidden` https://github.com/Textualize/textual/issues/1957
- `DirectoryTree` also accepts `pathlib.Path` objects as the path to list https://github.com/Textualize/textual/issues/1438

### Removed

- Removed `sender` attribute from messages. It's now just private (`_sender`). https://github.com/Textualize/textual/pull/2071

### Fixed

- Fixed borders not rendering correctly. https://github.com/Textualize/textual/pull/2074
- Fix for error when removing nodes. https://github.com/Textualize/textual/issues/2079

## [0.15.1] - 2023-03-14

### Fixed

- Fixed how the namespace for messages is calculated to facilitate inheriting messages https://github.com/Textualize/textual/issues/1814
- `Tab` is now correctly made available from `textual.widgets`. https://github.com/Textualize/textual/issues/2044

## [0.15.0] - 2023-03-13

### Fixed

- Fixed container not resizing when a widget is removed https://github.com/Textualize/textual/issues/2007
- Fixes issue where the horizontal scrollbar would be incorrectly enabled https://github.com/Textualize/textual/pull/2024

## [0.15.0] - 2023-03-13

### Changed

- Fixed container not resizing when a widget is removed https://github.com/Textualize/textual/issues/2007
- Fixed issue where the horizontal scrollbar would be incorrectly enabled https://github.com/Textualize/textual/pull/2024
- Fixed `Pilot.click` not correctly creating the mouse events https://github.com/Textualize/textual/issues/2022
- Fixes issue where the horizontal scrollbar would be incorrectly enabled https://github.com/Textualize/textual/pull/2024
- Fixes for tracebacks not appearing on exit https://github.com/Textualize/textual/issues/2027

### Added

- Added a LoadingIndicator widget https://github.com/Textualize/textual/pull/2018
- Added Tabs Widget https://github.com/Textualize/textual/pull/2020

### Changed

- Breaking change: Renamed Widget.action and App.action to Widget.run_action and App.run_action
- Added `shift`, `meta` and `control` arguments to `Pilot.click`.

## [0.14.0] - 2023-03-09

### Changed

- Breaking change: There is now only `post_message` to post events, which is non-async, `post_message_no_wait` was dropped. https://github.com/Textualize/textual/pull/1940
- Breaking change: The Timer class now has just one method to stop it, `Timer.stop` which is non sync https://github.com/Textualize/textual/pull/1940
- Breaking change: Messages don't require a `sender` in their constructor https://github.com/Textualize/textual/pull/1940
- Many messages have grown a `control` property which returns the control they relate to. https://github.com/Textualize/textual/pull/1940
- Updated styling to make it clear DataTable grows horizontally https://github.com/Textualize/textual/pull/1946
- Changed the `Checkbox` character due to issues with Windows Terminal and Windows 10 https://github.com/Textualize/textual/issues/1934
- Changed the `RadioButton` character due to issues with Windows Terminal and Windows 10 and 11 https://github.com/Textualize/textual/issues/1934
- Changed the `Markdown` initial bullet character due to issues with Windows Terminal and Windows 10 and 11 https://github.com/Textualize/textual/issues/1982
- The underscore `_` is no longer a special alias for the method `pilot.press`

### Added

- Added `data_table` attribute to DataTable events https://github.com/Textualize/textual/pull/1940
- Added `list_view` attribute to `ListView` events https://github.com/Textualize/textual/pull/1940
- Added `radio_set` attribute to `RadioSet` events https://github.com/Textualize/textual/pull/1940
- Added `switch` attribute to `Switch` events https://github.com/Textualize/textual/pull/1940
- Added `hover` and `click` methods to `Pilot` https://github.com/Textualize/textual/pull/1966
- Breaking change: Added `toggle_button` attribute to RadioButton and Checkbox events, replaces `input` https://github.com/Textualize/textual/pull/1940
- A percentage alpha can now be applied to a border https://github.com/Textualize/textual/issues/1863
- Added `Color.multiply_alpha`.
- Added `ContentSwitcher` https://github.com/Textualize/textual/issues/1945

### Fixed

- Fixed bug that prevented pilot from pressing some keys https://github.com/Textualize/textual/issues/1815
- DataTable race condition that caused crash https://github.com/Textualize/textual/pull/1962
- Fixed scrollbar getting "stuck" to cursor when cursor leaves window during drag https://github.com/Textualize/textual/pull/1968 https://github.com/Textualize/textual/pull/2003
- DataTable crash when enter pressed when table is empty https://github.com/Textualize/textual/pull/1973

## [0.13.0] - 2023-03-02

### Added

- Added `Checkbox` https://github.com/Textualize/textual/pull/1872
- Added `RadioButton` https://github.com/Textualize/textual/pull/1872
- Added `RadioSet` https://github.com/Textualize/textual/pull/1872

### Changed

- Widget scrolling methods (such as `Widget.scroll_home` and `Widget.scroll_end`) now perform the scroll after the next refresh https://github.com/Textualize/textual/issues/1774
- Buttons no longer accept arbitrary renderables https://github.com/Textualize/textual/issues/1870

### Fixed

- Scrolling with cursor keys now moves just one cell https://github.com/Textualize/textual/issues/1897
- Fix exceptions in watch methods being hidden on startup https://github.com/Textualize/textual/issues/1886
- Fixed scrollbar size miscalculation https://github.com/Textualize/textual/pull/1910
- Fixed slow exit on some terminals https://github.com/Textualize/textual/issues/1920

## [0.12.1] - 2023-02-25

### Fixed

- Fix for batch update glitch https://github.com/Textualize/textual/pull/1880

## [0.12.0] - 2023-02-24

### Added

- Added `App.batch_update` https://github.com/Textualize/textual/pull/1832
- Added horizontal rule to Markdown https://github.com/Textualize/textual/pull/1832
- Added `Widget.disabled` https://github.com/Textualize/textual/pull/1785
- Added `DOMNode.notify_style_update` to replace `messages.StylesUpdated` message https://github.com/Textualize/textual/pull/1861
- Added `DataTable.show_row_labels` reactive to show and hide row labels https://github.com/Textualize/textual/pull/1868
- Added `DataTable.RowLabelSelected` event, which is emitted when a row label is clicked https://github.com/Textualize/textual/pull/1868
- Added `MessagePump.prevent` context manager to temporarily suppress a given message type https://github.com/Textualize/textual/pull/1866

### Changed

- Scrolling by page now adds to current position.
- Markdown lists have been polished: a selection of bullets, better alignment of numbers, style tweaks https://github.com/Textualize/textual/pull/1832
- Added alternative method of composing Widgets https://github.com/Textualize/textual/pull/1847
- Added `label` parameter to `DataTable.add_row` https://github.com/Textualize/textual/pull/1868
- Breaking change: Some `DataTable` component classes were renamed - see PR for details https://github.com/Textualize/textual/pull/1868

### Removed

- Removed `screen.visible_widgets` and `screen.widgets`
- Removed `StylesUpdate` message. https://github.com/Textualize/textual/pull/1861

### Fixed

- Numbers in a descendant-combined selector no longer cause an error https://github.com/Textualize/textual/issues/1836
- Fixed superfluous scrolling when focusing a docked widget https://github.com/Textualize/textual/issues/1816
- Fixes walk_children which was returning more than one screen https://github.com/Textualize/textual/issues/1846
- Fixed issue with watchers fired for detached nodes https://github.com/Textualize/textual/issues/1846

## [0.11.1] - 2023-02-17

### Fixed

- DataTable fix issue where offset cache was not being used https://github.com/Textualize/textual/pull/1810
- DataTable scrollbars resize correctly when header is toggled https://github.com/Textualize/textual/pull/1803
- DataTable location mapping cleared when clear called https://github.com/Textualize/textual/pull/1809

## [0.11.0] - 2023-02-15

### Added

- Added `TreeNode.expand_all` https://github.com/Textualize/textual/issues/1430
- Added `TreeNode.collapse_all` https://github.com/Textualize/textual/issues/1430
- Added `TreeNode.toggle_all` https://github.com/Textualize/textual/issues/1430
- Added the coroutines `Animator.wait_until_complete` and `pilot.wait_for_scheduled_animations` that allow waiting for all current and scheduled animations https://github.com/Textualize/textual/issues/1658
- Added the method `Animator.is_being_animated` that checks if an attribute of an object is being animated or is scheduled for animation
- Added more keyboard actions and related bindings to `Input` https://github.com/Textualize/textual/pull/1676
- Added App.scroll_sensitivity_x and App.scroll_sensitivity_y to adjust how many lines the scroll wheel moves the scroll position https://github.com/Textualize/textual/issues/928
- Added Shift+scroll wheel and ctrl+scroll wheel to scroll horizontally
- Added `Tree.action_toggle_node` to toggle a node without selecting, and bound it to <kbd>Space</kbd> https://github.com/Textualize/textual/issues/1433
- Added `Tree.reset` to fully reset a `Tree` https://github.com/Textualize/textual/issues/1437
- Added `DataTable.sort` to sort rows https://github.com/Textualize/textual/pull/1638
- Added `DataTable.get_cell` to retrieve a cell by column/row keys https://github.com/Textualize/textual/pull/1638
- Added `DataTable.get_cell_at` to retrieve a cell by coordinate https://github.com/Textualize/textual/pull/1638
- Added `DataTable.update_cell` to update a cell by column/row keys https://github.com/Textualize/textual/pull/1638
- Added `DataTable.update_cell_at` to update a cell at a coordinate  https://github.com/Textualize/textual/pull/1638
- Added `DataTable.ordered_rows` property to retrieve `Row`s as they're currently ordered https://github.com/Textualize/textual/pull/1638
- Added `DataTable.ordered_columns` property to retrieve `Column`s as they're currently ordered https://github.com/Textualize/textual/pull/1638
- Added `DataTable.coordinate_to_cell_key` to find the key for the cell at a coordinate https://github.com/Textualize/textual/pull/1638
- Added `DataTable.is_valid_coordinate` https://github.com/Textualize/textual/pull/1638
- Added `DataTable.is_valid_row_index` https://github.com/Textualize/textual/pull/1638
- Added `DataTable.is_valid_column_index` https://github.com/Textualize/textual/pull/1638
- Added attributes to events emitted from `DataTable` indicating row/column/cell keys https://github.com/Textualize/textual/pull/1638
- Added `DataTable.get_row` to retrieve the values from a row by key https://github.com/Textualize/textual/pull/1786
- Added `DataTable.get_row_at` to retrieve the values from a row by index https://github.com/Textualize/textual/pull/1786
- Added `DataTable.get_column` to retrieve the values from a column by key https://github.com/Textualize/textual/pull/1786
- Added `DataTable.get_column_at` to retrieve the values from a column by index https://github.com/Textualize/textual/pull/1786
- Added `DataTable.HeaderSelected` which is posted when header label clicked https://github.com/Textualize/textual/pull/1788
- Added `DOMNode.watch` and `DOMNode.is_attached` methods  https://github.com/Textualize/textual/pull/1750
- Added `DOMNode.css_tree` which is a renderable that shows the DOM and CSS https://github.com/Textualize/textual/pull/1778
- Added `DOMNode.children_view` which is a view on to a nodes children list, use for querying https://github.com/Textualize/textual/pull/1778
- Added `Markdown` and `MarkdownViewer` widgets.
- Added `--screenshot` option to `textual run`

### Changed

- Breaking change: `TreeNode` can no longer be imported from `textual.widgets`; it is now available via `from textual.widgets.tree import TreeNode`. https://github.com/Textualize/textual/pull/1637
- `Tree` now shows a (subdued) cursor for a highlighted node when focus has moved elsewhere https://github.com/Textualize/textual/issues/1471
- `DataTable.add_row` now accepts `key` argument to uniquely identify the row https://github.com/Textualize/textual/pull/1638
- `DataTable.add_column` now accepts `key` argument to uniquely identify the column https://github.com/Textualize/textual/pull/1638
- `DataTable.add_row` and `DataTable.add_column` now return lists of keys identifying the added rows/columns https://github.com/Textualize/textual/pull/1638
- Breaking change: `DataTable.get_cell_value` renamed to `DataTable.get_value_at` https://github.com/Textualize/textual/pull/1638
- `DataTable.row_count` is now a property https://github.com/Textualize/textual/pull/1638
- Breaking change: `DataTable.cursor_cell` renamed to `DataTable.cursor_coordinate` https://github.com/Textualize/textual/pull/1638
  - The method `validate_cursor_cell` was renamed to `validate_cursor_coordinate`.
  - The method `watch_cursor_cell` was renamed to `watch_cursor_coordinate`.
- Breaking change: `DataTable.hover_cell` renamed to `DataTable.hover_coordinate` https://github.com/Textualize/textual/pull/1638
  - The method `validate_hover_cell` was renamed to `validate_hover_coordinate`.
- Breaking change: `DataTable.data` structure changed, and will be made private in upcoming release https://github.com/Textualize/textual/pull/1638
- Breaking change: `DataTable.refresh_cell` was renamed to `DataTable.refresh_coordinate` https://github.com/Textualize/textual/pull/1638
- Breaking change: `DataTable.get_row_height` now takes a `RowKey` argument instead of a row index https://github.com/Textualize/textual/pull/1638
- Breaking change: `DataTable.data` renamed to `DataTable._data` (it's now private) https://github.com/Textualize/textual/pull/1786
- The `_filter` module was made public (now called `filter`) https://github.com/Textualize/textual/pull/1638
- Breaking change: renamed `Checkbox` to `Switch` https://github.com/Textualize/textual/issues/1746
- `App.install_screen` name is no longer optional https://github.com/Textualize/textual/pull/1778
- `App.query` now only includes the current screen https://github.com/Textualize/textual/pull/1778
- `DOMNode.tree` now displays simple DOM structure only https://github.com/Textualize/textual/pull/1778
- `App.install_screen` now returns None rather than AwaitMount https://github.com/Textualize/textual/pull/1778
- `DOMNode.children` is now a simple sequence, the NodesList is exposed as `DOMNode._nodes` https://github.com/Textualize/textual/pull/1778
- `DataTable` cursor can now enter fixed columns https://github.com/Textualize/textual/pull/1799

### Fixed

- Fixed stuck screen  https://github.com/Textualize/textual/issues/1632
- Fixed programmatic style changes not refreshing children layouts when parent widget did not change size https://github.com/Textualize/textual/issues/1607
- Fixed relative units in `grid-rows` and `grid-columns` being computed with respect to the wrong dimension https://github.com/Textualize/textual/issues/1406
- Fixed bug with animations that were triggered back to back, where the second one wouldn't start https://github.com/Textualize/textual/issues/1372
- Fixed bug with animations that were scheduled where all but the first would be skipped https://github.com/Textualize/textual/issues/1372
- Programmatically setting `overflow_x`/`overflow_y` refreshes the layout correctly https://github.com/Textualize/textual/issues/1616
- Fixed double-paste into `Input` https://github.com/Textualize/textual/issues/1657
- Added a workaround for an apparent Windows Terminal paste issue https://github.com/Textualize/textual/issues/1661
- Fixed issue with renderable width calculation https://github.com/Textualize/textual/issues/1685
- Fixed issue with app not processing Paste event https://github.com/Textualize/textual/issues/1666
- Fixed glitch with view position with auto width inputs https://github.com/Textualize/textual/issues/1693
- Fixed `DataTable` "selected" events containing wrong coordinates when mouse was used https://github.com/Textualize/textual/issues/1723

### Removed

- Methods `MessagePump.emit` and `MessagePump.emit_no_wait` https://github.com/Textualize/textual/pull/1738
- Removed `reactive.watch` in favor of DOMNode.watch.

## [0.10.1] - 2023-01-20

### Added

- Added Strip.text property https://github.com/Textualize/textual/issues/1620

### Fixed

- Fixed `textual diagnose` crash on older supported Python versions. https://github.com/Textualize/textual/issues/1622

### Changed

- The default filename for screenshots uses a datetime format similar to ISO8601, but with reserved characters replaced by underscores https://github.com/Textualize/textual/pull/1518


## [0.10.0] - 2023-01-19

### Added

- Added `TreeNode.parent` -- a read-only property for accessing a node's parent https://github.com/Textualize/textual/issues/1397
- Added public `TreeNode` label access via `TreeNode.label` https://github.com/Textualize/textual/issues/1396
- Added read-only public access to the children of a `TreeNode` via `TreeNode.children` https://github.com/Textualize/textual/issues/1398
- Added `Tree.get_node_by_id` to allow getting a node by its ID https://github.com/Textualize/textual/pull/1535
- Added a `Tree.NodeHighlighted` message, giving a `on_tree_node_highlighted` event handler https://github.com/Textualize/textual/issues/1400
- Added a `inherit_component_classes` subclassing parameter to control whether component classes are inherited from base classes https://github.com/Textualize/textual/issues/1399
- Added `diagnose` as a `textual` command https://github.com/Textualize/textual/issues/1542
- Added `row` and `column` cursors to `DataTable` https://github.com/Textualize/textual/pull/1547
- Added an optional parameter `selector` to the methods `Screen.focus_next` and `Screen.focus_previous` that enable using a CSS selector to narrow down which widgets can get focus https://github.com/Textualize/textual/issues/1196

### Changed

- `MouseScrollUp` and `MouseScrollDown` now inherit from `MouseEvent` and have attached modifier keys. https://github.com/Textualize/textual/pull/1458
- Fail-fast and print pretty tracebacks for Widget compose errors https://github.com/Textualize/textual/pull/1505
- Added Widget._refresh_scroll to avoid expensive layout when scrolling https://github.com/Textualize/textual/pull/1524
- `events.Paste` now bubbles https://github.com/Textualize/textual/issues/1434
- Improved error message when style flag `none` is mixed with other flags (e.g., when setting `text-style`) https://github.com/Textualize/textual/issues/1420
- Clock color in the `Header` widget now matches the header color https://github.com/Textualize/textual/issues/1459
- Programmatic calls to scroll now optionally scroll even if overflow styling says otherwise (introduces a new `force` parameter to all the `scroll_*` methods) https://github.com/Textualize/textual/issues/1201
- `COMPONENT_CLASSES` are now inherited from base classes https://github.com/Textualize/textual/issues/1399
- Watch methods may now take no parameters
- Added `compute` parameter to reactive
- A `TypeError` raised during `compose` now carries the full traceback
- Removed base class `NodeMessage` from which all node-related `Tree` events inherited

### Fixed

- The styles `scrollbar-background-active` and `scrollbar-color-hover` are no longer ignored https://github.com/Textualize/textual/pull/1480
- The widget `Placeholder` can now have its width set to `auto` https://github.com/Textualize/textual/pull/1508
- Behavior of widget `Input` when rendering after programmatic value change and related scenarios https://github.com/Textualize/textual/issues/1477 https://github.com/Textualize/textual/issues/1443
- `DataTable.show_cursor` now correctly allows cursor toggling https://github.com/Textualize/textual/pull/1547
- Fixed cursor not being visible on `DataTable` mount when `fixed_columns` were used https://github.com/Textualize/textual/pull/1547
- Fixed `DataTable` cursors not resetting to origin on `clear()` https://github.com/Textualize/textual/pull/1601
- Fixed TextLog wrapping issue https://github.com/Textualize/textual/issues/1554
- Fixed issue with TextLog not writing anything before layout https://github.com/Textualize/textual/issues/1498
- Fixed an exception when populating a child class of `ListView` purely from `compose` https://github.com/Textualize/textual/issues/1588
- Fixed freeze in tests https://github.com/Textualize/textual/issues/1608
- Fixed minus not displaying as symbol https://github.com/Textualize/textual/issues/1482

## [0.9.1] - 2022-12-30

### Added

- Added textual._win_sleep for Python on Windows < 3.11 https://github.com/Textualize/textual/pull/1457

## [0.9.0] - 2022-12-30

### Added

- Added textual.strip.Strip primitive
- Added textual._cache.FIFOCache
- Added an option to clear columns in DataTable.clear() https://github.com/Textualize/textual/pull/1427

### Changed

- Widget.render_line now returns a Strip
- Fix for slow updates on Windows
- Bumped Rich dependency

## [0.8.2] - 2022-12-28

### Fixed

- Fixed issue with TextLog.clear() https://github.com/Textualize/textual/issues/1447

## [0.8.1] - 2022-12-25

### Fixed

- Fix for overflowing tree issue https://github.com/Textualize/textual/issues/1425

## [0.8.0] - 2022-12-22

### Fixed

- Fixed issues with nested auto dimensions https://github.com/Textualize/textual/issues/1402
- Fixed watch method incorrectly running on first set when value hasn't changed and init=False https://github.com/Textualize/textual/pull/1367
- `App.dark` can now be set from `App.on_load` without an error being raised  https://github.com/Textualize/textual/issues/1369
- Fixed setting `visibility` changes needing a `refresh` https://github.com/Textualize/textual/issues/1355

### Added

- Added `textual.actions.SkipAction` exception which can be raised from an action to allow parents to process bindings.
- Added `textual keys` preview.
- Added ability to bind to a character in addition to key name. i.e. you can bind to "." or "full_stop".
- Added TextLog.shrink attribute to allow renderable to reduce in size to fit width.

### Changed

- Deprecated `PRIORITY_BINDINGS` class variable.
- Renamed `char` to `character` on Key event.
- Renamed `key_name` to `name` on Key event.
- Queries/`walk_children` no longer includes self in results by default https://github.com/Textualize/textual/pull/1416

## [0.7.0] - 2022-12-17

### Added

- Added `PRIORITY_BINDINGS` class variable, which can be used to control if a widget's bindings have priority by default. https://github.com/Textualize/textual/issues/1343

### Changed

- Renamed the `Binding` argument `universal` to `priority`. https://github.com/Textualize/textual/issues/1343
- When looking for bindings that have priority, they are now looked from `App` downwards. https://github.com/Textualize/textual/issues/1343
- `BINDINGS` on an `App`-derived class have priority by default. https://github.com/Textualize/textual/issues/1343
- `BINDINGS` on a `Screen`-derived class have priority by default. https://github.com/Textualize/textual/issues/1343
- Added a message parameter to Widget.exit

### Fixed

- Fixed validator not running on first reactive set https://github.com/Textualize/textual/pull/1359
- Ensure only printable characters are used as key_display https://github.com/Textualize/textual/pull/1361


## [0.6.0] - 2022-12-11

https://textual.textualize.io/blog/2022/12/11/version-060

### Added

- Added "inherited bindings" -- BINDINGS classvar will be merged with base classes, unless inherit_bindings is set to False
- Added `Tree` widget which replaces `TreeControl`.
- Added widget `Placeholder` https://github.com/Textualize/textual/issues/1200.
- Added `ListView` and `ListItem` widgets https://github.com/Textualize/textual/pull/1143

### Changed

- Rebuilt `DirectoryTree` with new `Tree` control.
- Empty containers with a dimension set to `"auto"` will now collapse instead of filling up the available space.
- Container widgets now have default height of `1fr`.
- The default `width` of a `Label` is now `auto`.

### Fixed

- Type selectors can now contain numbers https://github.com/Textualize/textual/issues/1253
- Fixed visibility not affecting children https://github.com/Textualize/textual/issues/1313
- Fixed issue with auto width/height and relative children https://github.com/Textualize/textual/issues/1319
- Fixed issue with offset applied to containers https://github.com/Textualize/textual/issues/1256
- Fixed default CSS retrieval for widgets with no `DEFAULT_CSS` that inherited from widgets with `DEFAULT_CSS` https://github.com/Textualize/textual/issues/1335
- Fixed merging of `BINDINGS` when binding inheritance is set to `None` https://github.com/Textualize/textual/issues/1351

## [0.5.0] - 2022-11-20

### Added

- Add get_child_by_id and get_widget_by_id, remove get_child https://github.com/Textualize/textual/pull/1146
- Add easing parameter to Widget.scroll_* methods https://github.com/Textualize/textual/pull/1144
- Added Widget.call_later which invokes a callback on idle.
- `DOMNode.ancestors` no longer includes `self`.
- Added `DOMNode.ancestors_with_self`, which retains the old behaviour of
  `DOMNode.ancestors`.
- Improved the speed of `DOMQuery.remove`.
- Added DataTable.clear
- Added low-level `textual.walk` methods.
- It is now possible to `await` a `Widget.remove`.
  https://github.com/Textualize/textual/issues/1094
- It is now possible to `await` a `DOMQuery.remove`. Note that this changes
  the return value of `DOMQuery.remove`, which used to return `self`.
  https://github.com/Textualize/textual/issues/1094
- Added Pilot.wait_for_animation
- Added `Widget.move_child` https://github.com/Textualize/textual/issues/1121
- Added a `Label` widget https://github.com/Textualize/textual/issues/1190
- Support lazy-instantiated Screens (callables in App.SCREENS) https://github.com/Textualize/textual/pull/1185
- Display of keys in footer has more sensible defaults https://github.com/Textualize/textual/pull/1213
- Add App.get_key_display, allowing custom key_display App-wide https://github.com/Textualize/textual/pull/1213

### Changed

- Watchers are now called immediately when setting the attribute if they are synchronous. https://github.com/Textualize/textual/pull/1145
- Widget.call_later has been renamed to Widget.call_after_refresh.
- Button variant values are now checked at runtime. https://github.com/Textualize/textual/issues/1189
- Added caching of some properties in Styles object

### Fixed

- Fixed DataTable row not updating after add https://github.com/Textualize/textual/issues/1026
- Fixed issues with animation. Now objects of different types may be animated.
- Fixed containers with transparent background not showing borders https://github.com/Textualize/textual/issues/1175
- Fixed auto-width in horizontal containers https://github.com/Textualize/textual/pull/1155
- Fixed Input cursor invisible when placeholder empty https://github.com/Textualize/textual/pull/1202
- Fixed deadlock when removing widgets from the App https://github.com/Textualize/textual/pull/1219

## [0.4.0] - 2022-11-08

https://textual.textualize.io/blog/2022/11/08/version-040/#version-040

### Changed

- Dropped support for mounting "named" and "anonymous" widgets via
  `App.mount` and `Widget.mount`. Both methods now simply take one or more
  widgets as positional arguments.
- `DOMNode.query_one` now raises a `TooManyMatches` exception if there is
  more than one matching node.
  https://github.com/Textualize/textual/issues/1096
- `App.mount` and `Widget.mount` have new `before` and `after` parameters https://github.com/Textualize/textual/issues/778

### Added

- Added `init` param to reactive.watch
- `CSS_PATH` can now be a list of CSS files https://github.com/Textualize/textual/pull/1079
- Added `DOMQuery.only_one` https://github.com/Textualize/textual/issues/1096
- Writes to stdout are now done in a thread, for smoother animation. https://github.com/Textualize/textual/pull/1104

## [0.3.0] - 2022-10-31

### Fixed

- Fixed issue where scrollbars weren't being unmounted
- Fixed fr units for horizontal and vertical layouts https://github.com/Textualize/textual/pull/1067
- Fixed `textual run` breaking sys.argv https://github.com/Textualize/textual/issues/1064
- Fixed footer not updating styles when toggling dark mode
- Fixed how the app title in a `Header` is centred https://github.com/Textualize/textual/issues/1060
- Fixed the swapping of button variants https://github.com/Textualize/textual/issues/1048
- Fixed reserved characters in screenshots https://github.com/Textualize/textual/issues/993
- Fixed issue with TextLog max_lines https://github.com/Textualize/textual/issues/1058

### Changed

- DOMQuery now raises InvalidQueryFormat in response to invalid query strings, rather than cryptic CSS error
- Dropped quit_after, screenshot, and screenshot_title from App.run, which can all be done via auto_pilot
- Widgets are now closed in reversed DOM order
- Input widget justify hardcoded to left to prevent text-align interference
- Changed `textual run` so that it patches `argv` in more situations
- DOM classes and IDs are now always treated fully case-sensitive https://github.com/Textualize/textual/issues/1047

### Added

- Added Unmount event
- Added App.run_async method
- Added App.run_test context manager
- Added auto_pilot to App.run and App.run_async
- Added Widget._get_virtual_dom to get scrollbars
- Added size parameter to run and run_async
- Added always_update to reactive
- Returned an awaitable from push_screen, switch_screen, and install_screen https://github.com/Textualize/textual/pull/1061

## [0.2.1] - 2022-10-23

### Changed

- Updated meta data for PyPI

## [0.2.0] - 2022-10-23

### Added

- CSS support
- Too numerous to mention
## [0.1.18] - 2022-04-30

### Changed

- Bump typing extensions

## [0.1.17] - 2022-03-10

### Changed

- Bumped Rich dependency

## [0.1.16] - 2022-03-10

### Fixed

- Fixed escape key hanging on Windows

## [0.1.15] - 2022-01-31

### Added

- Added Windows Driver

## [0.1.14] - 2022-01-09

### Changed

- Updated Rich dependency to 11.X

## [0.1.13] - 2022-01-01

### Fixed

- Fixed spurious characters when exiting app
- Fixed increasing delay when exiting

## [0.1.12] - 2021-09-20

### Added

- Added geometry.Spacing

### Fixed

- Fixed calculation of virtual size in scroll views

## [0.1.11] - 2021-09-12

### Changed

- Changed message handlers to use prefix handle\_
- Renamed messages to drop the Message suffix
- Events now bubble by default
- Refactor of layout

### Added

- Added App.measure
- Added auto_width to Vertical Layout, WindowView, an ScrollView
- Added big_table.py example
- Added easing.py example

## [0.1.10] - 2021-08-25

### Added

- Added keyboard control of tree control
- Added Widget.gutter to calculate space between renderable and outside edge
- Added margin, padding, and border attributes to Widget

### Changed

- Callbacks may be async or non-async.
- Event handler event argument is optional.
- Fixed exception in clock example https://github.com/willmcgugan/textual/issues/52
- Added Message.wait() which waits for a message to be processed
- Key events are now sent to widgets first, before processing bindings

## [0.1.9] - 2021-08-06

### Added

- Added hover over and mouse click to activate keys in footer
- Added verbosity argument to Widget.log

### Changed

- Simplified events. Remove Startup event (use Mount)
- Changed geometry.Point to geometry.Offset and geometry.Dimensions to geometry.Size

## [0.1.8] - 2021-07-17

### Fixed

- Fixed exiting mouse mode
- Fixed slow animation

### Added

- New log system

## [0.1.7] - 2021-07-14

### Changed

- Added functionality to calculator example.
- Scrollview now shows scrollbars automatically
- New handler system for messages that doesn't require inheritance
- Improved traceback handling

[0.37.1]: https://github.com/Textualize/textual/compare/v0.37.0...v0.37.1
[0.37.0]: https://github.com/Textualize/textual/compare/v0.36.0...v0.37.0
[0.36.0]: https://github.com/Textualize/textual/compare/v0.35.1...v0.36.0
[0.35.1]: https://github.com/Textualize/textual/compare/v0.35.0...v0.35.1
[0.35.0]: https://github.com/Textualize/textual/compare/v0.34.0...v0.35.0
[0.34.0]: https://github.com/Textualize/textual/compare/v0.33.0...v0.34.0
[0.33.0]: https://github.com/Textualize/textual/compare/v0.32.0...v0.33.0
[0.32.0]: https://github.com/Textualize/textual/compare/v0.31.0...v0.32.0
[0.31.0]: https://github.com/Textualize/textual/compare/v0.30.0...v0.31.0
[0.30.0]: https://github.com/Textualize/textual/compare/v0.29.0...v0.30.0
[0.29.0]: https://github.com/Textualize/textual/compare/v0.28.1...v0.29.0
[0.28.1]: https://github.com/Textualize/textual/compare/v0.28.0...v0.28.1
[0.28.0]: https://github.com/Textualize/textual/compare/v0.27.0...v0.28.0
[0.27.0]: https://github.com/Textualize/textual/compare/v0.26.0...v0.27.0
[0.26.0]: https://github.com/Textualize/textual/compare/v0.25.0...v0.26.0
[0.25.0]: https://github.com/Textualize/textual/compare/v0.24.1...v0.25.0
[0.24.1]: https://github.com/Textualize/textual/compare/v0.24.0...v0.24.1
[0.24.0]: https://github.com/Textualize/textual/compare/v0.23.0...v0.24.0
[0.23.0]: https://github.com/Textualize/textual/compare/v0.22.3...v0.23.0
[0.22.3]: https://github.com/Textualize/textual/compare/v0.22.2...v0.22.3
[0.22.2]: https://github.com/Textualize/textual/compare/v0.22.1...v0.22.2
[0.22.1]: https://github.com/Textualize/textual/compare/v0.22.0...v0.22.1
[0.22.0]: https://github.com/Textualize/textual/compare/v0.21.0...v0.22.0
[0.21.0]: https://github.com/Textualize/textual/compare/v0.20.1...v0.21.0
[0.20.1]: https://github.com/Textualize/textual/compare/v0.20.0...v0.20.1
[0.20.0]: https://github.com/Textualize/textual/compare/v0.19.1...v0.20.0
[0.19.1]: https://github.com/Textualize/textual/compare/v0.19.0...v0.19.1
[0.19.0]: https://github.com/Textualize/textual/compare/v0.18.0...v0.19.0
[0.18.0]: https://github.com/Textualize/textual/compare/v0.17.4...v0.18.0
[0.17.3]: https://github.com/Textualize/textual/compare/v0.17.2...v0.17.3
[0.17.2]: https://github.com/Textualize/textual/compare/v0.17.1...v0.17.2
[0.17.1]: https://github.com/Textualize/textual/compare/v0.17.0...v0.17.1
[0.17.0]: https://github.com/Textualize/textual/compare/v0.16.0...v0.17.0
[0.16.0]: https://github.com/Textualize/textual/compare/v0.15.1...v0.16.0
[0.15.1]: https://github.com/Textualize/textual/compare/v0.15.0...v0.15.1
[0.15.0]: https://github.com/Textualize/textual/compare/v0.14.0...v0.15.0
[0.14.0]: https://github.com/Textualize/textual/compare/v0.13.0...v0.14.0
[0.13.0]: https://github.com/Textualize/textual/compare/v0.12.1...v0.13.0
[0.12.1]: https://github.com/Textualize/textual/compare/v0.12.0...v0.12.1
[0.12.0]: https://github.com/Textualize/textual/compare/v0.11.1...v0.12.0
[0.11.1]: https://github.com/Textualize/textual/compare/v0.11.0...v0.11.1
[0.11.0]: https://github.com/Textualize/textual/compare/v0.10.1...v0.11.0
[0.10.1]: https://github.com/Textualize/textual/compare/v0.10.0...v0.10.1
[0.10.0]: https://github.com/Textualize/textual/compare/v0.9.1...v0.10.0
[0.9.1]: https://github.com/Textualize/textual/compare/v0.9.0...v0.9.1
[0.9.0]: https://github.com/Textualize/textual/compare/v0.8.2...v0.9.0
[0.8.2]: https://github.com/Textualize/textual/compare/v0.8.1...v0.8.2
[0.8.1]: https://github.com/Textualize/textual/compare/v0.8.0...v0.8.1
[0.8.0]: https://github.com/Textualize/textual/compare/v0.7.0...v0.8.0
[0.7.0]: https://github.com/Textualize/textual/compare/v0.6.0...v0.7.0
[0.6.0]: https://github.com/Textualize/textual/compare/v0.5.0...v0.6.0
[0.5.0]: https://github.com/Textualize/textual/compare/v0.4.0...v0.5.0
[0.4.0]: https://github.com/Textualize/textual/compare/v0.3.0...v0.4.0
[0.3.0]: https://github.com/Textualize/textual/compare/v0.2.1...v0.3.0
[0.2.1]: https://github.com/Textualize/textual/compare/v0.2.0...v0.2.1
[0.2.0]: https://github.com/Textualize/textual/compare/v0.1.18...v0.2.0
[0.1.18]: https://github.com/Textualize/textual/compare/v0.1.17...v0.1.18
[0.1.17]: https://github.com/Textualize/textual/compare/v0.1.16...v0.1.17
[0.1.16]: https://github.com/Textualize/textual/compare/v0.1.15...v0.1.16
[0.1.15]: https://github.com/Textualize/textual/compare/v0.1.14...v0.1.15
[0.1.14]: https://github.com/Textualize/textual/compare/v0.1.13...v0.1.14
[0.1.13]: https://github.com/Textualize/textual/compare/v0.1.12...v0.1.13
[0.1.12]: https://github.com/Textualize/textual/compare/v0.1.11...v0.1.12
[0.1.11]: https://github.com/Textualize/textual/compare/v0.1.10...v0.1.11
[0.1.10]: https://github.com/Textualize/textual/compare/v0.1.9...v0.1.10
[0.1.9]: https://github.com/Textualize/textual/compare/v0.1.8...v0.1.9
[0.1.8]: https://github.com/Textualize/textual/compare/v0.1.7...v0.1.8
[0.1.7]: https://github.com/Textualize/textual/releases/tag/v0.1.7<|MERGE_RESOLUTION|>--- conflicted
+++ resolved
@@ -5,28 +5,21 @@
 The format is based on [Keep a Changelog](http://keepachangelog.com/)
 and this project adheres to [Semantic Versioning](http://semver.org/).
 
-<<<<<<< HEAD
-## [Unreleased]
+## Unreleased
+
+### Fixed
+
+- `Pilot.click`/`Pilot.hover` can't use `Screen` as a selector https://github.com/Textualize/textual/issues/3395
 
 ### Added
 
 - Added an option to strip spaces from checked string to the Length validator https://github.com/Textualize/textual/issues/3366
-=======
-## Unreleased
-
-### Fixed
-
-- `Pilot.click`/`Pilot.hover` can't use `Screen` as a selector https://github.com/Textualize/textual/issues/3395
-
-### Added
-
 - `OutOfBounds` exception to be raised by `Pilot` https://github.com/Textualize/textual/pull/3360
 
 ### Changed
 
 - `Pilot.click`/`Pilot.hover` now raises `OutOfBounds` when clicking outside visible screen https://github.com/Textualize/textual/pull/3360
 - `Pilot.click`/`Pilot.hover` now return a Boolean indicating whether the click/hover landed on the widget that matches the selector https://github.com/Textualize/textual/pull/3360
->>>>>>> 8447192c
 
 ## [0.38.1] - 2023-09-21
 
