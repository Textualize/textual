--- conflicted
+++ resolved
@@ -18,11 +18,8 @@
 - Reactive callbacks are now scheduled on the message pump of the reactable that is watching instead of the owner of reactive attribute https://github.com/Textualize/textual/pull/3065
 - Callbacks scheduled with `call_next` will now have the same prevented messages as when the callback was scheduled https://github.com/Textualize/textual/pull/3065
 - Added `cursor_type` to the `DataTable` constructor.
-<<<<<<< HEAD
+- Fixed `push_screen` not updating Screen.CSS styles https://github.com/Textualize/textual/issues/3217
 - `DataTable.add_row` accepts `height=None` to automatically compute optimal height for a row https://github.com/Textualize/textual/pull/3213
-=======
-- Fixed `push_screen` not updating Screen.CSS styles https://github.com/Textualize/textual/issues/3217
->>>>>>> c63d8e05
 
 ### Fixed
 
