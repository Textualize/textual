# Change Log

All notable changes to this project will be documented in this file.

The format is based on [Keep a Changelog](http://keepachangelog.com/)
and this project adheres to [Semantic Versioning](http://semver.org/).

## Unreleased

<<<<<<< HEAD
### Changed

- "Discover" hits in the command palette are no longer sorted alphabetically https://github.com/Textualize/textual/pull/4720
=======
### Fixed

- Fixed scroll_visible with margin https://github.com/Textualize/textual/pull/4719
>>>>>>> 2401ea73

## [0.72.0] - 2024-07-09

### Changed

- More predictable DOM removals. https://github.com/Textualize/textual/pull/4708

### Fixed

- Fixed clicking separator in OptionList moving cursor https://github.com/Textualize/textual/issues/4710
- Fixed scrolling issue in OptionList https://github.com/Textualize/textual/pull/4709

## [0.71.0] - 2024-06-29

### Changed

- Snapshot tests will normalize SVG output so that changes with no visual impact don't break snapshots, but this release will break most of them.
- Breaking change: `App.push_screen` now returns an Awaitable rather than a screen. https://github.com/Textualize/textual/pull/4672
- Breaking change: `Screen.dismiss` now returns an Awaitable rather than a bool. https://github.com/Textualize/textual/pull/4672

### Fixed

- Fixed grid + keyline when the grid has auto dimensions https://github.com/Textualize/textual/pull/4680
- Fixed mouse code leakage https://github.com/Textualize/textual/pull/4681
- Fixed link inside markdown table not posting a `Markdown.LinkClicked` message https://github.com/Textualize/textual/issues/4683
- Fixed issue with mouse movements on non-active screen https://github.com/Textualize/textual/pull/4688


## [0.70.0] - 2024-06-19

### Fixed

- Fixed erroneous mouse 'ButtonDown' reporting for mouse movement when any-event mode is enabled in xterm. https://github.com/Textualize/textual/pull/3647

## [0.69.0] - 2024-06-16

### Added

- Added `App.simulate_key` https://github.com/Textualize/textual/pull/4657

### Fixed

- Fixed issue with pop_screen launched from an action https://github.com/Textualize/textual/pull/4657

### Changed

- `App.check_bindings` is now private
- `App.action_check_bindings` is now `App.action_simulate_key`

## [0.68.0] - 2024-06-14

### Added

- Added `ContentSwitcher.add_content`

### Fixed

- Improved handling of non-tty input https://github.com/Textualize/textual/pull/4647

## [0.67.1] - 2024-06-12

### Changed

- Reverts Vim keys in DataTable, provides alternatives https://github.com/Textualize/textual/pull/4638

## [0.67.0] - 2024-06-11

### Added

- Added support for Kitty's key protocol https://github.com/Textualize/textual/pull/4631
- `ctrl+pageup`/`ctrl+pagedown` will scroll page left/right in DataTable https://github.com/Textualize/textual/pull/4633
- `g`/`G` will scroll to the top/bottom of the DataTable https://github.com/Textualize/textual/pull/4633
- Added simple `hjkl` key bindings to move the cursor in DataTable https://github.com/Textualize/textual/pull/4633

### Changed

- `home` and `end` now works horizontally instead of vertically in DataTable https://github.com/Textualize/textual/pull/4633
- `Tree` and `DirectoryTree` nodes now have a bigger click target, spanning the full line https://github.com/Textualize/textual/pull/4636

### Fixed

- Fixed pageup/pagedown behavior in DataTable https://github.com/Textualize/textual/pull/4633
- Added `App.CLOSE_TIMEOUT` https://github.com/Textualize/textual/pull/4635
- Fixed deadlock on shutdown https://github.com/Textualize/textual/pull/4635

## [0.66.0] - 2024-06-08

### Changed

- `get_content_height` will now return 0 if the renderable is Falsey https://github.com/Textualize/textual/pull/4617
- Buttons may not be pressed within their "active_effect_duration" to prevent inadvertent activations https://github.com/Textualize/textual/pull/4621
- `Screen.dismiss` is now a noop if the screen isn't active. Previously it would raise a `ScreenStackError`, now it returns `False`. https://github.com/Textualize/textual/pull/4621
- Increased window for escape processing to 100ms https://github.com/Textualize/textual/pull/4625
- Tooltips are now hidden when any key is pressed https://github.com/Textualize/textual/pull/4625

### Added

- Added `Screen.is_active` 
- Added `icon` reactive to Header widget https://github.com/Textualize/textual/pull/4627
- Added `time_format` reactive to Header widget https://github.com/Textualize/textual/pull/4627
- Added `tooltip` parameter to input widgets https://github.com/Textualize/textual/pull/4625

## [0.65.2] - 2024-06-06

### Fixed

- Fixed issue with notifications and screen switches https://github.com/Textualize/textual/pull/4615

### Added

- Added textual.rlock.RLock https://github.com/Textualize/textual/pull/4615

## [0.65.1] - 2024-06-05

### Fixed

- Fixed hot reloading with hatch rule https://github.com/Textualize/textual/pull/4606
- Fixed hatch style parsing https://github.com/Textualize/textual/pull/4606

## [0.65.0] - 2024-06-05

### Added

- Added Command Palette Opened, Closed, and OptionHighlighted events https://github.com/Textualize/textual/pull/4600
- Added hatch style https://github.com/Textualize/textual/pull/4603

### Fixed

- Fixed DataTable cursor flicker on scroll https://github.com/Textualize/textual/pull/4598

### Changes

- TabbedContent will automatically make tabs active when a widget in a pane is focused https://github.com/Textualize/textual/issues/4593

## [0.64.0] - 2024-06-03

### Fixed

- Fix traceback on exit https://github.com/Textualize/textual/pull/4575
- Fixed `Markdown.goto_anchor` no longer scrolling the heading into view https://github.com/Textualize/textual/pull/4583
- Fixed Footer flicker on initial focus https://github.com/Textualize/textual/issues/4573

## [0.63.6] - 2024-05-29

### Fixed

- Fixed issue with bindings not refreshing https://github.com/Textualize/textual/pull/4571

## [0.63.5] - 2024-05-28

### Fixed

- Fixed data table disappearing from tabs https://github.com/Textualize/textual/pull/4567

### Added

- Added `Styles.is_auto_width` and `Style.is_auto_height`

## [0.63.4] - 2024-05-26

### Added

- Added `immediate` switch to `Signal.publish`

### Fixed

- Fixed freeze in recompose from bindings https://github.com/Textualize/textual/pull/4558

## [0.63.3] - 2024-05-24

### Fixed

- Fixed `Footer` grid size https://github.com/Textualize/textual/pull/4545
- Fixed bindings not updated on auto focus https://github.com/Textualize/textual/pull/4551

### Changed

- Attempting to mount on a non-mounted widget now raises a MountError https://github.com/Textualize/textual/pull/4547

## [0.63.2] - 2024-05-23

### Fixed

- Fixed issue with namespaces in links https://github.com/Textualize/textual/pull/4546

## [0.63.1] - 2024-05-22

### Fixed

- Fixed display of multiple bindings https://github.com/Textualize/textual/pull/4543

## [0.63.0] - 2024-05-22

### Fixed

- Fixed actions in links https://github.com/Textualize/textual/pull/4540

### Changed

- Breaking change: New Footer (likely a drop in replacement, unless you have customized styles) https://github.com/Textualize/textual/pull/4537
- Stylistic changes to Markdown (simpler headers, less margin, etc) https://github.com/Textualize/textual/pull/4541

## [0.62.0] - 2024-05-20

### Added

- Added `start` and `end` properties to Markdown Navigator
- Added `Widget.anchor`, `Widget.clear_anchor`, and `Widget.is_anchored` https://github.com/Textualize/textual/pull/4530

## [0.61.1] - 2024-05-19

### Fixed

- Fixed auto grid columns ignoring gutter https://github.com/Textualize/textual/issues/4522

## [0.61.0] - 2024-05-18

### Added

- Added `App.get_default_screen` https://github.com/Textualize/textual/pull/4520
- Added dynamic binding via `DOMNode.check_action` https://github.com/Textualize/textual/pull/4516
- Added `"focused"` action namespace so you can bind a key to an action on the focused widget https://github.com/Textualize/textual/pull/4516
- Added "focused" to allowed action namespaces https://github.com/Textualize/textual/pull/4516

### Changed

- Breaking change: Actions (as used in bindings) will no longer check the app if they are unhandled. This was undocumented anyway, and not that useful. https://github.com/Textualize/textual/pull/4516
- Breaking change: Renamed `App.namespace_bindings` to `active_bindings`


## [0.60.1] - 2024-05-15

### Fixed

- Dependency issue

## [0.60.0] - 2024-05-14

### Fixed

- Fixed auto width not working for option lists https://github.com/Textualize/textual/pull/4507

### Added

- Added `DOMNode.query_children` https://github.com/Textualize/textual/pull/4508

## [0.59.0] - 2024-05-11

### Fixed

- Fixed `SelectionList` issues after removing an option https://github.com/Textualize/textual/pull/4464
- Fixed `ListView` bugs with the initial index https://github.com/Textualize/textual/pull/4452
- Fixed `Select` not closing https://github.com/Textualize/textual/pull/4499
- Fixed setting `loading=False` removing all child loading indicators https://github.com/Textualize/textual/pull/4499

### Changed

- When displaying a message using `App.exit()`, the console no longer highlights things such as numbers.

### Added

- Added `message_signal` to MessagePump, to listen to events sent to another widget. https://github.com/Textualize/textual/pull/4487
- Added `Widget.suppress_click` https://github.com/Textualize/textual/pull/4499

## [0.58.1] - 2024-05-01

### Fixed

- Fixed issue with Markdown mounting content lazily https://github.com/Textualize/textual/pull/4466
- Fixed intermittent issue with scrolling to focus https://github.com/Textualize/textual/commit/567caf8acb196260adf6a0a6250e3ff5093056d0
- Fixed issue with scrolling to center https://github.com/Textualize/textual/pull/4469


## [0.58.0] - 2024-04-25

### Fixed

- Fixed `TextArea` to end mouse selection only if currently selecting https://github.com/Textualize/textual/pull/4436
- Fixed issue with scroll_to_widget https://github.com/Textualize/textual/pull/4446
- Fixed issue with margins https://github.com/Textualize/textual/pull/4441

### Changed

- Added argument to signal callbacks https://github.com/Textualize/textual/pull/4438

## [0.57.1] - 2024-04-20

### Fixed

- Fixed an off-by-one error in the line number of the `Document.end` property https://github.com/Textualize/textual/issues/4426
- Fixed setting scrollbar colors not updating the scrollbar https://github.com/Textualize/textual/pull/4433
- Fixed flushing in inline mode https://github.com/Textualize/textual/pull/4435

### Added

- Added `Offset.clamp` and `Size.clamp_offset` https://github.com/Textualize/textual/pull/4435


## [0.57.0] - 2024-04-19

### Fixed

- Fixed `Integer` validator missing failure description when not a number https://github.com/Textualize/textual/issues/4413
- Fixed a crash in `DataTable` if you clicked a link in the border https://github.com/Textualize/textual/issues/4410
- Fixed issue with cursor position https://github.com/Textualize/textual/pull/4429

### Added

- Added `App.copy_to_clipboard` https://github.com/Textualize/textual/pull/4416

## [0.56.4] - 2024-04-09

### Fixed

- Disabled terminal synchronization in inline mode as it breaks on some terminals

## [0.56.3] - 2024-04-08

### Fixed

- Fixed inline mode not updating https://github.com/Textualize/textual/issues/4403

## [0.56.2] - 2024-04-07

### Fixed

- Fixed inline mode not clearing with multiple screen

## [0.56.1] - 2024-04-07

### Fixed

- Fixed flicker when non-current screen updates https://github.com/Textualize/textual/pull/4401

### Changed

- Removed additional line at the end of an inline app https://github.com/Textualize/textual/pull/4401

## [0.56.0] - 2024-04-06

### Added

- Added `Size.with_width` and `Size.with_height` https://github.com/Textualize/textual/pull/4393

### Fixed

- Fixed issue with inline mode and multiple screens https://github.com/Textualize/textual/pull/4393
- Fixed issue with priority bindings https://github.com/Textualize/textual/pull/4395

### Changed

- self.prevent can be used in a widget constructor to prevent messages on mount https://github.com/Textualize/textual/pull/4392


## [0.55.1] - 2024-04-2

### Fixed

- Fixed mouse escape sequences being generated with `mouse=False`

## [0.55.0] - 2024-04-1

### Fixed

- Fix priority bindings not appearing in footer when key clashes with focused widget https://github.com/Textualize/textual/pull/4342
- Reverted auto-width change https://github.com/Textualize/textual/pull/4369

### Changed

- Exceptions inside `Widget.compose` or workers weren't bubbling up in tests https://github.com/Textualize/textual/issues/4282
- Fixed `DataTable` scrolling issues by changing `max-height` back to 100% https://github.com/Textualize/textual/issues/4286
- Fixed `Button` not rendering correctly with console markup https://github.com/Textualize/textual/issues/4328

### Added

- Added `Document.start` and `end` location properties for convenience https://github.com/Textualize/textual/pull/4267
- Added support for JavaScript, Golang, Rust, Bash, Java and Kotlin to `TextArea` https://github.com/Textualize/textual/pull/4350
- Added `inline` parameter to `run` and `run_async` to run app inline (under the prompt). https://github.com/Textualize/textual/pull/4343
- Added `mouse` parameter to disable mouse support https://github.com/Textualize/textual/pull/4343

## [0.54.0] - 2024-03-26

### Fixed

- Fixed a crash in `TextArea` when undoing an edit to a selection the selection was made backwards https://github.com/Textualize/textual/issues/4301
- Fixed issue with flickering scrollbars https://github.com/Textualize/textual/pull/4315
- Fixed issue where narrow TextArea would repeatedly wrap due to scrollbar appearing/disappearing https://github.com/Textualize/textual/pull/4334
- Fix progress bar ETA not updating when setting `total` reactive https://github.com/Textualize/textual/pull/4316

### Changed

- ProgressBar won't show ETA until there is at least one second of samples https://github.com/Textualize/textual/pull/4316
- `Input` waits until an edit has been made, after entry to the widget, before offering a suggestion https://github.com/Textualize/textual/pull/4335

## [0.53.1] - 2024-03-18

### Fixed

- Fixed issue with data binding https://github.com/Textualize/textual/pull/4308

## [0.53.0] - 2024-03-18

### Added

- Mapping of ANSI colors to hex codes configurable via `App.ansi_theme_dark` and `App.ansi_theme_light` https://github.com/Textualize/textual/pull/4192
- `Pilot.resize_terminal` to resize the terminal in testing https://github.com/Textualize/textual/issues/4212
- Added `sort_children` method https://github.com/Textualize/textual/pull/4244
- Support for pseudo-classes in nested TCSS https://github.com/Textualize/textual/issues/4039

### Fixed

- Fixed `TextArea.code_editor` missing recently added attributes https://github.com/Textualize/textual/pull/4172
- Fixed `Sparkline` not working with data in a `deque` https://github.com/Textualize/textual/issues/3899
- Tooltips are now cleared when the related widget is no longer under them https://github.com/Textualize/textual/issues/3045
- Simplified tree-sitter highlight queries for HTML, which also seems to fix segfault issue https://github.com/Textualize/textual/pull/4195
- Fixed `DirectoryTree.path` no longer reacting to new values https://github.com/Textualize/textual/issues/4208
- Fixed content size cache with Pretty widget https://github.com/Textualize/textual/pull/4211
- Fixed `grid-gutter` interaction with Pretty widget https://github.com/Textualize/textual/pull/4219
- Fixed `TextArea` styling issue on alternate screens https://github.com/Textualize/textual/pull/4220
- Fixed writing to invisible `RichLog` https://github.com/Textualize/textual/pull/4223
- Fixed `RichLog.min_width` not being used https://github.com/Textualize/textual/pull/4223
- Rename `CollapsibleTitle.action_toggle` to `action_toggle_collapsible` to fix clash with `DOMNode.action_toggle` https://github.com/Textualize/textual/pull/4221
- Markdown component classes weren't refreshed when watching for CSS https://github.com/Textualize/textual/issues/3464
- Rename `Switch.action_toggle` to `action_toggle_switch` to fix clash with `DOMNode.action_toggle` https://github.com/Textualize/textual/issues/4262
- Fixed `OptionList.OptionHighlighted` leaking out of `Select` https://github.com/Textualize/textual/issues/4224
- Fixed `Tab` enable/disable messages leaking into `TabbedContent` https://github.com/Textualize/textual/issues/4233
- Fixed a style leak from `TabbedContent` https://github.com/Textualize/textual/issues/4232
- Fixed active hidden scrollbars not releasing the mouse https://github.com/Textualize/textual/issues/4274
- Fixed the mouse not being released when hiding a `TextArea` while mouse selection is happening https://github.com/Textualize/textual/issues/4292
- Fix mouse scrolling not working when mouse cursor is over a disabled child widget https://github.com/Textualize/textual/issues/4242

### Changed

- Clicking a non focusable widget focus ancestors https://github.com/Textualize/textual/pull/4236
- BREAKING: widget class names must start with a capital letter or an underscore `_` https://github.com/Textualize/textual/pull/4252
- BREAKING: for many widgets, messages are now sent when programmatic changes that mirror user input are made https://github.com/Textualize/textual/pull/4256
  - Changed `Collapsible`
  - Changed `Markdown`
  - Changed `Select`
  - Changed `SelectionList`
  - Changed `TabbedContent`
  - Changed `Tabs`
  - Changed `TextArea`
  - Changed `Tree`
- Improved ETA calculation for ProgressBar https://github.com/Textualize/textual/pull/4271
- BREAKING: `AppFocus` and `AppBlur` are now posted when the terminal window gains or loses focus, if the terminal supports this https://github.com/Textualize/textual/pull/4265
  - When the terminal window loses focus, the currently-focused widget will also lose focus.
  - When the terminal window regains focus, the previously-focused widget will regain focus.
- TextArea binding for <kbd>ctrl</kbd>+<kbd>k</kbd> will now delete the line if the line is empty https://github.com/Textualize/textual/issues/4277
- The active tab (in `Tabs`) / tab pane (in `TabbedContent`) can now be unset https://github.com/Textualize/textual/issues/4241

## [0.52.1] - 2024-02-20

### Fixed

- Fixed the check for animation level in `LoadingIndicator` https://github.com/Textualize/textual/issues/4188

## [0.52.0] - 2024-02-19

### Changed

- Textual now writes to stderr rather than stdout https://github.com/Textualize/textual/pull/4177

### Added

- Added an `asyncio` lock attribute `Widget.lock` to be used to synchronize widget state https://github.com/Textualize/textual/issues/4134
- Added support for environment variable `TEXTUAL_ANIMATIONS` to control what animations Textual displays https://github.com/Textualize/textual/pull/4062
- Add attribute `App.animation_level` to control whether animations on that app run or not https://github.com/Textualize/textual/pull/4062
- Added support for a `TEXTUAL_SCREENSHOT_LOCATION` environment variable to specify the location of an automated screenshot https://github.com/Textualize/textual/pull/4181/
- Added support for a `TEXTUAL_SCREENSHOT_FILENAME` environment variable to specify the filename of an automated screenshot https://github.com/Textualize/textual/pull/4181/
- Added an `asyncio` lock attribute `Widget.lock` to be used to synchronize widget state https://github.com/Textualize/textual/issues/4134
- `Widget.remove_children` now accepts a CSS selector to specify which children to remove https://github.com/Textualize/textual/pull/4183
- `Widget.batch` combines widget locking and app update batching https://github.com/Textualize/textual/pull/4183

## [0.51.0] - 2024-02-15

### Added

- TextArea now has `read_only` mode https://github.com/Textualize/textual/pull/4151
- Add some syntax highlighting to TextArea default theme https://github.com/Textualize/textual/pull/4149
- Add undo and redo to TextArea https://github.com/Textualize/textual/pull/4124
- Added support for command palette command discoverability https://github.com/Textualize/textual/pull/4154

### Fixed

- Fixed out-of-view `Tab` not being scrolled into view when `Tabs.active` is assigned https://github.com/Textualize/textual/issues/4150
- Fixed `TabbedContent.TabActivate` not being posted when `TabbedContent.active` is assigned https://github.com/Textualize/textual/issues/4150

### Changed

- Breaking change: Renamed `TextArea.tab_behaviour` to `TextArea.tab_behavior` https://github.com/Textualize/textual/pull/4124
- `TextArea.theme` now defaults to `"css"` instead of None, and is no longer optional https://github.com/Textualize/textual/pull/4157

### Fixed

- Improve support for selector lists in nested TCSS https://github.com/Textualize/textual/issues/3969
- Improve support for rule declarations after nested TCSS rule sets https://github.com/Textualize/textual/issues/3999

## [0.50.1] - 2024-02-09

### Fixed

- Fixed tint applied to ANSI colors https://github.com/Textualize/textual/pull/4142

## [0.50.0] - 2024-02-08

### Fixed

- Fixed issue with ANSI colors not being converted to truecolor https://github.com/Textualize/textual/pull/4138
- Fixed duplicate watch methods being attached to DOM nodes https://github.com/Textualize/textual/pull/4030
- Fixed using `watch` to create additional watchers would trigger other watch methods https://github.com/Textualize/textual/issues/3878

### Added

- Added support for configuring dark and light themes for code in `Markdown` https://github.com/Textualize/textual/issues/3997

## [0.49.0] - 2024-02-07

### Fixed

- Fixed scrolling in long `OptionList` by adding max height of 100% https://github.com/Textualize/textual/issues/4021
- Fixed `DirectoryTree.clear_node` not clearing the node specified https://github.com/Textualize/textual/issues/4122

### Changed

- `DirectoryTree.reload` and `DirectoryTree.reload_node` now preserve state when reloading https://github.com/Textualize/textual/issues/4056
- Fixed a crash in the TextArea when performing a backward replace https://github.com/Textualize/textual/pull/4126
- Fixed selection not updating correctly when pasting while there's a non-zero selection https://github.com/Textualize/textual/pull/4126
- Breaking change: `TextArea` will not use `Escape` to shift focus if the `tab_behaviour` is the default https://github.com/Textualize/textual/issues/4110
- `TextArea` cursor will now be invisible before first focus https://github.com/Textualize/textual/pull/4128
- Fix toggling `TextArea.cursor_blink` reactive when widget does not have focus https://github.com/Textualize/textual/pull/4128

### Added

- Added DOMQuery.set https://github.com/Textualize/textual/pull/4075
- Added DOMNode.set_reactive https://github.com/Textualize/textual/pull/4075
- Added DOMNode.data_bind https://github.com/Textualize/textual/pull/4075
- Added DOMNode.action_toggle https://github.com/Textualize/textual/pull/4075
- Added Worker.cancelled_event https://github.com/Textualize/textual/pull/4075
- `Tree` (and `DirectoryTree`) grew an attribute `lock` that can be used for synchronization across coroutines https://github.com/Textualize/textual/issues/4056


## [0.48.2] - 2024-02-02

### Fixed

- Fixed a hang in the Linux driver when connected to a pipe https://github.com/Textualize/textual/issues/4104
- Fixed broken `OptionList` `Option.id` mappings https://github.com/Textualize/textual/issues/4101

### Changed

- Breaking change: keyboard navigation in `RadioSet`, `ListView`, `OptionList`, and `SelectionList`, no longer allows highlighting disabled items https://github.com/Textualize/textual/issues/3881

## [0.48.1] - 2024-02-01

### Fixed

- `TextArea` uses CSS theme by default instead of `monokai` https://github.com/Textualize/textual/pull/4091

## [0.48.0] - 2024-02-01

### Changed

- Breaking change: Significant changes to `TextArea.__init__` default values/behaviour https://github.com/Textualize/textual/pull/3933
  - `soft_wrap=True` - soft wrapping is now enabled by default.
  - `show_line_numbers=False` - line numbers are now disabled by default.
  - `tab_behaviour="focus"` - pressing the tab key now switches focus instead of indenting by default.
- Breaking change: `TextArea` default theme changed to CSS, and default styling changed https://github.com/Textualize/textual/pull/4074
- Breaking change: `DOMNode.has_pseudo_class` now accepts a single name only https://github.com/Textualize/textual/pull/3970
- Made `textual.cache` (formerly `textual._cache`) public https://github.com/Textualize/textual/pull/3976
- `Tab.label` can now be used to change the label of a tab https://github.com/Textualize/textual/pull/3979
- Changed the default notification timeout from 3 to 5 seconds https://github.com/Textualize/textual/pull/4059
- Prior scroll animations are now cancelled on new scrolls https://github.com/Textualize/textual/pull/4081

### Added

- Added `DOMNode.has_pseudo_classes` https://github.com/Textualize/textual/pull/3970
- Added `Widget.allow_focus` and `Widget.allow_focus_children` https://github.com/Textualize/textual/pull/3989
- Added `TextArea.soft_wrap` reactive attribute added https://github.com/Textualize/textual/pull/3933
- Added `TextArea.tab_behaviour` reactive attribute added https://github.com/Textualize/textual/pull/3933
- Added `TextArea.code_editor` classmethod/alternative constructor https://github.com/Textualize/textual/pull/3933
- Added `TextArea.wrapped_document` attribute which can convert between wrapped visual coordinates and locations https://github.com/Textualize/textual/pull/3933
- Added `show_line_numbers` to `TextArea.__init__` https://github.com/Textualize/textual/pull/3933
- Added component classes allowing `TextArea` to be styled using CSS https://github.com/Textualize/textual/pull/4074
- Added `Query.blur` and `Query.focus` https://github.com/Textualize/textual/pull/4012
- Added `MessagePump.message_queue_size` https://github.com/Textualize/textual/pull/4012
- Added `TabbedContent.active_pane` https://github.com/Textualize/textual/pull/4012
- Added `App.suspend` https://github.com/Textualize/textual/pull/4064
- Added `App.action_suspend_process` https://github.com/Textualize/textual/pull/4064


### Fixed

- Parameter `animate` from `DataTable.move_cursor` was being ignored https://github.com/Textualize/textual/issues/3840
- Fixed a crash if `DirectoryTree.show_root` was set before the DOM was fully available https://github.com/Textualize/textual/issues/2363
- Live reloading of TCSS wouldn't apply CSS changes to screens under the top screen of the stack https://github.com/Textualize/textual/issues/3931
- `SelectionList` option IDs are usable as soon as the widget is instantiated https://github.com/Textualize/textual/issues/3903
- Fix issue with `Strip.crop` when crop window start aligned with strip end https://github.com/Textualize/textual/pull/3998
- Fixed Strip.crop_extend https://github.com/Textualize/textual/pull/4011
- Fix for percentage dimensions https://github.com/Textualize/textual/pull/4037
- Fixed a crash if the `TextArea` language was set but tree-sitter language binaries were not installed https://github.com/Textualize/textual/issues/4045
- Ensuring `TextArea.SelectionChanged` message only sends when the updated selection is different https://github.com/Textualize/textual/pull/3933
- Fixed declaration after nested rule set causing a parse error https://github.com/Textualize/textual/pull/4012
- ID and class validation was too lenient https://github.com/Textualize/textual/issues/3954
- Fixed CSS watcher crash if file becomes unreadable (even temporarily) https://github.com/Textualize/textual/pull/4079
- Fixed display of keys when used in conjunction with other keys https://github.com/Textualize/textual/pull/3050
- Fixed double detection of <kbd>Escape</kbd> on Windows https://github.com/Textualize/textual/issues/4038


## [0.47.1] - 2024-01-05

### Fixed

- Fixed nested specificity https://github.com/Textualize/textual/pull/3963

## [0.47.0] - 2024-01-04

### Fixed

- `Widget.move_child` would break if `before`/`after` is set to the index of the widget in `child` https://github.com/Textualize/textual/issues/1743
- Fixed auto width text not processing markup https://github.com/Textualize/textual/issues/3918
- Fixed `Tree.clear` not retaining the root's expanded state https://github.com/Textualize/textual/issues/3557

### Changed

- Breaking change: `Widget.move_child` parameters `before` and `after` are now keyword-only https://github.com/Textualize/textual/pull/3896
- Style tweak to toasts https://github.com/Textualize/textual/pull/3955

### Added

- Added textual.lazy https://github.com/Textualize/textual/pull/3936
- Added App.push_screen_wait https://github.com/Textualize/textual/pull/3955
- Added nesting of CSS https://github.com/Textualize/textual/pull/3946

## [0.46.0] - 2023-12-17

### Fixed

- Disabled radio buttons could be selected with the keyboard https://github.com/Textualize/textual/issues/3839
- Fixed zero width scrollbars causing content to disappear https://github.com/Textualize/textual/issues/3886

### Changed

- The tabs within a `TabbedContent` now prefix their IDs to stop any clash with their associated `TabPane` https://github.com/Textualize/textual/pull/3815
- Breaking change: `tab` is no longer a `@on` decorator selector for `TabbedContent.TabActivated` -- use `pane` instead https://github.com/Textualize/textual/pull/3815

### Added

- Added `Collapsible.title` reactive attribute https://github.com/Textualize/textual/pull/3830
- Added a `pane` attribute to `TabbedContent.TabActivated` https://github.com/Textualize/textual/pull/3815
- Added caching of rules attributes and `cache` parameter to Stylesheet.apply https://github.com/Textualize/textual/pull/3880

## [0.45.1] - 2023-12-12

### Fixed

- Fixed issues where styles wouldn't update if changed in mount. https://github.com/Textualize/textual/pull/3860

## [0.45.0] - 2023-12-12

### Fixed

- Fixed `DataTable.update_cell` not raising an error with an invalid column key https://github.com/Textualize/textual/issues/3335
- Fixed `Input` showing suggestions when not focused https://github.com/Textualize/textual/pull/3808
- Fixed loading indicator not covering scrollbars https://github.com/Textualize/textual/pull/3816

### Removed

- Removed renderables/align.py which was no longer used.

### Changed

- Dropped ALLOW_CHILDREN flag introduced in 0.43.0 https://github.com/Textualize/textual/pull/3814
- Widgets with an auto height in an auto height container will now expand if they have no siblings https://github.com/Textualize/textual/pull/3814
- Breaking change: Removed `limit_rules` from Stylesheet.apply https://github.com/Textualize/textual/pull/3844

### Added

- Added `get_loading_widget` to Widget and App customize the loading widget. https://github.com/Textualize/textual/pull/3816
- Added messages `Collapsible.Expanded` and `Collapsible.Collapsed` that inherit from `Collapsible.Toggled`. https://github.com/Textualize/textual/issues/3824

## [0.44.1] - 2023-12-4

### Fixed

- Fixed slow scrolling when there are many widgets https://github.com/Textualize/textual/pull/3801

## [0.44.0] - 2023-12-1

### Changed

- Breaking change: Dropped 3.7 support https://github.com/Textualize/textual/pull/3766
- Breaking changes https://github.com/Textualize/textual/issues/1530
 - `link-hover-background` renamed to `link-background-hover`
 - `link-hover-color` renamed to `link-color-hover`
 - `link-hover-style` renamed to `link-style-hover`
- `Tree` now forces a scroll when `scroll_to_node` is called https://github.com/Textualize/textual/pull/3786
- Brought rxvt's use of shift-numpad keys in line with most other terminals https://github.com/Textualize/textual/pull/3769

### Added

- Added support for Ctrl+Fn and Ctrl+Shift+Fn keys in urxvt https://github.com/Textualize/textual/pull/3737
- Friendly error messages when trying to mount non-widgets https://github.com/Textualize/textual/pull/3780
- Added `Select.from_values` class method that can be used to initialize a Select control with an iterator of values https://github.com/Textualize/textual/pull/3743

### Fixed

- Fixed NoWidget when mouse goes outside window https://github.com/Textualize/textual/pull/3790
- Removed spurious print statements from press_keys https://github.com/Textualize/textual/issues/3785

## [0.43.2] - 2023-11-29

### Fixed

- Fixed NoWidget error https://github.com/Textualize/textual/pull/3779

## [0.43.1] - 2023-11-29

### Fixed

- Fixed clicking on scrollbar moves TextArea cursor https://github.com/Textualize/textual/issues/3763

## [0.43.0] - 2023-11-28

### Fixed

- Fixed mouse targeting issue in `TextArea` when tabs were not fully expanded https://github.com/Textualize/textual/pull/3725
- Fixed `Select` not updating after changing the `prompt` reactive https://github.com/Textualize/textual/issues/2983
- Fixed flicker when updating Markdown https://github.com/Textualize/textual/pull/3757

### Added

- Added experimental Canvas class https://github.com/Textualize/textual/pull/3669/
- Added `keyline` rule https://github.com/Textualize/textual/pull/3669/
- Widgets can now have an ALLOW_CHILDREN (bool) classvar to disallow adding children to a widget https://github.com/Textualize/textual/pull/3758
- Added the ability to set the `label` property of a `Checkbox` https://github.com/Textualize/textual/pull/3765
- Added the ability to set the `label` property of a `RadioButton` https://github.com/Textualize/textual/pull/3765
- Added support for various modified edit and navigation keys in urxvt https://github.com/Textualize/textual/pull/3739
- Added app focus/blur for textual-web https://github.com/Textualize/textual/pull/3767

### Changed

- Method `MarkdownTableOfContents.set_table_of_contents` renamed to `MarkdownTableOfContents.rebuild_table_of_contents` https://github.com/Textualize/textual/pull/3730
- Exception `Tree.UnknownNodeID` moved out of `Tree`, import from `textual.widgets.tree` https://github.com/Textualize/textual/pull/3730
- Exception `TreeNode.RemoveRootError` moved out of `TreeNode`, import from `textual.widgets.tree` https://github.com/Textualize/textual/pull/3730
- Optimized startup time https://github.com/Textualize/textual/pull/3753
- App.COMMANDS or Screen.COMMANDS can now accept a callable which returns a command palette provider https://github.com/Textualize/textual/pull/3756

## [0.42.0] - 2023-11-22

### Fixed

- Duplicate CSS errors when parsing CSS from a screen https://github.com/Textualize/textual/issues/3581
- Added missing `blur` pseudo class https://github.com/Textualize/textual/issues/3439
- Fixed visual glitched characters on Windows due to Python limitation https://github.com/Textualize/textual/issues/2548
- Fixed `ScrollableContainer` to receive focus https://github.com/Textualize/textual/pull/3632
- Fixed app-level queries causing a crash when the command palette is active https://github.com/Textualize/textual/issues/3633
- Fixed outline not rendering correctly in some scenarios (e.g. on Button widgets) https://github.com/Textualize/textual/issues/3628
- Fixed live-reloading of screen CSS https://github.com/Textualize/textual/issues/3454
- `Select.value` could be in an invalid state https://github.com/Textualize/textual/issues/3612
- Off-by-one in CSS error reporting https://github.com/Textualize/textual/issues/3625
- Loading indicators and app notifications overlapped in the wrong order https://github.com/Textualize/textual/issues/3677
- Widgets being loaded are disabled and have their scrolling explicitly disabled too https://github.com/Textualize/textual/issues/3677
- Method render on a widget could be called before mounting said widget https://github.com/Textualize/textual/issues/2914

### Added

- Exceptions to `textual.widgets.select` https://github.com/Textualize/textual/pull/3614
  - `InvalidSelectValueError` for when setting a `Select` to an invalid value
  - `EmptySelectError` when creating/setting a `Select` to have no options when `allow_blank` is `False`
- `Select` methods https://github.com/Textualize/textual/pull/3614
  - `clear`
  - `is_blank`
- Constant `Select.BLANK` to flag an empty selection https://github.com/Textualize/textual/pull/3614
- Added `restrict`, `type`, `max_length`, and `valid_empty` to Input https://github.com/Textualize/textual/pull/3657
- Added `Pilot.mouse_down` to simulate `MouseDown` events https://github.com/Textualize/textual/pull/3495
- Added `Pilot.mouse_up` to simulate `MouseUp` events https://github.com/Textualize/textual/pull/3495
- Added `Widget.is_mounted` property https://github.com/Textualize/textual/pull/3709
- Added `TreeNode.refresh` https://github.com/Textualize/textual/pull/3639

### Changed

- CSS error reporting will no longer provide links to the files in question https://github.com/Textualize/textual/pull/3582
- inline CSS error reporting will report widget/class variable where the CSS was read from https://github.com/Textualize/textual/pull/3582
- Breaking change: `Tree.refresh_line` has now become an internal https://github.com/Textualize/textual/pull/3639
- Breaking change: Setting `Select.value` to `None` no longer clears the selection (See `Select.BLANK` and `Select.clear`) https://github.com/Textualize/textual/pull/3614
- Breaking change: `Button` no longer inherits from `Static`, now it inherits directly from `Widget` https://github.com/Textualize/textual/issues/3603
- Rich markup in markdown headings is now escaped when building the TOC https://github.com/Textualize/textual/issues/3689
- Mechanics behind mouse clicks. See [this](https://github.com/Textualize/textual/pull/3495#issue-1934915047) for more details. https://github.com/Textualize/textual/pull/3495
- Breaking change: max/min-width/height now includes padding and border. https://github.com/Textualize/textual/pull/3712

## [0.41.0] - 2023-10-31

### Fixed

- Fixed `Input.cursor_blink` reactive not changing blink state after `Input` was mounted https://github.com/Textualize/textual/pull/3498
- Fixed `Tabs.active` attribute value not being re-assigned after removing a tab or clearing https://github.com/Textualize/textual/pull/3498
- Fixed `DirectoryTree` race-condition crash when changing path https://github.com/Textualize/textual/pull/3498
- Fixed issue with `LRUCache.discard` https://github.com/Textualize/textual/issues/3537
- Fixed `DataTable` not scrolling to rows that were just added https://github.com/Textualize/textual/pull/3552
- Fixed cache bug with `DataTable.update_cell` https://github.com/Textualize/textual/pull/3551
- Fixed CSS errors being repeated https://github.com/Textualize/textual/pull/3566
- Fix issue with chunky highlights on buttons https://github.com/Textualize/textual/pull/3571
- Fixed `OptionList` event leakage from `CommandPalette` to `App`.
- Fixed crash in `LoadingIndicator` https://github.com/Textualize/textual/pull/3498
- Fixed crash when `Tabs` appeared as a descendant of `TabbedContent` in the DOM https://github.com/Textualize/textual/pull/3602
- Fixed the command palette cancelling other workers https://github.com/Textualize/textual/issues/3615

### Added

- Add Document `get_index_from_location` / `get_location_from_index` https://github.com/Textualize/textual/pull/3410
- Add setter for `TextArea.text` https://github.com/Textualize/textual/discussions/3525
- Added `key` argument to the `DataTable.sort()` method, allowing the table to be sorted using a custom function (or other callable) https://github.com/Textualize/textual/pull/3090
- Added `initial` to all css rules, which restores default (i.e. value from DEFAULT_CSS) https://github.com/Textualize/textual/pull/3566
- Added HorizontalPad to pad.py https://github.com/Textualize/textual/pull/3571
- Added `AwaitComplete` class, to be used for optionally awaitable return values https://github.com/Textualize/textual/pull/3498

### Changed

- Breaking change: `Button.ACTIVE_EFFECT_DURATION` classvar converted to `Button.active_effect_duration` attribute https://github.com/Textualize/textual/pull/3498
- Breaking change: `Input.blink_timer` made private (renamed to `Input._blink_timer`) https://github.com/Textualize/textual/pull/3498
- Breaking change: `Input.cursor_blink` reactive updated to not run on mount (now `init=False`) https://github.com/Textualize/textual/pull/3498
- Breaking change: `AwaitTabbedContent` class removed https://github.com/Textualize/textual/pull/3498
- Breaking change: `Tabs.remove_tab` now returns an `AwaitComplete` instead of an `AwaitRemove` https://github.com/Textualize/textual/pull/3498
- Breaking change: `Tabs.clear` now returns an `AwaitComplete` instead of an `AwaitRemove` https://github.com/Textualize/textual/pull/3498
- `TabbedContent.add_pane` now returns an `AwaitComplete` instead of an `AwaitTabbedContent` https://github.com/Textualize/textual/pull/3498
- `TabbedContent.remove_pane` now returns an `AwaitComplete` instead of an `AwaitTabbedContent` https://github.com/Textualize/textual/pull/3498
- `TabbedContent.clear_pane` now returns an `AwaitComplete` instead of an `AwaitTabbedContent` https://github.com/Textualize/textual/pull/3498
- `Tabs.add_tab` now returns an `AwaitComplete` instead of an `AwaitMount` https://github.com/Textualize/textual/pull/3498
- `DirectoryTree.reload` now returns an `AwaitComplete`, which may be awaited to ensure the node has finished being processed by the internal queue https://github.com/Textualize/textual/pull/3498
- `Tabs.remove_tab` now returns an `AwaitComplete`, which may be awaited to ensure the tab is unmounted and internal state is updated https://github.com/Textualize/textual/pull/3498
- `App.switch_mode` now returns an `AwaitMount`, which may be awaited to ensure the screen is mounted https://github.com/Textualize/textual/pull/3498
- Buttons will now display multiple lines, and have auto height https://github.com/Textualize/textual/pull/3539
- DataTable now has a max-height of 100vh rather than 100%, which doesn't work with auto
- Breaking change: empty rules now result in an error https://github.com/Textualize/textual/pull/3566
- Improved startup time by caching CSS parsing https://github.com/Textualize/textual/pull/3575
- Workers are now created/run in a thread-safe way https://github.com/Textualize/textual/pull/3586

## [0.40.0] - 2023-10-11

### Added

- Added `loading` reactive property to widgets https://github.com/Textualize/textual/pull/3509

## [0.39.0] - 2023-10-10

### Fixed

- `Pilot.click`/`Pilot.hover` can't use `Screen` as a selector https://github.com/Textualize/textual/issues/3395
- App exception when a `Tree` is initialized/mounted with `disabled=True` https://github.com/Textualize/textual/issues/3407
- Fixed `print` locations not being correctly reported in `textual console` https://github.com/Textualize/textual/issues/3237
- Fix location of IME and emoji popups https://github.com/Textualize/textual/pull/3408
- Fixed application freeze when pasting an emoji into an application on Windows https://github.com/Textualize/textual/issues/3178
- Fixed duplicate option ID handling in the `OptionList` https://github.com/Textualize/textual/issues/3455
- Fix crash when removing and updating DataTable cell at same time https://github.com/Textualize/textual/pull/3487
- Fixed fractional styles to allow integer values https://github.com/Textualize/textual/issues/3414
- Stop eating stdout/stderr in headless mode - print works again in tests https://github.com/Textualize/textual/pull/3486

### Added

- `OutOfBounds` exception to be raised by `Pilot` https://github.com/Textualize/textual/pull/3360
- `TextArea.cursor_screen_offset` property for getting the screen-relative position of the cursor https://github.com/Textualize/textual/pull/3408
- `Input.cursor_screen_offset` property for getting the screen-relative position of the cursor https://github.com/Textualize/textual/pull/3408
- Reactive `cell_padding` (and respective parameter) to define horizontal cell padding in data table columns https://github.com/Textualize/textual/issues/3435
- Added `Input.clear` method https://github.com/Textualize/textual/pull/3430
- Added `TextArea.SelectionChanged` and `TextArea.Changed` messages https://github.com/Textualize/textual/pull/3442
- Added `wait_for_dismiss` parameter to `App.push_screen` https://github.com/Textualize/textual/pull/3477
- Allow scrollbar-size to be set to 0 to achieve scrollable containers with no visible scrollbars https://github.com/Textualize/textual/pull/3488

### Changed

- Breaking change: tree-sitter and tree-sitter-languages dependencies moved to `syntax` extra https://github.com/Textualize/textual/pull/3398
- `Pilot.click`/`Pilot.hover` now raises `OutOfBounds` when clicking outside visible screen https://github.com/Textualize/textual/pull/3360
- `Pilot.click`/`Pilot.hover` now return a Boolean indicating whether the click/hover landed on the widget that matches the selector https://github.com/Textualize/textual/pull/3360
- Added a delay to when the `No Matches` message appears in the command palette, thus removing a flicker https://github.com/Textualize/textual/pull/3399
- Timer callbacks are now typed more loosely https://github.com/Textualize/textual/issues/3434

## [0.38.1] - 2023-09-21

### Fixed

- Hotfix - added missing highlight files in build distribution https://github.com/Textualize/textual/pull/3370

## [0.38.0] - 2023-09-21

### Added

- Added a TextArea https://github.com/Textualize/textual/pull/2931
- Added :dark and :light pseudo classes

### Fixed

- Fixed `DataTable` not updating component styles on hot-reloading https://github.com/Textualize/textual/issues/3312

### Changed

- Breaking change: CSS in DEFAULT_CSS is now automatically scoped to the widget (set SCOPED_CSS=False) to disable
- Breaking change: Changed `Markdown.goto_anchor` to return a boolean (if the anchor was found) instead of `None` https://github.com/Textualize/textual/pull/3334

## [0.37.1] - 2023-09-16

### Fixed

- Fixed the command palette crashing with a `TimeoutError` in any Python before 3.11 https://github.com/Textualize/textual/issues/3320
- Fixed `Input` event leakage from `CommandPalette` to `App`.

## [0.37.0] - 2023-09-15

### Added

- Added the command palette https://github.com/Textualize/textual/pull/3058
- `Input` is now validated when focus moves out of it https://github.com/Textualize/textual/pull/3193
- Attribute `Input.validate_on` (and `__init__` parameter of the same name) to customise when validation occurs https://github.com/Textualize/textual/pull/3193
- Screen-specific (sub-)title attributes https://github.com/Textualize/textual/pull/3199:
  - `Screen.TITLE`
  - `Screen.SUB_TITLE`
  - `Screen.title`
  - `Screen.sub_title`
- Properties `Header.screen_title` and `Header.screen_sub_title` https://github.com/Textualize/textual/pull/3199
- Added `DirectoryTree.DirectorySelected` message https://github.com/Textualize/textual/issues/3200
- Added `widgets.Collapsible` contributed by Sunyoung Yoo https://github.com/Textualize/textual/pull/2989

### Fixed

- Fixed a crash when removing an option from an `OptionList` while the mouse is hovering over the last option https://github.com/Textualize/textual/issues/3270
- Fixed a crash in `MarkdownViewer` when clicking on a link that contains an anchor https://github.com/Textualize/textual/issues/3094
- Fixed wrong message pump in pop_screen https://github.com/Textualize/textual/pull/3315

### Changed

- Widget.notify and App.notify are now thread-safe https://github.com/Textualize/textual/pull/3275
- Breaking change: Widget.notify and App.notify now return None https://github.com/Textualize/textual/pull/3275
- App.unnotify is now private (renamed to App._unnotify) https://github.com/Textualize/textual/pull/3275
- `Markdown.load` will now attempt to scroll to a related heading if an anchor is provided https://github.com/Textualize/textual/pull/3244
- `ProgressBar` explicitly supports being set back to its indeterminate state https://github.com/Textualize/textual/pull/3286

## [0.36.0] - 2023-09-05

### Added

- TCSS styles `layer` and `layers` can be strings https://github.com/Textualize/textual/pull/3169
- `App.return_code` for the app return code https://github.com/Textualize/textual/pull/3202
- Added `animate` switch to `Tree.scroll_to_line` and `Tree.scroll_to_node` https://github.com/Textualize/textual/pull/3210
- Added `Rule` widget https://github.com/Textualize/textual/pull/3209
- Added App.current_mode to get the current mode https://github.com/Textualize/textual/pull/3233

### Changed

- Reactive callbacks are now scheduled on the message pump of the reactable that is watching instead of the owner of reactive attribute https://github.com/Textualize/textual/pull/3065
- Callbacks scheduled with `call_next` will now have the same prevented messages as when the callback was scheduled https://github.com/Textualize/textual/pull/3065
- Added `cursor_type` to the `DataTable` constructor.
- Fixed `push_screen` not updating Screen.CSS styles https://github.com/Textualize/textual/issues/3217
- `DataTable.add_row` accepts `height=None` to automatically compute optimal height for a row https://github.com/Textualize/textual/pull/3213

### Fixed

- Fixed flicker when calling pop_screen multiple times https://github.com/Textualize/textual/issues/3126
- Fixed setting styles.layout not updating https://github.com/Textualize/textual/issues/3047
- Fixed flicker when scrolling tree up or down a line https://github.com/Textualize/textual/issues/3206

## [0.35.1]

### Fixed

- Fixed flash of 80x24 interface in textual-web

## [0.35.0]

### Added

- Ability to enable/disable tabs via the reactive `disabled` in tab panes https://github.com/Textualize/textual/pull/3152
- Textual-web driver support for Windows

### Fixed

- Could not hide/show/disable/enable tabs in nested `TabbedContent` https://github.com/Textualize/textual/pull/3150

## [0.34.0] - 2023-08-22

### Added

- Methods `TabbedContent.disable_tab` and `TabbedContent.enable_tab` https://github.com/Textualize/textual/pull/3112
- Methods `Tabs.disable` and `Tabs.enable` https://github.com/Textualize/textual/pull/3112
- Messages `Tab.Disabled`, `Tab.Enabled`, `Tabs.TabDisabled` and `Tabs.Enabled` https://github.com/Textualize/textual/pull/3112
- Methods `TabbedContent.hide_tab` and `TabbedContent.show_tab` https://github.com/Textualize/textual/pull/3112
- Methods `Tabs.hide` and `Tabs.show` https://github.com/Textualize/textual/pull/3112
- Messages `Tabs.TabHidden` and `Tabs.TabShown` https://github.com/Textualize/textual/pull/3112
- Added `ListView.extend` method to append multiple items https://github.com/Textualize/textual/pull/3012

### Changed

- grid-columns and grid-rows now accept an `auto` token to detect the optimal size https://github.com/Textualize/textual/pull/3107
- LoadingIndicator now has a minimum height of 1 line.

### Fixed

- Fixed auto height container with default grid-rows https://github.com/Textualize/textual/issues/1597
- Fixed `page_up` and `page_down` bug in `DataTable` when `show_header = False` https://github.com/Textualize/textual/pull/3093
- Fixed issue with visible children inside invisible container when moving focus https://github.com/Textualize/textual/issues/3053

## [0.33.0] - 2023-08-15

### Fixed

- Fixed unintuitive sizing behaviour of TabbedContent https://github.com/Textualize/textual/issues/2411
- Fixed relative units not always expanding auto containers https://github.com/Textualize/textual/pull/3059
- Fixed background refresh https://github.com/Textualize/textual/issues/3055
- Fixed `SelectionList.clear_options` https://github.com/Textualize/textual/pull/3075
- `MouseMove` events bubble up from widgets. `App` and `Screen` receive `MouseMove` events even if there's no Widget under the cursor. https://github.com/Textualize/textual/issues/2905
- Fixed click on double-width char https://github.com/Textualize/textual/issues/2968

### Changed

- Breaking change: `DOMNode.visible` now takes into account full DOM to report whether a node is visible or not.

### Removed

- Property `Widget.focusable_children` https://github.com/Textualize/textual/pull/3070

### Added

- Added an interface for replacing prompt of an individual option in an `OptionList` https://github.com/Textualize/textual/issues/2603
- Added `DirectoryTree.reload_node` method https://github.com/Textualize/textual/issues/2757
- Added widgets.Digit https://github.com/Textualize/textual/pull/3073
- Added `BORDER_TITLE` and `BORDER_SUBTITLE` classvars to Widget https://github.com/Textualize/textual/pull/3097

### Changed

- DescendantBlur and DescendantFocus can now be used with @on decorator

## [0.32.0] - 2023-08-03

### Added

- Added widgets.Log
- Added Widget.is_vertical_scroll_end, Widget.is_horizontal_scroll_end, Widget.is_vertical_scrollbar_grabbed, Widget.is_horizontal_scrollbar_grabbed

### Changed

- Breaking change: Renamed TextLog to RichLog

## [0.31.0] - 2023-08-01

### Added

- Added App.begin_capture_print, App.end_capture_print, Widget.begin_capture_print, Widget.end_capture_print https://github.com/Textualize/textual/issues/2952
- Added the ability to run async methods as thread workers https://github.com/Textualize/textual/pull/2938
- Added `App.stop_animation` https://github.com/Textualize/textual/issues/2786
- Added `Widget.stop_animation` https://github.com/Textualize/textual/issues/2786

### Changed

- Breaking change: Creating a thread worker now requires that a `thread=True` keyword argument is passed https://github.com/Textualize/textual/pull/2938
- Breaking change: `Markdown.load` no longer captures all errors and returns a `bool`, errors now propagate https://github.com/Textualize/textual/issues/2956
- Breaking change: the default style of a `DataTable` now has `max-height: 100%` https://github.com/Textualize/textual/issues/2959

### Fixed

- Fixed a crash when a `SelectionList` had a prompt wider than itself https://github.com/Textualize/textual/issues/2900
- Fixed a bug where `Click` events were bubbling up from `Switch` widgets https://github.com/Textualize/textual/issues/2366
- Fixed a crash when using empty CSS variables https://github.com/Textualize/textual/issues/1849
- Fixed issue with tabs in TextLog https://github.com/Textualize/textual/issues/3007
- Fixed a bug with `DataTable` hover highlighting https://github.com/Textualize/textual/issues/2909

## [0.30.0] - 2023-07-17

### Added

- Added `DataTable.remove_column` method https://github.com/Textualize/textual/pull/2899
- Added notifications https://github.com/Textualize/textual/pull/2866
- Added `on_complete` callback to scroll methods https://github.com/Textualize/textual/pull/2903

### Fixed

- Fixed CancelledError issue with timer https://github.com/Textualize/textual/issues/2854
- Fixed Toggle Buttons issue with not being clickable/hoverable https://github.com/Textualize/textual/pull/2930


## [0.29.0] - 2023-07-03

### Changed

- Factored dev tools (`textual` command) in to external lib (`textual-dev`).

### Added

- Updated `DataTable.get_cell` type hints to accept string keys https://github.com/Textualize/textual/issues/2586
- Added `DataTable.get_cell_coordinate` method
- Added `DataTable.get_row_index` method https://github.com/Textualize/textual/issues/2587
- Added `DataTable.get_column_index` method
- Added can-focus pseudo-class to target widgets that may receive focus
- Make `Markdown.update` optionally awaitable https://github.com/Textualize/textual/pull/2838
- Added `default` parameter to `DataTable.add_column` for populating existing rows https://github.com/Textualize/textual/pull/2836
- Added can-focus pseudo-class to target widgets that may receive focus

### Fixed

- Fixed crash when columns were added to populated `DataTable` https://github.com/Textualize/textual/pull/2836
- Fixed issues with opacity on Screens https://github.com/Textualize/textual/issues/2616
- Fixed style problem with selected selections in a non-focused selection list https://github.com/Textualize/textual/issues/2768
- Fixed sys.stdout and sys.stderr being None https://github.com/Textualize/textual/issues/2879

## [0.28.1] - 2023-06-20

### Fixed

- Fixed indented code blocks not showing up in `Markdown` https://github.com/Textualize/textual/issues/2781
- Fixed inline code blocks in lists showing out of order in `Markdown` https://github.com/Textualize/textual/issues/2676
- Fixed list items in a `Markdown` being added to the focus chain https://github.com/Textualize/textual/issues/2380
- Fixed `Tabs` posting unnecessary messages when removing non-active tabs https://github.com/Textualize/textual/issues/2807
- call_after_refresh will preserve the sender within the callback https://github.com/Textualize/textual/pull/2806

### Added

- Added a method of allowing third party code to handle unhandled tokens in `Markdown` https://github.com/Textualize/textual/pull/2803
- Added `MarkdownBlock` as an exported symbol in `textual.widgets.markdown` https://github.com/Textualize/textual/pull/2803

### Changed

- Tooltips are now inherited, so will work with compound widgets


## [0.28.0] - 2023-06-19

### Added

- The devtools console now confirms when CSS files have been successfully loaded after a previous error https://github.com/Textualize/textual/pull/2716
- Class variable `CSS` to screens https://github.com/Textualize/textual/issues/2137
- Class variable `CSS_PATH` to screens https://github.com/Textualize/textual/issues/2137
- Added `cursor_foreground_priority` and `cursor_background_priority` to `DataTable` https://github.com/Textualize/textual/pull/2736
- Added Region.center
- Added `center` parameter to `Widget.scroll_to_region`
- Added `origin_visible` parameter to `Widget.scroll_to_region`
- Added `origin_visible` parameter to `Widget.scroll_to_center`
- Added `TabbedContent.tab_count` https://github.com/Textualize/textual/pull/2751
- Added `TabbedContent.add_pane` https://github.com/Textualize/textual/pull/2751
- Added `TabbedContent.remove_pane` https://github.com/Textualize/textual/pull/2751
- Added `TabbedContent.clear_panes` https://github.com/Textualize/textual/pull/2751
- Added `TabbedContent.Cleared` https://github.com/Textualize/textual/pull/2751

### Fixed

- Fixed setting `TreeNode.label` on an existing `Tree` node not immediately refreshing https://github.com/Textualize/textual/pull/2713
- Correctly implement `__eq__` protocol in DataTable https://github.com/Textualize/textual/pull/2705
- Fixed exceptions in Pilot tests being silently ignored https://github.com/Textualize/textual/pull/2754
- Fixed issue where internal data of `OptionList` could be invalid for short window after `clear_options` https://github.com/Textualize/textual/pull/2754
- Fixed `Tooltip` causing a `query_one` on a lone `Static` to fail https://github.com/Textualize/textual/issues/2723
- Nested widgets wouldn't lose focus when parent is disabled https://github.com/Textualize/textual/issues/2772
- Fixed the `Tabs` `Underline` highlight getting "lost" in some extreme situations https://github.com/Textualize/textual/pull/2751

### Changed

- Breaking change: The `@on` decorator will now match a message class and any child classes https://github.com/Textualize/textual/pull/2746
- Breaking change: Styles update to checkbox, radiobutton, OptionList, Select, SelectionList, Switch https://github.com/Textualize/textual/pull/2777
- `Tabs.add_tab` is now optionally awaitable https://github.com/Textualize/textual/pull/2778
- `Tabs.add_tab` now takes `before` and `after` arguments to position a new tab https://github.com/Textualize/textual/pull/2778
- `Tabs.remove_tab` is now optionally awaitable https://github.com/Textualize/textual/pull/2778
- Breaking change: `Tabs.clear` has been changed from returning `self` to being optionally awaitable https://github.com/Textualize/textual/pull/2778

## [0.27.0] - 2023-06-01

### Fixed

- Fixed zero division error https://github.com/Textualize/textual/issues/2673
- Fix `scroll_to_center` when there were nested layers out of view (Compositor full_map not populated fully) https://github.com/Textualize/textual/pull/2684
- Fix crash when `Select` widget value attribute was set in `compose` https://github.com/Textualize/textual/pull/2690
- Issue with computing progress in workers https://github.com/Textualize/textual/pull/2686
- Issues with `switch_screen` not updating the results callback appropriately https://github.com/Textualize/textual/issues/2650
- Fixed incorrect mount order https://github.com/Textualize/textual/pull/2702

### Added

- `work` decorator accepts `description` parameter to add debug string https://github.com/Textualize/textual/issues/2597
- Added `SelectionList` widget https://github.com/Textualize/textual/pull/2652
- `App.AUTO_FOCUS` to set auto focus on all screens https://github.com/Textualize/textual/issues/2594
- Option to `scroll_to_center` to ensure we don't scroll such that the top left corner of the widget is not visible https://github.com/Textualize/textual/pull/2682
- Added `Widget.tooltip` property https://github.com/Textualize/textual/pull/2670
- Added `Region.inflect` https://github.com/Textualize/textual/pull/2670
- `Suggester` API to compose with widgets for automatic suggestions https://github.com/Textualize/textual/issues/2330
- `SuggestFromList` class to let widgets get completions from a fixed set of options https://github.com/Textualize/textual/pull/2604
- `Input` has a new component class `input--suggestion` https://github.com/Textualize/textual/pull/2604
- Added `Widget.remove_children` https://github.com/Textualize/textual/pull/2657
- Added `Validator` framework and validation for `Input` https://github.com/Textualize/textual/pull/2600
- Ability to have private and public validate methods https://github.com/Textualize/textual/pull/2708
- Ability to have private compute methods https://github.com/Textualize/textual/pull/2708
- Added `message_hook` to App.run_test https://github.com/Textualize/textual/pull/2702
- Added `Sparkline` widget https://github.com/Textualize/textual/pull/2631

### Changed

- `Placeholder` now sets its color cycle per app https://github.com/Textualize/textual/issues/2590
- Footer now clears key highlight regardless of whether it's in the active screen or not https://github.com/Textualize/textual/issues/2606
- The default Widget repr no longer displays classes and pseudo-classes (to reduce noise in logs). Add them to your `__rich_repr__` method if needed. https://github.com/Textualize/textual/pull/2623
- Setting `Screen.AUTO_FOCUS` to `None` will inherit `AUTO_FOCUS` from the app instead of disabling it https://github.com/Textualize/textual/issues/2594
- Setting `Screen.AUTO_FOCUS` to `""` will disable it on the screen https://github.com/Textualize/textual/issues/2594
- Messages now have a `handler_name` class var which contains the name of the default handler method.
- `Message.control` is now a property instead of a class variable. https://github.com/Textualize/textual/issues/2528
- `Tree` and `DirectoryTree` Messages no longer accept a `tree` parameter, using `self.node.tree` instead. https://github.com/Textualize/textual/issues/2529
- Keybinding <kbd>right</kbd> in `Input` is also used to accept a suggestion if the cursor is at the end of the input https://github.com/Textualize/textual/pull/2604
- `Input.__init__` now accepts a `suggester` attribute for completion suggestions https://github.com/Textualize/textual/pull/2604
- Using `switch_screen` to switch to the currently active screen is now a no-op https://github.com/Textualize/textual/pull/2692
- Breaking change: removed `reactive.py::Reactive.var` in favor of `reactive.py::var` https://github.com/Textualize/textual/pull/2709/

### Removed

- `Placeholder.reset_color_cycle`
- Removed `Widget.reset_focus` (now called `Widget.blur`) https://github.com/Textualize/textual/issues/2642

## [0.26.0] - 2023-05-20

### Added

- Added `Widget.can_view`

### Changed

- Textual will now scroll focused widgets to center if not in view

## [0.25.0] - 2023-05-17

### Changed

- App `title` and `sub_title` attributes can be set to any type https://github.com/Textualize/textual/issues/2521
- `DirectoryTree` now loads directory contents in a worker https://github.com/Textualize/textual/issues/2456
- Only a single error will be written by default, unless in dev mode ("debug" in App.features) https://github.com/Textualize/textual/issues/2480
- Using `Widget.move_child` where the target and the child being moved are the same is now a no-op https://github.com/Textualize/textual/issues/1743
- Calling `dismiss` on a screen that is not at the top of the stack now raises an exception https://github.com/Textualize/textual/issues/2575
- `MessagePump.call_after_refresh` and `MessagePump.call_later` will now return `False` if the callback could not be scheduled. https://github.com/Textualize/textual/pull/2584

### Fixed

- Fixed `ZeroDivisionError` in `resolve_fraction_unit` https://github.com/Textualize/textual/issues/2502
- Fixed `TreeNode.expand` and `TreeNode.expand_all` not posting a `Tree.NodeExpanded` message https://github.com/Textualize/textual/issues/2535
- Fixed `TreeNode.collapse` and `TreeNode.collapse_all` not posting a `Tree.NodeCollapsed` message https://github.com/Textualize/textual/issues/2535
- Fixed `TreeNode.toggle` and `TreeNode.toggle_all` not posting a `Tree.NodeExpanded` or `Tree.NodeCollapsed` message https://github.com/Textualize/textual/issues/2535
- `footer--description` component class was being ignored https://github.com/Textualize/textual/issues/2544
- Pasting empty selection in `Input` would raise an exception https://github.com/Textualize/textual/issues/2563
- `Screen.AUTO_FOCUS` now focuses the first _focusable_ widget that matches the selector https://github.com/Textualize/textual/issues/2578
- `Screen.AUTO_FOCUS` now works on the default screen on startup https://github.com/Textualize/textual/pull/2581
- Fix for setting dark in App `__init__` https://github.com/Textualize/textual/issues/2583
- Fix issue with scrolling and docks https://github.com/Textualize/textual/issues/2525
- Fix not being able to use CSS classes with `Tab` https://github.com/Textualize/textual/pull/2589

### Added

- Class variable `AUTO_FOCUS` to screens https://github.com/Textualize/textual/issues/2457
- Added `NULL_SPACING` and `NULL_REGION` to geometry.py

## [0.24.1] - 2023-05-08

### Fixed

- Fix TypeError in code browser

## [0.24.0] - 2023-05-08

### Fixed

- Fixed crash when creating a `DirectoryTree` starting anywhere other than `.`
- Fixed line drawing in `Tree` when `Tree.show_root` is `True` https://github.com/Textualize/textual/issues/2397
- Fixed line drawing in `Tree` not marking branches as selected when first getting focus https://github.com/Textualize/textual/issues/2397

### Changed

- The DataTable cursor is now scrolled into view when the cursor coordinate is changed programmatically https://github.com/Textualize/textual/issues/2459
- run_worker exclusive parameter is now `False` by default https://github.com/Textualize/textual/pull/2470
- Added `always_update` as an optional argument for `reactive.var`
- Made Binding description default to empty string, which is equivalent to show=False https://github.com/Textualize/textual/pull/2501
- Modified Message to allow it to be used as a dataclass https://github.com/Textualize/textual/pull/2501
- Decorator `@on` accepts arbitrary `**kwargs` to apply selectors to attributes of the message https://github.com/Textualize/textual/pull/2498

### Added

- Property `control` as alias for attribute `tabs` in `Tabs` messages https://github.com/Textualize/textual/pull/2483
- Experimental: Added "overlay" rule https://github.com/Textualize/textual/pull/2501
- Experimental: Added "constrain" rule https://github.com/Textualize/textual/pull/2501
- Added textual.widgets.Select https://github.com/Textualize/textual/pull/2501
- Added Region.translate_inside https://github.com/Textualize/textual/pull/2501
- `TabbedContent` now takes kwargs `id`, `name`, `classes`, and `disabled`, upon initialization, like other widgets https://github.com/Textualize/textual/pull/2497
- Method `DataTable.move_cursor` https://github.com/Textualize/textual/issues/2472
- Added `OptionList.add_options` https://github.com/Textualize/textual/pull/2508
- Added `TreeNode.is_root` https://github.com/Textualize/textual/pull/2510
- Added `TreeNode.remove_children` https://github.com/Textualize/textual/pull/2510
- Added `TreeNode.remove` https://github.com/Textualize/textual/pull/2510
- Added classvar `Message.ALLOW_SELECTOR_MATCH` https://github.com/Textualize/textual/pull/2498
- Added `ALLOW_SELECTOR_MATCH` to all built-in messages associated with widgets https://github.com/Textualize/textual/pull/2498
- Markdown document sub-widgets now reference the container document
- Table of contents of a markdown document now references the document
- Added the `control` property to messages
  - `DirectoryTree.FileSelected`
  - `ListView`
    - `Highlighted`
    - `Selected`
  - `Markdown`
    - `TableOfContentsUpdated`
    - `TableOfContentsSelected`
    - `LinkClicked`
  - `OptionList`
    - `OptionHighlighted`
    - `OptionSelected`
  - `RadioSet.Changed`
  - `TabContent.TabActivated`
  - `Tree`
    - `NodeSelected`
    - `NodeHighlighted`
    - `NodeExpanded`
    - `NodeCollapsed`

## [0.23.0] - 2023-05-03

### Fixed

- Fixed `outline` top and bottom not handling alpha - https://github.com/Textualize/textual/issues/2371
- Fixed `!important` not applying to `align` https://github.com/Textualize/textual/issues/2420
- Fixed `!important` not applying to `border` https://github.com/Textualize/textual/issues/2420
- Fixed `!important` not applying to `content-align` https://github.com/Textualize/textual/issues/2420
- Fixed `!important` not applying to `outline` https://github.com/Textualize/textual/issues/2420
- Fixed `!important` not applying to `overflow` https://github.com/Textualize/textual/issues/2420
- Fixed `!important` not applying to `scrollbar-size` https://github.com/Textualize/textual/issues/2420
- Fixed `outline-right` not being recognised https://github.com/Textualize/textual/issues/2446
- Fixed OSError when a file system is not available https://github.com/Textualize/textual/issues/2468

### Changed

- Setting attributes with a `compute_` method will now raise an `AttributeError` https://github.com/Textualize/textual/issues/2383
- Unknown psuedo-selectors will now raise a tokenizer error (previously they were silently ignored) https://github.com/Textualize/textual/pull/2445
- Breaking change: `DirectoryTree.FileSelected.path` is now always a `Path` https://github.com/Textualize/textual/issues/2448
- Breaking change: `Directorytree.load_directory` renamed to `Directorytree._load_directory` https://github.com/Textualize/textual/issues/2448
- Unknown pseudo-selectors will now raise a tokenizer error (previously they were silently ignored) https://github.com/Textualize/textual/pull/2445

### Added

- Watch methods can now optionally be private https://github.com/Textualize/textual/issues/2382
- Added `DirectoryTree.path` reactive attribute https://github.com/Textualize/textual/issues/2448
- Added `DirectoryTree.FileSelected.node` https://github.com/Textualize/textual/pull/2463
- Added `DirectoryTree.reload` https://github.com/Textualize/textual/issues/2448
- Added textual.on decorator https://github.com/Textualize/textual/issues/2398

## [0.22.3] - 2023-04-29

### Fixed

- Fixed `textual run` on Windows https://github.com/Textualize/textual/issues/2406
- Fixed top border of button hover state

## [0.22.2] - 2023-04-29

### Added

- Added `TreeNode.tree` as a read-only public attribute https://github.com/Textualize/textual/issues/2413

### Fixed

- Fixed superfluous style updates for focus-within pseudo-selector

## [0.22.1] - 2023-04-28

### Fixed

- Fixed timer issue https://github.com/Textualize/textual/issues/2416
- Fixed `textual run` issue https://github.com/Textualize/textual/issues/2391

## [0.22.0] - 2023-04-27

### Fixed

- Fixed broken fr units when there is a min or max dimension https://github.com/Textualize/textual/issues/2378
- Fixed plain text in Markdown code blocks with no syntax being difficult to read https://github.com/Textualize/textual/issues/2400

### Added

- Added `ProgressBar` widget https://github.com/Textualize/textual/pull/2333

### Changed

- All `textual.containers` are now `1fr` in relevant dimensions by default https://github.com/Textualize/textual/pull/2386


## [0.21.0] - 2023-04-26

### Changed

- `textual run` execs apps in a new context.
- Textual console no longer parses console markup.
- Breaking change: `Container` no longer shows required scrollbars by default https://github.com/Textualize/textual/issues/2361
- Breaking change: `VerticalScroll` no longer shows a required horizontal scrollbar by default
- Breaking change: `HorizontalScroll` no longer shows a required vertical scrollbar by default
- Breaking change: Renamed `App.action_add_class_` to `App.action_add_class`
- Breaking change: Renamed `App.action_remove_class_` to `App.action_remove_class`
- Breaking change: `RadioSet` is now a single focusable widget https://github.com/Textualize/textual/pull/2372
- Breaking change: Removed `containers.Content` (use `containers.VerticalScroll` now)

### Added

- Added `-c` switch to `textual run` which runs commands in a Textual dev environment.
- Breaking change: standard keyboard scrollable navigation bindings have been moved off `Widget` and onto a new base class for scrollable containers (see also below addition) https://github.com/Textualize/textual/issues/2332
- `ScrollView` now inherits from `ScrollableContainer` rather than `Widget` https://github.com/Textualize/textual/issues/2332
- Containers no longer inherit any bindings from `Widget` https://github.com/Textualize/textual/issues/2331
- Added `ScrollableContainer`; a container class that binds the common navigation keys to scroll actions (see also above breaking change) https://github.com/Textualize/textual/issues/2332

### Fixed

- Fixed dark mode toggles in a "child" screen not updating a "parent" screen https://github.com/Textualize/textual/issues/1999
- Fixed "panel" border not exposed via CSS
- Fixed `TabbedContent.active` changes not changing the actual content https://github.com/Textualize/textual/issues/2352
- Fixed broken color on macOS Terminal https://github.com/Textualize/textual/issues/2359

## [0.20.1] - 2023-04-18

### Fix

- New fix for stuck tabs underline https://github.com/Textualize/textual/issues/2229

## [0.20.0] - 2023-04-18

### Changed

- Changed signature of Driver. Technically a breaking change, but unlikely to affect anyone.
- Breaking change: Timer.start is now private, and returns None. There was no reason to call this manually, so unlikely to affect anyone.
- A clicked tab will now be scrolled to the center of its tab container https://github.com/Textualize/textual/pull/2276
- Style updates are now done immediately rather than on_idle https://github.com/Textualize/textual/pull/2304
- `ButtonVariant` is now exported from `textual.widgets.button` https://github.com/Textualize/textual/issues/2264
- `HorizontalScroll` and `VerticalScroll` are now focusable by default https://github.com/Textualize/textual/pull/2317

### Added

- Added `DataTable.remove_row` method https://github.com/Textualize/textual/pull/2253
- option `--port` to the command `textual console` to specify which port the console should connect to https://github.com/Textualize/textual/pull/2258
- `Widget.scroll_to_center` method to scroll children to the center of container widget https://github.com/Textualize/textual/pull/2255 and https://github.com/Textualize/textual/pull/2276
- Added `TabActivated` message to `TabbedContent` https://github.com/Textualize/textual/pull/2260
- Added "panel" border style https://github.com/Textualize/textual/pull/2292
- Added `border-title-color`, `border-title-background`, `border-title-style` rules https://github.com/Textualize/textual/issues/2289
- Added `border-subtitle-color`, `border-subtitle-background`, `border-subtitle-style` rules https://github.com/Textualize/textual/issues/2289

### Fixed

- Fixed order styles are applied in DataTable - allows combining of renderable styles and component classes https://github.com/Textualize/textual/pull/2272
- Fixed key combos with up/down keys in some terminals https://github.com/Textualize/textual/pull/2280
- Fix empty ListView preventing bindings from firing https://github.com/Textualize/textual/pull/2281
- Fix `get_component_styles` returning incorrect values on first call when combined with pseudoclasses https://github.com/Textualize/textual/pull/2304
- Fixed `active_message_pump.get` sometimes resulting in a `LookupError` https://github.com/Textualize/textual/issues/2301

## [0.19.1] - 2023-04-10

### Fixed

- Fix viewport units using wrong viewport size  https://github.com/Textualize/textual/pull/2247
- Fixed layout not clearing arrangement cache https://github.com/Textualize/textual/pull/2249


## [0.19.0] - 2023-04-07

### Added

- Added support for filtering a `DirectoryTree` https://github.com/Textualize/textual/pull/2215

### Changed

- Allowed border_title and border_subtitle to accept Text objects
- Added additional line around titles
- When a container is auto, relative dimensions in children stretch the container. https://github.com/Textualize/textual/pull/2221
- DataTable page up / down now move cursor

### Fixed

- Fixed margin not being respected when width or height is "auto" https://github.com/Textualize/textual/issues/2220
- Fixed issue which prevent scroll_visible from working https://github.com/Textualize/textual/issues/2181
- Fixed missing tracebacks on Windows https://github.com/Textualize/textual/issues/2027

## [0.18.0] - 2023-04-04

### Added

- Added Worker API https://github.com/Textualize/textual/pull/2182

### Changed

- Breaking change: Markdown.update is no longer a coroutine https://github.com/Textualize/textual/pull/2182

### Fixed

- `RadioSet` is now far less likely to report `pressed_button` as `None` https://github.com/Textualize/textual/issues/2203

## [0.17.3] - 2023-04-02

### [Fixed]

- Fixed scrollable area not taking in to account dock https://github.com/Textualize/textual/issues/2188

## [0.17.2] - 2023-04-02

### [Fixed]

- Fixed bindings persistance https://github.com/Textualize/textual/issues/1613
- The `Markdown` widget now auto-increments ordered lists https://github.com/Textualize/textual/issues/2002
- Fixed modal bindings https://github.com/Textualize/textual/issues/2194
- Fix binding enter to active button https://github.com/Textualize/textual/issues/2194

### [Changed]

- tab and shift+tab are now defined on Screen.

## [0.17.1] - 2023-03-30

### Fixed

- Fix cursor not hiding on Windows https://github.com/Textualize/textual/issues/2170
- Fixed freeze when ctrl-clicking links https://github.com/Textualize/textual/issues/2167 https://github.com/Textualize/textual/issues/2073

## [0.17.0] - 2023-03-29

### Fixed

- Issue with parsing action strings whose arguments contained quoted closing parenthesis https://github.com/Textualize/textual/pull/2112
- Issues with parsing action strings with tuple arguments https://github.com/Textualize/textual/pull/2112
- Issue with watching for CSS file changes https://github.com/Textualize/textual/pull/2128
- Fix for tabs not invalidating https://github.com/Textualize/textual/issues/2125
- Fixed scrollbar layers issue https://github.com/Textualize/textual/issues/1358
- Fix for interaction between pseudo-classes and widget-level render caches https://github.com/Textualize/textual/pull/2155

### Changed

- DataTable now has height: auto by default. https://github.com/Textualize/textual/issues/2117
- Textual will now render strings within renderables (such as tables) as Console Markup by default. You can wrap your text with rich.Text() if you want the original behavior. https://github.com/Textualize/textual/issues/2120
- Some widget methods now return `self` instead of `None` https://github.com/Textualize/textual/pull/2102:
  - `Widget`: `refresh`, `focus`, `reset_focus`
  - `Button.press`
  - `DataTable`: `clear`, `refresh_coordinate`, `refresh_row`, `refresh_column`, `sort`
  - `Placehoder.cycle_variant`
  - `Switch.toggle`
  - `Tabs.clear`
  - `TextLog`: `write`, `clear`
  - `TreeNode`: `expand`, `expand_all`, `collapse`, `collapse_all`, `toggle`, `toggle_all`
  - `Tree`: `clear`, `reset`
- Screens with alpha in their background color will now blend with the background. https://github.com/Textualize/textual/pull/2139
- Added "thick" border style. https://github.com/Textualize/textual/pull/2139
- message_pump.app will now set the active app if it is not already set.
- DataTable now has max height set to 100vh

### Added

- Added auto_scroll attribute to TextLog https://github.com/Textualize/textual/pull/2127
- Added scroll_end switch to TextLog.write https://github.com/Textualize/textual/pull/2127
- Added `Widget.get_pseudo_class_state` https://github.com/Textualize/textual/pull/2155
- Added Screen.ModalScreen which prevents App from handling bindings. https://github.com/Textualize/textual/pull/2139
- Added TEXTUAL_LOG env var which should be a path that Textual will write verbose logs to (textual devtools is generally preferred) https://github.com/Textualize/textual/pull/2148
- Added textual.logging.TextualHandler logging handler
- Added Query.set_classes, DOMNode.set_classes, and `classes` setter for Widget https://github.com/Textualize/textual/issues/1081
- Added `OptionList` https://github.com/Textualize/textual/pull/2154

## [0.16.0] - 2023-03-22

### Added
- Added `parser_factory` argument to `Markdown` and `MarkdownViewer` constructors https://github.com/Textualize/textual/pull/2075
- Added `HorizontalScroll` https://github.com/Textualize/textual/issues/1957
- Added `Center` https://github.com/Textualize/textual/issues/1957
- Added `Middle` https://github.com/Textualize/textual/issues/1957
- Added `VerticalScroll` (mimicking the old behaviour of `Vertical`) https://github.com/Textualize/textual/issues/1957
- Added `Widget.border_title` and `Widget.border_subtitle` to set border (sub)title for a widget https://github.com/Textualize/textual/issues/1864
- Added CSS styles `border_title_align` and `border_subtitle_align`.
- Added `TabbedContent` widget https://github.com/Textualize/textual/pull/2059
- Added `get_child_by_type` method to widgets / app https://github.com/Textualize/textual/pull/2059
- Added `Widget.render_str` method https://github.com/Textualize/textual/pull/2059
- Added TEXTUAL_DRIVER environment variable

### Changed

- Dropped "loading-indicator--dot" component style from LoadingIndicator https://github.com/Textualize/textual/pull/2050
- Tabs widget now sends Tabs.Cleared when there is no active tab.
- Breaking change: changed default behaviour of `Vertical` (see `VerticalScroll`) https://github.com/Textualize/textual/issues/1957
- The default `overflow` style for `Horizontal` was changed to `hidden hidden` https://github.com/Textualize/textual/issues/1957
- `DirectoryTree` also accepts `pathlib.Path` objects as the path to list https://github.com/Textualize/textual/issues/1438

### Removed

- Removed `sender` attribute from messages. It's now just private (`_sender`). https://github.com/Textualize/textual/pull/2071

### Fixed

- Fixed borders not rendering correctly. https://github.com/Textualize/textual/pull/2074
- Fix for error when removing nodes. https://github.com/Textualize/textual/issues/2079

## [0.15.1] - 2023-03-14

### Fixed

- Fixed how the namespace for messages is calculated to facilitate inheriting messages https://github.com/Textualize/textual/issues/1814
- `Tab` is now correctly made available from `textual.widgets`. https://github.com/Textualize/textual/issues/2044

## [0.15.0] - 2023-03-13

### Fixed

- Fixed container not resizing when a widget is removed https://github.com/Textualize/textual/issues/2007
- Fixes issue where the horizontal scrollbar would be incorrectly enabled https://github.com/Textualize/textual/pull/2024

## [0.15.0] - 2023-03-13

### Changed

- Fixed container not resizing when a widget is removed https://github.com/Textualize/textual/issues/2007
- Fixed issue where the horizontal scrollbar would be incorrectly enabled https://github.com/Textualize/textual/pull/2024
- Fixed `Pilot.click` not correctly creating the mouse events https://github.com/Textualize/textual/issues/2022
- Fixes issue where the horizontal scrollbar would be incorrectly enabled https://github.com/Textualize/textual/pull/2024
- Fixes for tracebacks not appearing on exit https://github.com/Textualize/textual/issues/2027

### Added

- Added a LoadingIndicator widget https://github.com/Textualize/textual/pull/2018
- Added Tabs Widget https://github.com/Textualize/textual/pull/2020

### Changed

- Breaking change: Renamed Widget.action and App.action to Widget.run_action and App.run_action
- Added `shift`, `meta` and `control` arguments to `Pilot.click`.

## [0.14.0] - 2023-03-09

### Changed

- Breaking change: There is now only `post_message` to post events, which is non-async, `post_message_no_wait` was dropped. https://github.com/Textualize/textual/pull/1940
- Breaking change: The Timer class now has just one method to stop it, `Timer.stop` which is non sync https://github.com/Textualize/textual/pull/1940
- Breaking change: Messages don't require a `sender` in their constructor https://github.com/Textualize/textual/pull/1940
- Many messages have grown a `control` property which returns the control they relate to. https://github.com/Textualize/textual/pull/1940
- Updated styling to make it clear DataTable grows horizontally https://github.com/Textualize/textual/pull/1946
- Changed the `Checkbox` character due to issues with Windows Terminal and Windows 10 https://github.com/Textualize/textual/issues/1934
- Changed the `RadioButton` character due to issues with Windows Terminal and Windows 10 and 11 https://github.com/Textualize/textual/issues/1934
- Changed the `Markdown` initial bullet character due to issues with Windows Terminal and Windows 10 and 11 https://github.com/Textualize/textual/issues/1982
- The underscore `_` is no longer a special alias for the method `pilot.press`

### Added

- Added `data_table` attribute to DataTable events https://github.com/Textualize/textual/pull/1940
- Added `list_view` attribute to `ListView` events https://github.com/Textualize/textual/pull/1940
- Added `radio_set` attribute to `RadioSet` events https://github.com/Textualize/textual/pull/1940
- Added `switch` attribute to `Switch` events https://github.com/Textualize/textual/pull/1940
- Added `hover` and `click` methods to `Pilot` https://github.com/Textualize/textual/pull/1966
- Breaking change: Added `toggle_button` attribute to RadioButton and Checkbox events, replaces `input` https://github.com/Textualize/textual/pull/1940
- A percentage alpha can now be applied to a border https://github.com/Textualize/textual/issues/1863
- Added `Color.multiply_alpha`.
- Added `ContentSwitcher` https://github.com/Textualize/textual/issues/1945

### Fixed

- Fixed bug that prevented pilot from pressing some keys https://github.com/Textualize/textual/issues/1815
- DataTable race condition that caused crash https://github.com/Textualize/textual/pull/1962
- Fixed scrollbar getting "stuck" to cursor when cursor leaves window during drag https://github.com/Textualize/textual/pull/1968 https://github.com/Textualize/textual/pull/2003
- DataTable crash when enter pressed when table is empty https://github.com/Textualize/textual/pull/1973

## [0.13.0] - 2023-03-02

### Added

- Added `Checkbox` https://github.com/Textualize/textual/pull/1872
- Added `RadioButton` https://github.com/Textualize/textual/pull/1872
- Added `RadioSet` https://github.com/Textualize/textual/pull/1872

### Changed

- Widget scrolling methods (such as `Widget.scroll_home` and `Widget.scroll_end`) now perform the scroll after the next refresh https://github.com/Textualize/textual/issues/1774
- Buttons no longer accept arbitrary renderables https://github.com/Textualize/textual/issues/1870

### Fixed

- Scrolling with cursor keys now moves just one cell https://github.com/Textualize/textual/issues/1897
- Fix exceptions in watch methods being hidden on startup https://github.com/Textualize/textual/issues/1886
- Fixed scrollbar size miscalculation https://github.com/Textualize/textual/pull/1910
- Fixed slow exit on some terminals https://github.com/Textualize/textual/issues/1920

## [0.12.1] - 2023-02-25

### Fixed

- Fix for batch update glitch https://github.com/Textualize/textual/pull/1880

## [0.12.0] - 2023-02-24

### Added

- Added `App.batch_update` https://github.com/Textualize/textual/pull/1832
- Added horizontal rule to Markdown https://github.com/Textualize/textual/pull/1832
- Added `Widget.disabled` https://github.com/Textualize/textual/pull/1785
- Added `DOMNode.notify_style_update` to replace `messages.StylesUpdated` message https://github.com/Textualize/textual/pull/1861
- Added `DataTable.show_row_labels` reactive to show and hide row labels https://github.com/Textualize/textual/pull/1868
- Added `DataTable.RowLabelSelected` event, which is emitted when a row label is clicked https://github.com/Textualize/textual/pull/1868
- Added `MessagePump.prevent` context manager to temporarily suppress a given message type https://github.com/Textualize/textual/pull/1866

### Changed

- Scrolling by page now adds to current position.
- Markdown lists have been polished: a selection of bullets, better alignment of numbers, style tweaks https://github.com/Textualize/textual/pull/1832
- Added alternative method of composing Widgets https://github.com/Textualize/textual/pull/1847
- Added `label` parameter to `DataTable.add_row` https://github.com/Textualize/textual/pull/1868
- Breaking change: Some `DataTable` component classes were renamed - see PR for details https://github.com/Textualize/textual/pull/1868

### Removed

- Removed `screen.visible_widgets` and `screen.widgets`
- Removed `StylesUpdate` message. https://github.com/Textualize/textual/pull/1861

### Fixed

- Numbers in a descendant-combined selector no longer cause an error https://github.com/Textualize/textual/issues/1836
- Fixed superfluous scrolling when focusing a docked widget https://github.com/Textualize/textual/issues/1816
- Fixes walk_children which was returning more than one screen https://github.com/Textualize/textual/issues/1846
- Fixed issue with watchers fired for detached nodes https://github.com/Textualize/textual/issues/1846

## [0.11.1] - 2023-02-17

### Fixed

- DataTable fix issue where offset cache was not being used https://github.com/Textualize/textual/pull/1810
- DataTable scrollbars resize correctly when header is toggled https://github.com/Textualize/textual/pull/1803
- DataTable location mapping cleared when clear called https://github.com/Textualize/textual/pull/1809

## [0.11.0] - 2023-02-15

### Added

- Added `TreeNode.expand_all` https://github.com/Textualize/textual/issues/1430
- Added `TreeNode.collapse_all` https://github.com/Textualize/textual/issues/1430
- Added `TreeNode.toggle_all` https://github.com/Textualize/textual/issues/1430
- Added the coroutines `Animator.wait_until_complete` and `pilot.wait_for_scheduled_animations` that allow waiting for all current and scheduled animations https://github.com/Textualize/textual/issues/1658
- Added the method `Animator.is_being_animated` that checks if an attribute of an object is being animated or is scheduled for animation
- Added more keyboard actions and related bindings to `Input` https://github.com/Textualize/textual/pull/1676
- Added App.scroll_sensitivity_x and App.scroll_sensitivity_y to adjust how many lines the scroll wheel moves the scroll position https://github.com/Textualize/textual/issues/928
- Added Shift+scroll wheel and ctrl+scroll wheel to scroll horizontally
- Added `Tree.action_toggle_node` to toggle a node without selecting, and bound it to <kbd>Space</kbd> https://github.com/Textualize/textual/issues/1433
- Added `Tree.reset` to fully reset a `Tree` https://github.com/Textualize/textual/issues/1437
- Added `DataTable.sort` to sort rows https://github.com/Textualize/textual/pull/1638
- Added `DataTable.get_cell` to retrieve a cell by column/row keys https://github.com/Textualize/textual/pull/1638
- Added `DataTable.get_cell_at` to retrieve a cell by coordinate https://github.com/Textualize/textual/pull/1638
- Added `DataTable.update_cell` to update a cell by column/row keys https://github.com/Textualize/textual/pull/1638
- Added `DataTable.update_cell_at` to update a cell at a coordinate  https://github.com/Textualize/textual/pull/1638
- Added `DataTable.ordered_rows` property to retrieve `Row`s as they're currently ordered https://github.com/Textualize/textual/pull/1638
- Added `DataTable.ordered_columns` property to retrieve `Column`s as they're currently ordered https://github.com/Textualize/textual/pull/1638
- Added `DataTable.coordinate_to_cell_key` to find the key for the cell at a coordinate https://github.com/Textualize/textual/pull/1638
- Added `DataTable.is_valid_coordinate` https://github.com/Textualize/textual/pull/1638
- Added `DataTable.is_valid_row_index` https://github.com/Textualize/textual/pull/1638
- Added `DataTable.is_valid_column_index` https://github.com/Textualize/textual/pull/1638
- Added attributes to events emitted from `DataTable` indicating row/column/cell keys https://github.com/Textualize/textual/pull/1638
- Added `DataTable.get_row` to retrieve the values from a row by key https://github.com/Textualize/textual/pull/1786
- Added `DataTable.get_row_at` to retrieve the values from a row by index https://github.com/Textualize/textual/pull/1786
- Added `DataTable.get_column` to retrieve the values from a column by key https://github.com/Textualize/textual/pull/1786
- Added `DataTable.get_column_at` to retrieve the values from a column by index https://github.com/Textualize/textual/pull/1786
- Added `DataTable.HeaderSelected` which is posted when header label clicked https://github.com/Textualize/textual/pull/1788
- Added `DOMNode.watch` and `DOMNode.is_attached` methods  https://github.com/Textualize/textual/pull/1750
- Added `DOMNode.css_tree` which is a renderable that shows the DOM and CSS https://github.com/Textualize/textual/pull/1778
- Added `DOMNode.children_view` which is a view on to a nodes children list, use for querying https://github.com/Textualize/textual/pull/1778
- Added `Markdown` and `MarkdownViewer` widgets.
- Added `--screenshot` option to `textual run`

### Changed

- Breaking change: `TreeNode` can no longer be imported from `textual.widgets`; it is now available via `from textual.widgets.tree import TreeNode`. https://github.com/Textualize/textual/pull/1637
- `Tree` now shows a (subdued) cursor for a highlighted node when focus has moved elsewhere https://github.com/Textualize/textual/issues/1471
- `DataTable.add_row` now accepts `key` argument to uniquely identify the row https://github.com/Textualize/textual/pull/1638
- `DataTable.add_column` now accepts `key` argument to uniquely identify the column https://github.com/Textualize/textual/pull/1638
- `DataTable.add_row` and `DataTable.add_column` now return lists of keys identifying the added rows/columns https://github.com/Textualize/textual/pull/1638
- Breaking change: `DataTable.get_cell_value` renamed to `DataTable.get_value_at` https://github.com/Textualize/textual/pull/1638
- `DataTable.row_count` is now a property https://github.com/Textualize/textual/pull/1638
- Breaking change: `DataTable.cursor_cell` renamed to `DataTable.cursor_coordinate` https://github.com/Textualize/textual/pull/1638
  - The method `validate_cursor_cell` was renamed to `validate_cursor_coordinate`.
  - The method `watch_cursor_cell` was renamed to `watch_cursor_coordinate`.
- Breaking change: `DataTable.hover_cell` renamed to `DataTable.hover_coordinate` https://github.com/Textualize/textual/pull/1638
  - The method `validate_hover_cell` was renamed to `validate_hover_coordinate`.
- Breaking change: `DataTable.data` structure changed, and will be made private in upcoming release https://github.com/Textualize/textual/pull/1638
- Breaking change: `DataTable.refresh_cell` was renamed to `DataTable.refresh_coordinate` https://github.com/Textualize/textual/pull/1638
- Breaking change: `DataTable.get_row_height` now takes a `RowKey` argument instead of a row index https://github.com/Textualize/textual/pull/1638
- Breaking change: `DataTable.data` renamed to `DataTable._data` (it's now private) https://github.com/Textualize/textual/pull/1786
- The `_filter` module was made public (now called `filter`) https://github.com/Textualize/textual/pull/1638
- Breaking change: renamed `Checkbox` to `Switch` https://github.com/Textualize/textual/issues/1746
- `App.install_screen` name is no longer optional https://github.com/Textualize/textual/pull/1778
- `App.query` now only includes the current screen https://github.com/Textualize/textual/pull/1778
- `DOMNode.tree` now displays simple DOM structure only https://github.com/Textualize/textual/pull/1778
- `App.install_screen` now returns None rather than AwaitMount https://github.com/Textualize/textual/pull/1778
- `DOMNode.children` is now a simple sequence, the NodesList is exposed as `DOMNode._nodes` https://github.com/Textualize/textual/pull/1778
- `DataTable` cursor can now enter fixed columns https://github.com/Textualize/textual/pull/1799

### Fixed

- Fixed stuck screen  https://github.com/Textualize/textual/issues/1632
- Fixed programmatic style changes not refreshing children layouts when parent widget did not change size https://github.com/Textualize/textual/issues/1607
- Fixed relative units in `grid-rows` and `grid-columns` being computed with respect to the wrong dimension https://github.com/Textualize/textual/issues/1406
- Fixed bug with animations that were triggered back to back, where the second one wouldn't start https://github.com/Textualize/textual/issues/1372
- Fixed bug with animations that were scheduled where all but the first would be skipped https://github.com/Textualize/textual/issues/1372
- Programmatically setting `overflow_x`/`overflow_y` refreshes the layout correctly https://github.com/Textualize/textual/issues/1616
- Fixed double-paste into `Input` https://github.com/Textualize/textual/issues/1657
- Added a workaround for an apparent Windows Terminal paste issue https://github.com/Textualize/textual/issues/1661
- Fixed issue with renderable width calculation https://github.com/Textualize/textual/issues/1685
- Fixed issue with app not processing Paste event https://github.com/Textualize/textual/issues/1666
- Fixed glitch with view position with auto width inputs https://github.com/Textualize/textual/issues/1693
- Fixed `DataTable` "selected" events containing wrong coordinates when mouse was used https://github.com/Textualize/textual/issues/1723

### Removed

- Methods `MessagePump.emit` and `MessagePump.emit_no_wait` https://github.com/Textualize/textual/pull/1738
- Removed `reactive.watch` in favor of DOMNode.watch.

## [0.10.1] - 2023-01-20

### Added

- Added Strip.text property https://github.com/Textualize/textual/issues/1620

### Fixed

- Fixed `textual diagnose` crash on older supported Python versions. https://github.com/Textualize/textual/issues/1622

### Changed

- The default filename for screenshots uses a datetime format similar to ISO8601, but with reserved characters replaced by underscores https://github.com/Textualize/textual/pull/1518


## [0.10.0] - 2023-01-19

### Added

- Added `TreeNode.parent` -- a read-only property for accessing a node's parent https://github.com/Textualize/textual/issues/1397
- Added public `TreeNode` label access via `TreeNode.label` https://github.com/Textualize/textual/issues/1396
- Added read-only public access to the children of a `TreeNode` via `TreeNode.children` https://github.com/Textualize/textual/issues/1398
- Added `Tree.get_node_by_id` to allow getting a node by its ID https://github.com/Textualize/textual/pull/1535
- Added a `Tree.NodeHighlighted` message, giving a `on_tree_node_highlighted` event handler https://github.com/Textualize/textual/issues/1400
- Added a `inherit_component_classes` subclassing parameter to control whether component classes are inherited from base classes https://github.com/Textualize/textual/issues/1399
- Added `diagnose` as a `textual` command https://github.com/Textualize/textual/issues/1542
- Added `row` and `column` cursors to `DataTable` https://github.com/Textualize/textual/pull/1547
- Added an optional parameter `selector` to the methods `Screen.focus_next` and `Screen.focus_previous` that enable using a CSS selector to narrow down which widgets can get focus https://github.com/Textualize/textual/issues/1196

### Changed

- `MouseScrollUp` and `MouseScrollDown` now inherit from `MouseEvent` and have attached modifier keys. https://github.com/Textualize/textual/pull/1458
- Fail-fast and print pretty tracebacks for Widget compose errors https://github.com/Textualize/textual/pull/1505
- Added Widget._refresh_scroll to avoid expensive layout when scrolling https://github.com/Textualize/textual/pull/1524
- `events.Paste` now bubbles https://github.com/Textualize/textual/issues/1434
- Improved error message when style flag `none` is mixed with other flags (e.g., when setting `text-style`) https://github.com/Textualize/textual/issues/1420
- Clock color in the `Header` widget now matches the header color https://github.com/Textualize/textual/issues/1459
- Programmatic calls to scroll now optionally scroll even if overflow styling says otherwise (introduces a new `force` parameter to all the `scroll_*` methods) https://github.com/Textualize/textual/issues/1201
- `COMPONENT_CLASSES` are now inherited from base classes https://github.com/Textualize/textual/issues/1399
- Watch methods may now take no parameters
- Added `compute` parameter to reactive
- A `TypeError` raised during `compose` now carries the full traceback
- Removed base class `NodeMessage` from which all node-related `Tree` events inherited

### Fixed

- The styles `scrollbar-background-active` and `scrollbar-color-hover` are no longer ignored https://github.com/Textualize/textual/pull/1480
- The widget `Placeholder` can now have its width set to `auto` https://github.com/Textualize/textual/pull/1508
- Behavior of widget `Input` when rendering after programmatic value change and related scenarios https://github.com/Textualize/textual/issues/1477 https://github.com/Textualize/textual/issues/1443
- `DataTable.show_cursor` now correctly allows cursor toggling https://github.com/Textualize/textual/pull/1547
- Fixed cursor not being visible on `DataTable` mount when `fixed_columns` were used https://github.com/Textualize/textual/pull/1547
- Fixed `DataTable` cursors not resetting to origin on `clear()` https://github.com/Textualize/textual/pull/1601
- Fixed TextLog wrapping issue https://github.com/Textualize/textual/issues/1554
- Fixed issue with TextLog not writing anything before layout https://github.com/Textualize/textual/issues/1498
- Fixed an exception when populating a child class of `ListView` purely from `compose` https://github.com/Textualize/textual/issues/1588
- Fixed freeze in tests https://github.com/Textualize/textual/issues/1608
- Fixed minus not displaying as symbol https://github.com/Textualize/textual/issues/1482

## [0.9.1] - 2022-12-30

### Added

- Added textual._win_sleep for Python on Windows < 3.11 https://github.com/Textualize/textual/pull/1457

## [0.9.0] - 2022-12-30

### Added

- Added textual.strip.Strip primitive
- Added textual._cache.FIFOCache
- Added an option to clear columns in DataTable.clear() https://github.com/Textualize/textual/pull/1427

### Changed

- Widget.render_line now returns a Strip
- Fix for slow updates on Windows
- Bumped Rich dependency

## [0.8.2] - 2022-12-28

### Fixed

- Fixed issue with TextLog.clear() https://github.com/Textualize/textual/issues/1447

## [0.8.1] - 2022-12-25

### Fixed

- Fix for overflowing tree issue https://github.com/Textualize/textual/issues/1425

## [0.8.0] - 2022-12-22

### Fixed

- Fixed issues with nested auto dimensions https://github.com/Textualize/textual/issues/1402
- Fixed watch method incorrectly running on first set when value hasn't changed and init=False https://github.com/Textualize/textual/pull/1367
- `App.dark` can now be set from `App.on_load` without an error being raised  https://github.com/Textualize/textual/issues/1369
- Fixed setting `visibility` changes needing a `refresh` https://github.com/Textualize/textual/issues/1355

### Added

- Added `textual.actions.SkipAction` exception which can be raised from an action to allow parents to process bindings.
- Added `textual keys` preview.
- Added ability to bind to a character in addition to key name. i.e. you can bind to "." or "full_stop".
- Added TextLog.shrink attribute to allow renderable to reduce in size to fit width.

### Changed

- Deprecated `PRIORITY_BINDINGS` class variable.
- Renamed `char` to `character` on Key event.
- Renamed `key_name` to `name` on Key event.
- Queries/`walk_children` no longer includes self in results by default https://github.com/Textualize/textual/pull/1416

## [0.7.0] - 2022-12-17

### Added

- Added `PRIORITY_BINDINGS` class variable, which can be used to control if a widget's bindings have priority by default. https://github.com/Textualize/textual/issues/1343

### Changed

- Renamed the `Binding` argument `universal` to `priority`. https://github.com/Textualize/textual/issues/1343
- When looking for bindings that have priority, they are now looked from `App` downwards. https://github.com/Textualize/textual/issues/1343
- `BINDINGS` on an `App`-derived class have priority by default. https://github.com/Textualize/textual/issues/1343
- `BINDINGS` on a `Screen`-derived class have priority by default. https://github.com/Textualize/textual/issues/1343
- Added a message parameter to Widget.exit

### Fixed

- Fixed validator not running on first reactive set https://github.com/Textualize/textual/pull/1359
- Ensure only printable characters are used as key_display https://github.com/Textualize/textual/pull/1361


## [0.6.0] - 2022-12-11

https://textual.textualize.io/blog/2022/12/11/version-060

### Added

- Added "inherited bindings" -- BINDINGS classvar will be merged with base classes, unless inherit_bindings is set to False
- Added `Tree` widget which replaces `TreeControl`.
- Added widget `Placeholder` https://github.com/Textualize/textual/issues/1200.
- Added `ListView` and `ListItem` widgets https://github.com/Textualize/textual/pull/1143

### Changed

- Rebuilt `DirectoryTree` with new `Tree` control.
- Empty containers with a dimension set to `"auto"` will now collapse instead of filling up the available space.
- Container widgets now have default height of `1fr`.
- The default `width` of a `Label` is now `auto`.

### Fixed

- Type selectors can now contain numbers https://github.com/Textualize/textual/issues/1253
- Fixed visibility not affecting children https://github.com/Textualize/textual/issues/1313
- Fixed issue with auto width/height and relative children https://github.com/Textualize/textual/issues/1319
- Fixed issue with offset applied to containers https://github.com/Textualize/textual/issues/1256
- Fixed default CSS retrieval for widgets with no `DEFAULT_CSS` that inherited from widgets with `DEFAULT_CSS` https://github.com/Textualize/textual/issues/1335
- Fixed merging of `BINDINGS` when binding inheritance is set to `None` https://github.com/Textualize/textual/issues/1351

## [0.5.0] - 2022-11-20

### Added

- Add get_child_by_id and get_widget_by_id, remove get_child https://github.com/Textualize/textual/pull/1146
- Add easing parameter to Widget.scroll_* methods https://github.com/Textualize/textual/pull/1144
- Added Widget.call_later which invokes a callback on idle.
- `DOMNode.ancestors` no longer includes `self`.
- Added `DOMNode.ancestors_with_self`, which retains the old behaviour of
  `DOMNode.ancestors`.
- Improved the speed of `DOMQuery.remove`.
- Added DataTable.clear
- Added low-level `textual.walk` methods.
- It is now possible to `await` a `Widget.remove`.
  https://github.com/Textualize/textual/issues/1094
- It is now possible to `await` a `DOMQuery.remove`. Note that this changes
  the return value of `DOMQuery.remove`, which used to return `self`.
  https://github.com/Textualize/textual/issues/1094
- Added Pilot.wait_for_animation
- Added `Widget.move_child` https://github.com/Textualize/textual/issues/1121
- Added a `Label` widget https://github.com/Textualize/textual/issues/1190
- Support lazy-instantiated Screens (callables in App.SCREENS) https://github.com/Textualize/textual/pull/1185
- Display of keys in footer has more sensible defaults https://github.com/Textualize/textual/pull/1213
- Add App.get_key_display, allowing custom key_display App-wide https://github.com/Textualize/textual/pull/1213

### Changed

- Watchers are now called immediately when setting the attribute if they are synchronous. https://github.com/Textualize/textual/pull/1145
- Widget.call_later has been renamed to Widget.call_after_refresh.
- Button variant values are now checked at runtime. https://github.com/Textualize/textual/issues/1189
- Added caching of some properties in Styles object

### Fixed

- Fixed DataTable row not updating after add https://github.com/Textualize/textual/issues/1026
- Fixed issues with animation. Now objects of different types may be animated.
- Fixed containers with transparent background not showing borders https://github.com/Textualize/textual/issues/1175
- Fixed auto-width in horizontal containers https://github.com/Textualize/textual/pull/1155
- Fixed Input cursor invisible when placeholder empty https://github.com/Textualize/textual/pull/1202
- Fixed deadlock when removing widgets from the App https://github.com/Textualize/textual/pull/1219

## [0.4.0] - 2022-11-08

https://textual.textualize.io/blog/2022/11/08/version-040/#version-040

### Changed

- Dropped support for mounting "named" and "anonymous" widgets via
  `App.mount` and `Widget.mount`. Both methods now simply take one or more
  widgets as positional arguments.
- `DOMNode.query_one` now raises a `TooManyMatches` exception if there is
  more than one matching node.
  https://github.com/Textualize/textual/issues/1096
- `App.mount` and `Widget.mount` have new `before` and `after` parameters https://github.com/Textualize/textual/issues/778

### Added

- Added `init` param to reactive.watch
- `CSS_PATH` can now be a list of CSS files https://github.com/Textualize/textual/pull/1079
- Added `DOMQuery.only_one` https://github.com/Textualize/textual/issues/1096
- Writes to stdout are now done in a thread, for smoother animation. https://github.com/Textualize/textual/pull/1104

## [0.3.0] - 2022-10-31

### Fixed

- Fixed issue where scrollbars weren't being unmounted
- Fixed fr units for horizontal and vertical layouts https://github.com/Textualize/textual/pull/1067
- Fixed `textual run` breaking sys.argv https://github.com/Textualize/textual/issues/1064
- Fixed footer not updating styles when toggling dark mode
- Fixed how the app title in a `Header` is centred https://github.com/Textualize/textual/issues/1060
- Fixed the swapping of button variants https://github.com/Textualize/textual/issues/1048
- Fixed reserved characters in screenshots https://github.com/Textualize/textual/issues/993
- Fixed issue with TextLog max_lines https://github.com/Textualize/textual/issues/1058

### Changed

- DOMQuery now raises InvalidQueryFormat in response to invalid query strings, rather than cryptic CSS error
- Dropped quit_after, screenshot, and screenshot_title from App.run, which can all be done via auto_pilot
- Widgets are now closed in reversed DOM order
- Input widget justify hardcoded to left to prevent text-align interference
- Changed `textual run` so that it patches `argv` in more situations
- DOM classes and IDs are now always treated fully case-sensitive https://github.com/Textualize/textual/issues/1047

### Added

- Added Unmount event
- Added App.run_async method
- Added App.run_test context manager
- Added auto_pilot to App.run and App.run_async
- Added Widget._get_virtual_dom to get scrollbars
- Added size parameter to run and run_async
- Added always_update to reactive
- Returned an awaitable from push_screen, switch_screen, and install_screen https://github.com/Textualize/textual/pull/1061

## [0.2.1] - 2022-10-23

### Changed

- Updated meta data for PyPI

## [0.2.0] - 2022-10-23

### Added

- CSS support
- Too numerous to mention
## [0.1.18] - 2022-04-30

### Changed

- Bump typing extensions

## [0.1.17] - 2022-03-10

### Changed

- Bumped Rich dependency

## [0.1.16] - 2022-03-10

### Fixed

- Fixed escape key hanging on Windows

## [0.1.15] - 2022-01-31

### Added

- Added Windows Driver

## [0.1.14] - 2022-01-09

### Changed

- Updated Rich dependency to 11.X

## [0.1.13] - 2022-01-01

### Fixed

- Fixed spurious characters when exiting app
- Fixed increasing delay when exiting

## [0.1.12] - 2021-09-20

### Added

- Added geometry.Spacing

### Fixed

- Fixed calculation of virtual size in scroll views

## [0.1.11] - 2021-09-12

### Changed

- Changed message handlers to use prefix handle\_
- Renamed messages to drop the Message suffix
- Events now bubble by default
- Refactor of layout

### Added

- Added App.measure
- Added auto_width to Vertical Layout, WindowView, an ScrollView
- Added big_table.py example
- Added easing.py example

## [0.1.10] - 2021-08-25

### Added

- Added keyboard control of tree control
- Added Widget.gutter to calculate space between renderable and outside edge
- Added margin, padding, and border attributes to Widget

### Changed

- Callbacks may be async or non-async.
- Event handler event argument is optional.
- Fixed exception in clock example https://github.com/willmcgugan/textual/issues/52
- Added Message.wait() which waits for a message to be processed
- Key events are now sent to widgets first, before processing bindings

## [0.1.9] - 2021-08-06

### Added

- Added hover over and mouse click to activate keys in footer
- Added verbosity argument to Widget.log

### Changed

- Simplified events. Remove Startup event (use Mount)
- Changed geometry.Point to geometry.Offset and geometry.Dimensions to geometry.Size

## [0.1.8] - 2021-07-17

### Fixed

- Fixed exiting mouse mode
- Fixed slow animation

### Added

- New log system

## [0.1.7] - 2021-07-14

### Changed

- Added functionality to calculator example.
- Scrollview now shows scrollbars automatically
- New handler system for messages that doesn't require inheritance
- Improved traceback handling

[0.72.0]: https://github.com/Textualize/textual/compare/v0.71.0...v0.72.0
[0.71.0]: https://github.com/Textualize/textual/compare/v0.70.0...v0.71.0
[0.70.0]: https://github.com/Textualize/textual/compare/v0.69.0...v0.70.0
[0.69.0]: https://github.com/Textualize/textual/compare/v0.68.0...v0.69.0
[0.68.0]: https://github.com/Textualize/textual/compare/v0.67.1...v0.68.0
[0.67.1]: https://github.com/Textualize/textual/compare/v0.67.0...v0.67.1
[0.67.0]: https://github.com/Textualize/textual/compare/v0.66.0...v0.67.0
[0.66.0]: https://github.com/Textualize/textual/compare/v0.65.2...v0.66.0
[0.65.2]: https://github.com/Textualize/textual/compare/v0.65.1...v0.65.2
[0.65.1]: https://github.com/Textualize/textual/compare/v0.65.0...v0.65.1
[0.65.0]: https://github.com/Textualize/textual/compare/v0.64.0...v0.65.0
[0.64.0]: https://github.com/Textualize/textual/compare/v0.63.6...v0.64.0
[0.63.6]: https://github.com/Textualize/textual/compare/v0.63.5...v0.63.6
[0.63.5]: https://github.com/Textualize/textual/compare/v0.63.4...v0.63.5
[0.63.4]: https://github.com/Textualize/textual/compare/v0.63.3...v0.63.4
[0.63.3]: https://github.com/Textualize/textual/compare/v0.63.2...v0.63.3
[0.63.2]: https://github.com/Textualize/textual/compare/v0.63.1...v0.63.2
[0.63.1]: https://github.com/Textualize/textual/compare/v0.63.0...v0.63.1
[0.63.0]: https://github.com/Textualize/textual/compare/v0.62.0...v0.63.0
[0.62.0]: https://github.com/Textualize/textual/compare/v0.61.1...v0.62.0
[0.61.1]: https://github.com/Textualize/textual/compare/v0.61.0...v0.61.1
[0.61.0]: https://github.com/Textualize/textual/compare/v0.60.1...v0.61.0
[0.60.1]: https://github.com/Textualize/textual/compare/v0.60.0...v0.60.1
[0.60.0]: https://github.com/Textualize/textual/compare/v0.59.0...v0.60.0
[0.59.0]: https://github.com/Textualize/textual/compare/v0.58.1...v0.59.0
[0.58.1]: https://github.com/Textualize/textual/compare/v0.58.0...v0.58.1
[0.58.0]: https://github.com/Textualize/textual/compare/v0.57.1...v0.58.0
[0.57.1]: https://github.com/Textualize/textual/compare/v0.57.0...v0.57.1
[0.57.0]: https://github.com/Textualize/textual/compare/v0.56.3...v0.57.0
[0.56.3]: https://github.com/Textualize/textual/compare/v0.56.2...v0.56.3
[0.56.2]: https://github.com/Textualize/textual/compare/v0.56.1...v0.56.2
[0.56.1]: https://github.com/Textualize/textual/compare/v0.56.0...v0.56.1
[0.56.0]: https://github.com/Textualize/textual/compare/v0.55.1...v0.56.0
[0.55.1]: https://github.com/Textualize/textual/compare/v0.55.0...v0.55.1
[0.55.0]: https://github.com/Textualize/textual/compare/v0.54.0...v0.55.0
[0.54.0]: https://github.com/Textualize/textual/compare/v0.53.1...v0.54.0
[0.53.1]: https://github.com/Textualize/textual/compare/v0.53.0...v0.53.1
[0.53.0]: https://github.com/Textualize/textual/compare/v0.52.1...v0.53.0
[0.52.1]: https://github.com/Textualize/textual/compare/v0.52.0...v0.52.1
[0.52.0]: https://github.com/Textualize/textual/compare/v0.51.0...v0.52.0
[0.51.0]: https://github.com/Textualize/textual/compare/v0.50.1...v0.51.0
[0.50.1]: https://github.com/Textualize/textual/compare/v0.50.0...v0.50.1
[0.50.0]: https://github.com/Textualize/textual/compare/v0.49.0...v0.50.0
[0.49.1]: https://github.com/Textualize/textual/compare/v0.49.0...v0.49.1
[0.49.0]: https://github.com/Textualize/textual/compare/v0.48.2...v0.49.0
[0.48.2]: https://github.com/Textualize/textual/compare/v0.48.1...v0.48.2
[0.48.1]: https://github.com/Textualize/textual/compare/v0.48.0...v0.48.1
[0.48.0]: https://github.com/Textualize/textual/compare/v0.47.1...v0.48.0
[0.47.1]: https://github.com/Textualize/textual/compare/v0.47.0...v0.47.1
[0.47.0]: https://github.com/Textualize/textual/compare/v0.46.0...v0.47.0
[0.46.0]: https://github.com/Textualize/textual/compare/v0.45.1...v0.46.0
[0.45.1]: https://github.com/Textualize/textual/compare/v0.45.0...v0.45.1
[0.45.0]: https://github.com/Textualize/textual/compare/v0.44.1...v0.45.0
[0.44.1]: https://github.com/Textualize/textual/compare/v0.44.0...v0.44.1
[0.44.0]: https://github.com/Textualize/textual/compare/v0.43.2...v0.44.0
[0.43.2]: https://github.com/Textualize/textual/compare/v0.43.1...v0.43.2
[0.43.1]: https://github.com/Textualize/textual/compare/v0.43.0...v0.43.1
[0.43.0]: https://github.com/Textualize/textual/compare/v0.42.0...v0.43.0
[0.42.0]: https://github.com/Textualize/textual/compare/v0.41.0...v0.42.0
[0.41.0]: https://github.com/Textualize/textual/compare/v0.40.0...v0.41.0
[0.40.0]: https://github.com/Textualize/textual/compare/v0.39.0...v0.40.0
[0.39.0]: https://github.com/Textualize/textual/compare/v0.38.1...v0.39.0
[0.38.1]: https://github.com/Textualize/textual/compare/v0.38.0...v0.38.1
[0.38.0]: https://github.com/Textualize/textual/compare/v0.37.1...v0.38.0
[0.37.1]: https://github.com/Textualize/textual/compare/v0.37.0...v0.37.1
[0.37.0]: https://github.com/Textualize/textual/compare/v0.36.0...v0.37.0
[0.36.0]: https://github.com/Textualize/textual/compare/v0.35.1...v0.36.0
[0.35.1]: https://github.com/Textualize/textual/compare/v0.35.0...v0.35.1
[0.35.0]: https://github.com/Textualize/textual/compare/v0.34.0...v0.35.0
[0.34.0]: https://github.com/Textualize/textual/compare/v0.33.0...v0.34.0
[0.33.0]: https://github.com/Textualize/textual/compare/v0.32.0...v0.33.0
[0.32.0]: https://github.com/Textualize/textual/compare/v0.31.0...v0.32.0
[0.31.0]: https://github.com/Textualize/textual/compare/v0.30.0...v0.31.0
[0.30.0]: https://github.com/Textualize/textual/compare/v0.29.0...v0.30.0
[0.29.0]: https://github.com/Textualize/textual/compare/v0.28.1...v0.29.0
[0.28.1]: https://github.com/Textualize/textual/compare/v0.28.0...v0.28.1
[0.28.0]: https://github.com/Textualize/textual/compare/v0.27.0...v0.28.0
[0.27.0]: https://github.com/Textualize/textual/compare/v0.26.0...v0.27.0
[0.26.0]: https://github.com/Textualize/textual/compare/v0.25.0...v0.26.0
[0.25.0]: https://github.com/Textualize/textual/compare/v0.24.1...v0.25.0
[0.24.1]: https://github.com/Textualize/textual/compare/v0.24.0...v0.24.1
[0.24.0]: https://github.com/Textualize/textual/compare/v0.23.0...v0.24.0
[0.23.0]: https://github.com/Textualize/textual/compare/v0.22.3...v0.23.0
[0.22.3]: https://github.com/Textualize/textual/compare/v0.22.2...v0.22.3
[0.22.2]: https://github.com/Textualize/textual/compare/v0.22.1...v0.22.2
[0.22.1]: https://github.com/Textualize/textual/compare/v0.22.0...v0.22.1
[0.22.0]: https://github.com/Textualize/textual/compare/v0.21.0...v0.22.0
[0.21.0]: https://github.com/Textualize/textual/compare/v0.20.1...v0.21.0
[0.20.1]: https://github.com/Textualize/textual/compare/v0.20.0...v0.20.1
[0.20.0]: https://github.com/Textualize/textual/compare/v0.19.1...v0.20.0
[0.19.1]: https://github.com/Textualize/textual/compare/v0.19.0...v0.19.1
[0.19.0]: https://github.com/Textualize/textual/compare/v0.18.0...v0.19.0
[0.18.0]: https://github.com/Textualize/textual/compare/v0.17.4...v0.18.0
[0.17.3]: https://github.com/Textualize/textual/compare/v0.17.2...v0.17.3
[0.17.2]: https://github.com/Textualize/textual/compare/v0.17.1...v0.17.2
[0.17.1]: https://github.com/Textualize/textual/compare/v0.17.0...v0.17.1
[0.17.0]: https://github.com/Textualize/textual/compare/v0.16.0...v0.17.0
[0.16.0]: https://github.com/Textualize/textual/compare/v0.15.1...v0.16.0
[0.15.1]: https://github.com/Textualize/textual/compare/v0.15.0...v0.15.1
[0.15.0]: https://github.com/Textualize/textual/compare/v0.14.0...v0.15.0
[0.14.0]: https://github.com/Textualize/textual/compare/v0.13.0...v0.14.0
[0.13.0]: https://github.com/Textualize/textual/compare/v0.12.1...v0.13.0
[0.12.1]: https://github.com/Textualize/textual/compare/v0.12.0...v0.12.1
[0.12.0]: https://github.com/Textualize/textual/compare/v0.11.1...v0.12.0
[0.11.1]: https://github.com/Textualize/textual/compare/v0.11.0...v0.11.1
[0.11.0]: https://github.com/Textualize/textual/compare/v0.10.1...v0.11.0
[0.10.1]: https://github.com/Textualize/textual/compare/v0.10.0...v0.10.1
[0.10.0]: https://github.com/Textualize/textual/compare/v0.9.1...v0.10.0
[0.9.1]: https://github.com/Textualize/textual/compare/v0.9.0...v0.9.1
[0.9.0]: https://github.com/Textualize/textual/compare/v0.8.2...v0.9.0
[0.8.2]: https://github.com/Textualize/textual/compare/v0.8.1...v0.8.2
[0.8.1]: https://github.com/Textualize/textual/compare/v0.8.0...v0.8.1
[0.8.0]: https://github.com/Textualize/textual/compare/v0.7.0...v0.8.0
[0.7.0]: https://github.com/Textualize/textual/compare/v0.6.0...v0.7.0
[0.6.0]: https://github.com/Textualize/textual/compare/v0.5.0...v0.6.0
[0.5.0]: https://github.com/Textualize/textual/compare/v0.4.0...v0.5.0
[0.4.0]: https://github.com/Textualize/textual/compare/v0.3.0...v0.4.0
[0.3.0]: https://github.com/Textualize/textual/compare/v0.2.1...v0.3.0
[0.2.1]: https://github.com/Textualize/textual/compare/v0.2.0...v0.2.1
[0.2.0]: https://github.com/Textualize/textual/compare/v0.1.18...v0.2.0
[0.1.18]: https://github.com/Textualize/textual/compare/v0.1.17...v0.1.18
[0.1.17]: https://github.com/Textualize/textual/compare/v0.1.16...v0.1.17
[0.1.16]: https://github.com/Textualize/textual/compare/v0.1.15...v0.1.16
[0.1.15]: https://github.com/Textualize/textual/compare/v0.1.14...v0.1.15
[0.1.14]: https://github.com/Textualize/textual/compare/v0.1.13...v0.1.14
[0.1.13]: https://github.com/Textualize/textual/compare/v0.1.12...v0.1.13
[0.1.12]: https://github.com/Textualize/textual/compare/v0.1.11...v0.1.12
[0.1.11]: https://github.com/Textualize/textual/compare/v0.1.10...v0.1.11
[0.1.10]: https://github.com/Textualize/textual/compare/v0.1.9...v0.1.10
[0.1.9]: https://github.com/Textualize/textual/compare/v0.1.8...v0.1.9
[0.1.8]: https://github.com/Textualize/textual/compare/v0.1.7...v0.1.8
[0.1.7]: https://github.com/Textualize/textual/releases/tag/v0.1.7<|MERGE_RESOLUTION|>--- conflicted
+++ resolved
@@ -7,15 +7,13 @@
 
 ## Unreleased
 
-<<<<<<< HEAD
 ### Changed
 
 - "Discover" hits in the command palette are no longer sorted alphabetically https://github.com/Textualize/textual/pull/4720
-=======
+
 ### Fixed
 
 - Fixed scroll_visible with margin https://github.com/Textualize/textual/pull/4719
->>>>>>> 2401ea73
 
 ## [0.72.0] - 2024-07-09
 
