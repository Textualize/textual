# Change Log

All notable changes to this project will be documented in this file.

The format is based on [Keep a Changelog](http://keepachangelog.com/)
and this project adheres to [Semantic Versioning](http://semver.org/).

<<<<<<< HEAD

## [0.22.0] - Unreleased

### Fixed

- Fixed broken fr units when there is a min or max dimension https://github.com/Textualize/textual/issues/2378
=======
## Unreleased
>>>>>>> fe99df95

### Added

- Added `ProgressBar` widget https://github.com/Textualize/textual/pull/2333

### Changed

- All `textual.containers` are now `1fr` in relevant dimensions by default https://github.com/Textualize/textual/pull/2386

<<<<<<< HEAD
=======
### Fixed

- Fixed plain text in Markdown code blocks with no syntax being difficult to read https://github.com/Textualize/textual/issues/2400
>>>>>>> fe99df95

## [0.21.0] - 2023-04-26

### Changed

- `textual run` execs apps in a new context.
- Textual console no longer parses console markup.
- Breaking change: `Container` no longer shows required scrollbars by default https://github.com/Textualize/textual/issues/2361
- Breaking change: `VerticalScroll` no longer shows a required horizontal scrollbar by default
- Breaking change: `HorizontalScroll` no longer shows a required vertical scrollbar by default
- Breaking change: Renamed `App.action_add_class_` to `App.action_add_class`
- Breaking change: Renamed `App.action_remove_class_` to `App.action_remove_class`
- Breaking change: `RadioSet` is now a single focusable widget https://github.com/Textualize/textual/pull/2372
- Breaking change: Removed `containers.Content` (use `containers.VerticalScroll` now)

### Added

- Added `-c` switch to `textual run` which runs commands in a Textual dev environment.
- Breaking change: standard keyboard scrollable navigation bindings have been moved off `Widget` and onto a new base class for scrollable containers (see also below addition) https://github.com/Textualize/textual/issues/2332
- `ScrollView` now inherits from `ScrollableContainer` rather than `Widget` https://github.com/Textualize/textual/issues/2332
- Containers no longer inherit any bindings from `Widget` https://github.com/Textualize/textual/issues/2331
- Added `ScrollableContainer`; a container class that binds the common navigation keys to scroll actions (see also above breaking change) https://github.com/Textualize/textual/issues/2332

### Fixed

- Fixed dark mode toggles in a "child" screen not updating a "parent" screen https://github.com/Textualize/textual/issues/1999
- Fixed "panel" border not exposed via CSS
- Fixed `TabbedContent.active` changes not changing the actual content https://github.com/Textualize/textual/issues/2352
- Fixed broken color on macOS Terminal https://github.com/Textualize/textual/issues/2359

## [0.20.1] - 2023-04-18

### Fix

- New fix for stuck tabs underline https://github.com/Textualize/textual/issues/2229

## [0.20.0] - 2023-04-18

### Changed

- Changed signature of Driver. Technically a breaking change, but unlikely to affect anyone.
- Breaking change: Timer.start is now private, and returns None. There was no reason to call this manually, so unlikely to affect anyone.
- A clicked tab will now be scrolled to the center of its tab container https://github.com/Textualize/textual/pull/2276
- Style updates are now done immediately rather than on_idle https://github.com/Textualize/textual/pull/2304
- `ButtonVariant` is now exported from `textual.widgets.button` https://github.com/Textualize/textual/issues/2264
- `HorizontalScroll` and `VerticalScroll` are now focusable by default https://github.com/Textualize/textual/pull/2317

### Added

- Added `DataTable.remove_row` method https://github.com/Textualize/textual/pull/2253
- option `--port` to the command `textual console` to specify which port the console should connect to https://github.com/Textualize/textual/pull/2258
- `Widget.scroll_to_center` method to scroll children to the center of container widget https://github.com/Textualize/textual/pull/2255 and https://github.com/Textualize/textual/pull/2276
- Added `TabActivated` message to `TabbedContent` https://github.com/Textualize/textual/pull/2260
- Added "panel" border style https://github.com/Textualize/textual/pull/2292
- Added `border-title-color`, `border-title-background`, `border-title-style` rules https://github.com/Textualize/textual/issues/2289
- Added `border-subtitle-color`, `border-subtitle-background`, `border-subtitle-style` rules https://github.com/Textualize/textual/issues/2289

### Fixed

- Fixed order styles are applied in DataTable - allows combining of renderable styles and component classes https://github.com/Textualize/textual/pull/2272
- Fixed key combos with up/down keys in some terminals https://github.com/Textualize/textual/pull/2280
- Fix empty ListView preventing bindings from firing https://github.com/Textualize/textual/pull/2281
- Fix `get_component_styles` returning incorrect values on first call when combined with pseudoclasses https://github.com/Textualize/textual/pull/2304
- Fixed `active_message_pump.get` sometimes resulting in a `LookupError` https://github.com/Textualize/textual/issues/2301

## [0.19.1] - 2023-04-10

### Fixed

- Fix viewport units using wrong viewport size  https://github.com/Textualize/textual/pull/2247
- Fixed layout not clearing arrangement cache https://github.com/Textualize/textual/pull/2249


## [0.19.0] - 2023-04-07

### Added

- Added support for filtering a `DirectoryTree` https://github.com/Textualize/textual/pull/2215

### Changed

- Allowed border_title and border_subtitle to accept Text objects
- Added additional line around titles
- When a container is auto, relative dimensions in children stretch the container. https://github.com/Textualize/textual/pull/2221
- DataTable page up / down now move cursor

### Fixed

- Fixed margin not being respected when width or height is "auto" https://github.com/Textualize/textual/issues/2220
- Fixed issue which prevent scroll_visible from working https://github.com/Textualize/textual/issues/2181
- Fixed missing tracebacks on Windows https://github.com/Textualize/textual/issues/2027

## [0.18.0] - 2023-04-04

### Added

- Added Worker API https://github.com/Textualize/textual/pull/2182

### Changed

- Breaking change: Markdown.update is no longer a coroutine https://github.com/Textualize/textual/pull/2182

### Fixed

- `RadioSet` is now far less likely to report `pressed_button` as `None` https://github.com/Textualize/textual/issues/2203

## [0.17.3] - 2023-04-02

### [Fixed]

- Fixed scrollable area not taking in to account dock https://github.com/Textualize/textual/issues/2188

## [0.17.2] - 2023-04-02

### [Fixed]

- Fixed bindings persistance https://github.com/Textualize/textual/issues/1613
- The `Markdown` widget now auto-increments ordered lists https://github.com/Textualize/textual/issues/2002
- Fixed modal bindings https://github.com/Textualize/textual/issues/2194
- Fix binding enter to active button https://github.com/Textualize/textual/issues/2194

### [Changed]

- tab and shift+tab are now defined on Screen.

## [0.17.1] - 2023-03-30

### Fixed

- Fix cursor not hiding on Windows https://github.com/Textualize/textual/issues/2170
- Fixed freeze when ctrl-clicking links https://github.com/Textualize/textual/issues/2167 https://github.com/Textualize/textual/issues/2073

## [0.17.0] - 2023-03-29

### Fixed

- Issue with parsing action strings whose arguments contained quoted closing parenthesis https://github.com/Textualize/textual/pull/2112
- Issues with parsing action strings with tuple arguments https://github.com/Textualize/textual/pull/2112
- Issue with watching for CSS file changes https://github.com/Textualize/textual/pull/2128
- Fix for tabs not invalidating https://github.com/Textualize/textual/issues/2125
- Fixed scrollbar layers issue https://github.com/Textualize/textual/issues/1358
- Fix for interaction between pseudo-classes and widget-level render caches https://github.com/Textualize/textual/pull/2155

### Changed

- DataTable now has height: auto by default. https://github.com/Textualize/textual/issues/2117
- Textual will now render strings within renderables (such as tables) as Console Markup by default. You can wrap your text with rich.Text() if you want the original behavior. https://github.com/Textualize/textual/issues/2120
- Some widget methods now return `self` instead of `None` https://github.com/Textualize/textual/pull/2102:
  - `Widget`: `refresh`, `focus`, `reset_focus`
  - `Button.press`
  - `DataTable`: `clear`, `refresh_coordinate`, `refresh_row`, `refresh_column`, `sort`
  - `Placehoder.cycle_variant`
  - `Switch.toggle`
  - `Tabs.clear`
  - `TextLog`: `write`, `clear`
  - `TreeNode`: `expand`, `expand_all`, `collapse`, `collapse_all`, `toggle`, `toggle_all`
  - `Tree`: `clear`, `reset`
- Screens with alpha in their background color will now blend with the background. https://github.com/Textualize/textual/pull/2139
- Added "thick" border style. https://github.com/Textualize/textual/pull/2139
- message_pump.app will now set the active app if it is not already set.
- DataTable now has max height set to 100vh

### Added

- Added auto_scroll attribute to TextLog https://github.com/Textualize/textual/pull/2127
- Added scroll_end switch to TextLog.write https://github.com/Textualize/textual/pull/2127
- Added `Widget.get_pseudo_class_state` https://github.com/Textualize/textual/pull/2155
- Added Screen.ModalScreen which prevents App from handling bindings. https://github.com/Textualize/textual/pull/2139
- Added TEXTUAL_LOG env var which should be a path that Textual will write verbose logs to (textual devtools is generally preferred) https://github.com/Textualize/textual/pull/2148
- Added textual.logging.TextualHandler logging handler
- Added Query.set_classes, DOMNode.set_classes, and `classes` setter for Widget https://github.com/Textualize/textual/issues/1081
- Added `OptionList` https://github.com/Textualize/textual/pull/2154

## [0.16.0] - 2023-03-22

### Added
- Added `parser_factory` argument to `Markdown` and `MarkdownViewer` constructors https://github.com/Textualize/textual/pull/2075
- Added `HorizontalScroll` https://github.com/Textualize/textual/issues/1957
- Added `Center` https://github.com/Textualize/textual/issues/1957
- Added `Middle` https://github.com/Textualize/textual/issues/1957
- Added `VerticalScroll` (mimicking the old behaviour of `Vertical`) https://github.com/Textualize/textual/issues/1957
- Added `Widget.border_title` and `Widget.border_subtitle` to set border (sub)title for a widget https://github.com/Textualize/textual/issues/1864
- Added CSS styles `border_title_align` and `border_subtitle_align`.
- Added `TabbedContent` widget https://github.com/Textualize/textual/pull/2059
- Added `get_child_by_type` method to widgets / app https://github.com/Textualize/textual/pull/2059
- Added `Widget.render_str` method https://github.com/Textualize/textual/pull/2059
- Added TEXTUAL_DRIVER environment variable

### Changed

- Dropped "loading-indicator--dot" component style from LoadingIndicator https://github.com/Textualize/textual/pull/2050
- Tabs widget now sends Tabs.Cleared when there is no active tab.
- Breaking change: changed default behaviour of `Vertical` (see `VerticalScroll`) https://github.com/Textualize/textual/issues/1957
- The default `overflow` style for `Horizontal` was changed to `hidden hidden` https://github.com/Textualize/textual/issues/1957
- `DirectoryTree` also accepts `pathlib.Path` objects as the path to list https://github.com/Textualize/textual/issues/1438

### Removed

- Removed `sender` attribute from messages. It's now just private (`_sender`). https://github.com/Textualize/textual/pull/2071

### Fixed

- Fixed borders not rendering correctly. https://github.com/Textualize/textual/pull/2074
- Fix for error when removing nodes. https://github.com/Textualize/textual/issues/2079

## [0.15.1] - 2023-03-14

### Fixed

- Fixed how the namespace for messages is calculated to facilitate inheriting messages https://github.com/Textualize/textual/issues/1814
- `Tab` is now correctly made available from `textual.widgets`. https://github.com/Textualize/textual/issues/2044

## [0.15.0] - 2023-03-13

### Fixed

- Fixed container not resizing when a widget is removed https://github.com/Textualize/textual/issues/2007
- Fixes issue where the horizontal scrollbar would be incorrectly enabled https://github.com/Textualize/textual/pull/2024

## [0.15.0] - 2023-03-13

### Changed

- Fixed container not resizing when a widget is removed https://github.com/Textualize/textual/issues/2007
- Fixed issue where the horizontal scrollbar would be incorrectly enabled https://github.com/Textualize/textual/pull/2024
- Fixed `Pilot.click` not correctly creating the mouse events https://github.com/Textualize/textual/issues/2022
- Fixes issue where the horizontal scrollbar would be incorrectly enabled https://github.com/Textualize/textual/pull/2024
- Fixes for tracebacks not appearing on exit https://github.com/Textualize/textual/issues/2027

### Added

- Added a LoadingIndicator widget https://github.com/Textualize/textual/pull/2018
- Added Tabs Widget https://github.com/Textualize/textual/pull/2020

### Changed

- Breaking change: Renamed Widget.action and App.action to Widget.run_action and App.run_action
- Added `shift`, `meta` and `control` arguments to `Pilot.click`.

## [0.14.0] - 2023-03-09

### Changed

- Breaking change: There is now only `post_message` to post events, which is non-async, `post_message_no_wait` was dropped. https://github.com/Textualize/textual/pull/1940
- Breaking change: The Timer class now has just one method to stop it, `Timer.stop` which is non sync https://github.com/Textualize/textual/pull/1940
- Breaking change: Messages don't require a `sender` in their constructor https://github.com/Textualize/textual/pull/1940
- Many messages have grown a `control` property which returns the control they relate to. https://github.com/Textualize/textual/pull/1940
- Updated styling to make it clear DataTable grows horizontally https://github.com/Textualize/textual/pull/1946
- Changed the `Checkbox` character due to issues with Windows Terminal and Windows 10 https://github.com/Textualize/textual/issues/1934
- Changed the `RadioButton` character due to issues with Windows Terminal and Windows 10 and 11 https://github.com/Textualize/textual/issues/1934
- Changed the `Markdown` initial bullet character due to issues with Windows Terminal and Windows 10 and 11 https://github.com/Textualize/textual/issues/1982
- The underscore `_` is no longer a special alias for the method `pilot.press`

### Added

- Added `data_table` attribute to DataTable events https://github.com/Textualize/textual/pull/1940
- Added `list_view` attribute to `ListView` events https://github.com/Textualize/textual/pull/1940
- Added `radio_set` attribute to `RadioSet` events https://github.com/Textualize/textual/pull/1940
- Added `switch` attribute to `Switch` events https://github.com/Textualize/textual/pull/1940
- Added `hover` and `click` methods to `Pilot` https://github.com/Textualize/textual/pull/1966
- Breaking change: Added `toggle_button` attribute to RadioButton and Checkbox events, replaces `input` https://github.com/Textualize/textual/pull/1940
- A percentage alpha can now be applied to a border https://github.com/Textualize/textual/issues/1863
- Added `Color.multiply_alpha`.
- Added `ContentSwitcher` https://github.com/Textualize/textual/issues/1945

### Fixed

- Fixed bug that prevented pilot from pressing some keys https://github.com/Textualize/textual/issues/1815
- DataTable race condition that caused crash https://github.com/Textualize/textual/pull/1962
- Fixed scrollbar getting "stuck" to cursor when cursor leaves window during drag https://github.com/Textualize/textual/pull/1968 https://github.com/Textualize/textual/pull/2003
- DataTable crash when enter pressed when table is empty https://github.com/Textualize/textual/pull/1973

## [0.13.0] - 2023-03-02

### Added

- Added `Checkbox` https://github.com/Textualize/textual/pull/1872
- Added `RadioButton` https://github.com/Textualize/textual/pull/1872
- Added `RadioSet` https://github.com/Textualize/textual/pull/1872

### Changed

- Widget scrolling methods (such as `Widget.scroll_home` and `Widget.scroll_end`) now perform the scroll after the next refresh https://github.com/Textualize/textual/issues/1774
- Buttons no longer accept arbitrary renderables https://github.com/Textualize/textual/issues/1870

### Fixed

- Scrolling with cursor keys now moves just one cell https://github.com/Textualize/textual/issues/1897
- Fix exceptions in watch methods being hidden on startup https://github.com/Textualize/textual/issues/1886
- Fixed scrollbar size miscalculation https://github.com/Textualize/textual/pull/1910
- Fixed slow exit on some terminals https://github.com/Textualize/textual/issues/1920

## [0.12.1] - 2023-02-25

### Fixed

- Fix for batch update glitch https://github.com/Textualize/textual/pull/1880

## [0.12.0] - 2023-02-24

### Added

- Added `App.batch_update` https://github.com/Textualize/textual/pull/1832
- Added horizontal rule to Markdown https://github.com/Textualize/textual/pull/1832
- Added `Widget.disabled` https://github.com/Textualize/textual/pull/1785
- Added `DOMNode.notify_style_update` to replace `messages.StylesUpdated` message https://github.com/Textualize/textual/pull/1861
- Added `DataTable.show_row_labels` reactive to show and hide row labels https://github.com/Textualize/textual/pull/1868
- Added `DataTable.RowLabelSelected` event, which is emitted when a row label is clicked https://github.com/Textualize/textual/pull/1868
- Added `MessagePump.prevent` context manager to temporarily suppress a given message type https://github.com/Textualize/textual/pull/1866

### Changed

- Scrolling by page now adds to current position.
- Markdown lists have been polished: a selection of bullets, better alignment of numbers, style tweaks https://github.com/Textualize/textual/pull/1832
- Added alternative method of composing Widgets https://github.com/Textualize/textual/pull/1847
- Added `label` parameter to `DataTable.add_row` https://github.com/Textualize/textual/pull/1868
- Breaking change: Some `DataTable` component classes were renamed - see PR for details https://github.com/Textualize/textual/pull/1868

### Removed

- Removed `screen.visible_widgets` and `screen.widgets`
- Removed `StylesUpdate` message. https://github.com/Textualize/textual/pull/1861

### Fixed

- Numbers in a descendant-combined selector no longer cause an error https://github.com/Textualize/textual/issues/1836
- Fixed superfluous scrolling when focusing a docked widget https://github.com/Textualize/textual/issues/1816
- Fixes walk_children which was returning more than one screen https://github.com/Textualize/textual/issues/1846
- Fixed issue with watchers fired for detached nodes https://github.com/Textualize/textual/issues/1846

## [0.11.1] - 2023-02-17

### Fixed

- DataTable fix issue where offset cache was not being used https://github.com/Textualize/textual/pull/1810
- DataTable scrollbars resize correctly when header is toggled https://github.com/Textualize/textual/pull/1803
- DataTable location mapping cleared when clear called https://github.com/Textualize/textual/pull/1809

## [0.11.0] - 2023-02-15

### Added

- Added `TreeNode.expand_all` https://github.com/Textualize/textual/issues/1430
- Added `TreeNode.collapse_all` https://github.com/Textualize/textual/issues/1430
- Added `TreeNode.toggle_all` https://github.com/Textualize/textual/issues/1430
- Added the coroutines `Animator.wait_until_complete` and `pilot.wait_for_scheduled_animations` that allow waiting for all current and scheduled animations https://github.com/Textualize/textual/issues/1658
- Added the method `Animator.is_being_animated` that checks if an attribute of an object is being animated or is scheduled for animation
- Added more keyboard actions and related bindings to `Input` https://github.com/Textualize/textual/pull/1676
- Added App.scroll_sensitivity_x and App.scroll_sensitivity_y to adjust how many lines the scroll wheel moves the scroll position https://github.com/Textualize/textual/issues/928
- Added Shift+scroll wheel and ctrl+scroll wheel to scroll horizontally
- Added `Tree.action_toggle_node` to toggle a node without selecting, and bound it to <kbd>Space</kbd> https://github.com/Textualize/textual/issues/1433
- Added `Tree.reset` to fully reset a `Tree` https://github.com/Textualize/textual/issues/1437
- Added `DataTable.sort` to sort rows https://github.com/Textualize/textual/pull/1638
- Added `DataTable.get_cell` to retrieve a cell by column/row keys https://github.com/Textualize/textual/pull/1638
- Added `DataTable.get_cell_at` to retrieve a cell by coordinate https://github.com/Textualize/textual/pull/1638
- Added `DataTable.update_cell` to update a cell by column/row keys https://github.com/Textualize/textual/pull/1638
- Added `DataTable.update_cell_at` to update a cell at a coordinate  https://github.com/Textualize/textual/pull/1638
- Added `DataTable.ordered_rows` property to retrieve `Row`s as they're currently ordered https://github.com/Textualize/textual/pull/1638
- Added `DataTable.ordered_columns` property to retrieve `Column`s as they're currently ordered https://github.com/Textualize/textual/pull/1638
- Added `DataTable.coordinate_to_cell_key` to find the key for the cell at a coordinate https://github.com/Textualize/textual/pull/1638
- Added `DataTable.is_valid_coordinate` https://github.com/Textualize/textual/pull/1638
- Added `DataTable.is_valid_row_index` https://github.com/Textualize/textual/pull/1638
- Added `DataTable.is_valid_column_index` https://github.com/Textualize/textual/pull/1638
- Added attributes to events emitted from `DataTable` indicating row/column/cell keys https://github.com/Textualize/textual/pull/1638
- Added `DataTable.get_row` to retrieve the values from a row by key https://github.com/Textualize/textual/pull/1786
- Added `DataTable.get_row_at` to retrieve the values from a row by index https://github.com/Textualize/textual/pull/1786
- Added `DataTable.get_column` to retrieve the values from a column by key https://github.com/Textualize/textual/pull/1786
- Added `DataTable.get_column_at` to retrieve the values from a column by index https://github.com/Textualize/textual/pull/1786
- Added `DataTable.HeaderSelected` which is posted when header label clicked https://github.com/Textualize/textual/pull/1788
- Added `DOMNode.watch` and `DOMNode.is_attached` methods  https://github.com/Textualize/textual/pull/1750
- Added `DOMNode.css_tree` which is a renderable that shows the DOM and CSS https://github.com/Textualize/textual/pull/1778
- Added `DOMNode.children_view` which is a view on to a nodes children list, use for querying https://github.com/Textualize/textual/pull/1778
- Added `Markdown` and `MarkdownViewer` widgets.
- Added `--screenshot` option to `textual run`

### Changed

- Breaking change: `TreeNode` can no longer be imported from `textual.widgets`; it is now available via `from textual.widgets.tree import TreeNode`. https://github.com/Textualize/textual/pull/1637
- `Tree` now shows a (subdued) cursor for a highlighted node when focus has moved elsewhere https://github.com/Textualize/textual/issues/1471
- `DataTable.add_row` now accepts `key` argument to uniquely identify the row https://github.com/Textualize/textual/pull/1638
- `DataTable.add_column` now accepts `key` argument to uniquely identify the column https://github.com/Textualize/textual/pull/1638
- `DataTable.add_row` and `DataTable.add_column` now return lists of keys identifying the added rows/columns https://github.com/Textualize/textual/pull/1638
- Breaking change: `DataTable.get_cell_value` renamed to `DataTable.get_value_at` https://github.com/Textualize/textual/pull/1638
- `DataTable.row_count` is now a property https://github.com/Textualize/textual/pull/1638
- Breaking change: `DataTable.cursor_cell` renamed to `DataTable.cursor_coordinate` https://github.com/Textualize/textual/pull/1638
  - The method `validate_cursor_cell` was renamed to `validate_cursor_coordinate`.
  - The method `watch_cursor_cell` was renamed to `watch_cursor_coordinate`.
- Breaking change: `DataTable.hover_cell` renamed to `DataTable.hover_coordinate` https://github.com/Textualize/textual/pull/1638
  - The method `validate_hover_cell` was renamed to `validate_hover_coordinate`.
- Breaking change: `DataTable.data` structure changed, and will be made private in upcoming release https://github.com/Textualize/textual/pull/1638
- Breaking change: `DataTable.refresh_cell` was renamed to `DataTable.refresh_coordinate` https://github.com/Textualize/textual/pull/1638
- Breaking change: `DataTable.get_row_height` now takes a `RowKey` argument instead of a row index https://github.com/Textualize/textual/pull/1638
- Breaking change: `DataTable.data` renamed to `DataTable._data` (it's now private) https://github.com/Textualize/textual/pull/1786
- The `_filter` module was made public (now called `filter`) https://github.com/Textualize/textual/pull/1638
- Breaking change: renamed `Checkbox` to `Switch` https://github.com/Textualize/textual/issues/1746
- `App.install_screen` name is no longer optional https://github.com/Textualize/textual/pull/1778
- `App.query` now only includes the current screen https://github.com/Textualize/textual/pull/1778
- `DOMNode.tree` now displays simple DOM structure only https://github.com/Textualize/textual/pull/1778
- `App.install_screen` now returns None rather than AwaitMount https://github.com/Textualize/textual/pull/1778
- `DOMNode.children` is now a simple sequence, the NodesList is exposed as `DOMNode._nodes` https://github.com/Textualize/textual/pull/1778
- `DataTable` cursor can now enter fixed columns https://github.com/Textualize/textual/pull/1799

### Fixed

- Fixed stuck screen  https://github.com/Textualize/textual/issues/1632
- Fixed programmatic style changes not refreshing children layouts when parent widget did not change size https://github.com/Textualize/textual/issues/1607
- Fixed relative units in `grid-rows` and `grid-columns` being computed with respect to the wrong dimension https://github.com/Textualize/textual/issues/1406
- Fixed bug with animations that were triggered back to back, where the second one wouldn't start https://github.com/Textualize/textual/issues/1372
- Fixed bug with animations that were scheduled where all but the first would be skipped https://github.com/Textualize/textual/issues/1372
- Programmatically setting `overflow_x`/`overflow_y` refreshes the layout correctly https://github.com/Textualize/textual/issues/1616
- Fixed double-paste into `Input` https://github.com/Textualize/textual/issues/1657
- Added a workaround for an apparent Windows Terminal paste issue https://github.com/Textualize/textual/issues/1661
- Fixed issue with renderable width calculation https://github.com/Textualize/textual/issues/1685
- Fixed issue with app not processing Paste event https://github.com/Textualize/textual/issues/1666
- Fixed glitch with view position with auto width inputs https://github.com/Textualize/textual/issues/1693
- Fixed `DataTable` "selected" events containing wrong coordinates when mouse was used https://github.com/Textualize/textual/issues/1723

### Removed

- Methods `MessagePump.emit` and `MessagePump.emit_no_wait` https://github.com/Textualize/textual/pull/1738
- Removed `reactive.watch` in favor of DOMNode.watch.

## [0.10.1] - 2023-01-20

### Added

- Added Strip.text property https://github.com/Textualize/textual/issues/1620

### Fixed

- Fixed `textual diagnose` crash on older supported Python versions. https://github.com/Textualize/textual/issues/1622

### Changed

- The default filename for screenshots uses a datetime format similar to ISO8601, but with reserved characters replaced by underscores https://github.com/Textualize/textual/pull/1518


## [0.10.0] - 2023-01-19

### Added

- Added `TreeNode.parent` -- a read-only property for accessing a node's parent https://github.com/Textualize/textual/issues/1397
- Added public `TreeNode` label access via `TreeNode.label` https://github.com/Textualize/textual/issues/1396
- Added read-only public access to the children of a `TreeNode` via `TreeNode.children` https://github.com/Textualize/textual/issues/1398
- Added `Tree.get_node_by_id` to allow getting a node by its ID https://github.com/Textualize/textual/pull/1535
- Added a `Tree.NodeHighlighted` message, giving a `on_tree_node_highlighted` event handler https://github.com/Textualize/textual/issues/1400
- Added a `inherit_component_classes` subclassing parameter to control whether component classes are inherited from base classes https://github.com/Textualize/textual/issues/1399
- Added `diagnose` as a `textual` command https://github.com/Textualize/textual/issues/1542
- Added `row` and `column` cursors to `DataTable` https://github.com/Textualize/textual/pull/1547
- Added an optional parameter `selector` to the methods `Screen.focus_next` and `Screen.focus_previous` that enable using a CSS selector to narrow down which widgets can get focus https://github.com/Textualize/textual/issues/1196

### Changed

- `MouseScrollUp` and `MouseScrollDown` now inherit from `MouseEvent` and have attached modifier keys. https://github.com/Textualize/textual/pull/1458
- Fail-fast and print pretty tracebacks for Widget compose errors https://github.com/Textualize/textual/pull/1505
- Added Widget._refresh_scroll to avoid expensive layout when scrolling https://github.com/Textualize/textual/pull/1524
- `events.Paste` now bubbles https://github.com/Textualize/textual/issues/1434
- Improved error message when style flag `none` is mixed with other flags (e.g., when setting `text-style`) https://github.com/Textualize/textual/issues/1420
- Clock color in the `Header` widget now matches the header color https://github.com/Textualize/textual/issues/1459
- Programmatic calls to scroll now optionally scroll even if overflow styling says otherwise (introduces a new `force` parameter to all the `scroll_*` methods) https://github.com/Textualize/textual/issues/1201
- `COMPONENT_CLASSES` are now inherited from base classes https://github.com/Textualize/textual/issues/1399
- Watch methods may now take no parameters
- Added `compute` parameter to reactive
- A `TypeError` raised during `compose` now carries the full traceback
- Removed base class `NodeMessage` from which all node-related `Tree` events inherited

### Fixed

- The styles `scrollbar-background-active` and `scrollbar-color-hover` are no longer ignored https://github.com/Textualize/textual/pull/1480
- The widget `Placeholder` can now have its width set to `auto` https://github.com/Textualize/textual/pull/1508
- Behavior of widget `Input` when rendering after programmatic value change and related scenarios https://github.com/Textualize/textual/issues/1477 https://github.com/Textualize/textual/issues/1443
- `DataTable.show_cursor` now correctly allows cursor toggling https://github.com/Textualize/textual/pull/1547
- Fixed cursor not being visible on `DataTable` mount when `fixed_columns` were used https://github.com/Textualize/textual/pull/1547
- Fixed `DataTable` cursors not resetting to origin on `clear()` https://github.com/Textualize/textual/pull/1601
- Fixed TextLog wrapping issue https://github.com/Textualize/textual/issues/1554
- Fixed issue with TextLog not writing anything before layout https://github.com/Textualize/textual/issues/1498
- Fixed an exception when populating a child class of `ListView` purely from `compose` https://github.com/Textualize/textual/issues/1588
- Fixed freeze in tests https://github.com/Textualize/textual/issues/1608
- Fixed minus not displaying as symbol https://github.com/Textualize/textual/issues/1482

## [0.9.1] - 2022-12-30

### Added

- Added textual._win_sleep for Python on Windows < 3.11 https://github.com/Textualize/textual/pull/1457

## [0.9.0] - 2022-12-30

### Added

- Added textual.strip.Strip primitive
- Added textual._cache.FIFOCache
- Added an option to clear columns in DataTable.clear() https://github.com/Textualize/textual/pull/1427

### Changed

- Widget.render_line now returns a Strip
- Fix for slow updates on Windows
- Bumped Rich dependency

## [0.8.2] - 2022-12-28

### Fixed

- Fixed issue with TextLog.clear() https://github.com/Textualize/textual/issues/1447

## [0.8.1] - 2022-12-25

### Fixed

- Fix for overflowing tree issue https://github.com/Textualize/textual/issues/1425

## [0.8.0] - 2022-12-22

### Fixed

- Fixed issues with nested auto dimensions https://github.com/Textualize/textual/issues/1402
- Fixed watch method incorrectly running on first set when value hasn't changed and init=False https://github.com/Textualize/textual/pull/1367
- `App.dark` can now be set from `App.on_load` without an error being raised  https://github.com/Textualize/textual/issues/1369
- Fixed setting `visibility` changes needing a `refresh` https://github.com/Textualize/textual/issues/1355

### Added

- Added `textual.actions.SkipAction` exception which can be raised from an action to allow parents to process bindings.
- Added `textual keys` preview.
- Added ability to bind to a character in addition to key name. i.e. you can bind to "." or "full_stop".
- Added TextLog.shrink attribute to allow renderable to reduce in size to fit width.

### Changed

- Deprecated `PRIORITY_BINDINGS` class variable.
- Renamed `char` to `character` on Key event.
- Renamed `key_name` to `name` on Key event.
- Queries/`walk_children` no longer includes self in results by default https://github.com/Textualize/textual/pull/1416

## [0.7.0] - 2022-12-17

### Added

- Added `PRIORITY_BINDINGS` class variable, which can be used to control if a widget's bindings have priority by default. https://github.com/Textualize/textual/issues/1343

### Changed

- Renamed the `Binding` argument `universal` to `priority`. https://github.com/Textualize/textual/issues/1343
- When looking for bindings that have priority, they are now looked from `App` downwards. https://github.com/Textualize/textual/issues/1343
- `BINDINGS` on an `App`-derived class have priority by default. https://github.com/Textualize/textual/issues/1343
- `BINDINGS` on a `Screen`-derived class have priority by default. https://github.com/Textualize/textual/issues/1343
- Added a message parameter to Widget.exit

### Fixed

- Fixed validator not running on first reactive set https://github.com/Textualize/textual/pull/1359
- Ensure only printable characters are used as key_display https://github.com/Textualize/textual/pull/1361


## [0.6.0] - 2022-12-11

https://textual.textualize.io/blog/2022/12/11/version-060

### Added

- Added "inherited bindings" -- BINDINGS classvar will be merged with base classes, unless inherit_bindings is set to False
- Added `Tree` widget which replaces `TreeControl`.
- Added widget `Placeholder` https://github.com/Textualize/textual/issues/1200.
- Added `ListView` and `ListItem` widgets https://github.com/Textualize/textual/pull/1143

### Changed

- Rebuilt `DirectoryTree` with new `Tree` control.
- Empty containers with a dimension set to `"auto"` will now collapse instead of filling up the available space.
- Container widgets now have default height of `1fr`.
- The default `width` of a `Label` is now `auto`.

### Fixed

- Type selectors can now contain numbers https://github.com/Textualize/textual/issues/1253
- Fixed visibility not affecting children https://github.com/Textualize/textual/issues/1313
- Fixed issue with auto width/height and relative children https://github.com/Textualize/textual/issues/1319
- Fixed issue with offset applied to containers https://github.com/Textualize/textual/issues/1256
- Fixed default CSS retrieval for widgets with no `DEFAULT_CSS` that inherited from widgets with `DEFAULT_CSS` https://github.com/Textualize/textual/issues/1335
- Fixed merging of `BINDINGS` when binding inheritance is set to `None` https://github.com/Textualize/textual/issues/1351

## [0.5.0] - 2022-11-20

### Added

- Add get_child_by_id and get_widget_by_id, remove get_child https://github.com/Textualize/textual/pull/1146
- Add easing parameter to Widget.scroll_* methods https://github.com/Textualize/textual/pull/1144
- Added Widget.call_later which invokes a callback on idle.
- `DOMNode.ancestors` no longer includes `self`.
- Added `DOMNode.ancestors_with_self`, which retains the old behaviour of
  `DOMNode.ancestors`.
- Improved the speed of `DOMQuery.remove`.
- Added DataTable.clear
- Added low-level `textual.walk` methods.
- It is now possible to `await` a `Widget.remove`.
  https://github.com/Textualize/textual/issues/1094
- It is now possible to `await` a `DOMQuery.remove`. Note that this changes
  the return value of `DOMQuery.remove`, which used to return `self`.
  https://github.com/Textualize/textual/issues/1094
- Added Pilot.wait_for_animation
- Added `Widget.move_child` https://github.com/Textualize/textual/issues/1121
- Added a `Label` widget https://github.com/Textualize/textual/issues/1190
- Support lazy-instantiated Screens (callables in App.SCREENS) https://github.com/Textualize/textual/pull/1185
- Display of keys in footer has more sensible defaults https://github.com/Textualize/textual/pull/1213
- Add App.get_key_display, allowing custom key_display App-wide https://github.com/Textualize/textual/pull/1213

### Changed

- Watchers are now called immediately when setting the attribute if they are synchronous. https://github.com/Textualize/textual/pull/1145
- Widget.call_later has been renamed to Widget.call_after_refresh.
- Button variant values are now checked at runtime. https://github.com/Textualize/textual/issues/1189
- Added caching of some properties in Styles object

### Fixed

- Fixed DataTable row not updating after add https://github.com/Textualize/textual/issues/1026
- Fixed issues with animation. Now objects of different types may be animated.
- Fixed containers with transparent background not showing borders https://github.com/Textualize/textual/issues/1175
- Fixed auto-width in horizontal containers https://github.com/Textualize/textual/pull/1155
- Fixed Input cursor invisible when placeholder empty https://github.com/Textualize/textual/pull/1202
- Fixed deadlock when removing widgets from the App https://github.com/Textualize/textual/pull/1219

## [0.4.0] - 2022-11-08

https://textual.textualize.io/blog/2022/11/08/version-040/#version-040

### Changed

- Dropped support for mounting "named" and "anonymous" widgets via
  `App.mount` and `Widget.mount`. Both methods now simply take one or more
  widgets as positional arguments.
- `DOMNode.query_one` now raises a `TooManyMatches` exception if there is
  more than one matching node.
  https://github.com/Textualize/textual/issues/1096
- `App.mount` and `Widget.mount` have new `before` and `after` parameters https://github.com/Textualize/textual/issues/778

### Added

- Added `init` param to reactive.watch
- `CSS_PATH` can now be a list of CSS files https://github.com/Textualize/textual/pull/1079
- Added `DOMQuery.only_one` https://github.com/Textualize/textual/issues/1096
- Writes to stdout are now done in a thread, for smoother animation. https://github.com/Textualize/textual/pull/1104

## [0.3.0] - 2022-10-31

### Fixed

- Fixed issue where scrollbars weren't being unmounted
- Fixed fr units for horizontal and vertical layouts https://github.com/Textualize/textual/pull/1067
- Fixed `textual run` breaking sys.argv https://github.com/Textualize/textual/issues/1064
- Fixed footer not updating styles when toggling dark mode
- Fixed how the app title in a `Header` is centred https://github.com/Textualize/textual/issues/1060
- Fixed the swapping of button variants https://github.com/Textualize/textual/issues/1048
- Fixed reserved characters in screenshots https://github.com/Textualize/textual/issues/993
- Fixed issue with TextLog max_lines https://github.com/Textualize/textual/issues/1058

### Changed

- DOMQuery now raises InvalidQueryFormat in response to invalid query strings, rather than cryptic CSS error
- Dropped quit_after, screenshot, and screenshot_title from App.run, which can all be done via auto_pilot
- Widgets are now closed in reversed DOM order
- Input widget justify hardcoded to left to prevent text-align interference
- Changed `textual run` so that it patches `argv` in more situations
- DOM classes and IDs are now always treated fully case-sensitive https://github.com/Textualize/textual/issues/1047

### Added

- Added Unmount event
- Added App.run_async method
- Added App.run_test context manager
- Added auto_pilot to App.run and App.run_async
- Added Widget._get_virtual_dom to get scrollbars
- Added size parameter to run and run_async
- Added always_update to reactive
- Returned an awaitable from push_screen, switch_screen, and install_screen https://github.com/Textualize/textual/pull/1061

## [0.2.1] - 2022-10-23

### Changed

- Updated meta data for PyPI

## [0.2.0] - 2022-10-23

### Added

- CSS support
- Too numerous to mention
## [0.1.18] - 2022-04-30

### Changed

- Bump typing extensions

## [0.1.17] - 2022-03-10

### Changed

- Bumped Rich dependency

## [0.1.16] - 2022-03-10

### Fixed

- Fixed escape key hanging on Windows

## [0.1.15] - 2022-01-31

### Added

- Added Windows Driver

## [0.1.14] - 2022-01-09

### Changed

- Updated Rich dependency to 11.X

## [0.1.13] - 2022-01-01

### Fixed

- Fixed spurious characters when exiting app
- Fixed increasing delay when exiting

## [0.1.12] - 2021-09-20

### Added

- Added geometry.Spacing

### Fixed

- Fixed calculation of virtual size in scroll views

## [0.1.11] - 2021-09-12

### Changed

- Changed message handlers to use prefix handle\_
- Renamed messages to drop the Message suffix
- Events now bubble by default
- Refactor of layout

### Added

- Added App.measure
- Added auto_width to Vertical Layout, WindowView, an ScrollView
- Added big_table.py example
- Added easing.py example

## [0.1.10] - 2021-08-25

### Added

- Added keyboard control of tree control
- Added Widget.gutter to calculate space between renderable and outside edge
- Added margin, padding, and border attributes to Widget

### Changed

- Callbacks may be async or non-async.
- Event handler event argument is optional.
- Fixed exception in clock example https://github.com/willmcgugan/textual/issues/52
- Added Message.wait() which waits for a message to be processed
- Key events are now sent to widgets first, before processing bindings

## [0.1.9] - 2021-08-06

### Added

- Added hover over and mouse click to activate keys in footer
- Added verbosity argument to Widget.log

### Changed

- Simplified events. Remove Startup event (use Mount)
- Changed geometry.Point to geometry.Offset and geometry.Dimensions to geometry.Size

## [0.1.8] - 2021-07-17

### Fixed

- Fixed exiting mouse mode
- Fixed slow animation

### Added

- New log system

## [0.1.7] - 2021-07-14

### Changed

- Added functionality to calculator example.
- Scrollview now shows scrollbars automatically
- New handler system for messages that doesn't require inheritance
- Improved traceback handling

[0.21.0]: https://github.com/Textualize/textual/compare/v0.20.1...v0.21.0
[0.20.1]: https://github.com/Textualize/textual/compare/v0.20.0...v0.20.1
[0.20.0]: https://github.com/Textualize/textual/compare/v0.19.1...v0.20.0
[0.19.1]: https://github.com/Textualize/textual/compare/v0.19.0...v0.19.1
[0.19.0]: https://github.com/Textualize/textual/compare/v0.18.0...v0.19.0
[0.18.0]: https://github.com/Textualize/textual/compare/v0.17.4...v0.18.0
[0.17.3]: https://github.com/Textualize/textual/compare/v0.17.2...v0.17.3
[0.17.2]: https://github.com/Textualize/textual/compare/v0.17.1...v0.17.2
[0.17.1]: https://github.com/Textualize/textual/compare/v0.17.0...v0.17.1
[0.17.0]: https://github.com/Textualize/textual/compare/v0.16.0...v0.17.0
[0.16.0]: https://github.com/Textualize/textual/compare/v0.15.1...v0.16.0
[0.15.1]: https://github.com/Textualize/textual/compare/v0.15.0...v0.15.1
[0.15.0]: https://github.com/Textualize/textual/compare/v0.14.0...v0.15.0
[0.14.0]: https://github.com/Textualize/textual/compare/v0.13.0...v0.14.0
[0.13.0]: https://github.com/Textualize/textual/compare/v0.12.1...v0.13.0
[0.12.1]: https://github.com/Textualize/textual/compare/v0.12.0...v0.12.1
[0.12.0]: https://github.com/Textualize/textual/compare/v0.11.1...v0.12.0
[0.11.1]: https://github.com/Textualize/textual/compare/v0.11.0...v0.11.1
[0.11.0]: https://github.com/Textualize/textual/compare/v0.10.1...v0.11.0
[0.10.1]: https://github.com/Textualize/textual/compare/v0.10.0...v0.10.1
[0.10.0]: https://github.com/Textualize/textual/compare/v0.9.1...v0.10.0
[0.9.1]: https://github.com/Textualize/textual/compare/v0.9.0...v0.9.1
[0.9.0]: https://github.com/Textualize/textual/compare/v0.8.2...v0.9.0
[0.8.2]: https://github.com/Textualize/textual/compare/v0.8.1...v0.8.2
[0.8.1]: https://github.com/Textualize/textual/compare/v0.8.0...v0.8.1
[0.8.0]: https://github.com/Textualize/textual/compare/v0.7.0...v0.8.0
[0.7.0]: https://github.com/Textualize/textual/compare/v0.6.0...v0.7.0
[0.6.0]: https://github.com/Textualize/textual/compare/v0.5.0...v0.6.0
[0.5.0]: https://github.com/Textualize/textual/compare/v0.4.0...v0.5.0
[0.4.0]: https://github.com/Textualize/textual/compare/v0.3.0...v0.4.0
[0.3.0]: https://github.com/Textualize/textual/compare/v0.2.1...v0.3.0
[0.2.1]: https://github.com/Textualize/textual/compare/v0.2.0...v0.2.1
[0.2.0]: https://github.com/Textualize/textual/compare/v0.1.18...v0.2.0
[0.1.18]: https://github.com/Textualize/textual/compare/v0.1.17...v0.1.18
[0.1.17]: https://github.com/Textualize/textual/compare/v0.1.16...v0.1.17
[0.1.16]: https://github.com/Textualize/textual/compare/v0.1.15...v0.1.16
[0.1.15]: https://github.com/Textualize/textual/compare/v0.1.14...v0.1.15
[0.1.14]: https://github.com/Textualize/textual/compare/v0.1.13...v0.1.14
[0.1.13]: https://github.com/Textualize/textual/compare/v0.1.12...v0.1.13
[0.1.12]: https://github.com/Textualize/textual/compare/v0.1.11...v0.1.12
[0.1.11]: https://github.com/Textualize/textual/compare/v0.1.10...v0.1.11
[0.1.10]: https://github.com/Textualize/textual/compare/v0.1.9...v0.1.10
[0.1.9]: https://github.com/Textualize/textual/compare/v0.1.8...v0.1.9
[0.1.8]: https://github.com/Textualize/textual/compare/v0.1.7...v0.1.8
[0.1.7]: https://github.com/Textualize/textual/releases/tag/v0.1.7<|MERGE_RESOLUTION|>--- conflicted
+++ resolved
@@ -5,16 +5,12 @@
 The format is based on [Keep a Changelog](http://keepachangelog.com/)
 and this project adheres to [Semantic Versioning](http://semver.org/).
 
-<<<<<<< HEAD
-
 ## [0.22.0] - Unreleased
 
 ### Fixed
 
 - Fixed broken fr units when there is a min or max dimension https://github.com/Textualize/textual/issues/2378
-=======
-## Unreleased
->>>>>>> fe99df95
+- Fixed plain text in Markdown code blocks with no syntax being difficult to read https://github.com/Textualize/textual/issues/2400
 
 ### Added
 
@@ -24,12 +20,6 @@
 
 - All `textual.containers` are now `1fr` in relevant dimensions by default https://github.com/Textualize/textual/pull/2386
 
-<<<<<<< HEAD
-=======
-### Fixed
-
-- Fixed plain text in Markdown code blocks with no syntax being difficult to read https://github.com/Textualize/textual/issues/2400
->>>>>>> fe99df95
 
 ## [0.21.0] - 2023-04-26
 
