--- conflicted
+++ resolved
@@ -16,11 +16,8 @@
 
 - Fixed setting `TreeNode.label` on an existing `Tree` node not immediately https://github.com/Textualize/textual/pull/2713
 - Correctly implement `__eq__` protocol in DataTable https://github.com/Textualize/textual/pull/2705
-<<<<<<< HEAD
 - Fixed exceptions in Pilot tests being silently ignored https://github.com/Textualize/textual/pull/2754
-=======
 - Fixed `Tooltip` causing a `query_one` on a lone `Static` to fail https://github.com/Textualize/textual/issues/2723
->>>>>>> 2062ce38
 
 ### Changed
 
