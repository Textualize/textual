# Change Log

All notable changes to this project will be documented in this file.

The format is based on [Keep a Changelog](http://keepachangelog.com/)
and this project adheres to [Semantic Versioning](http://semver.org/).

## [0.57.0] - 2024-04-19

### Fixed

- Fixed `Integer` validator missing failure description when not a number https://github.com/Textualize/textual/issues/4413
- Fixed a crash in `DataTable` if you clicked a link in the border https://github.com/Textualize/textual/issues/4410
<<<<<<< HEAD
- Fixed an off-by-one error in the line number of the `Document.end` property https://github.com/Textualize/textual/issues/4426
=======
- Fixed issue with cursor position https://github.com/Textualize/textual/pull/4429
>>>>>>> f9b549a4

### Added

- Added `App.copy_to_clipboard` https://github.com/Textualize/textual/pull/4416

## [0.56.4] - 2024-04-09

### Fixed

- Disabled terminal synchronization in inline mode as it breaks on some terminals

## [0.56.3] - 2024-04-08

### Fixed

- Fixed inline mode not updating https://github.com/Textualize/textual/issues/4403

## [0.56.2] - 2024-04-07

### Fixed

- Fixed inline mode not clearing with multiple screen

## [0.56.1] - 2024-04-07

### Fixed

- Fixed flicker when non-current screen updates https://github.com/Textualize/textual/pull/4401

### Changed

- Removed additional line at the end of an inline app https://github.com/Textualize/textual/pull/4401

## [0.56.0] - 2024-04-06

### Added

- Added `Size.with_width` and `Size.with_height` https://github.com/Textualize/textual/pull/4393
  
### Fixed

- Fixed issue with inline mode and multiple screens https://github.com/Textualize/textual/pull/4393
- Fixed issue with priority bindings https://github.com/Textualize/textual/pull/4395

### Changed

- self.prevent can be used in a widget constructor to prevent messages on mount https://github.com/Textualize/textual/pull/4392


## [0.55.1] - 2024-04-2

### Fixed

- Fixed mouse escape sequences being generated with `mouse=False` 

## [0.55.0] - 2024-04-1

### Fixed

- Fix priority bindings not appearing in footer when key clashes with focused widget https://github.com/Textualize/textual/pull/4342
- Reverted auto-width change https://github.com/Textualize/textual/pull/4369

### Changed

- Exceptions inside `Widget.compose` or workers weren't bubbling up in tests https://github.com/Textualize/textual/issues/4282
- Fixed `DataTable` scrolling issues by changing `max-height` back to 100% https://github.com/Textualize/textual/issues/4286
- Fixed `Button` not rendering correctly with console markup https://github.com/Textualize/textual/issues/4328

### Added

- Added `Document.start` and `end` location properties for convenience https://github.com/Textualize/textual/pull/4267
- Added support for JavaScript, Golang, Rust, Bash, Java and Kotlin to `TextArea` https://github.com/Textualize/textual/pull/4350
- Added `inline` parameter to `run` and `run_async` to run app inline (under the prompt). https://github.com/Textualize/textual/pull/4343
- Added `mouse` parameter to disable mouse support https://github.com/Textualize/textual/pull/4343

## [0.54.0] - 2024-03-26

### Fixed

- Fixed a crash in `TextArea` when undoing an edit to a selection the selection was made backwards https://github.com/Textualize/textual/issues/4301
- Fixed issue with flickering scrollbars https://github.com/Textualize/textual/pull/4315
- Fixed issue where narrow TextArea would repeatedly wrap due to scrollbar appearing/disappearing https://github.com/Textualize/textual/pull/4334
- Fix progress bar ETA not updating when setting `total` reactive https://github.com/Textualize/textual/pull/4316

### Changed

- ProgressBar won't show ETA until there is at least one second of samples https://github.com/Textualize/textual/pull/4316
- `Input` waits until an edit has been made, after entry to the widget, before offering a suggestion https://github.com/Textualize/textual/pull/4335

## [0.53.1] - 2024-03-18

### Fixed

- Fixed issue with data binding https://github.com/Textualize/textual/pull/4308

## [0.53.0] - 2024-03-18

### Added

- Mapping of ANSI colors to hex codes configurable via `App.ansi_theme_dark` and `App.ansi_theme_light` https://github.com/Textualize/textual/pull/4192
- `Pilot.resize_terminal` to resize the terminal in testing https://github.com/Textualize/textual/issues/4212
- Added `sort_children` method https://github.com/Textualize/textual/pull/4244
- Support for pseudo-classes in nested TCSS https://github.com/Textualize/textual/issues/4039

### Fixed

- Fixed `TextArea.code_editor` missing recently added attributes https://github.com/Textualize/textual/pull/4172
- Fixed `Sparkline` not working with data in a `deque` https://github.com/Textualize/textual/issues/3899
- Tooltips are now cleared when the related widget is no longer under them https://github.com/Textualize/textual/issues/3045
- Simplified tree-sitter highlight queries for HTML, which also seems to fix segfault issue https://github.com/Textualize/textual/pull/4195
- Fixed `DirectoryTree.path` no longer reacting to new values https://github.com/Textualize/textual/issues/4208
- Fixed content size cache with Pretty widget https://github.com/Textualize/textual/pull/4211
- Fixed `grid-gutter` interaction with Pretty widget https://github.com/Textualize/textual/pull/4219
- Fixed `TextArea` styling issue on alternate screens https://github.com/Textualize/textual/pull/4220
- Fixed writing to invisible `RichLog` https://github.com/Textualize/textual/pull/4223
- Fixed `RichLog.min_width` not being used https://github.com/Textualize/textual/pull/4223
- Rename `CollapsibleTitle.action_toggle` to `action_toggle_collapsible` to fix clash with `DOMNode.action_toggle` https://github.com/Textualize/textual/pull/4221
- Markdown component classes weren't refreshed when watching for CSS https://github.com/Textualize/textual/issues/3464
- Rename `Switch.action_toggle` to `action_toggle_switch` to fix clash with `DOMNode.action_toggle` https://github.com/Textualize/textual/issues/4262
- Fixed `OptionList.OptionHighlighted` leaking out of `Select` https://github.com/Textualize/textual/issues/4224
- Fixed `Tab` enable/disable messages leaking into `TabbedContent` https://github.com/Textualize/textual/issues/4233
- Fixed a style leak from `TabbedContent` https://github.com/Textualize/textual/issues/4232
- Fixed active hidden scrollbars not releasing the mouse https://github.com/Textualize/textual/issues/4274
- Fixed the mouse not being released when hiding a `TextArea` while mouse selection is happening https://github.com/Textualize/textual/issues/4292
- Fix mouse scrolling not working when mouse cursor is over a disabled child widget https://github.com/Textualize/textual/issues/4242

### Changed

- Clicking a non focusable widget focus ancestors https://github.com/Textualize/textual/pull/4236
- BREAKING: widget class names must start with a capital letter or an underscore `_` https://github.com/Textualize/textual/pull/4252
- BREAKING: for many widgets, messages are now sent when programmatic changes that mirror user input are made https://github.com/Textualize/textual/pull/4256
  - Changed `Collapsible`
  - Changed `Markdown`
  - Changed `Select`
  - Changed `SelectionList`
  - Changed `TabbedContent`
  - Changed `Tabs`
  - Changed `TextArea`
  - Changed `Tree`
- Improved ETA calculation for ProgressBar https://github.com/Textualize/textual/pull/4271
- BREAKING: `AppFocus` and `AppBlur` are now posted when the terminal window gains or loses focus, if the terminal supports this https://github.com/Textualize/textual/pull/4265
  - When the terminal window loses focus, the currently-focused widget will also lose focus.
  - When the terminal window regains focus, the previously-focused widget will regain focus.
- TextArea binding for <kbd>ctrl</kbd>+<kbd>k</kbd> will now delete the line if the line is empty https://github.com/Textualize/textual/issues/4277
- The active tab (in `Tabs`) / tab pane (in `TabbedContent`) can now be unset https://github.com/Textualize/textual/issues/4241

## [0.52.1] - 2024-02-20

### Fixed

- Fixed the check for animation level in `LoadingIndicator` https://github.com/Textualize/textual/issues/4188

## [0.52.0] - 2024-02-19

### Changed

- Textual now writes to stderr rather than stdout https://github.com/Textualize/textual/pull/4177

### Added

- Added an `asyncio` lock attribute `Widget.lock` to be used to synchronize widget state https://github.com/Textualize/textual/issues/4134
- Added support for environment variable `TEXTUAL_ANIMATIONS` to control what animations Textual displays https://github.com/Textualize/textual/pull/4062
- Add attribute `App.animation_level` to control whether animations on that app run or not https://github.com/Textualize/textual/pull/4062
- Added support for a `TEXTUAL_SCREENSHOT_LOCATION` environment variable to specify the location of an automated screenshot https://github.com/Textualize/textual/pull/4181/
- Added support for a `TEXTUAL_SCREENSHOT_FILENAME` environment variable to specify the filename of an automated screenshot https://github.com/Textualize/textual/pull/4181/
- Added an `asyncio` lock attribute `Widget.lock` to be used to synchronize widget state https://github.com/Textualize/textual/issues/4134
- `Widget.remove_children` now accepts a CSS selector to specify which children to remove https://github.com/Textualize/textual/pull/4183
- `Widget.batch` combines widget locking and app update batching https://github.com/Textualize/textual/pull/4183

## [0.51.0] - 2024-02-15

### Added

- TextArea now has `read_only` mode https://github.com/Textualize/textual/pull/4151
- Add some syntax highlighting to TextArea default theme https://github.com/Textualize/textual/pull/4149
- Add undo and redo to TextArea https://github.com/Textualize/textual/pull/4124
- Added support for command palette command discoverability https://github.com/Textualize/textual/pull/4154

### Fixed

- Fixed out-of-view `Tab` not being scrolled into view when `Tabs.active` is assigned https://github.com/Textualize/textual/issues/4150
- Fixed `TabbedContent.TabActivate` not being posted when `TabbedContent.active` is assigned https://github.com/Textualize/textual/issues/4150

### Changed

- Breaking change: Renamed `TextArea.tab_behaviour` to `TextArea.tab_behavior` https://github.com/Textualize/textual/pull/4124
- `TextArea.theme` now defaults to `"css"` instead of None, and is no longer optional https://github.com/Textualize/textual/pull/4157

### Fixed

- Improve support for selector lists in nested TCSS https://github.com/Textualize/textual/issues/3969
- Improve support for rule declarations after nested TCSS rule sets https://github.com/Textualize/textual/issues/3999

## [0.50.1] - 2024-02-09

### Fixed

- Fixed tint applied to ANSI colors https://github.com/Textualize/textual/pull/4142

## [0.50.0] - 2024-02-08

### Fixed

- Fixed issue with ANSI colors not being converted to truecolor https://github.com/Textualize/textual/pull/4138
- Fixed duplicate watch methods being attached to DOM nodes https://github.com/Textualize/textual/pull/4030
- Fixed using `watch` to create additional watchers would trigger other watch methods https://github.com/Textualize/textual/issues/3878

### Added

- Added support for configuring dark and light themes for code in `Markdown` https://github.com/Textualize/textual/issues/3997

## [0.49.0] - 2024-02-07

### Fixed

- Fixed scrolling in long `OptionList` by adding max height of 100% https://github.com/Textualize/textual/issues/4021
- Fixed `DirectoryTree.clear_node` not clearing the node specified https://github.com/Textualize/textual/issues/4122

### Changed

- `DirectoryTree.reload` and `DirectoryTree.reload_node` now preserve state when reloading https://github.com/Textualize/textual/issues/4056
- Fixed a crash in the TextArea when performing a backward replace https://github.com/Textualize/textual/pull/4126
- Fixed selection not updating correctly when pasting while there's a non-zero selection https://github.com/Textualize/textual/pull/4126
- Breaking change: `TextArea` will not use `Escape` to shift focus if the `tab_behaviour` is the default https://github.com/Textualize/textual/issues/4110
- `TextArea` cursor will now be invisible before first focus https://github.com/Textualize/textual/pull/4128
- Fix toggling `TextArea.cursor_blink` reactive when widget does not have focus https://github.com/Textualize/textual/pull/4128

### Added

- Added DOMQuery.set https://github.com/Textualize/textual/pull/4075
- Added DOMNode.set_reactive https://github.com/Textualize/textual/pull/4075
- Added DOMNode.data_bind https://github.com/Textualize/textual/pull/4075
- Added DOMNode.action_toggle https://github.com/Textualize/textual/pull/4075
- Added Worker.cancelled_event https://github.com/Textualize/textual/pull/4075
- `Tree` (and `DirectoryTree`) grew an attribute `lock` that can be used for synchronization across coroutines https://github.com/Textualize/textual/issues/4056


## [0.48.2] - 2024-02-02

### Fixed

- Fixed a hang in the Linux driver when connected to a pipe https://github.com/Textualize/textual/issues/4104
- Fixed broken `OptionList` `Option.id` mappings https://github.com/Textualize/textual/issues/4101

### Changed

- Breaking change: keyboard navigation in `RadioSet`, `ListView`, `OptionList`, and `SelectionList`, no longer allows highlighting disabled items https://github.com/Textualize/textual/issues/3881

## [0.48.1] - 2024-02-01

### Fixed

- `TextArea` uses CSS theme by default instead of `monokai` https://github.com/Textualize/textual/pull/4091

## [0.48.0] - 2024-02-01

### Changed

- Breaking change: Significant changes to `TextArea.__init__` default values/behaviour https://github.com/Textualize/textual/pull/3933
  - `soft_wrap=True` - soft wrapping is now enabled by default.
  - `show_line_numbers=False` - line numbers are now disabled by default.
  - `tab_behaviour="focus"` - pressing the tab key now switches focus instead of indenting by default.
- Breaking change: `TextArea` default theme changed to CSS, and default styling changed https://github.com/Textualize/textual/pull/4074
- Breaking change: `DOMNode.has_pseudo_class` now accepts a single name only https://github.com/Textualize/textual/pull/3970
- Made `textual.cache` (formerly `textual._cache`) public https://github.com/Textualize/textual/pull/3976
- `Tab.label` can now be used to change the label of a tab https://github.com/Textualize/textual/pull/3979
- Changed the default notification timeout from 3 to 5 seconds https://github.com/Textualize/textual/pull/4059
- Prior scroll animations are now cancelled on new scrolls https://github.com/Textualize/textual/pull/4081

### Added

- Added `DOMNode.has_pseudo_classes` https://github.com/Textualize/textual/pull/3970
- Added `Widget.allow_focus` and `Widget.allow_focus_children` https://github.com/Textualize/textual/pull/3989
- Added `TextArea.soft_wrap` reactive attribute added https://github.com/Textualize/textual/pull/3933
- Added `TextArea.tab_behaviour` reactive attribute added https://github.com/Textualize/textual/pull/3933
- Added `TextArea.code_editor` classmethod/alternative constructor https://github.com/Textualize/textual/pull/3933
- Added `TextArea.wrapped_document` attribute which can convert between wrapped visual coordinates and locations https://github.com/Textualize/textual/pull/3933
- Added `show_line_numbers` to `TextArea.__init__` https://github.com/Textualize/textual/pull/3933
- Added component classes allowing `TextArea` to be styled using CSS https://github.com/Textualize/textual/pull/4074
- Added `Query.blur` and `Query.focus` https://github.com/Textualize/textual/pull/4012
- Added `MessagePump.message_queue_size` https://github.com/Textualize/textual/pull/4012
- Added `TabbedContent.active_pane` https://github.com/Textualize/textual/pull/4012
- Added `App.suspend` https://github.com/Textualize/textual/pull/4064
- Added `App.action_suspend_process` https://github.com/Textualize/textual/pull/4064


### Fixed

- Parameter `animate` from `DataTable.move_cursor` was being ignored https://github.com/Textualize/textual/issues/3840
- Fixed a crash if `DirectoryTree.show_root` was set before the DOM was fully available https://github.com/Textualize/textual/issues/2363
- Live reloading of TCSS wouldn't apply CSS changes to screens under the top screen of the stack https://github.com/Textualize/textual/issues/3931
- `SelectionList` option IDs are usable as soon as the widget is instantiated https://github.com/Textualize/textual/issues/3903
- Fix issue with `Strip.crop` when crop window start aligned with strip end https://github.com/Textualize/textual/pull/3998
- Fixed Strip.crop_extend https://github.com/Textualize/textual/pull/4011
- Fix for percentage dimensions https://github.com/Textualize/textual/pull/4037
- Fixed a crash if the `TextArea` language was set but tree-sitter language binaries were not installed https://github.com/Textualize/textual/issues/4045
- Ensuring `TextArea.SelectionChanged` message only sends when the updated selection is different https://github.com/Textualize/textual/pull/3933
- Fixed declaration after nested rule set causing a parse error https://github.com/Textualize/textual/pull/4012
- ID and class validation was too lenient https://github.com/Textualize/textual/issues/3954
- Fixed CSS watcher crash if file becomes unreadable (even temporarily) https://github.com/Textualize/textual/pull/4079
- Fixed display of keys when used in conjunction with other keys https://github.com/Textualize/textual/pull/3050
- Fixed double detection of <kbd>Escape</kbd> on Windows https://github.com/Textualize/textual/issues/4038

## [0.47.1] - 2024-01-05

### Fixed

- Fixed nested specificity https://github.com/Textualize/textual/pull/3963

## [0.47.0] - 2024-01-04

### Fixed

- `Widget.move_child` would break if `before`/`after` is set to the index of the widget in `child` https://github.com/Textualize/textual/issues/1743
- Fixed auto width text not processing markup https://github.com/Textualize/textual/issues/3918
- Fixed `Tree.clear` not retaining the root's expanded state https://github.com/Textualize/textual/issues/3557

### Changed

- Breaking change: `Widget.move_child` parameters `before` and `after` are now keyword-only https://github.com/Textualize/textual/pull/3896
- Style tweak to toasts https://github.com/Textualize/textual/pull/3955

### Added

- Added textual.lazy https://github.com/Textualize/textual/pull/3936
- Added App.push_screen_wait https://github.com/Textualize/textual/pull/3955
- Added nesting of CSS https://github.com/Textualize/textual/pull/3946

## [0.46.0] - 2023-12-17

### Fixed

- Disabled radio buttons could be selected with the keyboard https://github.com/Textualize/textual/issues/3839
- Fixed zero width scrollbars causing content to disappear https://github.com/Textualize/textual/issues/3886

### Changed

- The tabs within a `TabbedContent` now prefix their IDs to stop any clash with their associated `TabPane` https://github.com/Textualize/textual/pull/3815
- Breaking change: `tab` is no longer a `@on` decorator selector for `TabbedContent.TabActivated` -- use `pane` instead https://github.com/Textualize/textual/pull/3815

### Added

- Added `Collapsible.title` reactive attribute https://github.com/Textualize/textual/pull/3830
- Added a `pane` attribute to `TabbedContent.TabActivated` https://github.com/Textualize/textual/pull/3815
- Added caching of rules attributes and `cache` parameter to Stylesheet.apply https://github.com/Textualize/textual/pull/3880

## [0.45.1] - 2023-12-12

### Fixed

- Fixed issues where styles wouldn't update if changed in mount. https://github.com/Textualize/textual/pull/3860

## [0.45.0] - 2023-12-12

### Fixed

- Fixed `DataTable.update_cell` not raising an error with an invalid column key https://github.com/Textualize/textual/issues/3335
- Fixed `Input` showing suggestions when not focused https://github.com/Textualize/textual/pull/3808
- Fixed loading indicator not covering scrollbars https://github.com/Textualize/textual/pull/3816

### Removed

- Removed renderables/align.py which was no longer used.

### Changed

- Dropped ALLOW_CHILDREN flag introduced in 0.43.0 https://github.com/Textualize/textual/pull/3814
- Widgets with an auto height in an auto height container will now expand if they have no siblings https://github.com/Textualize/textual/pull/3814
- Breaking change: Removed `limit_rules` from Stylesheet.apply https://github.com/Textualize/textual/pull/3844

### Added

- Added `get_loading_widget` to Widget and App customize the loading widget. https://github.com/Textualize/textual/pull/3816
- Added messages `Collapsible.Expanded` and `Collapsible.Collapsed` that inherit from `Collapsible.Toggled`. https://github.com/Textualize/textual/issues/3824

## [0.44.1] - 2023-12-4

### Fixed

- Fixed slow scrolling when there are many widgets https://github.com/Textualize/textual/pull/3801

## [0.44.0] - 2023-12-1

### Changed

- Breaking change: Dropped 3.7 support https://github.com/Textualize/textual/pull/3766
- Breaking changes https://github.com/Textualize/textual/issues/1530
 - `link-hover-background` renamed to `link-background-hover`
 - `link-hover-color` renamed to `link-color-hover`
 - `link-hover-style` renamed to `link-style-hover`
- `Tree` now forces a scroll when `scroll_to_node` is called https://github.com/Textualize/textual/pull/3786
- Brought rxvt's use of shift-numpad keys in line with most other terminals https://github.com/Textualize/textual/pull/3769

### Added

- Added support for Ctrl+Fn and Ctrl+Shift+Fn keys in urxvt https://github.com/Textualize/textual/pull/3737
- Friendly error messages when trying to mount non-widgets https://github.com/Textualize/textual/pull/3780
- Added `Select.from_values` class method that can be used to initialize a Select control with an iterator of values https://github.com/Textualize/textual/pull/3743

### Fixed

- Fixed NoWidget when mouse goes outside window https://github.com/Textualize/textual/pull/3790
- Removed spurious print statements from press_keys https://github.com/Textualize/textual/issues/3785

## [0.43.2] - 2023-11-29

### Fixed

- Fixed NoWidget error https://github.com/Textualize/textual/pull/3779

## [0.43.1] - 2023-11-29

### Fixed

- Fixed clicking on scrollbar moves TextArea cursor https://github.com/Textualize/textual/issues/3763

## [0.43.0] - 2023-11-28

### Fixed

- Fixed mouse targeting issue in `TextArea` when tabs were not fully expanded https://github.com/Textualize/textual/pull/3725
- Fixed `Select` not updating after changing the `prompt` reactive https://github.com/Textualize/textual/issues/2983
- Fixed flicker when updating Markdown https://github.com/Textualize/textual/pull/3757

### Added

- Added experimental Canvas class https://github.com/Textualize/textual/pull/3669/
- Added `keyline` rule https://github.com/Textualize/textual/pull/3669/
- Widgets can now have an ALLOW_CHILDREN (bool) classvar to disallow adding children to a widget https://github.com/Textualize/textual/pull/3758
- Added the ability to set the `label` property of a `Checkbox` https://github.com/Textualize/textual/pull/3765
- Added the ability to set the `label` property of a `RadioButton` https://github.com/Textualize/textual/pull/3765
- Added support for various modified edit and navigation keys in urxvt https://github.com/Textualize/textual/pull/3739
- Added app focus/blur for textual-web https://github.com/Textualize/textual/pull/3767

### Changed

- Method `MarkdownTableOfContents.set_table_of_contents` renamed to `MarkdownTableOfContents.rebuild_table_of_contents` https://github.com/Textualize/textual/pull/3730
- Exception `Tree.UnknownNodeID` moved out of `Tree`, import from `textual.widgets.tree` https://github.com/Textualize/textual/pull/3730
- Exception `TreeNode.RemoveRootError` moved out of `TreeNode`, import from `textual.widgets.tree` https://github.com/Textualize/textual/pull/3730
- Optimized startup time https://github.com/Textualize/textual/pull/3753
- App.COMMANDS or Screen.COMMANDS can now accept a callable which returns a command palette provider https://github.com/Textualize/textual/pull/3756

## [0.42.0] - 2023-11-22

### Fixed

- Duplicate CSS errors when parsing CSS from a screen https://github.com/Textualize/textual/issues/3581
- Added missing `blur` pseudo class https://github.com/Textualize/textual/issues/3439
- Fixed visual glitched characters on Windows due to Python limitation https://github.com/Textualize/textual/issues/2548
- Fixed `ScrollableContainer` to receive focus https://github.com/Textualize/textual/pull/3632
- Fixed app-level queries causing a crash when the command palette is active https://github.com/Textualize/textual/issues/3633
- Fixed outline not rendering correctly in some scenarios (e.g. on Button widgets) https://github.com/Textualize/textual/issues/3628
- Fixed live-reloading of screen CSS https://github.com/Textualize/textual/issues/3454
- `Select.value` could be in an invalid state https://github.com/Textualize/textual/issues/3612
- Off-by-one in CSS error reporting https://github.com/Textualize/textual/issues/3625
- Loading indicators and app notifications overlapped in the wrong order https://github.com/Textualize/textual/issues/3677
- Widgets being loaded are disabled and have their scrolling explicitly disabled too https://github.com/Textualize/textual/issues/3677
- Method render on a widget could be called before mounting said widget https://github.com/Textualize/textual/issues/2914

### Added

- Exceptions to `textual.widgets.select` https://github.com/Textualize/textual/pull/3614
  - `InvalidSelectValueError` for when setting a `Select` to an invalid value
  - `EmptySelectError` when creating/setting a `Select` to have no options when `allow_blank` is `False`
- `Select` methods https://github.com/Textualize/textual/pull/3614
  - `clear`
  - `is_blank`
- Constant `Select.BLANK` to flag an empty selection https://github.com/Textualize/textual/pull/3614
- Added `restrict`, `type`, `max_length`, and `valid_empty` to Input https://github.com/Textualize/textual/pull/3657
- Added `Pilot.mouse_down` to simulate `MouseDown` events https://github.com/Textualize/textual/pull/3495
- Added `Pilot.mouse_up` to simulate `MouseUp` events https://github.com/Textualize/textual/pull/3495
- Added `Widget.is_mounted` property https://github.com/Textualize/textual/pull/3709
- Added `TreeNode.refresh` https://github.com/Textualize/textual/pull/3639

### Changed

- CSS error reporting will no longer provide links to the files in question https://github.com/Textualize/textual/pull/3582
- inline CSS error reporting will report widget/class variable where the CSS was read from https://github.com/Textualize/textual/pull/3582
- Breaking change: `Tree.refresh_line` has now become an internal https://github.com/Textualize/textual/pull/3639
- Breaking change: Setting `Select.value` to `None` no longer clears the selection (See `Select.BLANK` and `Select.clear`) https://github.com/Textualize/textual/pull/3614
- Breaking change: `Button` no longer inherits from `Static`, now it inherits directly from `Widget` https://github.com/Textualize/textual/issues/3603
- Rich markup in markdown headings is now escaped when building the TOC https://github.com/Textualize/textual/issues/3689
- Mechanics behind mouse clicks. See [this](https://github.com/Textualize/textual/pull/3495#issue-1934915047) for more details. https://github.com/Textualize/textual/pull/3495
- Breaking change: max/min-width/height now includes padding and border. https://github.com/Textualize/textual/pull/3712

## [0.41.0] - 2023-10-31

### Fixed

- Fixed `Input.cursor_blink` reactive not changing blink state after `Input` was mounted https://github.com/Textualize/textual/pull/3498
- Fixed `Tabs.active` attribute value not being re-assigned after removing a tab or clearing https://github.com/Textualize/textual/pull/3498
- Fixed `DirectoryTree` race-condition crash when changing path https://github.com/Textualize/textual/pull/3498
- Fixed issue with `LRUCache.discard` https://github.com/Textualize/textual/issues/3537
- Fixed `DataTable` not scrolling to rows that were just added https://github.com/Textualize/textual/pull/3552
- Fixed cache bug with `DataTable.update_cell` https://github.com/Textualize/textual/pull/3551
- Fixed CSS errors being repeated https://github.com/Textualize/textual/pull/3566
- Fix issue with chunky highlights on buttons https://github.com/Textualize/textual/pull/3571
- Fixed `OptionList` event leakage from `CommandPalette` to `App`.
- Fixed crash in `LoadingIndicator` https://github.com/Textualize/textual/pull/3498
- Fixed crash when `Tabs` appeared as a descendant of `TabbedContent` in the DOM https://github.com/Textualize/textual/pull/3602
- Fixed the command palette cancelling other workers https://github.com/Textualize/textual/issues/3615

### Added

- Add Document `get_index_from_location` / `get_location_from_index` https://github.com/Textualize/textual/pull/3410
- Add setter for `TextArea.text` https://github.com/Textualize/textual/discussions/3525
- Added `key` argument to the `DataTable.sort()` method, allowing the table to be sorted using a custom function (or other callable) https://github.com/Textualize/textual/pull/3090
- Added `initial` to all css rules, which restores default (i.e. value from DEFAULT_CSS) https://github.com/Textualize/textual/pull/3566
- Added HorizontalPad to pad.py https://github.com/Textualize/textual/pull/3571
- Added `AwaitComplete` class, to be used for optionally awaitable return values https://github.com/Textualize/textual/pull/3498

### Changed

- Breaking change: `Button.ACTIVE_EFFECT_DURATION` classvar converted to `Button.active_effect_duration` attribute https://github.com/Textualize/textual/pull/3498
- Breaking change: `Input.blink_timer` made private (renamed to `Input._blink_timer`) https://github.com/Textualize/textual/pull/3498
- Breaking change: `Input.cursor_blink` reactive updated to not run on mount (now `init=False`) https://github.com/Textualize/textual/pull/3498
- Breaking change: `AwaitTabbedContent` class removed https://github.com/Textualize/textual/pull/3498
- Breaking change: `Tabs.remove_tab` now returns an `AwaitComplete` instead of an `AwaitRemove` https://github.com/Textualize/textual/pull/3498
- Breaking change: `Tabs.clear` now returns an `AwaitComplete` instead of an `AwaitRemove` https://github.com/Textualize/textual/pull/3498
- `TabbedContent.add_pane` now returns an `AwaitComplete` instead of an `AwaitTabbedContent` https://github.com/Textualize/textual/pull/3498
- `TabbedContent.remove_pane` now returns an `AwaitComplete` instead of an `AwaitTabbedContent` https://github.com/Textualize/textual/pull/3498
- `TabbedContent.clear_pane` now returns an `AwaitComplete` instead of an `AwaitTabbedContent` https://github.com/Textualize/textual/pull/3498
- `Tabs.add_tab` now returns an `AwaitComplete` instead of an `AwaitMount` https://github.com/Textualize/textual/pull/3498
- `DirectoryTree.reload` now returns an `AwaitComplete`, which may be awaited to ensure the node has finished being processed by the internal queue https://github.com/Textualize/textual/pull/3498
- `Tabs.remove_tab` now returns an `AwaitComplete`, which may be awaited to ensure the tab is unmounted and internal state is updated https://github.com/Textualize/textual/pull/3498
- `App.switch_mode` now returns an `AwaitMount`, which may be awaited to ensure the screen is mounted https://github.com/Textualize/textual/pull/3498
- Buttons will now display multiple lines, and have auto height https://github.com/Textualize/textual/pull/3539
- DataTable now has a max-height of 100vh rather than 100%, which doesn't work with auto
- Breaking change: empty rules now result in an error https://github.com/Textualize/textual/pull/3566
- Improved startup time by caching CSS parsing https://github.com/Textualize/textual/pull/3575
- Workers are now created/run in a thread-safe way https://github.com/Textualize/textual/pull/3586

## [0.40.0] - 2023-10-11

### Added

- Added `loading` reactive property to widgets https://github.com/Textualize/textual/pull/3509

## [0.39.0] - 2023-10-10

### Fixed

- `Pilot.click`/`Pilot.hover` can't use `Screen` as a selector https://github.com/Textualize/textual/issues/3395
- App exception when a `Tree` is initialized/mounted with `disabled=True` https://github.com/Textualize/textual/issues/3407
- Fixed `print` locations not being correctly reported in `textual console` https://github.com/Textualize/textual/issues/3237
- Fix location of IME and emoji popups https://github.com/Textualize/textual/pull/3408
- Fixed application freeze when pasting an emoji into an application on Windows https://github.com/Textualize/textual/issues/3178
- Fixed duplicate option ID handling in the `OptionList` https://github.com/Textualize/textual/issues/3455
- Fix crash when removing and updating DataTable cell at same time https://github.com/Textualize/textual/pull/3487
- Fixed fractional styles to allow integer values https://github.com/Textualize/textual/issues/3414
- Stop eating stdout/stderr in headless mode - print works again in tests https://github.com/Textualize/textual/pull/3486

### Added

- `OutOfBounds` exception to be raised by `Pilot` https://github.com/Textualize/textual/pull/3360
- `TextArea.cursor_screen_offset` property for getting the screen-relative position of the cursor https://github.com/Textualize/textual/pull/3408
- `Input.cursor_screen_offset` property for getting the screen-relative position of the cursor https://github.com/Textualize/textual/pull/3408
- Reactive `cell_padding` (and respective parameter) to define horizontal cell padding in data table columns https://github.com/Textualize/textual/issues/3435
- Added `Input.clear` method https://github.com/Textualize/textual/pull/3430
- Added `TextArea.SelectionChanged` and `TextArea.Changed` messages https://github.com/Textualize/textual/pull/3442
- Added `wait_for_dismiss` parameter to `App.push_screen` https://github.com/Textualize/textual/pull/3477
- Allow scrollbar-size to be set to 0 to achieve scrollable containers with no visible scrollbars https://github.com/Textualize/textual/pull/3488

### Changed

- Breaking change: tree-sitter and tree-sitter-languages dependencies moved to `syntax` extra https://github.com/Textualize/textual/pull/3398
- `Pilot.click`/`Pilot.hover` now raises `OutOfBounds` when clicking outside visible screen https://github.com/Textualize/textual/pull/3360
- `Pilot.click`/`Pilot.hover` now return a Boolean indicating whether the click/hover landed on the widget that matches the selector https://github.com/Textualize/textual/pull/3360
- Added a delay to when the `No Matches` message appears in the command palette, thus removing a flicker https://github.com/Textualize/textual/pull/3399
- Timer callbacks are now typed more loosely https://github.com/Textualize/textual/issues/3434

## [0.38.1] - 2023-09-21

### Fixed

- Hotfix - added missing highlight files in build distribution https://github.com/Textualize/textual/pull/3370

## [0.38.0] - 2023-09-21

### Added

- Added a TextArea https://github.com/Textualize/textual/pull/2931
- Added :dark and :light pseudo classes

### Fixed

- Fixed `DataTable` not updating component styles on hot-reloading https://github.com/Textualize/textual/issues/3312

### Changed

- Breaking change: CSS in DEFAULT_CSS is now automatically scoped to the widget (set SCOPED_CSS=False) to disable
- Breaking change: Changed `Markdown.goto_anchor` to return a boolean (if the anchor was found) instead of `None` https://github.com/Textualize/textual/pull/3334

## [0.37.1] - 2023-09-16

### Fixed

- Fixed the command palette crashing with a `TimeoutError` in any Python before 3.11 https://github.com/Textualize/textual/issues/3320
- Fixed `Input` event leakage from `CommandPalette` to `App`.

## [0.37.0] - 2023-09-15

### Added

- Added the command palette https://github.com/Textualize/textual/pull/3058
- `Input` is now validated when focus moves out of it https://github.com/Textualize/textual/pull/3193
- Attribute `Input.validate_on` (and `__init__` parameter of the same name) to customise when validation occurs https://github.com/Textualize/textual/pull/3193
- Screen-specific (sub-)title attributes https://github.com/Textualize/textual/pull/3199:
  - `Screen.TITLE`
  - `Screen.SUB_TITLE`
  - `Screen.title`
  - `Screen.sub_title`
- Properties `Header.screen_title` and `Header.screen_sub_title` https://github.com/Textualize/textual/pull/3199
- Added `DirectoryTree.DirectorySelected` message https://github.com/Textualize/textual/issues/3200
- Added `widgets.Collapsible` contributed by Sunyoung Yoo https://github.com/Textualize/textual/pull/2989

### Fixed

- Fixed a crash when removing an option from an `OptionList` while the mouse is hovering over the last option https://github.com/Textualize/textual/issues/3270
- Fixed a crash in `MarkdownViewer` when clicking on a link that contains an anchor https://github.com/Textualize/textual/issues/3094
- Fixed wrong message pump in pop_screen https://github.com/Textualize/textual/pull/3315

### Changed

- Widget.notify and App.notify are now thread-safe https://github.com/Textualize/textual/pull/3275
- Breaking change: Widget.notify and App.notify now return None https://github.com/Textualize/textual/pull/3275
- App.unnotify is now private (renamed to App._unnotify) https://github.com/Textualize/textual/pull/3275
- `Markdown.load` will now attempt to scroll to a related heading if an anchor is provided https://github.com/Textualize/textual/pull/3244
- `ProgressBar` explicitly supports being set back to its indeterminate state https://github.com/Textualize/textual/pull/3286

## [0.36.0] - 2023-09-05

### Added

- TCSS styles `layer` and `layers` can be strings https://github.com/Textualize/textual/pull/3169
- `App.return_code` for the app return code https://github.com/Textualize/textual/pull/3202
- Added `animate` switch to `Tree.scroll_to_line` and `Tree.scroll_to_node` https://github.com/Textualize/textual/pull/3210
- Added `Rule` widget https://github.com/Textualize/textual/pull/3209
- Added App.current_mode to get the current mode https://github.com/Textualize/textual/pull/3233

### Changed

- Reactive callbacks are now scheduled on the message pump of the reactable that is watching instead of the owner of reactive attribute https://github.com/Textualize/textual/pull/3065
- Callbacks scheduled with `call_next` will now have the same prevented messages as when the callback was scheduled https://github.com/Textualize/textual/pull/3065
- Added `cursor_type` to the `DataTable` constructor.
- Fixed `push_screen` not updating Screen.CSS styles https://github.com/Textualize/textual/issues/3217
- `DataTable.add_row` accepts `height=None` to automatically compute optimal height for a row https://github.com/Textualize/textual/pull/3213

### Fixed

- Fixed flicker when calling pop_screen multiple times https://github.com/Textualize/textual/issues/3126
- Fixed setting styles.layout not updating https://github.com/Textualize/textual/issues/3047
- Fixed flicker when scrolling tree up or down a line https://github.com/Textualize/textual/issues/3206

## [0.35.1]

### Fixed

- Fixed flash of 80x24 interface in textual-web

## [0.35.0]

### Added

- Ability to enable/disable tabs via the reactive `disabled` in tab panes https://github.com/Textualize/textual/pull/3152
- Textual-web driver support for Windows

### Fixed

- Could not hide/show/disable/enable tabs in nested `TabbedContent` https://github.com/Textualize/textual/pull/3150

## [0.34.0] - 2023-08-22

### Added

- Methods `TabbedContent.disable_tab` and `TabbedContent.enable_tab` https://github.com/Textualize/textual/pull/3112
- Methods `Tabs.disable` and `Tabs.enable` https://github.com/Textualize/textual/pull/3112
- Messages `Tab.Disabled`, `Tab.Enabled`, `Tabs.TabDisabled` and `Tabs.Enabled` https://github.com/Textualize/textual/pull/3112
- Methods `TabbedContent.hide_tab` and `TabbedContent.show_tab` https://github.com/Textualize/textual/pull/3112
- Methods `Tabs.hide` and `Tabs.show` https://github.com/Textualize/textual/pull/3112
- Messages `Tabs.TabHidden` and `Tabs.TabShown` https://github.com/Textualize/textual/pull/3112
- Added `ListView.extend` method to append multiple items https://github.com/Textualize/textual/pull/3012

### Changed

- grid-columns and grid-rows now accept an `auto` token to detect the optimal size https://github.com/Textualize/textual/pull/3107
- LoadingIndicator now has a minimum height of 1 line.

### Fixed

- Fixed auto height container with default grid-rows https://github.com/Textualize/textual/issues/1597
- Fixed `page_up` and `page_down` bug in `DataTable` when `show_header = False` https://github.com/Textualize/textual/pull/3093
- Fixed issue with visible children inside invisible container when moving focus https://github.com/Textualize/textual/issues/3053

## [0.33.0] - 2023-08-15

### Fixed

- Fixed unintuitive sizing behaviour of TabbedContent https://github.com/Textualize/textual/issues/2411
- Fixed relative units not always expanding auto containers https://github.com/Textualize/textual/pull/3059
- Fixed background refresh https://github.com/Textualize/textual/issues/3055
- Fixed `SelectionList.clear_options` https://github.com/Textualize/textual/pull/3075
- `MouseMove` events bubble up from widgets. `App` and `Screen` receive `MouseMove` events even if there's no Widget under the cursor. https://github.com/Textualize/textual/issues/2905
- Fixed click on double-width char https://github.com/Textualize/textual/issues/2968

### Changed

- Breaking change: `DOMNode.visible` now takes into account full DOM to report whether a node is visible or not.

### Removed

- Property `Widget.focusable_children` https://github.com/Textualize/textual/pull/3070

### Added

- Added an interface for replacing prompt of an individual option in an `OptionList` https://github.com/Textualize/textual/issues/2603
- Added `DirectoryTree.reload_node` method https://github.com/Textualize/textual/issues/2757
- Added widgets.Digit https://github.com/Textualize/textual/pull/3073
- Added `BORDER_TITLE` and `BORDER_SUBTITLE` classvars to Widget https://github.com/Textualize/textual/pull/3097

### Changed

- DescendantBlur and DescendantFocus can now be used with @on decorator

## [0.32.0] - 2023-08-03

### Added

- Added widgets.Log
- Added Widget.is_vertical_scroll_end, Widget.is_horizontal_scroll_end, Widget.is_vertical_scrollbar_grabbed, Widget.is_horizontal_scrollbar_grabbed

### Changed

- Breaking change: Renamed TextLog to RichLog

## [0.31.0] - 2023-08-01

### Added

- Added App.begin_capture_print, App.end_capture_print, Widget.begin_capture_print, Widget.end_capture_print https://github.com/Textualize/textual/issues/2952
- Added the ability to run async methods as thread workers https://github.com/Textualize/textual/pull/2938
- Added `App.stop_animation` https://github.com/Textualize/textual/issues/2786
- Added `Widget.stop_animation` https://github.com/Textualize/textual/issues/2786

### Changed

- Breaking change: Creating a thread worker now requires that a `thread=True` keyword argument is passed https://github.com/Textualize/textual/pull/2938
- Breaking change: `Markdown.load` no longer captures all errors and returns a `bool`, errors now propagate https://github.com/Textualize/textual/issues/2956
- Breaking change: the default style of a `DataTable` now has `max-height: 100%` https://github.com/Textualize/textual/issues/2959

### Fixed

- Fixed a crash when a `SelectionList` had a prompt wider than itself https://github.com/Textualize/textual/issues/2900
- Fixed a bug where `Click` events were bubbling up from `Switch` widgets https://github.com/Textualize/textual/issues/2366
- Fixed a crash when using empty CSS variables https://github.com/Textualize/textual/issues/1849
- Fixed issue with tabs in TextLog https://github.com/Textualize/textual/issues/3007
- Fixed a bug with `DataTable` hover highlighting https://github.com/Textualize/textual/issues/2909

## [0.30.0] - 2023-07-17

### Added

- Added `DataTable.remove_column` method https://github.com/Textualize/textual/pull/2899
- Added notifications https://github.com/Textualize/textual/pull/2866
- Added `on_complete` callback to scroll methods https://github.com/Textualize/textual/pull/2903

### Fixed

- Fixed CancelledError issue with timer https://github.com/Textualize/textual/issues/2854
- Fixed Toggle Buttons issue with not being clickable/hoverable https://github.com/Textualize/textual/pull/2930


## [0.29.0] - 2023-07-03

### Changed

- Factored dev tools (`textual` command) in to external lib (`textual-dev`).

### Added

- Updated `DataTable.get_cell` type hints to accept string keys https://github.com/Textualize/textual/issues/2586
- Added `DataTable.get_cell_coordinate` method
- Added `DataTable.get_row_index` method https://github.com/Textualize/textual/issues/2587
- Added `DataTable.get_column_index` method
- Added can-focus pseudo-class to target widgets that may receive focus
- Make `Markdown.update` optionally awaitable https://github.com/Textualize/textual/pull/2838
- Added `default` parameter to `DataTable.add_column` for populating existing rows https://github.com/Textualize/textual/pull/2836
- Added can-focus pseudo-class to target widgets that may receive focus

### Fixed

- Fixed crash when columns were added to populated `DataTable` https://github.com/Textualize/textual/pull/2836
- Fixed issues with opacity on Screens https://github.com/Textualize/textual/issues/2616
- Fixed style problem with selected selections in a non-focused selection list https://github.com/Textualize/textual/issues/2768
- Fixed sys.stdout and sys.stderr being None https://github.com/Textualize/textual/issues/2879

## [0.28.1] - 2023-06-20

### Fixed

- Fixed indented code blocks not showing up in `Markdown` https://github.com/Textualize/textual/issues/2781
- Fixed inline code blocks in lists showing out of order in `Markdown` https://github.com/Textualize/textual/issues/2676
- Fixed list items in a `Markdown` being added to the focus chain https://github.com/Textualize/textual/issues/2380
- Fixed `Tabs` posting unnecessary messages when removing non-active tabs https://github.com/Textualize/textual/issues/2807
- call_after_refresh will preserve the sender within the callback https://github.com/Textualize/textual/pull/2806

### Added

- Added a method of allowing third party code to handle unhandled tokens in `Markdown` https://github.com/Textualize/textual/pull/2803
- Added `MarkdownBlock` as an exported symbol in `textual.widgets.markdown` https://github.com/Textualize/textual/pull/2803

### Changed

- Tooltips are now inherited, so will work with compound widgets


## [0.28.0] - 2023-06-19

### Added

- The devtools console now confirms when CSS files have been successfully loaded after a previous error https://github.com/Textualize/textual/pull/2716
- Class variable `CSS` to screens https://github.com/Textualize/textual/issues/2137
- Class variable `CSS_PATH` to screens https://github.com/Textualize/textual/issues/2137
- Added `cursor_foreground_priority` and `cursor_background_priority` to `DataTable` https://github.com/Textualize/textual/pull/2736
- Added Region.center
- Added `center` parameter to `Widget.scroll_to_region`
- Added `origin_visible` parameter to `Widget.scroll_to_region`
- Added `origin_visible` parameter to `Widget.scroll_to_center`
- Added `TabbedContent.tab_count` https://github.com/Textualize/textual/pull/2751
- Added `TabbedContent.add_pane` https://github.com/Textualize/textual/pull/2751
- Added `TabbedContent.remove_pane` https://github.com/Textualize/textual/pull/2751
- Added `TabbedContent.clear_panes` https://github.com/Textualize/textual/pull/2751
- Added `TabbedContent.Cleared` https://github.com/Textualize/textual/pull/2751

### Fixed

- Fixed setting `TreeNode.label` on an existing `Tree` node not immediately refreshing https://github.com/Textualize/textual/pull/2713
- Correctly implement `__eq__` protocol in DataTable https://github.com/Textualize/textual/pull/2705
- Fixed exceptions in Pilot tests being silently ignored https://github.com/Textualize/textual/pull/2754
- Fixed issue where internal data of `OptionList` could be invalid for short window after `clear_options` https://github.com/Textualize/textual/pull/2754
- Fixed `Tooltip` causing a `query_one` on a lone `Static` to fail https://github.com/Textualize/textual/issues/2723
- Nested widgets wouldn't lose focus when parent is disabled https://github.com/Textualize/textual/issues/2772
- Fixed the `Tabs` `Underline` highlight getting "lost" in some extreme situations https://github.com/Textualize/textual/pull/2751

### Changed

- Breaking change: The `@on` decorator will now match a message class and any child classes https://github.com/Textualize/textual/pull/2746
- Breaking change: Styles update to checkbox, radiobutton, OptionList, Select, SelectionList, Switch https://github.com/Textualize/textual/pull/2777
- `Tabs.add_tab` is now optionally awaitable https://github.com/Textualize/textual/pull/2778
- `Tabs.add_tab` now takes `before` and `after` arguments to position a new tab https://github.com/Textualize/textual/pull/2778
- `Tabs.remove_tab` is now optionally awaitable https://github.com/Textualize/textual/pull/2778
- Breaking change: `Tabs.clear` has been changed from returning `self` to being optionally awaitable https://github.com/Textualize/textual/pull/2778

## [0.27.0] - 2023-06-01

### Fixed

- Fixed zero division error https://github.com/Textualize/textual/issues/2673
- Fix `scroll_to_center` when there were nested layers out of view (Compositor full_map not populated fully) https://github.com/Textualize/textual/pull/2684
- Fix crash when `Select` widget value attribute was set in `compose` https://github.com/Textualize/textual/pull/2690
- Issue with computing progress in workers https://github.com/Textualize/textual/pull/2686
- Issues with `switch_screen` not updating the results callback appropriately https://github.com/Textualize/textual/issues/2650
- Fixed incorrect mount order https://github.com/Textualize/textual/pull/2702

### Added

- `work` decorator accepts `description` parameter to add debug string https://github.com/Textualize/textual/issues/2597
- Added `SelectionList` widget https://github.com/Textualize/textual/pull/2652
- `App.AUTO_FOCUS` to set auto focus on all screens https://github.com/Textualize/textual/issues/2594
- Option to `scroll_to_center` to ensure we don't scroll such that the top left corner of the widget is not visible https://github.com/Textualize/textual/pull/2682
- Added `Widget.tooltip` property https://github.com/Textualize/textual/pull/2670
- Added `Region.inflect` https://github.com/Textualize/textual/pull/2670
- `Suggester` API to compose with widgets for automatic suggestions https://github.com/Textualize/textual/issues/2330
- `SuggestFromList` class to let widgets get completions from a fixed set of options https://github.com/Textualize/textual/pull/2604
- `Input` has a new component class `input--suggestion` https://github.com/Textualize/textual/pull/2604
- Added `Widget.remove_children` https://github.com/Textualize/textual/pull/2657
- Added `Validator` framework and validation for `Input` https://github.com/Textualize/textual/pull/2600
- Ability to have private and public validate methods https://github.com/Textualize/textual/pull/2708
- Ability to have private compute methods https://github.com/Textualize/textual/pull/2708
- Added `message_hook` to App.run_test https://github.com/Textualize/textual/pull/2702
- Added `Sparkline` widget https://github.com/Textualize/textual/pull/2631

### Changed

- `Placeholder` now sets its color cycle per app https://github.com/Textualize/textual/issues/2590
- Footer now clears key highlight regardless of whether it's in the active screen or not https://github.com/Textualize/textual/issues/2606
- The default Widget repr no longer displays classes and pseudo-classes (to reduce noise in logs). Add them to your `__rich_repr__` method if needed. https://github.com/Textualize/textual/pull/2623
- Setting `Screen.AUTO_FOCUS` to `None` will inherit `AUTO_FOCUS` from the app instead of disabling it https://github.com/Textualize/textual/issues/2594
- Setting `Screen.AUTO_FOCUS` to `""` will disable it on the screen https://github.com/Textualize/textual/issues/2594
- Messages now have a `handler_name` class var which contains the name of the default handler method.
- `Message.control` is now a property instead of a class variable. https://github.com/Textualize/textual/issues/2528
- `Tree` and `DirectoryTree` Messages no longer accept a `tree` parameter, using `self.node.tree` instead. https://github.com/Textualize/textual/issues/2529
- Keybinding <kbd>right</kbd> in `Input` is also used to accept a suggestion if the cursor is at the end of the input https://github.com/Textualize/textual/pull/2604
- `Input.__init__` now accepts a `suggester` attribute for completion suggestions https://github.com/Textualize/textual/pull/2604
- Using `switch_screen` to switch to the currently active screen is now a no-op https://github.com/Textualize/textual/pull/2692
- Breaking change: removed `reactive.py::Reactive.var` in favor of `reactive.py::var` https://github.com/Textualize/textual/pull/2709/

### Removed

- `Placeholder.reset_color_cycle`
- Removed `Widget.reset_focus` (now called `Widget.blur`) https://github.com/Textualize/textual/issues/2642

## [0.26.0] - 2023-05-20

### Added

- Added `Widget.can_view`

### Changed

- Textual will now scroll focused widgets to center if not in view

## [0.25.0] - 2023-05-17

### Changed

- App `title` and `sub_title` attributes can be set to any type https://github.com/Textualize/textual/issues/2521
- `DirectoryTree` now loads directory contents in a worker https://github.com/Textualize/textual/issues/2456
- Only a single error will be written by default, unless in dev mode ("debug" in App.features) https://github.com/Textualize/textual/issues/2480
- Using `Widget.move_child` where the target and the child being moved are the same is now a no-op https://github.com/Textualize/textual/issues/1743
- Calling `dismiss` on a screen that is not at the top of the stack now raises an exception https://github.com/Textualize/textual/issues/2575
- `MessagePump.call_after_refresh` and `MessagePump.call_later` will now return `False` if the callback could not be scheduled. https://github.com/Textualize/textual/pull/2584

### Fixed

- Fixed `ZeroDivisionError` in `resolve_fraction_unit` https://github.com/Textualize/textual/issues/2502
- Fixed `TreeNode.expand` and `TreeNode.expand_all` not posting a `Tree.NodeExpanded` message https://github.com/Textualize/textual/issues/2535
- Fixed `TreeNode.collapse` and `TreeNode.collapse_all` not posting a `Tree.NodeCollapsed` message https://github.com/Textualize/textual/issues/2535
- Fixed `TreeNode.toggle` and `TreeNode.toggle_all` not posting a `Tree.NodeExpanded` or `Tree.NodeCollapsed` message https://github.com/Textualize/textual/issues/2535
- `footer--description` component class was being ignored https://github.com/Textualize/textual/issues/2544
- Pasting empty selection in `Input` would raise an exception https://github.com/Textualize/textual/issues/2563
- `Screen.AUTO_FOCUS` now focuses the first _focusable_ widget that matches the selector https://github.com/Textualize/textual/issues/2578
- `Screen.AUTO_FOCUS` now works on the default screen on startup https://github.com/Textualize/textual/pull/2581
- Fix for setting dark in App `__init__` https://github.com/Textualize/textual/issues/2583
- Fix issue with scrolling and docks https://github.com/Textualize/textual/issues/2525
- Fix not being able to use CSS classes with `Tab` https://github.com/Textualize/textual/pull/2589

### Added

- Class variable `AUTO_FOCUS` to screens https://github.com/Textualize/textual/issues/2457
- Added `NULL_SPACING` and `NULL_REGION` to geometry.py

## [0.24.1] - 2023-05-08

### Fixed

- Fix TypeError in code browser

## [0.24.0] - 2023-05-08

### Fixed

- Fixed crash when creating a `DirectoryTree` starting anywhere other than `.`
- Fixed line drawing in `Tree` when `Tree.show_root` is `True` https://github.com/Textualize/textual/issues/2397
- Fixed line drawing in `Tree` not marking branches as selected when first getting focus https://github.com/Textualize/textual/issues/2397

### Changed

- The DataTable cursor is now scrolled into view when the cursor coordinate is changed programmatically https://github.com/Textualize/textual/issues/2459
- run_worker exclusive parameter is now `False` by default https://github.com/Textualize/textual/pull/2470
- Added `always_update` as an optional argument for `reactive.var`
- Made Binding description default to empty string, which is equivalent to show=False https://github.com/Textualize/textual/pull/2501
- Modified Message to allow it to be used as a dataclass https://github.com/Textualize/textual/pull/2501
- Decorator `@on` accepts arbitrary `**kwargs` to apply selectors to attributes of the message https://github.com/Textualize/textual/pull/2498

### Added

- Property `control` as alias for attribute `tabs` in `Tabs` messages https://github.com/Textualize/textual/pull/2483
- Experimental: Added "overlay" rule https://github.com/Textualize/textual/pull/2501
- Experimental: Added "constrain" rule https://github.com/Textualize/textual/pull/2501
- Added textual.widgets.Select https://github.com/Textualize/textual/pull/2501
- Added Region.translate_inside https://github.com/Textualize/textual/pull/2501
- `TabbedContent` now takes kwargs `id`, `name`, `classes`, and `disabled`, upon initialization, like other widgets https://github.com/Textualize/textual/pull/2497
- Method `DataTable.move_cursor` https://github.com/Textualize/textual/issues/2472
- Added `OptionList.add_options` https://github.com/Textualize/textual/pull/2508
- Added `TreeNode.is_root` https://github.com/Textualize/textual/pull/2510
- Added `TreeNode.remove_children` https://github.com/Textualize/textual/pull/2510
- Added `TreeNode.remove` https://github.com/Textualize/textual/pull/2510
- Added classvar `Message.ALLOW_SELECTOR_MATCH` https://github.com/Textualize/textual/pull/2498
- Added `ALLOW_SELECTOR_MATCH` to all built-in messages associated with widgets https://github.com/Textualize/textual/pull/2498
- Markdown document sub-widgets now reference the container document
- Table of contents of a markdown document now references the document
- Added the `control` property to messages
  - `DirectoryTree.FileSelected`
  - `ListView`
    - `Highlighted`
    - `Selected`
  - `Markdown`
    - `TableOfContentsUpdated`
    - `TableOfContentsSelected`
    - `LinkClicked`
  - `OptionList`
    - `OptionHighlighted`
    - `OptionSelected`
  - `RadioSet.Changed`
  - `TabContent.TabActivated`
  - `Tree`
    - `NodeSelected`
    - `NodeHighlighted`
    - `NodeExpanded`
    - `NodeCollapsed`

## [0.23.0] - 2023-05-03

### Fixed

- Fixed `outline` top and bottom not handling alpha - https://github.com/Textualize/textual/issues/2371
- Fixed `!important` not applying to `align` https://github.com/Textualize/textual/issues/2420
- Fixed `!important` not applying to `border` https://github.com/Textualize/textual/issues/2420
- Fixed `!important` not applying to `content-align` https://github.com/Textualize/textual/issues/2420
- Fixed `!important` not applying to `outline` https://github.com/Textualize/textual/issues/2420
- Fixed `!important` not applying to `overflow` https://github.com/Textualize/textual/issues/2420
- Fixed `!important` not applying to `scrollbar-size` https://github.com/Textualize/textual/issues/2420
- Fixed `outline-right` not being recognised https://github.com/Textualize/textual/issues/2446
- Fixed OSError when a file system is not available https://github.com/Textualize/textual/issues/2468

### Changed

- Setting attributes with a `compute_` method will now raise an `AttributeError` https://github.com/Textualize/textual/issues/2383
- Unknown psuedo-selectors will now raise a tokenizer error (previously they were silently ignored) https://github.com/Textualize/textual/pull/2445
- Breaking change: `DirectoryTree.FileSelected.path` is now always a `Path` https://github.com/Textualize/textual/issues/2448
- Breaking change: `Directorytree.load_directory` renamed to `Directorytree._load_directory` https://github.com/Textualize/textual/issues/2448
- Unknown pseudo-selectors will now raise a tokenizer error (previously they were silently ignored) https://github.com/Textualize/textual/pull/2445

### Added

- Watch methods can now optionally be private https://github.com/Textualize/textual/issues/2382
- Added `DirectoryTree.path` reactive attribute https://github.com/Textualize/textual/issues/2448
- Added `DirectoryTree.FileSelected.node` https://github.com/Textualize/textual/pull/2463
- Added `DirectoryTree.reload` https://github.com/Textualize/textual/issues/2448
- Added textual.on decorator https://github.com/Textualize/textual/issues/2398

## [0.22.3] - 2023-04-29

### Fixed

- Fixed `textual run` on Windows https://github.com/Textualize/textual/issues/2406
- Fixed top border of button hover state

## [0.22.2] - 2023-04-29

### Added

- Added `TreeNode.tree` as a read-only public attribute https://github.com/Textualize/textual/issues/2413

### Fixed

- Fixed superfluous style updates for focus-within pseudo-selector

## [0.22.1] - 2023-04-28

### Fixed

- Fixed timer issue https://github.com/Textualize/textual/issues/2416
- Fixed `textual run` issue https://github.com/Textualize/textual/issues/2391

## [0.22.0] - 2023-04-27

### Fixed

- Fixed broken fr units when there is a min or max dimension https://github.com/Textualize/textual/issues/2378
- Fixed plain text in Markdown code blocks with no syntax being difficult to read https://github.com/Textualize/textual/issues/2400

### Added

- Added `ProgressBar` widget https://github.com/Textualize/textual/pull/2333

### Changed

- All `textual.containers` are now `1fr` in relevant dimensions by default https://github.com/Textualize/textual/pull/2386


## [0.21.0] - 2023-04-26

### Changed

- `textual run` execs apps in a new context.
- Textual console no longer parses console markup.
- Breaking change: `Container` no longer shows required scrollbars by default https://github.com/Textualize/textual/issues/2361
- Breaking change: `VerticalScroll` no longer shows a required horizontal scrollbar by default
- Breaking change: `HorizontalScroll` no longer shows a required vertical scrollbar by default
- Breaking change: Renamed `App.action_add_class_` to `App.action_add_class`
- Breaking change: Renamed `App.action_remove_class_` to `App.action_remove_class`
- Breaking change: `RadioSet` is now a single focusable widget https://github.com/Textualize/textual/pull/2372
- Breaking change: Removed `containers.Content` (use `containers.VerticalScroll` now)

### Added

- Added `-c` switch to `textual run` which runs commands in a Textual dev environment.
- Breaking change: standard keyboard scrollable navigation bindings have been moved off `Widget` and onto a new base class for scrollable containers (see also below addition) https://github.com/Textualize/textual/issues/2332
- `ScrollView` now inherits from `ScrollableContainer` rather than `Widget` https://github.com/Textualize/textual/issues/2332
- Containers no longer inherit any bindings from `Widget` https://github.com/Textualize/textual/issues/2331
- Added `ScrollableContainer`; a container class that binds the common navigation keys to scroll actions (see also above breaking change) https://github.com/Textualize/textual/issues/2332

### Fixed

- Fixed dark mode toggles in a "child" screen not updating a "parent" screen https://github.com/Textualize/textual/issues/1999
- Fixed "panel" border not exposed via CSS
- Fixed `TabbedContent.active` changes not changing the actual content https://github.com/Textualize/textual/issues/2352
- Fixed broken color on macOS Terminal https://github.com/Textualize/textual/issues/2359

## [0.20.1] - 2023-04-18

### Fix

- New fix for stuck tabs underline https://github.com/Textualize/textual/issues/2229

## [0.20.0] - 2023-04-18

### Changed

- Changed signature of Driver. Technically a breaking change, but unlikely to affect anyone.
- Breaking change: Timer.start is now private, and returns None. There was no reason to call this manually, so unlikely to affect anyone.
- A clicked tab will now be scrolled to the center of its tab container https://github.com/Textualize/textual/pull/2276
- Style updates are now done immediately rather than on_idle https://github.com/Textualize/textual/pull/2304
- `ButtonVariant` is now exported from `textual.widgets.button` https://github.com/Textualize/textual/issues/2264
- `HorizontalScroll` and `VerticalScroll` are now focusable by default https://github.com/Textualize/textual/pull/2317

### Added

- Added `DataTable.remove_row` method https://github.com/Textualize/textual/pull/2253
- option `--port` to the command `textual console` to specify which port the console should connect to https://github.com/Textualize/textual/pull/2258
- `Widget.scroll_to_center` method to scroll children to the center of container widget https://github.com/Textualize/textual/pull/2255 and https://github.com/Textualize/textual/pull/2276
- Added `TabActivated` message to `TabbedContent` https://github.com/Textualize/textual/pull/2260
- Added "panel" border style https://github.com/Textualize/textual/pull/2292
- Added `border-title-color`, `border-title-background`, `border-title-style` rules https://github.com/Textualize/textual/issues/2289
- Added `border-subtitle-color`, `border-subtitle-background`, `border-subtitle-style` rules https://github.com/Textualize/textual/issues/2289

### Fixed

- Fixed order styles are applied in DataTable - allows combining of renderable styles and component classes https://github.com/Textualize/textual/pull/2272
- Fixed key combos with up/down keys in some terminals https://github.com/Textualize/textual/pull/2280
- Fix empty ListView preventing bindings from firing https://github.com/Textualize/textual/pull/2281
- Fix `get_component_styles` returning incorrect values on first call when combined with pseudoclasses https://github.com/Textualize/textual/pull/2304
- Fixed `active_message_pump.get` sometimes resulting in a `LookupError` https://github.com/Textualize/textual/issues/2301

## [0.19.1] - 2023-04-10

### Fixed

- Fix viewport units using wrong viewport size  https://github.com/Textualize/textual/pull/2247
- Fixed layout not clearing arrangement cache https://github.com/Textualize/textual/pull/2249


## [0.19.0] - 2023-04-07

### Added

- Added support for filtering a `DirectoryTree` https://github.com/Textualize/textual/pull/2215

### Changed

- Allowed border_title and border_subtitle to accept Text objects
- Added additional line around titles
- When a container is auto, relative dimensions in children stretch the container. https://github.com/Textualize/textual/pull/2221
- DataTable page up / down now move cursor

### Fixed

- Fixed margin not being respected when width or height is "auto" https://github.com/Textualize/textual/issues/2220
- Fixed issue which prevent scroll_visible from working https://github.com/Textualize/textual/issues/2181
- Fixed missing tracebacks on Windows https://github.com/Textualize/textual/issues/2027

## [0.18.0] - 2023-04-04

### Added

- Added Worker API https://github.com/Textualize/textual/pull/2182

### Changed

- Breaking change: Markdown.update is no longer a coroutine https://github.com/Textualize/textual/pull/2182

### Fixed

- `RadioSet` is now far less likely to report `pressed_button` as `None` https://github.com/Textualize/textual/issues/2203

## [0.17.3] - 2023-04-02

### [Fixed]

- Fixed scrollable area not taking in to account dock https://github.com/Textualize/textual/issues/2188

## [0.17.2] - 2023-04-02

### [Fixed]

- Fixed bindings persistance https://github.com/Textualize/textual/issues/1613
- The `Markdown` widget now auto-increments ordered lists https://github.com/Textualize/textual/issues/2002
- Fixed modal bindings https://github.com/Textualize/textual/issues/2194
- Fix binding enter to active button https://github.com/Textualize/textual/issues/2194

### [Changed]

- tab and shift+tab are now defined on Screen.

## [0.17.1] - 2023-03-30

### Fixed

- Fix cursor not hiding on Windows https://github.com/Textualize/textual/issues/2170
- Fixed freeze when ctrl-clicking links https://github.com/Textualize/textual/issues/2167 https://github.com/Textualize/textual/issues/2073

## [0.17.0] - 2023-03-29

### Fixed

- Issue with parsing action strings whose arguments contained quoted closing parenthesis https://github.com/Textualize/textual/pull/2112
- Issues with parsing action strings with tuple arguments https://github.com/Textualize/textual/pull/2112
- Issue with watching for CSS file changes https://github.com/Textualize/textual/pull/2128
- Fix for tabs not invalidating https://github.com/Textualize/textual/issues/2125
- Fixed scrollbar layers issue https://github.com/Textualize/textual/issues/1358
- Fix for interaction between pseudo-classes and widget-level render caches https://github.com/Textualize/textual/pull/2155

### Changed

- DataTable now has height: auto by default. https://github.com/Textualize/textual/issues/2117
- Textual will now render strings within renderables (such as tables) as Console Markup by default. You can wrap your text with rich.Text() if you want the original behavior. https://github.com/Textualize/textual/issues/2120
- Some widget methods now return `self` instead of `None` https://github.com/Textualize/textual/pull/2102:
  - `Widget`: `refresh`, `focus`, `reset_focus`
  - `Button.press`
  - `DataTable`: `clear`, `refresh_coordinate`, `refresh_row`, `refresh_column`, `sort`
  - `Placehoder.cycle_variant`
  - `Switch.toggle`
  - `Tabs.clear`
  - `TextLog`: `write`, `clear`
  - `TreeNode`: `expand`, `expand_all`, `collapse`, `collapse_all`, `toggle`, `toggle_all`
  - `Tree`: `clear`, `reset`
- Screens with alpha in their background color will now blend with the background. https://github.com/Textualize/textual/pull/2139
- Added "thick" border style. https://github.com/Textualize/textual/pull/2139
- message_pump.app will now set the active app if it is not already set.
- DataTable now has max height set to 100vh

### Added

- Added auto_scroll attribute to TextLog https://github.com/Textualize/textual/pull/2127
- Added scroll_end switch to TextLog.write https://github.com/Textualize/textual/pull/2127
- Added `Widget.get_pseudo_class_state` https://github.com/Textualize/textual/pull/2155
- Added Screen.ModalScreen which prevents App from handling bindings. https://github.com/Textualize/textual/pull/2139
- Added TEXTUAL_LOG env var which should be a path that Textual will write verbose logs to (textual devtools is generally preferred) https://github.com/Textualize/textual/pull/2148
- Added textual.logging.TextualHandler logging handler
- Added Query.set_classes, DOMNode.set_classes, and `classes` setter for Widget https://github.com/Textualize/textual/issues/1081
- Added `OptionList` https://github.com/Textualize/textual/pull/2154

## [0.16.0] - 2023-03-22

### Added
- Added `parser_factory` argument to `Markdown` and `MarkdownViewer` constructors https://github.com/Textualize/textual/pull/2075
- Added `HorizontalScroll` https://github.com/Textualize/textual/issues/1957
- Added `Center` https://github.com/Textualize/textual/issues/1957
- Added `Middle` https://github.com/Textualize/textual/issues/1957
- Added `VerticalScroll` (mimicking the old behaviour of `Vertical`) https://github.com/Textualize/textual/issues/1957
- Added `Widget.border_title` and `Widget.border_subtitle` to set border (sub)title for a widget https://github.com/Textualize/textual/issues/1864
- Added CSS styles `border_title_align` and `border_subtitle_align`.
- Added `TabbedContent` widget https://github.com/Textualize/textual/pull/2059
- Added `get_child_by_type` method to widgets / app https://github.com/Textualize/textual/pull/2059
- Added `Widget.render_str` method https://github.com/Textualize/textual/pull/2059
- Added TEXTUAL_DRIVER environment variable

### Changed

- Dropped "loading-indicator--dot" component style from LoadingIndicator https://github.com/Textualize/textual/pull/2050
- Tabs widget now sends Tabs.Cleared when there is no active tab.
- Breaking change: changed default behaviour of `Vertical` (see `VerticalScroll`) https://github.com/Textualize/textual/issues/1957
- The default `overflow` style for `Horizontal` was changed to `hidden hidden` https://github.com/Textualize/textual/issues/1957
- `DirectoryTree` also accepts `pathlib.Path` objects as the path to list https://github.com/Textualize/textual/issues/1438

### Removed

- Removed `sender` attribute from messages. It's now just private (`_sender`). https://github.com/Textualize/textual/pull/2071

### Fixed

- Fixed borders not rendering correctly. https://github.com/Textualize/textual/pull/2074
- Fix for error when removing nodes. https://github.com/Textualize/textual/issues/2079

## [0.15.1] - 2023-03-14

### Fixed

- Fixed how the namespace for messages is calculated to facilitate inheriting messages https://github.com/Textualize/textual/issues/1814
- `Tab` is now correctly made available from `textual.widgets`. https://github.com/Textualize/textual/issues/2044

## [0.15.0] - 2023-03-13

### Fixed

- Fixed container not resizing when a widget is removed https://github.com/Textualize/textual/issues/2007
- Fixes issue where the horizontal scrollbar would be incorrectly enabled https://github.com/Textualize/textual/pull/2024

## [0.15.0] - 2023-03-13

### Changed

- Fixed container not resizing when a widget is removed https://github.com/Textualize/textual/issues/2007
- Fixed issue where the horizontal scrollbar would be incorrectly enabled https://github.com/Textualize/textual/pull/2024
- Fixed `Pilot.click` not correctly creating the mouse events https://github.com/Textualize/textual/issues/2022
- Fixes issue where the horizontal scrollbar would be incorrectly enabled https://github.com/Textualize/textual/pull/2024
- Fixes for tracebacks not appearing on exit https://github.com/Textualize/textual/issues/2027

### Added

- Added a LoadingIndicator widget https://github.com/Textualize/textual/pull/2018
- Added Tabs Widget https://github.com/Textualize/textual/pull/2020

### Changed

- Breaking change: Renamed Widget.action and App.action to Widget.run_action and App.run_action
- Added `shift`, `meta` and `control` arguments to `Pilot.click`.

## [0.14.0] - 2023-03-09

### Changed

- Breaking change: There is now only `post_message` to post events, which is non-async, `post_message_no_wait` was dropped. https://github.com/Textualize/textual/pull/1940
- Breaking change: The Timer class now has just one method to stop it, `Timer.stop` which is non sync https://github.com/Textualize/textual/pull/1940
- Breaking change: Messages don't require a `sender` in their constructor https://github.com/Textualize/textual/pull/1940
- Many messages have grown a `control` property which returns the control they relate to. https://github.com/Textualize/textual/pull/1940
- Updated styling to make it clear DataTable grows horizontally https://github.com/Textualize/textual/pull/1946
- Changed the `Checkbox` character due to issues with Windows Terminal and Windows 10 https://github.com/Textualize/textual/issues/1934
- Changed the `RadioButton` character due to issues with Windows Terminal and Windows 10 and 11 https://github.com/Textualize/textual/issues/1934
- Changed the `Markdown` initial bullet character due to issues with Windows Terminal and Windows 10 and 11 https://github.com/Textualize/textual/issues/1982
- The underscore `_` is no longer a special alias for the method `pilot.press`

### Added

- Added `data_table` attribute to DataTable events https://github.com/Textualize/textual/pull/1940
- Added `list_view` attribute to `ListView` events https://github.com/Textualize/textual/pull/1940
- Added `radio_set` attribute to `RadioSet` events https://github.com/Textualize/textual/pull/1940
- Added `switch` attribute to `Switch` events https://github.com/Textualize/textual/pull/1940
- Added `hover` and `click` methods to `Pilot` https://github.com/Textualize/textual/pull/1966
- Breaking change: Added `toggle_button` attribute to RadioButton and Checkbox events, replaces `input` https://github.com/Textualize/textual/pull/1940
- A percentage alpha can now be applied to a border https://github.com/Textualize/textual/issues/1863
- Added `Color.multiply_alpha`.
- Added `ContentSwitcher` https://github.com/Textualize/textual/issues/1945

### Fixed

- Fixed bug that prevented pilot from pressing some keys https://github.com/Textualize/textual/issues/1815
- DataTable race condition that caused crash https://github.com/Textualize/textual/pull/1962
- Fixed scrollbar getting "stuck" to cursor when cursor leaves window during drag https://github.com/Textualize/textual/pull/1968 https://github.com/Textualize/textual/pull/2003
- DataTable crash when enter pressed when table is empty https://github.com/Textualize/textual/pull/1973

## [0.13.0] - 2023-03-02

### Added

- Added `Checkbox` https://github.com/Textualize/textual/pull/1872
- Added `RadioButton` https://github.com/Textualize/textual/pull/1872
- Added `RadioSet` https://github.com/Textualize/textual/pull/1872

### Changed

- Widget scrolling methods (such as `Widget.scroll_home` and `Widget.scroll_end`) now perform the scroll after the next refresh https://github.com/Textualize/textual/issues/1774
- Buttons no longer accept arbitrary renderables https://github.com/Textualize/textual/issues/1870

### Fixed

- Scrolling with cursor keys now moves just one cell https://github.com/Textualize/textual/issues/1897
- Fix exceptions in watch methods being hidden on startup https://github.com/Textualize/textual/issues/1886
- Fixed scrollbar size miscalculation https://github.com/Textualize/textual/pull/1910
- Fixed slow exit on some terminals https://github.com/Textualize/textual/issues/1920

## [0.12.1] - 2023-02-25

### Fixed

- Fix for batch update glitch https://github.com/Textualize/textual/pull/1880

## [0.12.0] - 2023-02-24

### Added

- Added `App.batch_update` https://github.com/Textualize/textual/pull/1832
- Added horizontal rule to Markdown https://github.com/Textualize/textual/pull/1832
- Added `Widget.disabled` https://github.com/Textualize/textual/pull/1785
- Added `DOMNode.notify_style_update` to replace `messages.StylesUpdated` message https://github.com/Textualize/textual/pull/1861
- Added `DataTable.show_row_labels` reactive to show and hide row labels https://github.com/Textualize/textual/pull/1868
- Added `DataTable.RowLabelSelected` event, which is emitted when a row label is clicked https://github.com/Textualize/textual/pull/1868
- Added `MessagePump.prevent` context manager to temporarily suppress a given message type https://github.com/Textualize/textual/pull/1866

### Changed

- Scrolling by page now adds to current position.
- Markdown lists have been polished: a selection of bullets, better alignment of numbers, style tweaks https://github.com/Textualize/textual/pull/1832
- Added alternative method of composing Widgets https://github.com/Textualize/textual/pull/1847
- Added `label` parameter to `DataTable.add_row` https://github.com/Textualize/textual/pull/1868
- Breaking change: Some `DataTable` component classes were renamed - see PR for details https://github.com/Textualize/textual/pull/1868

### Removed

- Removed `screen.visible_widgets` and `screen.widgets`
- Removed `StylesUpdate` message. https://github.com/Textualize/textual/pull/1861

### Fixed

- Numbers in a descendant-combined selector no longer cause an error https://github.com/Textualize/textual/issues/1836
- Fixed superfluous scrolling when focusing a docked widget https://github.com/Textualize/textual/issues/1816
- Fixes walk_children which was returning more than one screen https://github.com/Textualize/textual/issues/1846
- Fixed issue with watchers fired for detached nodes https://github.com/Textualize/textual/issues/1846

## [0.11.1] - 2023-02-17

### Fixed

- DataTable fix issue where offset cache was not being used https://github.com/Textualize/textual/pull/1810
- DataTable scrollbars resize correctly when header is toggled https://github.com/Textualize/textual/pull/1803
- DataTable location mapping cleared when clear called https://github.com/Textualize/textual/pull/1809

## [0.11.0] - 2023-02-15

### Added

- Added `TreeNode.expand_all` https://github.com/Textualize/textual/issues/1430
- Added `TreeNode.collapse_all` https://github.com/Textualize/textual/issues/1430
- Added `TreeNode.toggle_all` https://github.com/Textualize/textual/issues/1430
- Added the coroutines `Animator.wait_until_complete` and `pilot.wait_for_scheduled_animations` that allow waiting for all current and scheduled animations https://github.com/Textualize/textual/issues/1658
- Added the method `Animator.is_being_animated` that checks if an attribute of an object is being animated or is scheduled for animation
- Added more keyboard actions and related bindings to `Input` https://github.com/Textualize/textual/pull/1676
- Added App.scroll_sensitivity_x and App.scroll_sensitivity_y to adjust how many lines the scroll wheel moves the scroll position https://github.com/Textualize/textual/issues/928
- Added Shift+scroll wheel and ctrl+scroll wheel to scroll horizontally
- Added `Tree.action_toggle_node` to toggle a node without selecting, and bound it to <kbd>Space</kbd> https://github.com/Textualize/textual/issues/1433
- Added `Tree.reset` to fully reset a `Tree` https://github.com/Textualize/textual/issues/1437
- Added `DataTable.sort` to sort rows https://github.com/Textualize/textual/pull/1638
- Added `DataTable.get_cell` to retrieve a cell by column/row keys https://github.com/Textualize/textual/pull/1638
- Added `DataTable.get_cell_at` to retrieve a cell by coordinate https://github.com/Textualize/textual/pull/1638
- Added `DataTable.update_cell` to update a cell by column/row keys https://github.com/Textualize/textual/pull/1638
- Added `DataTable.update_cell_at` to update a cell at a coordinate  https://github.com/Textualize/textual/pull/1638
- Added `DataTable.ordered_rows` property to retrieve `Row`s as they're currently ordered https://github.com/Textualize/textual/pull/1638
- Added `DataTable.ordered_columns` property to retrieve `Column`s as they're currently ordered https://github.com/Textualize/textual/pull/1638
- Added `DataTable.coordinate_to_cell_key` to find the key for the cell at a coordinate https://github.com/Textualize/textual/pull/1638
- Added `DataTable.is_valid_coordinate` https://github.com/Textualize/textual/pull/1638
- Added `DataTable.is_valid_row_index` https://github.com/Textualize/textual/pull/1638
- Added `DataTable.is_valid_column_index` https://github.com/Textualize/textual/pull/1638
- Added attributes to events emitted from `DataTable` indicating row/column/cell keys https://github.com/Textualize/textual/pull/1638
- Added `DataTable.get_row` to retrieve the values from a row by key https://github.com/Textualize/textual/pull/1786
- Added `DataTable.get_row_at` to retrieve the values from a row by index https://github.com/Textualize/textual/pull/1786
- Added `DataTable.get_column` to retrieve the values from a column by key https://github.com/Textualize/textual/pull/1786
- Added `DataTable.get_column_at` to retrieve the values from a column by index https://github.com/Textualize/textual/pull/1786
- Added `DataTable.HeaderSelected` which is posted when header label clicked https://github.com/Textualize/textual/pull/1788
- Added `DOMNode.watch` and `DOMNode.is_attached` methods  https://github.com/Textualize/textual/pull/1750
- Added `DOMNode.css_tree` which is a renderable that shows the DOM and CSS https://github.com/Textualize/textual/pull/1778
- Added `DOMNode.children_view` which is a view on to a nodes children list, use for querying https://github.com/Textualize/textual/pull/1778
- Added `Markdown` and `MarkdownViewer` widgets.
- Added `--screenshot` option to `textual run`

### Changed

- Breaking change: `TreeNode` can no longer be imported from `textual.widgets`; it is now available via `from textual.widgets.tree import TreeNode`. https://github.com/Textualize/textual/pull/1637
- `Tree` now shows a (subdued) cursor for a highlighted node when focus has moved elsewhere https://github.com/Textualize/textual/issues/1471
- `DataTable.add_row` now accepts `key` argument to uniquely identify the row https://github.com/Textualize/textual/pull/1638
- `DataTable.add_column` now accepts `key` argument to uniquely identify the column https://github.com/Textualize/textual/pull/1638
- `DataTable.add_row` and `DataTable.add_column` now return lists of keys identifying the added rows/columns https://github.com/Textualize/textual/pull/1638
- Breaking change: `DataTable.get_cell_value` renamed to `DataTable.get_value_at` https://github.com/Textualize/textual/pull/1638
- `DataTable.row_count` is now a property https://github.com/Textualize/textual/pull/1638
- Breaking change: `DataTable.cursor_cell` renamed to `DataTable.cursor_coordinate` https://github.com/Textualize/textual/pull/1638
  - The method `validate_cursor_cell` was renamed to `validate_cursor_coordinate`.
  - The method `watch_cursor_cell` was renamed to `watch_cursor_coordinate`.
- Breaking change: `DataTable.hover_cell` renamed to `DataTable.hover_coordinate` https://github.com/Textualize/textual/pull/1638
  - The method `validate_hover_cell` was renamed to `validate_hover_coordinate`.
- Breaking change: `DataTable.data` structure changed, and will be made private in upcoming release https://github.com/Textualize/textual/pull/1638
- Breaking change: `DataTable.refresh_cell` was renamed to `DataTable.refresh_coordinate` https://github.com/Textualize/textual/pull/1638
- Breaking change: `DataTable.get_row_height` now takes a `RowKey` argument instead of a row index https://github.com/Textualize/textual/pull/1638
- Breaking change: `DataTable.data` renamed to `DataTable._data` (it's now private) https://github.com/Textualize/textual/pull/1786
- The `_filter` module was made public (now called `filter`) https://github.com/Textualize/textual/pull/1638
- Breaking change: renamed `Checkbox` to `Switch` https://github.com/Textualize/textual/issues/1746
- `App.install_screen` name is no longer optional https://github.com/Textualize/textual/pull/1778
- `App.query` now only includes the current screen https://github.com/Textualize/textual/pull/1778
- `DOMNode.tree` now displays simple DOM structure only https://github.com/Textualize/textual/pull/1778
- `App.install_screen` now returns None rather than AwaitMount https://github.com/Textualize/textual/pull/1778
- `DOMNode.children` is now a simple sequence, the NodesList is exposed as `DOMNode._nodes` https://github.com/Textualize/textual/pull/1778
- `DataTable` cursor can now enter fixed columns https://github.com/Textualize/textual/pull/1799

### Fixed

- Fixed stuck screen  https://github.com/Textualize/textual/issues/1632
- Fixed programmatic style changes not refreshing children layouts when parent widget did not change size https://github.com/Textualize/textual/issues/1607
- Fixed relative units in `grid-rows` and `grid-columns` being computed with respect to the wrong dimension https://github.com/Textualize/textual/issues/1406
- Fixed bug with animations that were triggered back to back, where the second one wouldn't start https://github.com/Textualize/textual/issues/1372
- Fixed bug with animations that were scheduled where all but the first would be skipped https://github.com/Textualize/textual/issues/1372
- Programmatically setting `overflow_x`/`overflow_y` refreshes the layout correctly https://github.com/Textualize/textual/issues/1616
- Fixed double-paste into `Input` https://github.com/Textualize/textual/issues/1657
- Added a workaround for an apparent Windows Terminal paste issue https://github.com/Textualize/textual/issues/1661
- Fixed issue with renderable width calculation https://github.com/Textualize/textual/issues/1685
- Fixed issue with app not processing Paste event https://github.com/Textualize/textual/issues/1666
- Fixed glitch with view position with auto width inputs https://github.com/Textualize/textual/issues/1693
- Fixed `DataTable` "selected" events containing wrong coordinates when mouse was used https://github.com/Textualize/textual/issues/1723

### Removed

- Methods `MessagePump.emit` and `MessagePump.emit_no_wait` https://github.com/Textualize/textual/pull/1738
- Removed `reactive.watch` in favor of DOMNode.watch.

## [0.10.1] - 2023-01-20

### Added

- Added Strip.text property https://github.com/Textualize/textual/issues/1620

### Fixed

- Fixed `textual diagnose` crash on older supported Python versions. https://github.com/Textualize/textual/issues/1622

### Changed

- The default filename for screenshots uses a datetime format similar to ISO8601, but with reserved characters replaced by underscores https://github.com/Textualize/textual/pull/1518


## [0.10.0] - 2023-01-19

### Added

- Added `TreeNode.parent` -- a read-only property for accessing a node's parent https://github.com/Textualize/textual/issues/1397
- Added public `TreeNode` label access via `TreeNode.label` https://github.com/Textualize/textual/issues/1396
- Added read-only public access to the children of a `TreeNode` via `TreeNode.children` https://github.com/Textualize/textual/issues/1398
- Added `Tree.get_node_by_id` to allow getting a node by its ID https://github.com/Textualize/textual/pull/1535
- Added a `Tree.NodeHighlighted` message, giving a `on_tree_node_highlighted` event handler https://github.com/Textualize/textual/issues/1400
- Added a `inherit_component_classes` subclassing parameter to control whether component classes are inherited from base classes https://github.com/Textualize/textual/issues/1399
- Added `diagnose` as a `textual` command https://github.com/Textualize/textual/issues/1542
- Added `row` and `column` cursors to `DataTable` https://github.com/Textualize/textual/pull/1547
- Added an optional parameter `selector` to the methods `Screen.focus_next` and `Screen.focus_previous` that enable using a CSS selector to narrow down which widgets can get focus https://github.com/Textualize/textual/issues/1196

### Changed

- `MouseScrollUp` and `MouseScrollDown` now inherit from `MouseEvent` and have attached modifier keys. https://github.com/Textualize/textual/pull/1458
- Fail-fast and print pretty tracebacks for Widget compose errors https://github.com/Textualize/textual/pull/1505
- Added Widget._refresh_scroll to avoid expensive layout when scrolling https://github.com/Textualize/textual/pull/1524
- `events.Paste` now bubbles https://github.com/Textualize/textual/issues/1434
- Improved error message when style flag `none` is mixed with other flags (e.g., when setting `text-style`) https://github.com/Textualize/textual/issues/1420
- Clock color in the `Header` widget now matches the header color https://github.com/Textualize/textual/issues/1459
- Programmatic calls to scroll now optionally scroll even if overflow styling says otherwise (introduces a new `force` parameter to all the `scroll_*` methods) https://github.com/Textualize/textual/issues/1201
- `COMPONENT_CLASSES` are now inherited from base classes https://github.com/Textualize/textual/issues/1399
- Watch methods may now take no parameters
- Added `compute` parameter to reactive
- A `TypeError` raised during `compose` now carries the full traceback
- Removed base class `NodeMessage` from which all node-related `Tree` events inherited

### Fixed

- The styles `scrollbar-background-active` and `scrollbar-color-hover` are no longer ignored https://github.com/Textualize/textual/pull/1480
- The widget `Placeholder` can now have its width set to `auto` https://github.com/Textualize/textual/pull/1508
- Behavior of widget `Input` when rendering after programmatic value change and related scenarios https://github.com/Textualize/textual/issues/1477 https://github.com/Textualize/textual/issues/1443
- `DataTable.show_cursor` now correctly allows cursor toggling https://github.com/Textualize/textual/pull/1547
- Fixed cursor not being visible on `DataTable` mount when `fixed_columns` were used https://github.com/Textualize/textual/pull/1547
- Fixed `DataTable` cursors not resetting to origin on `clear()` https://github.com/Textualize/textual/pull/1601
- Fixed TextLog wrapping issue https://github.com/Textualize/textual/issues/1554
- Fixed issue with TextLog not writing anything before layout https://github.com/Textualize/textual/issues/1498
- Fixed an exception when populating a child class of `ListView` purely from `compose` https://github.com/Textualize/textual/issues/1588
- Fixed freeze in tests https://github.com/Textualize/textual/issues/1608
- Fixed minus not displaying as symbol https://github.com/Textualize/textual/issues/1482

## [0.9.1] - 2022-12-30

### Added

- Added textual._win_sleep for Python on Windows < 3.11 https://github.com/Textualize/textual/pull/1457

## [0.9.0] - 2022-12-30

### Added

- Added textual.strip.Strip primitive
- Added textual._cache.FIFOCache
- Added an option to clear columns in DataTable.clear() https://github.com/Textualize/textual/pull/1427

### Changed

- Widget.render_line now returns a Strip
- Fix for slow updates on Windows
- Bumped Rich dependency

## [0.8.2] - 2022-12-28

### Fixed

- Fixed issue with TextLog.clear() https://github.com/Textualize/textual/issues/1447

## [0.8.1] - 2022-12-25

### Fixed

- Fix for overflowing tree issue https://github.com/Textualize/textual/issues/1425

## [0.8.0] - 2022-12-22

### Fixed

- Fixed issues with nested auto dimensions https://github.com/Textualize/textual/issues/1402
- Fixed watch method incorrectly running on first set when value hasn't changed and init=False https://github.com/Textualize/textual/pull/1367
- `App.dark` can now be set from `App.on_load` without an error being raised  https://github.com/Textualize/textual/issues/1369
- Fixed setting `visibility` changes needing a `refresh` https://github.com/Textualize/textual/issues/1355

### Added

- Added `textual.actions.SkipAction` exception which can be raised from an action to allow parents to process bindings.
- Added `textual keys` preview.
- Added ability to bind to a character in addition to key name. i.e. you can bind to "." or "full_stop".
- Added TextLog.shrink attribute to allow renderable to reduce in size to fit width.

### Changed

- Deprecated `PRIORITY_BINDINGS` class variable.
- Renamed `char` to `character` on Key event.
- Renamed `key_name` to `name` on Key event.
- Queries/`walk_children` no longer includes self in results by default https://github.com/Textualize/textual/pull/1416

## [0.7.0] - 2022-12-17

### Added

- Added `PRIORITY_BINDINGS` class variable, which can be used to control if a widget's bindings have priority by default. https://github.com/Textualize/textual/issues/1343

### Changed

- Renamed the `Binding` argument `universal` to `priority`. https://github.com/Textualize/textual/issues/1343
- When looking for bindings that have priority, they are now looked from `App` downwards. https://github.com/Textualize/textual/issues/1343
- `BINDINGS` on an `App`-derived class have priority by default. https://github.com/Textualize/textual/issues/1343
- `BINDINGS` on a `Screen`-derived class have priority by default. https://github.com/Textualize/textual/issues/1343
- Added a message parameter to Widget.exit

### Fixed

- Fixed validator not running on first reactive set https://github.com/Textualize/textual/pull/1359
- Ensure only printable characters are used as key_display https://github.com/Textualize/textual/pull/1361


## [0.6.0] - 2022-12-11

https://textual.textualize.io/blog/2022/12/11/version-060

### Added

- Added "inherited bindings" -- BINDINGS classvar will be merged with base classes, unless inherit_bindings is set to False
- Added `Tree` widget which replaces `TreeControl`.
- Added widget `Placeholder` https://github.com/Textualize/textual/issues/1200.
- Added `ListView` and `ListItem` widgets https://github.com/Textualize/textual/pull/1143

### Changed

- Rebuilt `DirectoryTree` with new `Tree` control.
- Empty containers with a dimension set to `"auto"` will now collapse instead of filling up the available space.
- Container widgets now have default height of `1fr`.
- The default `width` of a `Label` is now `auto`.

### Fixed

- Type selectors can now contain numbers https://github.com/Textualize/textual/issues/1253
- Fixed visibility not affecting children https://github.com/Textualize/textual/issues/1313
- Fixed issue with auto width/height and relative children https://github.com/Textualize/textual/issues/1319
- Fixed issue with offset applied to containers https://github.com/Textualize/textual/issues/1256
- Fixed default CSS retrieval for widgets with no `DEFAULT_CSS` that inherited from widgets with `DEFAULT_CSS` https://github.com/Textualize/textual/issues/1335
- Fixed merging of `BINDINGS` when binding inheritance is set to `None` https://github.com/Textualize/textual/issues/1351

## [0.5.0] - 2022-11-20

### Added

- Add get_child_by_id and get_widget_by_id, remove get_child https://github.com/Textualize/textual/pull/1146
- Add easing parameter to Widget.scroll_* methods https://github.com/Textualize/textual/pull/1144
- Added Widget.call_later which invokes a callback on idle.
- `DOMNode.ancestors` no longer includes `self`.
- Added `DOMNode.ancestors_with_self`, which retains the old behaviour of
  `DOMNode.ancestors`.
- Improved the speed of `DOMQuery.remove`.
- Added DataTable.clear
- Added low-level `textual.walk` methods.
- It is now possible to `await` a `Widget.remove`.
  https://github.com/Textualize/textual/issues/1094
- It is now possible to `await` a `DOMQuery.remove`. Note that this changes
  the return value of `DOMQuery.remove`, which used to return `self`.
  https://github.com/Textualize/textual/issues/1094
- Added Pilot.wait_for_animation
- Added `Widget.move_child` https://github.com/Textualize/textual/issues/1121
- Added a `Label` widget https://github.com/Textualize/textual/issues/1190
- Support lazy-instantiated Screens (callables in App.SCREENS) https://github.com/Textualize/textual/pull/1185
- Display of keys in footer has more sensible defaults https://github.com/Textualize/textual/pull/1213
- Add App.get_key_display, allowing custom key_display App-wide https://github.com/Textualize/textual/pull/1213

### Changed

- Watchers are now called immediately when setting the attribute if they are synchronous. https://github.com/Textualize/textual/pull/1145
- Widget.call_later has been renamed to Widget.call_after_refresh.
- Button variant values are now checked at runtime. https://github.com/Textualize/textual/issues/1189
- Added caching of some properties in Styles object

### Fixed

- Fixed DataTable row not updating after add https://github.com/Textualize/textual/issues/1026
- Fixed issues with animation. Now objects of different types may be animated.
- Fixed containers with transparent background not showing borders https://github.com/Textualize/textual/issues/1175
- Fixed auto-width in horizontal containers https://github.com/Textualize/textual/pull/1155
- Fixed Input cursor invisible when placeholder empty https://github.com/Textualize/textual/pull/1202
- Fixed deadlock when removing widgets from the App https://github.com/Textualize/textual/pull/1219

## [0.4.0] - 2022-11-08

https://textual.textualize.io/blog/2022/11/08/version-040/#version-040

### Changed

- Dropped support for mounting "named" and "anonymous" widgets via
  `App.mount` and `Widget.mount`. Both methods now simply take one or more
  widgets as positional arguments.
- `DOMNode.query_one` now raises a `TooManyMatches` exception if there is
  more than one matching node.
  https://github.com/Textualize/textual/issues/1096
- `App.mount` and `Widget.mount` have new `before` and `after` parameters https://github.com/Textualize/textual/issues/778

### Added

- Added `init` param to reactive.watch
- `CSS_PATH` can now be a list of CSS files https://github.com/Textualize/textual/pull/1079
- Added `DOMQuery.only_one` https://github.com/Textualize/textual/issues/1096
- Writes to stdout are now done in a thread, for smoother animation. https://github.com/Textualize/textual/pull/1104

## [0.3.0] - 2022-10-31

### Fixed

- Fixed issue where scrollbars weren't being unmounted
- Fixed fr units for horizontal and vertical layouts https://github.com/Textualize/textual/pull/1067
- Fixed `textual run` breaking sys.argv https://github.com/Textualize/textual/issues/1064
- Fixed footer not updating styles when toggling dark mode
- Fixed how the app title in a `Header` is centred https://github.com/Textualize/textual/issues/1060
- Fixed the swapping of button variants https://github.com/Textualize/textual/issues/1048
- Fixed reserved characters in screenshots https://github.com/Textualize/textual/issues/993
- Fixed issue with TextLog max_lines https://github.com/Textualize/textual/issues/1058

### Changed

- DOMQuery now raises InvalidQueryFormat in response to invalid query strings, rather than cryptic CSS error
- Dropped quit_after, screenshot, and screenshot_title from App.run, which can all be done via auto_pilot
- Widgets are now closed in reversed DOM order
- Input widget justify hardcoded to left to prevent text-align interference
- Changed `textual run` so that it patches `argv` in more situations
- DOM classes and IDs are now always treated fully case-sensitive https://github.com/Textualize/textual/issues/1047

### Added

- Added Unmount event
- Added App.run_async method
- Added App.run_test context manager
- Added auto_pilot to App.run and App.run_async
- Added Widget._get_virtual_dom to get scrollbars
- Added size parameter to run and run_async
- Added always_update to reactive
- Returned an awaitable from push_screen, switch_screen, and install_screen https://github.com/Textualize/textual/pull/1061

## [0.2.1] - 2022-10-23

### Changed

- Updated meta data for PyPI

## [0.2.0] - 2022-10-23

### Added

- CSS support
- Too numerous to mention
## [0.1.18] - 2022-04-30

### Changed

- Bump typing extensions

## [0.1.17] - 2022-03-10

### Changed

- Bumped Rich dependency

## [0.1.16] - 2022-03-10

### Fixed

- Fixed escape key hanging on Windows

## [0.1.15] - 2022-01-31

### Added

- Added Windows Driver

## [0.1.14] - 2022-01-09

### Changed

- Updated Rich dependency to 11.X

## [0.1.13] - 2022-01-01

### Fixed

- Fixed spurious characters when exiting app
- Fixed increasing delay when exiting

## [0.1.12] - 2021-09-20

### Added

- Added geometry.Spacing

### Fixed

- Fixed calculation of virtual size in scroll views

## [0.1.11] - 2021-09-12

### Changed

- Changed message handlers to use prefix handle\_
- Renamed messages to drop the Message suffix
- Events now bubble by default
- Refactor of layout

### Added

- Added App.measure
- Added auto_width to Vertical Layout, WindowView, an ScrollView
- Added big_table.py example
- Added easing.py example

## [0.1.10] - 2021-08-25

### Added

- Added keyboard control of tree control
- Added Widget.gutter to calculate space between renderable and outside edge
- Added margin, padding, and border attributes to Widget

### Changed

- Callbacks may be async or non-async.
- Event handler event argument is optional.
- Fixed exception in clock example https://github.com/willmcgugan/textual/issues/52
- Added Message.wait() which waits for a message to be processed
- Key events are now sent to widgets first, before processing bindings

## [0.1.9] - 2021-08-06

### Added

- Added hover over and mouse click to activate keys in footer
- Added verbosity argument to Widget.log

### Changed

- Simplified events. Remove Startup event (use Mount)
- Changed geometry.Point to geometry.Offset and geometry.Dimensions to geometry.Size

## [0.1.8] - 2021-07-17

### Fixed

- Fixed exiting mouse mode
- Fixed slow animation

### Added

- New log system

## [0.1.7] - 2021-07-14

### Changed

- Added functionality to calculator example.
- Scrollview now shows scrollbars automatically
- New handler system for messages that doesn't require inheritance
- Improved traceback handling

[0.57.0]: https://github.com/Textualize/textual/compare/v0.56.3...v0.57.0
[0.56.3]: https://github.com/Textualize/textual/compare/v0.56.2...v0.56.3
[0.56.2]: https://github.com/Textualize/textual/compare/v0.56.1...v0.56.2
[0.56.1]: https://github.com/Textualize/textual/compare/v0.56.0...v0.56.1
[0.56.0]: https://github.com/Textualize/textual/compare/v0.55.1...v0.56.0
[0.55.1]: https://github.com/Textualize/textual/compare/v0.55.0...v0.55.1
[0.55.0]: https://github.com/Textualize/textual/compare/v0.54.0...v0.55.0
[0.54.0]: https://github.com/Textualize/textual/compare/v0.53.1...v0.54.0
[0.53.1]: https://github.com/Textualize/textual/compare/v0.53.0...v0.53.1
[0.53.0]: https://github.com/Textualize/textual/compare/v0.52.1...v0.53.0
[0.52.1]: https://github.com/Textualize/textual/compare/v0.52.0...v0.52.1
[0.52.0]: https://github.com/Textualize/textual/compare/v0.51.0...v0.52.0
[0.51.0]: https://github.com/Textualize/textual/compare/v0.50.1...v0.51.0
[0.50.1]: https://github.com/Textualize/textual/compare/v0.50.0...v0.50.1
[0.50.0]: https://github.com/Textualize/textual/compare/v0.49.0...v0.50.0
[0.49.1]: https://github.com/Textualize/textual/compare/v0.49.0...v0.49.1
[0.49.0]: https://github.com/Textualize/textual/compare/v0.48.2...v0.49.0
[0.48.2]: https://github.com/Textualize/textual/compare/v0.48.1...v0.48.2
[0.48.1]: https://github.com/Textualize/textual/compare/v0.48.0...v0.48.1
[0.48.0]: https://github.com/Textualize/textual/compare/v0.47.1...v0.48.0
[0.47.1]: https://github.com/Textualize/textual/compare/v0.47.0...v0.47.1
[0.47.0]: https://github.com/Textualize/textual/compare/v0.46.0...v0.47.0
[0.46.0]: https://github.com/Textualize/textual/compare/v0.45.1...v0.46.0
[0.45.1]: https://github.com/Textualize/textual/compare/v0.45.0...v0.45.1
[0.45.0]: https://github.com/Textualize/textual/compare/v0.44.1...v0.45.0
[0.44.1]: https://github.com/Textualize/textual/compare/v0.44.0...v0.44.1
[0.44.0]: https://github.com/Textualize/textual/compare/v0.43.2...v0.44.0
[0.43.2]: https://github.com/Textualize/textual/compare/v0.43.1...v0.43.2
[0.43.1]: https://github.com/Textualize/textual/compare/v0.43.0...v0.43.1
[0.43.0]: https://github.com/Textualize/textual/compare/v0.42.0...v0.43.0
[0.42.0]: https://github.com/Textualize/textual/compare/v0.41.0...v0.42.0
[0.41.0]: https://github.com/Textualize/textual/compare/v0.40.0...v0.41.0
[0.40.0]: https://github.com/Textualize/textual/compare/v0.39.0...v0.40.0
[0.39.0]: https://github.com/Textualize/textual/compare/v0.38.1...v0.39.0
[0.38.1]: https://github.com/Textualize/textual/compare/v0.38.0...v0.38.1
[0.38.0]: https://github.com/Textualize/textual/compare/v0.37.1...v0.38.0
[0.37.1]: https://github.com/Textualize/textual/compare/v0.37.0...v0.37.1
[0.37.0]: https://github.com/Textualize/textual/compare/v0.36.0...v0.37.0
[0.36.0]: https://github.com/Textualize/textual/compare/v0.35.1...v0.36.0
[0.35.1]: https://github.com/Textualize/textual/compare/v0.35.0...v0.35.1
[0.35.0]: https://github.com/Textualize/textual/compare/v0.34.0...v0.35.0
[0.34.0]: https://github.com/Textualize/textual/compare/v0.33.0...v0.34.0
[0.33.0]: https://github.com/Textualize/textual/compare/v0.32.0...v0.33.0
[0.32.0]: https://github.com/Textualize/textual/compare/v0.31.0...v0.32.0
[0.31.0]: https://github.com/Textualize/textual/compare/v0.30.0...v0.31.0
[0.30.0]: https://github.com/Textualize/textual/compare/v0.29.0...v0.30.0
[0.29.0]: https://github.com/Textualize/textual/compare/v0.28.1...v0.29.0
[0.28.1]: https://github.com/Textualize/textual/compare/v0.28.0...v0.28.1
[0.28.0]: https://github.com/Textualize/textual/compare/v0.27.0...v0.28.0
[0.27.0]: https://github.com/Textualize/textual/compare/v0.26.0...v0.27.0
[0.26.0]: https://github.com/Textualize/textual/compare/v0.25.0...v0.26.0
[0.25.0]: https://github.com/Textualize/textual/compare/v0.24.1...v0.25.0
[0.24.1]: https://github.com/Textualize/textual/compare/v0.24.0...v0.24.1
[0.24.0]: https://github.com/Textualize/textual/compare/v0.23.0...v0.24.0
[0.23.0]: https://github.com/Textualize/textual/compare/v0.22.3...v0.23.0
[0.22.3]: https://github.com/Textualize/textual/compare/v0.22.2...v0.22.3
[0.22.2]: https://github.com/Textualize/textual/compare/v0.22.1...v0.22.2
[0.22.1]: https://github.com/Textualize/textual/compare/v0.22.0...v0.22.1
[0.22.0]: https://github.com/Textualize/textual/compare/v0.21.0...v0.22.0
[0.21.0]: https://github.com/Textualize/textual/compare/v0.20.1...v0.21.0
[0.20.1]: https://github.com/Textualize/textual/compare/v0.20.0...v0.20.1
[0.20.0]: https://github.com/Textualize/textual/compare/v0.19.1...v0.20.0
[0.19.1]: https://github.com/Textualize/textual/compare/v0.19.0...v0.19.1
[0.19.0]: https://github.com/Textualize/textual/compare/v0.18.0...v0.19.0
[0.18.0]: https://github.com/Textualize/textual/compare/v0.17.4...v0.18.0
[0.17.3]: https://github.com/Textualize/textual/compare/v0.17.2...v0.17.3
[0.17.2]: https://github.com/Textualize/textual/compare/v0.17.1...v0.17.2
[0.17.1]: https://github.com/Textualize/textual/compare/v0.17.0...v0.17.1
[0.17.0]: https://github.com/Textualize/textual/compare/v0.16.0...v0.17.0
[0.16.0]: https://github.com/Textualize/textual/compare/v0.15.1...v0.16.0
[0.15.1]: https://github.com/Textualize/textual/compare/v0.15.0...v0.15.1
[0.15.0]: https://github.com/Textualize/textual/compare/v0.14.0...v0.15.0
[0.14.0]: https://github.com/Textualize/textual/compare/v0.13.0...v0.14.0
[0.13.0]: https://github.com/Textualize/textual/compare/v0.12.1...v0.13.0
[0.12.1]: https://github.com/Textualize/textual/compare/v0.12.0...v0.12.1
[0.12.0]: https://github.com/Textualize/textual/compare/v0.11.1...v0.12.0
[0.11.1]: https://github.com/Textualize/textual/compare/v0.11.0...v0.11.1
[0.11.0]: https://github.com/Textualize/textual/compare/v0.10.1...v0.11.0
[0.10.1]: https://github.com/Textualize/textual/compare/v0.10.0...v0.10.1
[0.10.0]: https://github.com/Textualize/textual/compare/v0.9.1...v0.10.0
[0.9.1]: https://github.com/Textualize/textual/compare/v0.9.0...v0.9.1
[0.9.0]: https://github.com/Textualize/textual/compare/v0.8.2...v0.9.0
[0.8.2]: https://github.com/Textualize/textual/compare/v0.8.1...v0.8.2
[0.8.1]: https://github.com/Textualize/textual/compare/v0.8.0...v0.8.1
[0.8.0]: https://github.com/Textualize/textual/compare/v0.7.0...v0.8.0
[0.7.0]: https://github.com/Textualize/textual/compare/v0.6.0...v0.7.0
[0.6.0]: https://github.com/Textualize/textual/compare/v0.5.0...v0.6.0
[0.5.0]: https://github.com/Textualize/textual/compare/v0.4.0...v0.5.0
[0.4.0]: https://github.com/Textualize/textual/compare/v0.3.0...v0.4.0
[0.3.0]: https://github.com/Textualize/textual/compare/v0.2.1...v0.3.0
[0.2.1]: https://github.com/Textualize/textual/compare/v0.2.0...v0.2.1
[0.2.0]: https://github.com/Textualize/textual/compare/v0.1.18...v0.2.0
[0.1.18]: https://github.com/Textualize/textual/compare/v0.1.17...v0.1.18
[0.1.17]: https://github.com/Textualize/textual/compare/v0.1.16...v0.1.17
[0.1.16]: https://github.com/Textualize/textual/compare/v0.1.15...v0.1.16
[0.1.15]: https://github.com/Textualize/textual/compare/v0.1.14...v0.1.15
[0.1.14]: https://github.com/Textualize/textual/compare/v0.1.13...v0.1.14
[0.1.13]: https://github.com/Textualize/textual/compare/v0.1.12...v0.1.13
[0.1.12]: https://github.com/Textualize/textual/compare/v0.1.11...v0.1.12
[0.1.11]: https://github.com/Textualize/textual/compare/v0.1.10...v0.1.11
[0.1.10]: https://github.com/Textualize/textual/compare/v0.1.9...v0.1.10
[0.1.9]: https://github.com/Textualize/textual/compare/v0.1.8...v0.1.9
[0.1.8]: https://github.com/Textualize/textual/compare/v0.1.7...v0.1.8
[0.1.7]: https://github.com/Textualize/textual/releases/tag/v0.1.7<|MERGE_RESOLUTION|>--- conflicted
+++ resolved
@@ -5,17 +5,19 @@
 The format is based on [Keep a Changelog](http://keepachangelog.com/)
 and this project adheres to [Semantic Versioning](http://semver.org/).
 
+## Unreleased
+
+### Fixed
+
+- Fixed an off-by-one error in the line number of the `Document.end` property https://github.com/Textualize/textual/issues/4426
+
 ## [0.57.0] - 2024-04-19
 
 ### Fixed
 
 - Fixed `Integer` validator missing failure description when not a number https://github.com/Textualize/textual/issues/4413
 - Fixed a crash in `DataTable` if you clicked a link in the border https://github.com/Textualize/textual/issues/4410
-<<<<<<< HEAD
-- Fixed an off-by-one error in the line number of the `Document.end` property https://github.com/Textualize/textual/issues/4426
-=======
 - Fixed issue with cursor position https://github.com/Textualize/textual/pull/4429
->>>>>>> f9b549a4
 
 ### Added
 
