--- conflicted
+++ resolved
@@ -20,11 +20,8 @@
 - Fixed issue with `Tabs` where disabled tabs could still be activated by clicking the underline https://github.com/Textualize/textual/issues/4701
 - Fixed scroll_visible with margin https://github.com/Textualize/textual/pull/4719
 - Fixed programmatically disabling button stuck in hover state https://github.com/Textualize/textual/pull/4724
-<<<<<<< HEAD
 - Fixed `DataTable` poor performance on startup and focus change when rows contain multi-line content https://github.com/Textualize/textual/pull/4748
-=======
 - Fixed `Tree` and `DirectoryTree` horizontal scrolling off-by-2 https://github.com/Textualize/textual/pull/4744
->>>>>>> 9cb9094c
 
 ### Changed
 
