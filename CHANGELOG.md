# Change Log

All notable changes to this project will be documented in this file.

The format is based on [Keep a Changelog](http://keepachangelog.com/)
and this project adheres to [Semantic Versioning](http://semver.org/).

## Unreleased

<<<<<<< HEAD
### Changed

- Footer can now be scrolled horizontally without holding `shift` https://github.com/Textualize/textual/pull/5404
=======
### Fixed

- Fixed `Pilot.click` not working with `times` parameter https://github.com/Textualize/textual/pull/5398

### Added

- Added `from_app_focus` to `Focus` event to indicate if a widget is being focused because the app itself has regained focus or not https://github.com/Textualize/textual/pull/5379
- - Added `Select.type_to_search` which allows you to type to move the cursor to a matching option https://github.com/Textualize/textual/pull/5403

### Changed

- The content of an `Input` will now only be automatically selected when the widget is focused by the user, not when the app itself has regained focus (similar to web browsers). https://github.com/Textualize/textual/pull/5379
- Updated `TextArea` and `Input` behavior when there is a selection and the user presses left or right https://github.com/Textualize/textual/pull/5400

>>>>>>> 5889c48e

## [1.0.0] - 2024-12-12

### Added

- Added `App.clipboard` https://github.com/Textualize/textual/pull/5352
- Added standard cut/copy/paste (ctrl+x, ctrl+c, ctrl+v) bindings to Input / TextArea https://github.com/Textualize/textual/pull/5352 & https://github.com/Textualize/textual/pull/5374
- Added `system` boolean to Binding, which hides the binding from the help panel https://github.com/Textualize/textual/pull/5352
- Added support for double/triple/etc clicks via `chain` attribute on `Click` events https://github.com/Textualize/textual/pull/5369
- Added `times` parameter to `Pilot.click` method, for simulating rapid clicks https://github.com/Textualize/textual/pull/5369
- Text can now be select using mouse or keyboard in the Input widget https://github.com/Textualize/textual/pull/5340

### Changed

- Breaking change: Change default quit key to `ctrl+q` https://github.com/Textualize/textual/pull/5352
- The command palette will now select the top item automatically https://github.com/Textualize/textual/pull/5361
- `ctrl+shift+k` now deletes the current line in `TextArea`, and `ctrl+x` will cut
the selection if there is one, otherwise it will cut the current line https://github.com/Textualize/textual/pull/5374
- Implemented a better matching algorithm for the command palette https://github.com/Textualize/textual/pull/5365

### Fixed

- Fixed issue with alignment in auto containers https://github.com/Textualize/textual/pull/5360

## [0.89.1] - 2024-12-05

### Fixed

- Fixed alignment of docked widgets https://github.com/Textualize/textual/pull/5347

## [0.89.0] - 2024-12-05

## Added

- Added "tab" border style https://github.com/Textualize/textual/pull/5335
- Added support for XML syntax highlighting https://github.com/Textualize/textual/pull/5320
- Added `TextArea.update_highlight_query` https://github.com/Textualize/textual/pull/5320
- `Input` widget now supports text selection via mouse and keyboard https://github.com/Textualize/textual/pull/5340
- Added new keybinds (hold shift) for text selection in `Input` https://github.com/Textualize/textual/pull/5340
- Added `Input.selection` reactive attribute for reading and updating the current selection https://github.com/Textualize/textual/pull/5340
- Added `Input.select_on_focus` (default `True`) to enable/disable selecting all text in an `Input` on focus https://github.com/Textualize/textual/pull/5340
- Added methods `Input.replace`, `Input.insert`, `Input.delete`, `Input.delete_selection` for editing text https://github.com/Textualize/textual/pull/5340
- Added `Input.selected_text` property for getting the currently selected text https://github.com/Textualize/textual/pull/5340
- `Input` can now be scrolled independently of cursor position (hold shift and scroll with the mouse wheel in supported environments) https://github.com/Textualize/textual/pull/5340

## Changed

- Breaking change: Removed `Input` reactive attributes `view_position`, `cursor_position` (now exists as a property which proxies to the `Input.selection` reactive attribute), https://github.com/Textualize/textual/pull/5340
- `Input.restrict` now checked on all edit operations (rather than just on `insert`) https://github.com/Textualize/textual/pull/5340

## Fixed

- Fixed Select not scrolling highlight in to view when clicked https://github.com/Textualize/textual/issues/5255
- Upgraded tree-sitter to 0.23+ (`syntax` extras) https://github.com/Textualize/textual/pull/5320
- Some syntax highlighting changes due to tree-sitter updates https://github.com/Textualize/textual/pull/5320
- Breaking change: `Document.query_syntax_tree` signature changed https://github.com/Textualize/textual/pull/5320
- Breaking change: `TextArea.register_language` signature changed https://github.com/Textualize/textual/pull/5320
- Breaking change: `SyntaxAwareDocument.language_name` property removed https://github.com/Textualize/textual/pull/5320
- Breaking change: Kotlin syntax highlighting removed from `TextArea` https://github.com/Textualize/textual/pull/5320
- Fixed selection list wrapping https://github.com/Textualize/textual/pull/5331
- Fixed CSS encoding issue on Windows https://github.com/Textualize/textual/pull/5324

## [0.88.1] - 2024-11-30

### Fixed

- Fixed excessive rendering of the OptionList https://github.com/Textualize/textual/pull/5311
- Fixed rendering glitches in Select https://github.com/Textualize/textual/pull/5311

## [0.88.0] - 2024-11-29

### Fixed

- Fixed infinite loop in `Widget.anchor` https://github.com/Textualize/textual/pull/5290
- Restores the ability to supply console markup to command list https://github.com/Textualize/textual/pull/5294
- Fixed delayed App Resize event https://github.com/Textualize/textual/pull/5296
- Fixed `ListView` not updating its index or highlighting after removing items https://github.com/Textualize/textual/issues/5114
- Fixed ListView focus styling rule being too broad https://github.com/Textualize/textual/pull/5304
- Fixed issue with auto-generated tab IDs https://github.com/Textualize/textual/pull/5298

### Changed

- `ListView.pop` now returns `AwaitComplete` rather than `AwaitRemove` https://github.com/Textualize/textual/pull/5135
- `ListView.remove_items` now returns `AwaitComplete` rather than `AwaitRemove` https://github.com/Textualize/textual/pull/5135


## [0.87.1] - 2024-11-24

## Fixed

- Fixed offset not being applied to grid layout https://github.com/Textualize/textual/pull/5281
- Fixed Select overlay set to auto width https://github.com/Textualize/textual/pull/5282

## [0.87.0] - 2024-11-24

### Added

- Added Styles.has_any_rules https://github.com/Textualize/textual/pull/5264
- Added `position` CSS rule. https://github.com/Textualize/textual/pull/5278
- Added `Widget.set_scroll` https://github.com/Textualize/textual/pull/5278
- Added `Select.selection` https://github.com/Textualize/textual/pull/5278

### Fixed 

- Fixed offset applied to docked widgets https://github.com/Textualize/textual/pull/5264
- Fixed loading widgets responding to input https://github.com/Textualize/textual/pull/5267

## [0.86.3] - 2024-11-19

### Changed

- Updated the tutorial (text and code) https://github.com/Textualize/textual/pull/5257

### Fixed

- Fixed a glitch with the scrollbar that occurs when you hold `a` to add stopwatches in the tutorial app https://github.com/Textualize/textual/pull/5257


## [0.86.2] - 2024-11-18

### Fixed

- Fixed visibility glitch for widgets with an offset https://github.com/Textualize/textual/pull/5253
- Fixed theme variables being unavailable in code until refresh_css was called https://github.com/Textualize/textual/pull/5254


## [0.86.1] - 2024-11-16

### Fixed

- Tweaks to demo

## [0.86.0] - 2024-11-16

### Fixed

- Fixed duplicated key displays in the help panel https://github.com/Textualize/textual/issues/5037
- Fixed `TextArea` mouse selection with tab characters https://github.com/Textualize/textual/issues/5212
- Fixed `Tabs` not updating the highlighting after removing a tab https://github.com/Textualize/textual/issues/5218

### Added

- Added `App.theme` reactive attribute https://github.com/Textualize/textual/pull/5087
- Added various starter themes https://github.com/Textualize/textual/pull/5087
- Added "Change theme" command to command palette https://github.com/Textualize/textual/pull/5087
- Added `variant` parameter to `Label` widget for quick access to common styles https://github.com/Textualize/textual/pull/5087
- Added `App.get_theme` which returns a theme by name https://github.com/Textualize/textual/pull/5087
- Added `App.register_theme` and `App.unregister_theme` https://github.com/Textualize/textual/pull/5087
- Added `App.theme_changed_signal` https://github.com/Textualize/textual/pull/5087
- Added `App.available_themes` property which returns a mapping of theme names to `Theme` instances https://github.com/Textualize/textual/pull/5087
- Added `App.current_theme` property which returns the currently active theme object https://github.com/Textualize/textual/pull/5087
- Added `App.get_theme_variable_defaults` which returns a mapping of theme variables to their default values https://github.com/Textualize/textual/pull/5087
- Added `App.search` which allows bringing up a fuzzy search list of commands on-demand https://github.com/Textualize/textual/pull/5087
- Added `App.search_themes` which allows bringing up a fuzzy search list of themes on-demand https://github.com/Textualize/textual/pull/5087
- Added `textual.theme.ThemeProvider`, a command palette provider which returns all registered themes https://github.com/Textualize/textual/pull/5087
- Added several new built-in CSS variables https://github.com/Textualize/textual/pull/5087
- Added support for in-band terminal resize protocol https://github.com/Textualize/textual/pull/5217
- Added TEXTUAL_THEME environment var, which should be a comma separated list of desired themes https://github.com/Textualize/textual/pull/5238
- Added `Widget.is_scrolling` https://github.com/Textualize/textual/pull/5238
- Added `Tree.add_json` https://github.com/Textualize/textual/pull/5238

### Changed

- `Driver.process_event` is now `Driver.process_message` https://github.com/Textualize/textual/pull/5217
- `Driver.send_event` is now `Driver.send_message` https://github.com/Textualize/textual/pull/5217
- Added `can_focus` and `can_focus_children` parameters to scrollable container types. https://github.com/Textualize/textual/pull/5226
- Added `textual.lazy.Reveal` https://github.com/Textualize/textual/pull/5226
- Added `Screen.action_blur` https://github.com/Textualize/textual/pull/5226
- `Click` events can now be used with the on decorator to match the originally clicked widget https://github.com/Textualize/textual/pull/5238
- Breaking change: Removed `App.dark` reactive attribute https://github.com/Textualize/textual/pull/5087
- Breaking change: To improve consistency, several changes have been made to default widget CSS and the CSS variables which ship with Textual. On upgrading, your app will likely look different. All of these changes can be overidden with your own CSS. https://github.com/Textualize/textual/pull/5087

### Removed

- Removed `App.HOVER_EFFECTS_SCROLL_PAUSE` https://github.com/Textualize/textual/pull/5238

## [0.85.2] - 2024-11-02

- Fixed broken focus-within https://github.com/Textualize/textual/pull/5190

## [0.85.1] - 2024-10-26

### Fixed

- Fixed encoding issue when saving files such as screenshots on Windows https://github.com/Textualize/textual/pull/5182

## [0.85.0] - 2024-10-25

### Changed

- Grid will now size children to the maximum height of a row https://github.com/Textualize/textual/pull/5113
- Markdown links will be opened with `App.open_url` automatically https://github.com/Textualize/textual/pull/5113
- The universal selector (`*`) will now not match widgets with the class `-textual-system` (scrollbars, notifications etc) https://github.com/Textualize/textual/pull/5113
- Renamed `Screen.can_view` and `Widget.can_view` to `Screen.can_view_entire` and `Widget.can_view_entire` https://github.com/Textualize/textual/pull/5174

### Added

- Added Link widget https://github.com/Textualize/textual/pull/5113
- Added `open_links` to `Markdown` and `MarkdownViewer` widgets https://github.com/Textualize/textual/pull/5113
- Added `App.DEFAULT_MODE` https://github.com/Textualize/textual/pull/5113
- Added `Containers.HorizontalGroup` and `Containers.VerticalGroup` https://github.com/Textualize/textual/pull/5113
- Added `$`, `£`, `€`, `(`, `)` symbols to Digits https://github.com/Textualize/textual/pull/5113
- Added `Button.action` parameter to invoke action when clicked https://github.com/Textualize/textual/pull/5113
- Added `immediate` parameter to scroll methods https://github.com/Textualize/textual/pull/5164
- Added `textual._loop.loop_from_index` https://github.com/Textualize/textual/pull/5164
- Added `min_color` and `max_color` to Sparklines constructor, which take precedence over CSS https://github.com/Textualize/textual/pull/5174
- Added new demo `python -m textual`, not *quite* finished but better than the old one https://github.com/Textualize/textual/pull/5174
- Added `Screen.can_view_partial` and `Widget.can_view_partial` https://github.com/Textualize/textual/pull/5174
- Added `App.is_web` property to indicate if the app is running via a web browser https://github.com/Textualize/textual/pull/5128
- `Enter` and `Leave` events can now be used with the `on` decorator https://github.com/Textualize/textual/pull/5159

### Fixed

- Fixed glitchy ListView https://github.com/Textualize/textual/issues/5163

## [0.84.0] - 2024-10-22

### Fixed

- Fixed `RadioSet` not being scrollable https://github.com/Textualize/textual/issues/5100
- Fixed infinite loop in TextArea https://github.com/Textualize/textual/pull/5154

### Added

- Added `background-tint` CSS rule https://github.com/Textualize/textual/pull/5117
- Added `:first-of-type`, `:last-of-type`, `:odd`, and `:even` pseudo classes https://github.com/Textualize/textual/pull/5139

## [0.83.0] - 2024-10-10

### Added

- Added support for A-F to Digits widget https://github.com/Textualize/textual/pull/5094
- Added `Region.constrain` https://github.com/Textualize/textual/pull/5097

### Changed

- `Screen.ALLOW_IN_MAXIMIZED_VIEW` will now default to `App.ALLOW_IN_MAXIMIZED_VIEW` https://github.com/Textualize/textual/pull/5088
- Widgets matching `.-textual-system` will now be included in the maximize view by default https://github.com/Textualize/textual/pull/5088
- Digits are now thin by default, style with text-style: bold to get bold digits https://github.com/Textualize/textual/pull/5094
- Made `Widget.absolute_offset` public https://github.com/Textualize/textual/pull/5097
- Tooltips are now displayed directly below the mouse cursor https://github.com/Textualize/textual/pull/5097
- `Region.inflect` will now assume that margins overlap https://github.com/Textualize/textual/pull/5097
- `Pilot.click` and friends will now accept a widget, in addition to a selector https://github.com/Textualize/textual/pull/5095

## [0.82.0] - 2024-10-03

### Fixed

- Fixed issue with screen not updating when auto_refresh was enabled https://github.com/Textualize/textual/pull/5063
- Fixed issues regarding loading indicator https://github.com/Textualize/textual/pull/5079
- Fixed issues with inspecting the lazy loaded widgets module https://github.com/Textualize/textual/pull/5080

### Added

- Added `DOMNode.is_on_screen` property https://github.com/Textualize/textual/pull/5063
- Added support for keymaps (user configurable key bindings) https://github.com/Textualize/textual/pull/5038
- Added descriptions to bindings for all internal widgets, and updated casing to be consistent https://github.com/Textualize/textual/pull/5062

### Changed

- Breaking change: `Widget.set_loading` no longer return an awaitable https://github.com/Textualize/textual/pull/5079

## [0.81.0] - 2024-09-25

### Added

- Added `x_axis` and `y_axis` parameters to `Widget.scroll_to_region` https://github.com/Textualize/textual/pull/5047
- Added `Tree.move_cursor_to_line` https://github.com/Textualize/textual/pull/5052
- Added `Screen.pop_until_active` https://github.com/Textualize/textual/pull/5069

### Changed

- Tree will no longer scroll the X axis when moving the cursor https://github.com/Textualize/textual/pull/5047
- DirectoryTree will no longer select the first node https://github.com/Textualize/textual/pull/5052

### Fixed

- Fixed widgets occasionally not getting Resize events https://github.com/Textualize/textual/pull/5048
- Fixed tree regression https://github.com/Textualize/textual/pull/5052
- Fixed glitch with single line inline widget https://github.com/Textualize/textual/pull/5054

## [0.80.1] - 2024-09-24

### Fixed

- Fixed crash when exiting the app prematurely https://github.com/Textualize/textual/pull/5039
- Fixed exception constructing TextArea outside of App https://github.com/Textualize/textual/pull/5045

## [0.80.0] - 2024-09-23

### Added

- Added `MaskedInput` widget https://github.com/Textualize/textual/pull/4783
- Input validation for floats and integers accept embedded underscores, e.g., "1_234_567" is valid. https://github.com/Textualize/textual/pull/4784
- Support for `"none"` value added to `dock`, `hatch` and `split` styles https://github.com/Textualize/textual/pull/4982
- Support for `"none"` added to box and border style properties (e.g `widget.style.border = "none"`) https://github.com/Textualize/textual/pull/4982
- Docstrings added to most style properties https://github.com/Textualize/textual/pull/4982
- Added `ansi_color` switch to App to permit ANSI (themed) colors https://github.com/Textualize/textual/pull/5000
- Added `:ansi` pseudo class https://github.com/Textualize/textual/pull/5000
- Added `-ansi-scrollbar` style to widgets https://github.com/Textualize/textual/pull/5000
- Added `App.INLINE_PADDING` to define the number of spaces above inline apps https://github.com/Textualize/textual/pull/5000
- Added `nocolor` psuedoclass when NO_COLOR env var is set- `BINDING_GROUP_TITLE` now defaults to `None` https://github.com/Textualize/textual/pull/5023
- Added `TreeNode.siblings`, `TreeNode.next_sibling`, `TreeNode.previous_sibling`, `TreeNode.is_collapsed` https://github.com/Textualize/textual/pull/5023
- Added additional bindings to Tree widget https://github.com/Textualize/textual/pull/5023
- Added `Tree.center_scroll` https://github.com/Textualize/textual/pull/5023
- Added `Tree.unselect` https://github.com/Textualize/textual/pull/5023


### Changed

- Input validation for integers no longer accepts scientific notation like '1.5e2'; must be castable to int. https://github.com/Textualize/textual/pull/4784
- Default `scrollbar-size-vertical` changed to `2` in inline styles to match Widget default CSS (unlikely to affect users) https://github.com/Textualize/textual/pull/4982
- Removed border-right from `Toast` https://github.com/Textualize/textual/pull/4984
- Some fixes in `RichLog` result in slightly different semantics, see docstrings for details https://github.com/Textualize/textual/pull/4978
- Changed how scrollbars are rendered (will have no visual effect, but will break snapshot tests) https://github.com/Textualize/textual/pull/5000
- Added `enabled` switch to filters (mostly used internally) https://github.com/Textualize/textual/pull/5000
- `BINDING_GROUP_TITLE` now defaults to `None` https://github.com/Textualize/textual/pull/5023
- Breaking change: Changed how scrollbars are rendered so they work in ansi mode (will break snapshots) https://github.com/Textualize/textual/pull/5023

### Fixed

- Input validation of floats no longer accepts NaN (not a number). https://github.com/Textualize/textual/pull/4784
- Fixed issues with screenshots by simplifying segments only for snapshot tests https://github.com/Textualize/textual/issues/4929
- Fixed `RichLog.write` not respecting `width` parameter https://github.com/Textualize/textual/pull/4978
- Fixed `RichLog` writing at wrong width when `write` occurs before width is known (e.g. in `compose` or `on_mount`) https://github.com/Textualize/textual/pull/4978
- Fixed `RichLog.write` incorrectly shrinking width to `RichLog.min_width` when `shrink=True` (now shrinks to fit content area instead) https://github.com/Textualize/textual/pull/4978
- Fixed flicker when setting `dark` reactive on startup https://github.com/Textualize/textual/pull/4989
- Fixed command palette not sorting search results by their match score https://github.com/Textualize/textual/pull/4994
- Fixed `DataTable` cached height issue on re-populating the table when using auto-height rows https://github.com/Textualize/textual/pull/4992
- Fixed inline app output being cleared when `inline_no_clear=True` https://github.com/Textualize/textual/issues/5019

## [0.79.1] - 2024-08-31

### Fixed

- Fixed broken updates when non active screen changes https://github.com/Textualize/textual/pull/4957

## [0.79.0] - 2024-08-30

### Added

- Added `DOMNode.check_consume_key` https://github.com/Textualize/textual/pull/4940
- Added `App.ESCAPE_TO_MINIMIZE`, `App.screen_to_minimize`, and `Screen.ESCAPE_TO_MINIMIZE` https://github.com/Textualize/textual/pull/4951
- Added `DOMNode.query_exactly_one` https://github.com/Textualize/textual/pull/4950
- Added `SelectorSet.is_simple` https://github.com/Textualize/textual/pull/4950

### Changed

- KeyPanel will show multiple keys if bound to the same action https://github.com/Textualize/textual/pull/4940
- Breaking change: `DOMNode.query_one` will not `raise TooManyMatches` https://github.com/Textualize/textual/pull/4950

## [0.78.0] - 2024-08-27

### Added

- Added Maximize and Minimize system commands. https://github.com/Textualize/textual/pull/4931
- Added `Screen.maximize`, `Screen.minimize`, `Screen.action_maximize`, `Screen.action_minimize`, `Widget.is_maximized`, `Widget.allow_maximize`. https://github.com/Textualize/textual/pull/4931
- Added `Widget.ALLOW_MAXIMIZE`, `Screen.ALLOW_IN_MAXIMIZED_VIEW` classvars https://github.com/Textualize/textual/pull/4931

## [0.77.0] - 2024-08-22

### Added

- Added `tooltip` to Binding https://github.com/Textualize/textual/pull/4859
- Added a link to the command palette to the Footer (set `show_command_palette=False` to disable) https://github.com/Textualize/textual/pull/4867
- Added `TOOLTIP_DELAY` to App to customize time until a tooltip is displayed
- Added "Show keys" option to system commands to show a summary of key bindings. https://github.com/Textualize/textual/pull/4876
- Added "split" CSS style, currently undocumented, and may change. https://github.com/Textualize/textual/pull/4876
- Added `Region.get_spacing_between` https://github.com/Textualize/textual/pull/4876
- Added `App.COMMAND_PALETTE_KEY` to change default command palette key binding https://github.com/Textualize/textual/pull/4867
- Added `App.get_key_display` https://github.com/Textualize/textual/pull/4890
- Added `DOMNode.BINDING_GROUP` https://github.com/Textualize/textual/pull/4906
- Added `DOMNode.HELP` classvar which contains Markdown help to be shown in the help panel https://github.com/Textualize/textual/pull/4915
- Added `App.get_system_commands` https://github.com/Textualize/textual/pull/4920
- Added "Save Screenshot" system command https://github.com/Textualize/textual/pull/4922

### Changed

- Removed caps_lock and num_lock modifiers https://github.com/Textualize/textual/pull/4861 
- Keys such as escape and space are now displayed in lower case in footer https://github.com/Textualize/textual/pull/4876
- Changed default command palette binding to `ctrl+p` https://github.com/Textualize/textual/pull/4867
- Removed `ctrl_to_caret` and `upper_case_keys` from Footer. These can be implemented in `App.get_key_display`.
- Renamed `SystemCommands` to `SystemCommandsProvider` https://github.com/Textualize/textual/pull/4920
- Breaking change: Removed `ClassicFooter` widget (please use new `Footer` widget) https://github.com/Textualize/textual/pull/4921
- Breaking change: `App.get_key_display` now requires `textual.binding.Binding` instead of `str`.
- Disallowed `Screen` instances in `App.SCREENS` and `App.MODES`

### Fixed

- Fix crash when `validate_on` value isn't a set https://github.com/Textualize/textual/pull/4868
- Fix `Input.cursor_blink` having no effect on the blink cycle after mounting https://github.com/Textualize/textual/pull/4869
- Fixed scrolling by page not taking scrollbar in to account https://github.com/Textualize/textual/pull/4916
- Fixed `App.MODES` being the same for all instances -- per-instance modes now exist internally

## [0.76.0]

### Changed

- Input cursor will no longer jump to the end on focus https://github.com/Textualize/textual/pull/4773
- Removed `Size.cip_size`, which was a clone of `crop_size`
- Widgets with auto dimensions will now grow if there is a scrollbar https://github.com/Textualize/textual/pull/4844
- Don't do automatic refresh when widget is not visible https://github.com/Textualize/textual/pull/4847
- Renamed `DOMNode._automatic_refresh` to `DOMNode.automatic_refresh` to allow for customization https://github.com/Textualize/textual/pull/4847

### Fixed

- Input cursor blink effect will now restart correctly when any action is performed on the input https://github.com/Textualize/textual/pull/4773
- Fixed bindings on same key not updating description https://github.com/Textualize/textual/pull/4850

### Added

- Textual will use the `ESCDELAY` env var when detecting escape keys https://github.com/Textualize/textual/pull/4848

## [0.75.1] - 2024-08-02

### Fixed

- Fixed issue with Enter events causing unresponsive UI https://github.com/Textualize/textual/pull/4833


## [0.75.0] - 2024-08-01

### Added

- Added `App.open_url` to open URLs in the web browser. When running via the WebDriver, the URL will be opened in the browser that is controlling the app https://github.com/Textualize/textual/pull/4819
- Added `Widget.is_mouse_over` https://github.com/Textualize/textual/pull/4818
- Added `node` attribute to `events.Enter` and `events.Leave` https://github.com/Textualize/textual/pull/4818

### Changed

- `events.Enter` and `events.Leave` events now bubble. https://github.com/Textualize/textual/pull/4818
- Renamed `Widget.mouse_over` to `Widget.mouse_hover` https://github.com/Textualize/textual/pull/4818

### Fixed

- Fixed issue with `mutate_reactive` and data binding https://github.com/Textualize/textual/pull/4828

## [0.74.0] - 2024-07-25

### Fixed

- Fixed issues in Kitty terminal after exiting app https://github.com/Textualize/textual/issues/4779
- Fixed exception when removing Selects https://github.com/Textualize/textual/pull/4786
- Fixed issue with non-clickable Footer keys https://github.com/Textualize/textual/pull/4798
- Fixed issue with recompose not working from Mount handler https://github.com/Textualize/textual/pull/4802

### Changed

- Calling `Screen.dismiss` with no arguments will invoke the screen callback with `None` (previously the callback wasn't invoke at all). https://github.com/Textualize/textual/pull/4795

## [0.73.0] - 2024-07-18

### Added

- Added `TextArea.line_number_start` reactive attribute https://github.com/Textualize/textual/pull/4471
- Added `TextArea.matching_bracket_location` property https://github.com/Textualize/textual/pull/4764
- Added `DOMNode.mutate_reactive` https://github.com/Textualize/textual/pull/4731
- Added "quality" parameter to `textual.color.Gradient` https://github.com/Textualize/textual/pull/4739
- Added `textual.color.Gradient.get_rich_color` https://github.com/Textualize/textual/pull/4739
- `Widget.remove_children` now accepts an iterable if widgets in addition to a selector https://github.com/Textualize/textual/issues/4735
- Raise `ValueError` with improved error message when number of cells inserted using `DataTable.add_row` doesn't match the number of columns in the table https://github.com/Textualize/textual/pull/4742
- Add `Tree.move_cursor` to programmatically move the cursor without selecting the node https://github.com/Textualize/textual/pull/4753
- Added `Footer` component style handling of padding for the key/description https://github.com/Textualize/textual/pull/4651
- `StringKey` is now exported from `data_table` https://github.com/Textualize/textual/pull/4760
- `TreeNode.add` and `TreeNode.add_leaf` now accepts `before` and `after` arguments to position a new node https://github.com/Textualize/textual/pull/4772
- Added a `gradient` parameter to the `ProgressBar` widget https://github.com/Textualize/textual/pull/4774

### Fixed

- Fixed issue with `Tabs` where disabled tabs could still be activated by clicking the underline https://github.com/Textualize/textual/issues/4701
- Fixed scroll_visible with margin https://github.com/Textualize/textual/pull/4719
- Fixed programmatically disabling button stuck in hover state https://github.com/Textualize/textual/pull/4724
- Fixed `DataTable` poor performance on startup and focus change when rows contain multi-line content https://github.com/Textualize/textual/pull/4748
- Fixed `Tree` and `DirectoryTree` horizontal scrolling off-by-2 https://github.com/Textualize/textual/pull/4744
- Fixed text-opacity in component styles https://github.com/Textualize/textual/pull/4747
- Ensure `Tree.select_node` sends `NodeSelected` message https://github.com/Textualize/textual/pull/4753
- Fixed message handlers not working when message types are assigned as the value of class vars https://github.com/Textualize/textual/pull/3940
- Fixed `CommandPalette` not focusing the input when opened when `App.AUTO_FOCUS` doesn't match the input https://github.com/Textualize/textual/pull/4763
- `SelectionList.SelectionToggled` will now be sent for each option when a bulk toggle is performed (e.g. `toggle_all`). Previously no messages were sent at all. https://github.com/Textualize/textual/pull/4759
- Fixed focus styles not being updated on blur https://github.com/Textualize/textual/pull/4771

### Changed

- "Discover" hits in the command palette are no longer sorted alphabetically https://github.com/Textualize/textual/pull/4720
- `TreeNodeSelected` messages are now posted before `TreeNodeExpanded` messages
when an expandable node is selected https://github.com/Textualize/textual/pull/4753
- `Markdown.LinkClicked.href` is now automatically unquoted https://github.com/Textualize/textual/pull/4749
- The mouse cursor hover effect of `Tree` and `DirectoryTree` will no longer linger after the mouse leaves the widget https://github.com/Textualize/textual/pull/4766


## [0.72.0] - 2024-07-09

### Changed

- More predictable DOM removals. https://github.com/Textualize/textual/pull/4708

### Fixed

- Fixed clicking separator in OptionList moving cursor https://github.com/Textualize/textual/issues/4710
- Fixed scrolling issue in OptionList https://github.com/Textualize/textual/pull/4709

## [0.71.0] - 2024-06-29

### Changed

- Snapshot tests will normalize SVG output so that changes with no visual impact don't break snapshots, but this release will break most of them.
- Breaking change: `App.push_screen` now returns an Awaitable rather than a screen. https://github.com/Textualize/textual/pull/4672
- Breaking change: `Screen.dismiss` now returns an Awaitable rather than a bool. https://github.com/Textualize/textual/pull/4672

### Fixed

- Fixed grid + keyline when the grid has auto dimensions https://github.com/Textualize/textual/pull/4680
- Fixed mouse code leakage https://github.com/Textualize/textual/pull/4681
- Fixed link inside markdown table not posting a `Markdown.LinkClicked` message https://github.com/Textualize/textual/issues/4683
- Fixed issue with mouse movements on non-active screen https://github.com/Textualize/textual/pull/4688

## [0.70.0] - 2024-06-19

### Fixed

- Fixed erroneous mouse 'ButtonDown' reporting for mouse movement when any-event mode is enabled in xterm. https://github.com/Textualize/textual/pull/3647

## [0.69.0] - 2024-06-16

### Added

- Added `App.simulate_key` https://github.com/Textualize/textual/pull/4657

### Fixed

- Fixed issue with pop_screen launched from an action https://github.com/Textualize/textual/pull/4657

### Changed

- `App.check_bindings` is now private
- `App.action_check_bindings` is now `App.action_simulate_key`

## [0.68.0] - 2024-06-14

### Added

- Added `ContentSwitcher.add_content`

### Fixed

- Improved handling of non-tty input https://github.com/Textualize/textual/pull/4647

## [0.67.1] - 2024-06-12

### Changed

- Reverts Vim keys in DataTable, provides alternatives https://github.com/Textualize/textual/pull/4638

## [0.67.0] - 2024-06-11

### Added

- Added support for Kitty's key protocol https://github.com/Textualize/textual/pull/4631
- `ctrl+pageup`/`ctrl+pagedown` will scroll page left/right in DataTable https://github.com/Textualize/textual/pull/4633
- `g`/`G` will scroll to the top/bottom of the DataTable https://github.com/Textualize/textual/pull/4633
- Added simple `hjkl` key bindings to move the cursor in DataTable https://github.com/Textualize/textual/pull/4633

### Changed

- `home` and `end` now works horizontally instead of vertically in DataTable https://github.com/Textualize/textual/pull/4633
- `Tree` and `DirectoryTree` nodes now have a bigger click target, spanning the full line https://github.com/Textualize/textual/pull/4636

### Fixed

- Fixed pageup/pagedown behavior in DataTable https://github.com/Textualize/textual/pull/4633
- Added `App.CLOSE_TIMEOUT` https://github.com/Textualize/textual/pull/4635
- Fixed deadlock on shutdown https://github.com/Textualize/textual/pull/4635

## [0.66.0] - 2024-06-08

### Changed

- `get_content_height` will now return 0 if the renderable is Falsey https://github.com/Textualize/textual/pull/4617
- Buttons may not be pressed within their "active_effect_duration" to prevent inadvertent activations https://github.com/Textualize/textual/pull/4621
- `Screen.dismiss` is now a noop if the screen isn't active. Previously it would raise a `ScreenStackError`, now it returns `False`. https://github.com/Textualize/textual/pull/4621
- Increased window for escape processing to 100ms https://github.com/Textualize/textual/pull/4625
- Tooltips are now hidden when any key is pressed https://github.com/Textualize/textual/pull/4625

### Added

- Added `Screen.is_active` 
- Added `icon` reactive to Header widget https://github.com/Textualize/textual/pull/4627
- Added `time_format` reactive to Header widget https://github.com/Textualize/textual/pull/4627
- Added `tooltip` parameter to input widgets https://github.com/Textualize/textual/pull/4625

## [0.65.2] - 2024-06-06

### Fixed

- Fixed issue with notifications and screen switches https://github.com/Textualize/textual/pull/4615

### Added

- Added textual.rlock.RLock https://github.com/Textualize/textual/pull/4615

## [0.65.1] - 2024-06-05

### Fixed

- Fixed hot reloading with hatch rule https://github.com/Textualize/textual/pull/4606
- Fixed hatch style parsing https://github.com/Textualize/textual/pull/4606

## [0.65.0] - 2024-06-05

### Added

- Added Command Palette Opened, Closed, and OptionHighlighted events https://github.com/Textualize/textual/pull/4600
- Added hatch style https://github.com/Textualize/textual/pull/4603

### Fixed

- Fixed DataTable cursor flicker on scroll https://github.com/Textualize/textual/pull/4598

### Changes

- TabbedContent will automatically make tabs active when a widget in a pane is focused https://github.com/Textualize/textual/issues/4593

## [0.64.0] - 2024-06-03

### Fixed

- Fix traceback on exit https://github.com/Textualize/textual/pull/4575
- Fixed `Markdown.goto_anchor` no longer scrolling the heading into view https://github.com/Textualize/textual/pull/4583
- Fixed Footer flicker on initial focus https://github.com/Textualize/textual/issues/4573

## [0.63.6] - 2024-05-29

### Fixed

- Fixed issue with bindings not refreshing https://github.com/Textualize/textual/pull/4571

## [0.63.5] - 2024-05-28

### Fixed

- Fixed data table disappearing from tabs https://github.com/Textualize/textual/pull/4567

### Added

- Added `Styles.is_auto_width` and `Style.is_auto_height`

## [0.63.4] - 2024-05-26

### Added

- Added `immediate` switch to `Signal.publish`

### Fixed

- Fixed freeze in recompose from bindings https://github.com/Textualize/textual/pull/4558

## [0.63.3] - 2024-05-24

### Fixed

- Fixed `Footer` grid size https://github.com/Textualize/textual/pull/4545
- Fixed bindings not updated on auto focus https://github.com/Textualize/textual/pull/4551

### Changed

- Attempting to mount on a non-mounted widget now raises a MountError https://github.com/Textualize/textual/pull/4547

## [0.63.2] - 2024-05-23

### Fixed

- Fixed issue with namespaces in links https://github.com/Textualize/textual/pull/4546

## [0.63.1] - 2024-05-22

### Fixed

- Fixed display of multiple bindings https://github.com/Textualize/textual/pull/4543

## [0.63.0] - 2024-05-22

### Fixed

- Fixed actions in links https://github.com/Textualize/textual/pull/4540

### Changed

- Breaking change: New Footer (likely a drop in replacement, unless you have customized styles) https://github.com/Textualize/textual/pull/4537
- Stylistic changes to Markdown (simpler headers, less margin, etc) https://github.com/Textualize/textual/pull/4541

## [0.62.0] - 2024-05-20

### Added

- Added `start` and `end` properties to Markdown Navigator
- Added `Widget.anchor`, `Widget.clear_anchor`, and `Widget.is_anchored` https://github.com/Textualize/textual/pull/4530

## [0.61.1] - 2024-05-19

### Fixed

- Fixed auto grid columns ignoring gutter https://github.com/Textualize/textual/issues/4522

## [0.61.0] - 2024-05-18

### Added

- Added `App.get_default_screen` https://github.com/Textualize/textual/pull/4520
- Added dynamic binding via `DOMNode.check_action` https://github.com/Textualize/textual/pull/4516
- Added `"focused"` action namespace so you can bind a key to an action on the focused widget https://github.com/Textualize/textual/pull/4516
- Added "focused" to allowed action namespaces https://github.com/Textualize/textual/pull/4516

### Changed

- Breaking change: Actions (as used in bindings) will no longer check the app if they are unhandled. This was undocumented anyway, and not that useful. https://github.com/Textualize/textual/pull/4516
- Breaking change: Renamed `App.namespace_bindings` to `active_bindings`


## [0.60.1] - 2024-05-15

### Fixed

- Dependency issue

## [0.60.0] - 2024-05-14

### Fixed

- Fixed auto width not working for option lists https://github.com/Textualize/textual/pull/4507

### Added

- Added `DOMNode.query_children` https://github.com/Textualize/textual/pull/4508

## [0.59.0] - 2024-05-11

### Fixed

- Fixed `SelectionList` issues after removing an option https://github.com/Textualize/textual/pull/4464
- Fixed `ListView` bugs with the initial index https://github.com/Textualize/textual/pull/4452
- Fixed `Select` not closing https://github.com/Textualize/textual/pull/4499
- Fixed setting `loading=False` removing all child loading indicators https://github.com/Textualize/textual/pull/4499

### Changed

- When displaying a message using `App.exit()`, the console no longer highlights things such as numbers.

### Added

- Added `message_signal` to MessagePump, to listen to events sent to another widget. https://github.com/Textualize/textual/pull/4487
- Added `Widget.suppress_click` https://github.com/Textualize/textual/pull/4499

## [0.58.1] - 2024-05-01

### Fixed

- Fixed issue with Markdown mounting content lazily https://github.com/Textualize/textual/pull/4466
- Fixed intermittent issue with scrolling to focus https://github.com/Textualize/textual/commit/567caf8acb196260adf6a0a6250e3ff5093056d0
- Fixed issue with scrolling to center https://github.com/Textualize/textual/pull/4469


## [0.58.0] - 2024-04-25

### Fixed

- Fixed `TextArea` to end mouse selection only if currently selecting https://github.com/Textualize/textual/pull/4436
- Fixed issue with scroll_to_widget https://github.com/Textualize/textual/pull/4446
- Fixed issue with margins https://github.com/Textualize/textual/pull/4441

### Changed

- Added argument to signal callbacks https://github.com/Textualize/textual/pull/4438

## [0.57.1] - 2024-04-20

### Fixed

- Fixed an off-by-one error in the line number of the `Document.end` property https://github.com/Textualize/textual/issues/4426
- Fixed setting scrollbar colors not updating the scrollbar https://github.com/Textualize/textual/pull/4433
- Fixed flushing in inline mode https://github.com/Textualize/textual/pull/4435

### Added

- Added `Offset.clamp` and `Size.clamp_offset` https://github.com/Textualize/textual/pull/4435


## [0.57.0] - 2024-04-19

### Fixed

- Fixed `Integer` validator missing failure description when not a number https://github.com/Textualize/textual/issues/4413
- Fixed a crash in `DataTable` if you clicked a link in the border https://github.com/Textualize/textual/issues/4410
- Fixed issue with cursor position https://github.com/Textualize/textual/pull/4429

### Added

- Added `App.copy_to_clipboard` https://github.com/Textualize/textual/pull/4416

## [0.56.4] - 2024-04-09

### Fixed

- Disabled terminal synchronization in inline mode as it breaks on some terminals

## [0.56.3] - 2024-04-08

### Fixed

- Fixed inline mode not updating https://github.com/Textualize/textual/issues/4403

## [0.56.2] - 2024-04-07

### Fixed

- Fixed inline mode not clearing with multiple screen

## [0.56.1] - 2024-04-07

### Fixed

- Fixed flicker when non-current screen updates https://github.com/Textualize/textual/pull/4401

### Changed

- Removed additional line at the end of an inline app https://github.com/Textualize/textual/pull/4401

## [0.56.0] - 2024-04-06

### Added

- Added `Size.with_width` and `Size.with_height` https://github.com/Textualize/textual/pull/4393

### Fixed

- Fixed issue with inline mode and multiple screens https://github.com/Textualize/textual/pull/4393
- Fixed issue with priority bindings https://github.com/Textualize/textual/pull/4395

### Changed

- self.prevent can be used in a widget constructor to prevent messages on mount https://github.com/Textualize/textual/pull/4392


## [0.55.1] - 2024-04-2

### Fixed

- Fixed mouse escape sequences being generated with `mouse=False`

## [0.55.0] - 2024-04-1

### Fixed

- Fix priority bindings not appearing in footer when key clashes with focused widget https://github.com/Textualize/textual/pull/4342
- Reverted auto-width change https://github.com/Textualize/textual/pull/4369

### Changed

- Exceptions inside `Widget.compose` or workers weren't bubbling up in tests https://github.com/Textualize/textual/issues/4282
- Fixed `DataTable` scrolling issues by changing `max-height` back to 100% https://github.com/Textualize/textual/issues/4286
- Fixed `Button` not rendering correctly with console markup https://github.com/Textualize/textual/issues/4328

### Added

- Added `Document.start` and `end` location properties for convenience https://github.com/Textualize/textual/pull/4267
- Added support for JavaScript, Golang, Rust, Bash, Java and Kotlin to `TextArea` https://github.com/Textualize/textual/pull/4350
- Added `inline` parameter to `run` and `run_async` to run app inline (under the prompt). https://github.com/Textualize/textual/pull/4343
- Added `mouse` parameter to disable mouse support https://github.com/Textualize/textual/pull/4343

## [0.54.0] - 2024-03-26

### Fixed

- Fixed a crash in `TextArea` when undoing an edit to a selection the selection was made backwards https://github.com/Textualize/textual/issues/4301
- Fixed issue with flickering scrollbars https://github.com/Textualize/textual/pull/4315
- Fixed issue where narrow TextArea would repeatedly wrap due to scrollbar appearing/disappearing https://github.com/Textualize/textual/pull/4334
- Fix progress bar ETA not updating when setting `total` reactive https://github.com/Textualize/textual/pull/4316

### Changed

- ProgressBar won't show ETA until there is at least one second of samples https://github.com/Textualize/textual/pull/4316
- `Input` waits until an edit has been made, after entry to the widget, before offering a suggestion https://github.com/Textualize/textual/pull/4335

## [0.53.1] - 2024-03-18

### Fixed

- Fixed issue with data binding https://github.com/Textualize/textual/pull/4308

## [0.53.0] - 2024-03-18

### Added

- Mapping of ANSI colors to hex codes configurable via `App.ansi_theme_dark` and `App.ansi_theme_light` https://github.com/Textualize/textual/pull/4192
- `Pilot.resize_terminal` to resize the terminal in testing https://github.com/Textualize/textual/issues/4212
- Added `sort_children` method https://github.com/Textualize/textual/pull/4244
- Support for pseudo-classes in nested TCSS https://github.com/Textualize/textual/issues/4039

### Fixed

- Fixed `TextArea.code_editor` missing recently added attributes https://github.com/Textualize/textual/pull/4172
- Fixed `Sparkline` not working with data in a `deque` https://github.com/Textualize/textual/issues/3899
- Tooltips are now cleared when the related widget is no longer under them https://github.com/Textualize/textual/issues/3045
- Simplified tree-sitter highlight queries for HTML, which also seems to fix segfault issue https://github.com/Textualize/textual/pull/4195
- Fixed `DirectoryTree.path` no longer reacting to new values https://github.com/Textualize/textual/issues/4208
- Fixed content size cache with Pretty widget https://github.com/Textualize/textual/pull/4211
- Fixed `grid-gutter` interaction with Pretty widget https://github.com/Textualize/textual/pull/4219
- Fixed `TextArea` styling issue on alternate screens https://github.com/Textualize/textual/pull/4220
- Fixed writing to invisible `RichLog` https://github.com/Textualize/textual/pull/4223
- Fixed `RichLog.min_width` not being used https://github.com/Textualize/textual/pull/4223
- Rename `CollapsibleTitle.action_toggle` to `action_toggle_collapsible` to fix clash with `DOMNode.action_toggle` https://github.com/Textualize/textual/pull/4221
- Markdown component classes weren't refreshed when watching for CSS https://github.com/Textualize/textual/issues/3464
- Rename `Switch.action_toggle` to `action_toggle_switch` to fix clash with `DOMNode.action_toggle` https://github.com/Textualize/textual/issues/4262
- Fixed `OptionList.OptionHighlighted` leaking out of `Select` https://github.com/Textualize/textual/issues/4224
- Fixed `Tab` enable/disable messages leaking into `TabbedContent` https://github.com/Textualize/textual/issues/4233
- Fixed a style leak from `TabbedContent` https://github.com/Textualize/textual/issues/4232
- Fixed active hidden scrollbars not releasing the mouse https://github.com/Textualize/textual/issues/4274
- Fixed the mouse not being released when hiding a `TextArea` while mouse selection is happening https://github.com/Textualize/textual/issues/4292
- Fix mouse scrolling not working when mouse cursor is over a disabled child widget https://github.com/Textualize/textual/issues/4242

### Changed

- Clicking a non focusable widget focus ancestors https://github.com/Textualize/textual/pull/4236
- BREAKING: widget class names must start with a capital letter or an underscore `_` https://github.com/Textualize/textual/pull/4252
- BREAKING: for many widgets, messages are now sent when programmatic changes that mirror user input are made https://github.com/Textualize/textual/pull/4256
  - Changed `Collapsible`
  - Changed `Markdown`
  - Changed `Select`
  - Changed `SelectionList`
  - Changed `TabbedContent`
  - Changed `Tabs`
  - Changed `TextArea`
  - Changed `Tree`
- Improved ETA calculation for ProgressBar https://github.com/Textualize/textual/pull/4271
- BREAKING: `AppFocus` and `AppBlur` are now posted when the terminal window gains or loses focus, if the terminal supports this https://github.com/Textualize/textual/pull/4265
  - When the terminal window loses focus, the currently-focused widget will also lose focus.
  - When the terminal window regains focus, the previously-focused widget will regain focus.
- TextArea binding for <kbd>ctrl</kbd>+<kbd>k</kbd> will now delete the line if the line is empty https://github.com/Textualize/textual/issues/4277
- The active tab (in `Tabs`) / tab pane (in `TabbedContent`) can now be unset https://github.com/Textualize/textual/issues/4241

## [0.52.1] - 2024-02-20

### Fixed

- Fixed the check for animation level in `LoadingIndicator` https://github.com/Textualize/textual/issues/4188

## [0.52.0] - 2024-02-19

### Changed

- Textual now writes to stderr rather than stdout https://github.com/Textualize/textual/pull/4177

### Added

- Added an `asyncio` lock attribute `Widget.lock` to be used to synchronize widget state https://github.com/Textualize/textual/issues/4134
- Added support for environment variable `TEXTUAL_ANIMATIONS` to control what animations Textual displays https://github.com/Textualize/textual/pull/4062
- Add attribute `App.animation_level` to control whether animations on that app run or not https://github.com/Textualize/textual/pull/4062
- Added support for a `TEXTUAL_SCREENSHOT_LOCATION` environment variable to specify the location of an automated screenshot https://github.com/Textualize/textual/pull/4181/
- Added support for a `TEXTUAL_SCREENSHOT_FILENAME` environment variable to specify the filename of an automated screenshot https://github.com/Textualize/textual/pull/4181/
- Added an `asyncio` lock attribute `Widget.lock` to be used to synchronize widget state https://github.com/Textualize/textual/issues/4134
- `Widget.remove_children` now accepts a CSS selector to specify which children to remove https://github.com/Textualize/textual/pull/4183
- `Widget.batch` combines widget locking and app update batching https://github.com/Textualize/textual/pull/4183

## [0.51.0] - 2024-02-15

### Added

- TextArea now has `read_only` mode https://github.com/Textualize/textual/pull/4151
- Add some syntax highlighting to TextArea default theme https://github.com/Textualize/textual/pull/4149
- Add undo and redo to TextArea https://github.com/Textualize/textual/pull/4124
- Added support for command palette command discoverability https://github.com/Textualize/textual/pull/4154

### Fixed

- Fixed out-of-view `Tab` not being scrolled into view when `Tabs.active` is assigned https://github.com/Textualize/textual/issues/4150
- Fixed `TabbedContent.TabActivate` not being posted when `TabbedContent.active` is assigned https://github.com/Textualize/textual/issues/4150

### Changed

- Breaking change: Renamed `TextArea.tab_behaviour` to `TextArea.tab_behavior` https://github.com/Textualize/textual/pull/4124
- `TextArea.theme` now defaults to `"css"` instead of None, and is no longer optional https://github.com/Textualize/textual/pull/4157

### Fixed

- Improve support for selector lists in nested TCSS https://github.com/Textualize/textual/issues/3969
- Improve support for rule declarations after nested TCSS rule sets https://github.com/Textualize/textual/issues/3999

## [0.50.1] - 2024-02-09

### Fixed

- Fixed tint applied to ANSI colors https://github.com/Textualize/textual/pull/4142

## [0.50.0] - 2024-02-08

### Fixed

- Fixed issue with ANSI colors not being converted to truecolor https://github.com/Textualize/textual/pull/4138
- Fixed duplicate watch methods being attached to DOM nodes https://github.com/Textualize/textual/pull/4030
- Fixed using `watch` to create additional watchers would trigger other watch methods https://github.com/Textualize/textual/issues/3878

### Added

- Added support for configuring dark and light themes for code in `Markdown` https://github.com/Textualize/textual/issues/3997

## [0.49.0] - 2024-02-07

### Fixed

- Fixed scrolling in long `OptionList` by adding max height of 100% https://github.com/Textualize/textual/issues/4021
- Fixed `DirectoryTree.clear_node` not clearing the node specified https://github.com/Textualize/textual/issues/4122

### Changed

- `DirectoryTree.reload` and `DirectoryTree.reload_node` now preserve state when reloading https://github.com/Textualize/textual/issues/4056
- Fixed a crash in the TextArea when performing a backward replace https://github.com/Textualize/textual/pull/4126
- Fixed selection not updating correctly when pasting while there's a non-zero selection https://github.com/Textualize/textual/pull/4126
- Breaking change: `TextArea` will not use `Escape` to shift focus if the `tab_behaviour` is the default https://github.com/Textualize/textual/issues/4110
- `TextArea` cursor will now be invisible before first focus https://github.com/Textualize/textual/pull/4128
- Fix toggling `TextArea.cursor_blink` reactive when widget does not have focus https://github.com/Textualize/textual/pull/4128

### Added

- Added DOMQuery.set https://github.com/Textualize/textual/pull/4075
- Added DOMNode.set_reactive https://github.com/Textualize/textual/pull/4075
- Added DOMNode.data_bind https://github.com/Textualize/textual/pull/4075
- Added DOMNode.action_toggle https://github.com/Textualize/textual/pull/4075
- Added Worker.cancelled_event https://github.com/Textualize/textual/pull/4075
- `Tree` (and `DirectoryTree`) grew an attribute `lock` that can be used for synchronization across coroutines https://github.com/Textualize/textual/issues/4056


## [0.48.2] - 2024-02-02

### Fixed

- Fixed a hang in the Linux driver when connected to a pipe https://github.com/Textualize/textual/issues/4104
- Fixed broken `OptionList` `Option.id` mappings https://github.com/Textualize/textual/issues/4101

### Changed

- Breaking change: keyboard navigation in `RadioSet`, `ListView`, `OptionList`, and `SelectionList`, no longer allows highlighting disabled items https://github.com/Textualize/textual/issues/3881

## [0.48.1] - 2024-02-01

### Fixed

- `TextArea` uses CSS theme by default instead of `monokai` https://github.com/Textualize/textual/pull/4091

## [0.48.0] - 2024-02-01

### Changed

- Breaking change: Significant changes to `TextArea.__init__` default values/behaviour https://github.com/Textualize/textual/pull/3933
  - `soft_wrap=True` - soft wrapping is now enabled by default.
  - `show_line_numbers=False` - line numbers are now disabled by default.
  - `tab_behaviour="focus"` - pressing the tab key now switches focus instead of indenting by default.
- Breaking change: `TextArea` default theme changed to CSS, and default styling changed https://github.com/Textualize/textual/pull/4074
- Breaking change: `DOMNode.has_pseudo_class` now accepts a single name only https://github.com/Textualize/textual/pull/3970
- Made `textual.cache` (formerly `textual._cache`) public https://github.com/Textualize/textual/pull/3976
- `Tab.label` can now be used to change the label of a tab https://github.com/Textualize/textual/pull/3979
- Changed the default notification timeout from 3 to 5 seconds https://github.com/Textualize/textual/pull/4059
- Prior scroll animations are now cancelled on new scrolls https://github.com/Textualize/textual/pull/4081

### Added

- Added `DOMNode.has_pseudo_classes` https://github.com/Textualize/textual/pull/3970
- Added `Widget.allow_focus` and `Widget.allow_focus_children` https://github.com/Textualize/textual/pull/3989
- Added `TextArea.soft_wrap` reactive attribute added https://github.com/Textualize/textual/pull/3933
- Added `TextArea.tab_behaviour` reactive attribute added https://github.com/Textualize/textual/pull/3933
- Added `TextArea.code_editor` classmethod/alternative constructor https://github.com/Textualize/textual/pull/3933
- Added `TextArea.wrapped_document` attribute which can convert between wrapped visual coordinates and locations https://github.com/Textualize/textual/pull/3933
- Added `show_line_numbers` to `TextArea.__init__` https://github.com/Textualize/textual/pull/3933
- Added component classes allowing `TextArea` to be styled using CSS https://github.com/Textualize/textual/pull/4074
- Added `Query.blur` and `Query.focus` https://github.com/Textualize/textual/pull/4012
- Added `MessagePump.message_queue_size` https://github.com/Textualize/textual/pull/4012
- Added `TabbedContent.active_pane` https://github.com/Textualize/textual/pull/4012
- Added `App.suspend` https://github.com/Textualize/textual/pull/4064
- Added `App.action_suspend_process` https://github.com/Textualize/textual/pull/4064


### Fixed

- Parameter `animate` from `DataTable.move_cursor` was being ignored https://github.com/Textualize/textual/issues/3840
- Fixed a crash if `DirectoryTree.show_root` was set before the DOM was fully available https://github.com/Textualize/textual/issues/2363
- Live reloading of TCSS wouldn't apply CSS changes to screens under the top screen of the stack https://github.com/Textualize/textual/issues/3931
- `SelectionList` option IDs are usable as soon as the widget is instantiated https://github.com/Textualize/textual/issues/3903
- Fix issue with `Strip.crop` when crop window start aligned with strip end https://github.com/Textualize/textual/pull/3998
- Fixed Strip.crop_extend https://github.com/Textualize/textual/pull/4011
- Fix for percentage dimensions https://github.com/Textualize/textual/pull/4037
- Fixed a crash if the `TextArea` language was set but tree-sitter language binaries were not installed https://github.com/Textualize/textual/issues/4045
- Ensuring `TextArea.SelectionChanged` message only sends when the updated selection is different https://github.com/Textualize/textual/pull/3933
- Fixed declaration after nested rule set causing a parse error https://github.com/Textualize/textual/pull/4012
- ID and class validation was too lenient https://github.com/Textualize/textual/issues/3954
- Fixed CSS watcher crash if file becomes unreadable (even temporarily) https://github.com/Textualize/textual/pull/4079
- Fixed display of keys when used in conjunction with other keys https://github.com/Textualize/textual/pull/3050
- Fixed double detection of <kbd>Escape</kbd> on Windows https://github.com/Textualize/textual/issues/4038


## [0.47.1] - 2024-01-05

### Fixed

- Fixed nested specificity https://github.com/Textualize/textual/pull/3963

## [0.47.0] - 2024-01-04

### Fixed

- `Widget.move_child` would break if `before`/`after` is set to the index of the widget in `child` https://github.com/Textualize/textual/issues/1743
- Fixed auto width text not processing markup https://github.com/Textualize/textual/issues/3918
- Fixed `Tree.clear` not retaining the root's expanded state https://github.com/Textualize/textual/issues/3557

### Changed

- Breaking change: `Widget.move_child` parameters `before` and `after` are now keyword-only https://github.com/Textualize/textual/pull/3896
- Style tweak to toasts https://github.com/Textualize/textual/pull/3955

### Added

- Added textual.lazy https://github.com/Textualize/textual/pull/3936
- Added App.push_screen_wait https://github.com/Textualize/textual/pull/3955
- Added nesting of CSS https://github.com/Textualize/textual/pull/3946

## [0.46.0] - 2023-12-17

### Fixed

- Disabled radio buttons could be selected with the keyboard https://github.com/Textualize/textual/issues/3839
- Fixed zero width scrollbars causing content to disappear https://github.com/Textualize/textual/issues/3886

### Changed

- The tabs within a `TabbedContent` now prefix their IDs to stop any clash with their associated `TabPane` https://github.com/Textualize/textual/pull/3815
- Breaking change: `tab` is no longer a `@on` decorator selector for `TabbedContent.TabActivated` -- use `pane` instead https://github.com/Textualize/textual/pull/3815

### Added

- Added `Collapsible.title` reactive attribute https://github.com/Textualize/textual/pull/3830
- Added a `pane` attribute to `TabbedContent.TabActivated` https://github.com/Textualize/textual/pull/3815
- Added caching of rules attributes and `cache` parameter to Stylesheet.apply https://github.com/Textualize/textual/pull/3880

## [0.45.1] - 2023-12-12

### Fixed

- Fixed issues where styles wouldn't update if changed in mount. https://github.com/Textualize/textual/pull/3860

## [0.45.0] - 2023-12-12

### Fixed

- Fixed `DataTable.update_cell` not raising an error with an invalid column key https://github.com/Textualize/textual/issues/3335
- Fixed `Input` showing suggestions when not focused https://github.com/Textualize/textual/pull/3808
- Fixed loading indicator not covering scrollbars https://github.com/Textualize/textual/pull/3816

### Removed

- Removed renderables/align.py which was no longer used.

### Changed

- Dropped ALLOW_CHILDREN flag introduced in 0.43.0 https://github.com/Textualize/textual/pull/3814
- Widgets with an auto height in an auto height container will now expand if they have no siblings https://github.com/Textualize/textual/pull/3814
- Breaking change: Removed `limit_rules` from Stylesheet.apply https://github.com/Textualize/textual/pull/3844

### Added

- Added `get_loading_widget` to Widget and App customize the loading widget. https://github.com/Textualize/textual/pull/3816
- Added messages `Collapsible.Expanded` and `Collapsible.Collapsed` that inherit from `Collapsible.Toggled`. https://github.com/Textualize/textual/issues/3824

## [0.44.1] - 2023-12-4

### Fixed

- Fixed slow scrolling when there are many widgets https://github.com/Textualize/textual/pull/3801

## [0.44.0] - 2023-12-1

### Changed

- Breaking change: Dropped 3.7 support https://github.com/Textualize/textual/pull/3766
- Breaking changes https://github.com/Textualize/textual/issues/1530
 - `link-hover-background` renamed to `link-background-hover`
 - `link-hover-color` renamed to `link-color-hover`
 - `link-hover-style` renamed to `link-style-hover`
- `Tree` now forces a scroll when `scroll_to_node` is called https://github.com/Textualize/textual/pull/3786
- Brought rxvt's use of shift-numpad keys in line with most other terminals https://github.com/Textualize/textual/pull/3769

### Added

- Added support for Ctrl+Fn and Ctrl+Shift+Fn keys in urxvt https://github.com/Textualize/textual/pull/3737
- Friendly error messages when trying to mount non-widgets https://github.com/Textualize/textual/pull/3780
- Added `Select.from_values` class method that can be used to initialize a Select control with an iterator of values https://github.com/Textualize/textual/pull/3743

### Fixed

- Fixed NoWidget when mouse goes outside window https://github.com/Textualize/textual/pull/3790
- Removed spurious print statements from press_keys https://github.com/Textualize/textual/issues/3785

## [0.43.2] - 2023-11-29

### Fixed

- Fixed NoWidget error https://github.com/Textualize/textual/pull/3779

## [0.43.1] - 2023-11-29

### Fixed

- Fixed clicking on scrollbar moves TextArea cursor https://github.com/Textualize/textual/issues/3763

## [0.43.0] - 2023-11-28

### Fixed

- Fixed mouse targeting issue in `TextArea` when tabs were not fully expanded https://github.com/Textualize/textual/pull/3725
- Fixed `Select` not updating after changing the `prompt` reactive https://github.com/Textualize/textual/issues/2983
- Fixed flicker when updating Markdown https://github.com/Textualize/textual/pull/3757

### Added

- Added experimental Canvas class https://github.com/Textualize/textual/pull/3669/
- Added `keyline` rule https://github.com/Textualize/textual/pull/3669/
- Widgets can now have an ALLOW_CHILDREN (bool) classvar to disallow adding children to a widget https://github.com/Textualize/textual/pull/3758
- Added the ability to set the `label` property of a `Checkbox` https://github.com/Textualize/textual/pull/3765
- Added the ability to set the `label` property of a `RadioButton` https://github.com/Textualize/textual/pull/3765
- Added support for various modified edit and navigation keys in urxvt https://github.com/Textualize/textual/pull/3739
- Added app focus/blur for textual-web https://github.com/Textualize/textual/pull/3767

### Changed

- Method `MarkdownTableOfContents.set_table_of_contents` renamed to `MarkdownTableOfContents.rebuild_table_of_contents` https://github.com/Textualize/textual/pull/3730
- Exception `Tree.UnknownNodeID` moved out of `Tree`, import from `textual.widgets.tree` https://github.com/Textualize/textual/pull/3730
- Exception `TreeNode.RemoveRootError` moved out of `TreeNode`, import from `textual.widgets.tree` https://github.com/Textualize/textual/pull/3730
- Optimized startup time https://github.com/Textualize/textual/pull/3753
- App.COMMANDS or Screen.COMMANDS can now accept a callable which returns a command palette provider https://github.com/Textualize/textual/pull/3756

## [0.42.0] - 2023-11-22

### Fixed

- Duplicate CSS errors when parsing CSS from a screen https://github.com/Textualize/textual/issues/3581
- Added missing `blur` pseudo class https://github.com/Textualize/textual/issues/3439
- Fixed visual glitched characters on Windows due to Python limitation https://github.com/Textualize/textual/issues/2548
- Fixed `ScrollableContainer` to receive focus https://github.com/Textualize/textual/pull/3632
- Fixed app-level queries causing a crash when the command palette is active https://github.com/Textualize/textual/issues/3633
- Fixed outline not rendering correctly in some scenarios (e.g. on Button widgets) https://github.com/Textualize/textual/issues/3628
- Fixed live-reloading of screen CSS https://github.com/Textualize/textual/issues/3454
- `Select.value` could be in an invalid state https://github.com/Textualize/textual/issues/3612
- Off-by-one in CSS error reporting https://github.com/Textualize/textual/issues/3625
- Loading indicators and app notifications overlapped in the wrong order https://github.com/Textualize/textual/issues/3677
- Widgets being loaded are disabled and have their scrolling explicitly disabled too https://github.com/Textualize/textual/issues/3677
- Method render on a widget could be called before mounting said widget https://github.com/Textualize/textual/issues/2914

### Added

- Exceptions to `textual.widgets.select` https://github.com/Textualize/textual/pull/3614
  - `InvalidSelectValueError` for when setting a `Select` to an invalid value
  - `EmptySelectError` when creating/setting a `Select` to have no options when `allow_blank` is `False`
- `Select` methods https://github.com/Textualize/textual/pull/3614
  - `clear`
  - `is_blank`
- Constant `Select.BLANK` to flag an empty selection https://github.com/Textualize/textual/pull/3614
- Added `restrict`, `type`, `max_length`, and `valid_empty` to Input https://github.com/Textualize/textual/pull/3657
- Added `Pilot.mouse_down` to simulate `MouseDown` events https://github.com/Textualize/textual/pull/3495
- Added `Pilot.mouse_up` to simulate `MouseUp` events https://github.com/Textualize/textual/pull/3495
- Added `Widget.is_mounted` property https://github.com/Textualize/textual/pull/3709
- Added `TreeNode.refresh` https://github.com/Textualize/textual/pull/3639

### Changed

- CSS error reporting will no longer provide links to the files in question https://github.com/Textualize/textual/pull/3582
- inline CSS error reporting will report widget/class variable where the CSS was read from https://github.com/Textualize/textual/pull/3582
- Breaking change: `Tree.refresh_line` has now become an internal https://github.com/Textualize/textual/pull/3639
- Breaking change: Setting `Select.value` to `None` no longer clears the selection (See `Select.BLANK` and `Select.clear`) https://github.com/Textualize/textual/pull/3614
- Breaking change: `Button` no longer inherits from `Static`, now it inherits directly from `Widget` https://github.com/Textualize/textual/issues/3603
- Rich markup in markdown headings is now escaped when building the TOC https://github.com/Textualize/textual/issues/3689
- Mechanics behind mouse clicks. See [this](https://github.com/Textualize/textual/pull/3495#issue-1934915047) for more details. https://github.com/Textualize/textual/pull/3495
- Breaking change: max/min-width/height now includes padding and border. https://github.com/Textualize/textual/pull/3712

## [0.41.0] - 2023-10-31

### Fixed

- Fixed `Input.cursor_blink` reactive not changing blink state after `Input` was mounted https://github.com/Textualize/textual/pull/3498
- Fixed `Tabs.active` attribute value not being re-assigned after removing a tab or clearing https://github.com/Textualize/textual/pull/3498
- Fixed `DirectoryTree` race-condition crash when changing path https://github.com/Textualize/textual/pull/3498
- Fixed issue with `LRUCache.discard` https://github.com/Textualize/textual/issues/3537
- Fixed `DataTable` not scrolling to rows that were just added https://github.com/Textualize/textual/pull/3552
- Fixed cache bug with `DataTable.update_cell` https://github.com/Textualize/textual/pull/3551
- Fixed CSS errors being repeated https://github.com/Textualize/textual/pull/3566
- Fix issue with chunky highlights on buttons https://github.com/Textualize/textual/pull/3571
- Fixed `OptionList` event leakage from `CommandPalette` to `App`.
- Fixed crash in `LoadingIndicator` https://github.com/Textualize/textual/pull/3498
- Fixed crash when `Tabs` appeared as a descendant of `TabbedContent` in the DOM https://github.com/Textualize/textual/pull/3602
- Fixed the command palette cancelling other workers https://github.com/Textualize/textual/issues/3615

### Added

- Add Document `get_index_from_location` / `get_location_from_index` https://github.com/Textualize/textual/pull/3410
- Add setter for `TextArea.text` https://github.com/Textualize/textual/discussions/3525
- Added `key` argument to the `DataTable.sort()` method, allowing the table to be sorted using a custom function (or other callable) https://github.com/Textualize/textual/pull/3090
- Added `initial` to all css rules, which restores default (i.e. value from DEFAULT_CSS) https://github.com/Textualize/textual/pull/3566
- Added HorizontalPad to pad.py https://github.com/Textualize/textual/pull/3571
- Added `AwaitComplete` class, to be used for optionally awaitable return values https://github.com/Textualize/textual/pull/3498

### Changed

- Breaking change: `Button.ACTIVE_EFFECT_DURATION` classvar converted to `Button.active_effect_duration` attribute https://github.com/Textualize/textual/pull/3498
- Breaking change: `Input.blink_timer` made private (renamed to `Input._blink_timer`) https://github.com/Textualize/textual/pull/3498
- Breaking change: `Input.cursor_blink` reactive updated to not run on mount (now `init=False`) https://github.com/Textualize/textual/pull/3498
- Breaking change: `AwaitTabbedContent` class removed https://github.com/Textualize/textual/pull/3498
- Breaking change: `Tabs.remove_tab` now returns an `AwaitComplete` instead of an `AwaitRemove` https://github.com/Textualize/textual/pull/3498
- Breaking change: `Tabs.clear` now returns an `AwaitComplete` instead of an `AwaitRemove` https://github.com/Textualize/textual/pull/3498
- `TabbedContent.add_pane` now returns an `AwaitComplete` instead of an `AwaitTabbedContent` https://github.com/Textualize/textual/pull/3498
- `TabbedContent.remove_pane` now returns an `AwaitComplete` instead of an `AwaitTabbedContent` https://github.com/Textualize/textual/pull/3498
- `TabbedContent.clear_pane` now returns an `AwaitComplete` instead of an `AwaitTabbedContent` https://github.com/Textualize/textual/pull/3498
- `Tabs.add_tab` now returns an `AwaitComplete` instead of an `AwaitMount` https://github.com/Textualize/textual/pull/3498
- `DirectoryTree.reload` now returns an `AwaitComplete`, which may be awaited to ensure the node has finished being processed by the internal queue https://github.com/Textualize/textual/pull/3498
- `Tabs.remove_tab` now returns an `AwaitComplete`, which may be awaited to ensure the tab is unmounted and internal state is updated https://github.com/Textualize/textual/pull/3498
- `App.switch_mode` now returns an `AwaitMount`, which may be awaited to ensure the screen is mounted https://github.com/Textualize/textual/pull/3498
- Buttons will now display multiple lines, and have auto height https://github.com/Textualize/textual/pull/3539
- DataTable now has a max-height of 100vh rather than 100%, which doesn't work with auto
- Breaking change: empty rules now result in an error https://github.com/Textualize/textual/pull/3566
- Improved startup time by caching CSS parsing https://github.com/Textualize/textual/pull/3575
- Workers are now created/run in a thread-safe way https://github.com/Textualize/textual/pull/3586

## [0.40.0] - 2023-10-11

### Added

- Added `loading` reactive property to widgets https://github.com/Textualize/textual/pull/3509

## [0.39.0] - 2023-10-10

### Fixed

- `Pilot.click`/`Pilot.hover` can't use `Screen` as a selector https://github.com/Textualize/textual/issues/3395
- App exception when a `Tree` is initialized/mounted with `disabled=True` https://github.com/Textualize/textual/issues/3407
- Fixed `print` locations not being correctly reported in `textual console` https://github.com/Textualize/textual/issues/3237
- Fix location of IME and emoji popups https://github.com/Textualize/textual/pull/3408
- Fixed application freeze when pasting an emoji into an application on Windows https://github.com/Textualize/textual/issues/3178
- Fixed duplicate option ID handling in the `OptionList` https://github.com/Textualize/textual/issues/3455
- Fix crash when removing and updating DataTable cell at same time https://github.com/Textualize/textual/pull/3487
- Fixed fractional styles to allow integer values https://github.com/Textualize/textual/issues/3414
- Stop eating stdout/stderr in headless mode - print works again in tests https://github.com/Textualize/textual/pull/3486

### Added

- `OutOfBounds` exception to be raised by `Pilot` https://github.com/Textualize/textual/pull/3360
- `TextArea.cursor_screen_offset` property for getting the screen-relative position of the cursor https://github.com/Textualize/textual/pull/3408
- `Input.cursor_screen_offset` property for getting the screen-relative position of the cursor https://github.com/Textualize/textual/pull/3408
- Reactive `cell_padding` (and respective parameter) to define horizontal cell padding in data table columns https://github.com/Textualize/textual/issues/3435
- Added `Input.clear` method https://github.com/Textualize/textual/pull/3430
- Added `TextArea.SelectionChanged` and `TextArea.Changed` messages https://github.com/Textualize/textual/pull/3442
- Added `wait_for_dismiss` parameter to `App.push_screen` https://github.com/Textualize/textual/pull/3477
- Allow scrollbar-size to be set to 0 to achieve scrollable containers with no visible scrollbars https://github.com/Textualize/textual/pull/3488

### Changed

- Breaking change: tree-sitter and tree-sitter-languages dependencies moved to `syntax` extra https://github.com/Textualize/textual/pull/3398
- `Pilot.click`/`Pilot.hover` now raises `OutOfBounds` when clicking outside visible screen https://github.com/Textualize/textual/pull/3360
- `Pilot.click`/`Pilot.hover` now return a Boolean indicating whether the click/hover landed on the widget that matches the selector https://github.com/Textualize/textual/pull/3360
- Added a delay to when the `No Matches` message appears in the command palette, thus removing a flicker https://github.com/Textualize/textual/pull/3399
- Timer callbacks are now typed more loosely https://github.com/Textualize/textual/issues/3434

## [0.38.1] - 2023-09-21

### Fixed

- Hotfix - added missing highlight files in build distribution https://github.com/Textualize/textual/pull/3370

## [0.38.0] - 2023-09-21

### Added

- Added a TextArea https://github.com/Textualize/textual/pull/2931
- Added :dark and :light pseudo classes

### Fixed

- Fixed `DataTable` not updating component styles on hot-reloading https://github.com/Textualize/textual/issues/3312

### Changed

- Breaking change: CSS in DEFAULT_CSS is now automatically scoped to the widget (set SCOPED_CSS=False) to disable
- Breaking change: Changed `Markdown.goto_anchor` to return a boolean (if the anchor was found) instead of `None` https://github.com/Textualize/textual/pull/3334

## [0.37.1] - 2023-09-16

### Fixed

- Fixed the command palette crashing with a `TimeoutError` in any Python before 3.11 https://github.com/Textualize/textual/issues/3320
- Fixed `Input` event leakage from `CommandPalette` to `App`.

## [0.37.0] - 2023-09-15

### Added

- Added the command palette https://github.com/Textualize/textual/pull/3058
- `Input` is now validated when focus moves out of it https://github.com/Textualize/textual/pull/3193
- Attribute `Input.validate_on` (and `__init__` parameter of the same name) to customise when validation occurs https://github.com/Textualize/textual/pull/3193
- Screen-specific (sub-)title attributes https://github.com/Textualize/textual/pull/3199:
  - `Screen.TITLE`
  - `Screen.SUB_TITLE`
  - `Screen.title`
  - `Screen.sub_title`
- Properties `Header.screen_title` and `Header.screen_sub_title` https://github.com/Textualize/textual/pull/3199
- Added `DirectoryTree.DirectorySelected` message https://github.com/Textualize/textual/issues/3200
- Added `widgets.Collapsible` contributed by Sunyoung Yoo https://github.com/Textualize/textual/pull/2989

### Fixed

- Fixed a crash when removing an option from an `OptionList` while the mouse is hovering over the last option https://github.com/Textualize/textual/issues/3270
- Fixed a crash in `MarkdownViewer` when clicking on a link that contains an anchor https://github.com/Textualize/textual/issues/3094
- Fixed wrong message pump in pop_screen https://github.com/Textualize/textual/pull/3315

### Changed

- Widget.notify and App.notify are now thread-safe https://github.com/Textualize/textual/pull/3275
- Breaking change: Widget.notify and App.notify now return None https://github.com/Textualize/textual/pull/3275
- App.unnotify is now private (renamed to App._unnotify) https://github.com/Textualize/textual/pull/3275
- `Markdown.load` will now attempt to scroll to a related heading if an anchor is provided https://github.com/Textualize/textual/pull/3244
- `ProgressBar` explicitly supports being set back to its indeterminate state https://github.com/Textualize/textual/pull/3286

## [0.36.0] - 2023-09-05

### Added

- TCSS styles `layer` and `layers` can be strings https://github.com/Textualize/textual/pull/3169
- `App.return_code` for the app return code https://github.com/Textualize/textual/pull/3202
- Added `animate` switch to `Tree.scroll_to_line` and `Tree.scroll_to_node` https://github.com/Textualize/textual/pull/3210
- Added `Rule` widget https://github.com/Textualize/textual/pull/3209
- Added App.current_mode to get the current mode https://github.com/Textualize/textual/pull/3233

### Changed

- Reactive callbacks are now scheduled on the message pump of the reactable that is watching instead of the owner of reactive attribute https://github.com/Textualize/textual/pull/3065
- Callbacks scheduled with `call_next` will now have the same prevented messages as when the callback was scheduled https://github.com/Textualize/textual/pull/3065
- Added `cursor_type` to the `DataTable` constructor.
- Fixed `push_screen` not updating Screen.CSS styles https://github.com/Textualize/textual/issues/3217
- `DataTable.add_row` accepts `height=None` to automatically compute optimal height for a row https://github.com/Textualize/textual/pull/3213

### Fixed

- Fixed flicker when calling pop_screen multiple times https://github.com/Textualize/textual/issues/3126
- Fixed setting styles.layout not updating https://github.com/Textualize/textual/issues/3047
- Fixed flicker when scrolling tree up or down a line https://github.com/Textualize/textual/issues/3206

## [0.35.1]

### Fixed

- Fixed flash of 80x24 interface in textual-web

## [0.35.0]

### Added

- Ability to enable/disable tabs via the reactive `disabled` in tab panes https://github.com/Textualize/textual/pull/3152
- Textual-web driver support for Windows

### Fixed

- Could not hide/show/disable/enable tabs in nested `TabbedContent` https://github.com/Textualize/textual/pull/3150

## [0.34.0] - 2023-08-22

### Added

- Methods `TabbedContent.disable_tab` and `TabbedContent.enable_tab` https://github.com/Textualize/textual/pull/3112
- Methods `Tabs.disable` and `Tabs.enable` https://github.com/Textualize/textual/pull/3112
- Messages `Tab.Disabled`, `Tab.Enabled`, `Tabs.TabDisabled` and `Tabs.Enabled` https://github.com/Textualize/textual/pull/3112
- Methods `TabbedContent.hide_tab` and `TabbedContent.show_tab` https://github.com/Textualize/textual/pull/3112
- Methods `Tabs.hide` and `Tabs.show` https://github.com/Textualize/textual/pull/3112
- Messages `Tabs.TabHidden` and `Tabs.TabShown` https://github.com/Textualize/textual/pull/3112
- Added `ListView.extend` method to append multiple items https://github.com/Textualize/textual/pull/3012

### Changed

- grid-columns and grid-rows now accept an `auto` token to detect the optimal size https://github.com/Textualize/textual/pull/3107
- LoadingIndicator now has a minimum height of 1 line.

### Fixed

- Fixed auto height container with default grid-rows https://github.com/Textualize/textual/issues/1597
- Fixed `page_up` and `page_down` bug in `DataTable` when `show_header = False` https://github.com/Textualize/textual/pull/3093
- Fixed issue with visible children inside invisible container when moving focus https://github.com/Textualize/textual/issues/3053

## [0.33.0] - 2023-08-15

### Fixed

- Fixed unintuitive sizing behaviour of TabbedContent https://github.com/Textualize/textual/issues/2411
- Fixed relative units not always expanding auto containers https://github.com/Textualize/textual/pull/3059
- Fixed background refresh https://github.com/Textualize/textual/issues/3055
- Fixed `SelectionList.clear_options` https://github.com/Textualize/textual/pull/3075
- `MouseMove` events bubble up from widgets. `App` and `Screen` receive `MouseMove` events even if there's no Widget under the cursor. https://github.com/Textualize/textual/issues/2905
- Fixed click on double-width char https://github.com/Textualize/textual/issues/2968

### Changed

- Breaking change: `DOMNode.visible` now takes into account full DOM to report whether a node is visible or not.

### Removed

- Property `Widget.focusable_children` https://github.com/Textualize/textual/pull/3070

### Added

- Added an interface for replacing prompt of an individual option in an `OptionList` https://github.com/Textualize/textual/issues/2603
- Added `DirectoryTree.reload_node` method https://github.com/Textualize/textual/issues/2757
- Added widgets.Digit https://github.com/Textualize/textual/pull/3073
- Added `BORDER_TITLE` and `BORDER_SUBTITLE` classvars to Widget https://github.com/Textualize/textual/pull/3097

### Changed

- DescendantBlur and DescendantFocus can now be used with @on decorator

## [0.32.0] - 2023-08-03

### Added

- Added widgets.Log
- Added Widget.is_vertical_scroll_end, Widget.is_horizontal_scroll_end, Widget.is_vertical_scrollbar_grabbed, Widget.is_horizontal_scrollbar_grabbed

### Changed

- Breaking change: Renamed TextLog to RichLog

## [0.31.0] - 2023-08-01

### Added

- Added App.begin_capture_print, App.end_capture_print, Widget.begin_capture_print, Widget.end_capture_print https://github.com/Textualize/textual/issues/2952
- Added the ability to run async methods as thread workers https://github.com/Textualize/textual/pull/2938
- Added `App.stop_animation` https://github.com/Textualize/textual/issues/2786
- Added `Widget.stop_animation` https://github.com/Textualize/textual/issues/2786

### Changed

- Breaking change: Creating a thread worker now requires that a `thread=True` keyword argument is passed https://github.com/Textualize/textual/pull/2938
- Breaking change: `Markdown.load` no longer captures all errors and returns a `bool`, errors now propagate https://github.com/Textualize/textual/issues/2956
- Breaking change: the default style of a `DataTable` now has `max-height: 100%` https://github.com/Textualize/textual/issues/2959

### Fixed

- Fixed a crash when a `SelectionList` had a prompt wider than itself https://github.com/Textualize/textual/issues/2900
- Fixed a bug where `Click` events were bubbling up from `Switch` widgets https://github.com/Textualize/textual/issues/2366
- Fixed a crash when using empty CSS variables https://github.com/Textualize/textual/issues/1849
- Fixed issue with tabs in TextLog https://github.com/Textualize/textual/issues/3007
- Fixed a bug with `DataTable` hover highlighting https://github.com/Textualize/textual/issues/2909

## [0.30.0] - 2023-07-17

### Added

- Added `DataTable.remove_column` method https://github.com/Textualize/textual/pull/2899
- Added notifications https://github.com/Textualize/textual/pull/2866
- Added `on_complete` callback to scroll methods https://github.com/Textualize/textual/pull/2903

### Fixed

- Fixed CancelledError issue with timer https://github.com/Textualize/textual/issues/2854
- Fixed Toggle Buttons issue with not being clickable/hoverable https://github.com/Textualize/textual/pull/2930


## [0.29.0] - 2023-07-03

### Changed

- Factored dev tools (`textual` command) in to external lib (`textual-dev`).

### Added

- Updated `DataTable.get_cell` type hints to accept string keys https://github.com/Textualize/textual/issues/2586
- Added `DataTable.get_cell_coordinate` method
- Added `DataTable.get_row_index` method https://github.com/Textualize/textual/issues/2587
- Added `DataTable.get_column_index` method
- Added can-focus pseudo-class to target widgets that may receive focus
- Make `Markdown.update` optionally awaitable https://github.com/Textualize/textual/pull/2838
- Added `default` parameter to `DataTable.add_column` for populating existing rows https://github.com/Textualize/textual/pull/2836
- Added can-focus pseudo-class to target widgets that may receive focus

### Fixed

- Fixed crash when columns were added to populated `DataTable` https://github.com/Textualize/textual/pull/2836
- Fixed issues with opacity on Screens https://github.com/Textualize/textual/issues/2616
- Fixed style problem with selected selections in a non-focused selection list https://github.com/Textualize/textual/issues/2768
- Fixed sys.stdout and sys.stderr being None https://github.com/Textualize/textual/issues/2879

## [0.28.1] - 2023-06-20

### Fixed

- Fixed indented code blocks not showing up in `Markdown` https://github.com/Textualize/textual/issues/2781
- Fixed inline code blocks in lists showing out of order in `Markdown` https://github.com/Textualize/textual/issues/2676
- Fixed list items in a `Markdown` being added to the focus chain https://github.com/Textualize/textual/issues/2380
- Fixed `Tabs` posting unnecessary messages when removing non-active tabs https://github.com/Textualize/textual/issues/2807
- call_after_refresh will preserve the sender within the callback https://github.com/Textualize/textual/pull/2806

### Added

- Added a method of allowing third party code to handle unhandled tokens in `Markdown` https://github.com/Textualize/textual/pull/2803
- Added `MarkdownBlock` as an exported symbol in `textual.widgets.markdown` https://github.com/Textualize/textual/pull/2803

### Changed

- Tooltips are now inherited, so will work with compound widgets


## [0.28.0] - 2023-06-19

### Added

- The devtools console now confirms when CSS files have been successfully loaded after a previous error https://github.com/Textualize/textual/pull/2716
- Class variable `CSS` to screens https://github.com/Textualize/textual/issues/2137
- Class variable `CSS_PATH` to screens https://github.com/Textualize/textual/issues/2137
- Added `cursor_foreground_priority` and `cursor_background_priority` to `DataTable` https://github.com/Textualize/textual/pull/2736
- Added Region.center
- Added `center` parameter to `Widget.scroll_to_region`
- Added `origin_visible` parameter to `Widget.scroll_to_region`
- Added `origin_visible` parameter to `Widget.scroll_to_center`
- Added `TabbedContent.tab_count` https://github.com/Textualize/textual/pull/2751
- Added `TabbedContent.add_pane` https://github.com/Textualize/textual/pull/2751
- Added `TabbedContent.remove_pane` https://github.com/Textualize/textual/pull/2751
- Added `TabbedContent.clear_panes` https://github.com/Textualize/textual/pull/2751
- Added `TabbedContent.Cleared` https://github.com/Textualize/textual/pull/2751

### Fixed

- Fixed setting `TreeNode.label` on an existing `Tree` node not immediately refreshing https://github.com/Textualize/textual/pull/2713
- Correctly implement `__eq__` protocol in DataTable https://github.com/Textualize/textual/pull/2705
- Fixed exceptions in Pilot tests being silently ignored https://github.com/Textualize/textual/pull/2754
- Fixed issue where internal data of `OptionList` could be invalid for short window after `clear_options` https://github.com/Textualize/textual/pull/2754
- Fixed `Tooltip` causing a `query_one` on a lone `Static` to fail https://github.com/Textualize/textual/issues/2723
- Nested widgets wouldn't lose focus when parent is disabled https://github.com/Textualize/textual/issues/2772
- Fixed the `Tabs` `Underline` highlight getting "lost" in some extreme situations https://github.com/Textualize/textual/pull/2751

### Changed

- Breaking change: The `@on` decorator will now match a message class and any child classes https://github.com/Textualize/textual/pull/2746
- Breaking change: Styles update to checkbox, radiobutton, OptionList, Select, SelectionList, Switch https://github.com/Textualize/textual/pull/2777
- `Tabs.add_tab` is now optionally awaitable https://github.com/Textualize/textual/pull/2778
- `Tabs.add_tab` now takes `before` and `after` arguments to position a new tab https://github.com/Textualize/textual/pull/2778
- `Tabs.remove_tab` is now optionally awaitable https://github.com/Textualize/textual/pull/2778
- Breaking change: `Tabs.clear` has been changed from returning `self` to being optionally awaitable https://github.com/Textualize/textual/pull/2778

## [0.27.0] - 2023-06-01

### Fixed

- Fixed zero division error https://github.com/Textualize/textual/issues/2673
- Fix `scroll_to_center` when there were nested layers out of view (Compositor full_map not populated fully) https://github.com/Textualize/textual/pull/2684
- Fix crash when `Select` widget value attribute was set in `compose` https://github.com/Textualize/textual/pull/2690
- Issue with computing progress in workers https://github.com/Textualize/textual/pull/2686
- Issues with `switch_screen` not updating the results callback appropriately https://github.com/Textualize/textual/issues/2650
- Fixed incorrect mount order https://github.com/Textualize/textual/pull/2702

### Added

- `work` decorator accepts `description` parameter to add debug string https://github.com/Textualize/textual/issues/2597
- Added `SelectionList` widget https://github.com/Textualize/textual/pull/2652
- `App.AUTO_FOCUS` to set auto focus on all screens https://github.com/Textualize/textual/issues/2594
- Option to `scroll_to_center` to ensure we don't scroll such that the top left corner of the widget is not visible https://github.com/Textualize/textual/pull/2682
- Added `Widget.tooltip` property https://github.com/Textualize/textual/pull/2670
- Added `Region.inflect` https://github.com/Textualize/textual/pull/2670
- `Suggester` API to compose with widgets for automatic suggestions https://github.com/Textualize/textual/issues/2330
- `SuggestFromList` class to let widgets get completions from a fixed set of options https://github.com/Textualize/textual/pull/2604
- `Input` has a new component class `input--suggestion` https://github.com/Textualize/textual/pull/2604
- Added `Widget.remove_children` https://github.com/Textualize/textual/pull/2657
- Added `Validator` framework and validation for `Input` https://github.com/Textualize/textual/pull/2600
- Ability to have private and public validate methods https://github.com/Textualize/textual/pull/2708
- Ability to have private compute methods https://github.com/Textualize/textual/pull/2708
- Added `message_hook` to App.run_test https://github.com/Textualize/textual/pull/2702
- Added `Sparkline` widget https://github.com/Textualize/textual/pull/2631

### Changed

- `Placeholder` now sets its color cycle per app https://github.com/Textualize/textual/issues/2590
- Footer now clears key highlight regardless of whether it's in the active screen or not https://github.com/Textualize/textual/issues/2606
- The default Widget repr no longer displays classes and pseudo-classes (to reduce noise in logs). Add them to your `__rich_repr__` method if needed. https://github.com/Textualize/textual/pull/2623
- Setting `Screen.AUTO_FOCUS` to `None` will inherit `AUTO_FOCUS` from the app instead of disabling it https://github.com/Textualize/textual/issues/2594
- Setting `Screen.AUTO_FOCUS` to `""` will disable it on the screen https://github.com/Textualize/textual/issues/2594
- Messages now have a `handler_name` class var which contains the name of the default handler method.
- `Message.control` is now a property instead of a class variable. https://github.com/Textualize/textual/issues/2528
- `Tree` and `DirectoryTree` Messages no longer accept a `tree` parameter, using `self.node.tree` instead. https://github.com/Textualize/textual/issues/2529
- Keybinding <kbd>right</kbd> in `Input` is also used to accept a suggestion if the cursor is at the end of the input https://github.com/Textualize/textual/pull/2604
- `Input.__init__` now accepts a `suggester` attribute for completion suggestions https://github.com/Textualize/textual/pull/2604
- Using `switch_screen` to switch to the currently active screen is now a no-op https://github.com/Textualize/textual/pull/2692
- Breaking change: removed `reactive.py::Reactive.var` in favor of `reactive.py::var` https://github.com/Textualize/textual/pull/2709/

### Removed

- `Placeholder.reset_color_cycle`
- Removed `Widget.reset_focus` (now called `Widget.blur`) https://github.com/Textualize/textual/issues/2642

## [0.26.0] - 2023-05-20

### Added

- Added `Widget.can_view`

### Changed

- Textual will now scroll focused widgets to center if not in view

## [0.25.0] - 2023-05-17

### Changed

- App `title` and `sub_title` attributes can be set to any type https://github.com/Textualize/textual/issues/2521
- `DirectoryTree` now loads directory contents in a worker https://github.com/Textualize/textual/issues/2456
- Only a single error will be written by default, unless in dev mode ("debug" in App.features) https://github.com/Textualize/textual/issues/2480
- Using `Widget.move_child` where the target and the child being moved are the same is now a no-op https://github.com/Textualize/textual/issues/1743
- Calling `dismiss` on a screen that is not at the top of the stack now raises an exception https://github.com/Textualize/textual/issues/2575
- `MessagePump.call_after_refresh` and `MessagePump.call_later` will now return `False` if the callback could not be scheduled. https://github.com/Textualize/textual/pull/2584

### Fixed

- Fixed `ZeroDivisionError` in `resolve_fraction_unit` https://github.com/Textualize/textual/issues/2502
- Fixed `TreeNode.expand` and `TreeNode.expand_all` not posting a `Tree.NodeExpanded` message https://github.com/Textualize/textual/issues/2535
- Fixed `TreeNode.collapse` and `TreeNode.collapse_all` not posting a `Tree.NodeCollapsed` message https://github.com/Textualize/textual/issues/2535
- Fixed `TreeNode.toggle` and `TreeNode.toggle_all` not posting a `Tree.NodeExpanded` or `Tree.NodeCollapsed` message https://github.com/Textualize/textual/issues/2535
- `footer--description` component class was being ignored https://github.com/Textualize/textual/issues/2544
- Pasting empty selection in `Input` would raise an exception https://github.com/Textualize/textual/issues/2563
- `Screen.AUTO_FOCUS` now focuses the first _focusable_ widget that matches the selector https://github.com/Textualize/textual/issues/2578
- `Screen.AUTO_FOCUS` now works on the default screen on startup https://github.com/Textualize/textual/pull/2581
- Fix for setting dark in App `__init__` https://github.com/Textualize/textual/issues/2583
- Fix issue with scrolling and docks https://github.com/Textualize/textual/issues/2525
- Fix not being able to use CSS classes with `Tab` https://github.com/Textualize/textual/pull/2589

### Added

- Class variable `AUTO_FOCUS` to screens https://github.com/Textualize/textual/issues/2457
- Added `NULL_SPACING` and `NULL_REGION` to geometry.py

## [0.24.1] - 2023-05-08

### Fixed

- Fix TypeError in code browser

## [0.24.0] - 2023-05-08

### Fixed

- Fixed crash when creating a `DirectoryTree` starting anywhere other than `.`
- Fixed line drawing in `Tree` when `Tree.show_root` is `True` https://github.com/Textualize/textual/issues/2397
- Fixed line drawing in `Tree` not marking branches as selected when first getting focus https://github.com/Textualize/textual/issues/2397

### Changed

- The DataTable cursor is now scrolled into view when the cursor coordinate is changed programmatically https://github.com/Textualize/textual/issues/2459
- run_worker exclusive parameter is now `False` by default https://github.com/Textualize/textual/pull/2470
- Added `always_update` as an optional argument for `reactive.var`
- Made Binding description default to empty string, which is equivalent to show=False https://github.com/Textualize/textual/pull/2501
- Modified Message to allow it to be used as a dataclass https://github.com/Textualize/textual/pull/2501
- Decorator `@on` accepts arbitrary `**kwargs` to apply selectors to attributes of the message https://github.com/Textualize/textual/pull/2498

### Added

- Property `control` as alias for attribute `tabs` in `Tabs` messages https://github.com/Textualize/textual/pull/2483
- Experimental: Added "overlay" rule https://github.com/Textualize/textual/pull/2501
- Experimental: Added "constrain" rule https://github.com/Textualize/textual/pull/2501
- Added textual.widgets.Select https://github.com/Textualize/textual/pull/2501
- Added Region.translate_inside https://github.com/Textualize/textual/pull/2501
- `TabbedContent` now takes kwargs `id`, `name`, `classes`, and `disabled`, upon initialization, like other widgets https://github.com/Textualize/textual/pull/2497
- Method `DataTable.move_cursor` https://github.com/Textualize/textual/issues/2472
- Added `OptionList.add_options` https://github.com/Textualize/textual/pull/2508
- Added `TreeNode.is_root` https://github.com/Textualize/textual/pull/2510
- Added `TreeNode.remove_children` https://github.com/Textualize/textual/pull/2510
- Added `TreeNode.remove` https://github.com/Textualize/textual/pull/2510
- Added classvar `Message.ALLOW_SELECTOR_MATCH` https://github.com/Textualize/textual/pull/2498
- Added `ALLOW_SELECTOR_MATCH` to all built-in messages associated with widgets https://github.com/Textualize/textual/pull/2498
- Markdown document sub-widgets now reference the container document
- Table of contents of a markdown document now references the document
- Added the `control` property to messages
  - `DirectoryTree.FileSelected`
  - `ListView`
    - `Highlighted`
    - `Selected`
  - `Markdown`
    - `TableOfContentsUpdated`
    - `TableOfContentsSelected`
    - `LinkClicked`
  - `OptionList`
    - `OptionHighlighted`
    - `OptionSelected`
  - `RadioSet.Changed`
  - `TabContent.TabActivated`
  - `Tree`
    - `NodeSelected`
    - `NodeHighlighted`
    - `NodeExpanded`
    - `NodeCollapsed`

## [0.23.0] - 2023-05-03

### Fixed

- Fixed `outline` top and bottom not handling alpha - https://github.com/Textualize/textual/issues/2371
- Fixed `!important` not applying to `align` https://github.com/Textualize/textual/issues/2420
- Fixed `!important` not applying to `border` https://github.com/Textualize/textual/issues/2420
- Fixed `!important` not applying to `content-align` https://github.com/Textualize/textual/issues/2420
- Fixed `!important` not applying to `outline` https://github.com/Textualize/textual/issues/2420
- Fixed `!important` not applying to `overflow` https://github.com/Textualize/textual/issues/2420
- Fixed `!important` not applying to `scrollbar-size` https://github.com/Textualize/textual/issues/2420
- Fixed `outline-right` not being recognised https://github.com/Textualize/textual/issues/2446
- Fixed OSError when a file system is not available https://github.com/Textualize/textual/issues/2468

### Changed

- Setting attributes with a `compute_` method will now raise an `AttributeError` https://github.com/Textualize/textual/issues/2383
- Unknown psuedo-selectors will now raise a tokenizer error (previously they were silently ignored) https://github.com/Textualize/textual/pull/2445
- Breaking change: `DirectoryTree.FileSelected.path` is now always a `Path` https://github.com/Textualize/textual/issues/2448
- Breaking change: `Directorytree.load_directory` renamed to `Directorytree._load_directory` https://github.com/Textualize/textual/issues/2448
- Unknown pseudo-selectors will now raise a tokenizer error (previously they were silently ignored) https://github.com/Textualize/textual/pull/2445

### Added

- Watch methods can now optionally be private https://github.com/Textualize/textual/issues/2382
- Added `DirectoryTree.path` reactive attribute https://github.com/Textualize/textual/issues/2448
- Added `DirectoryTree.FileSelected.node` https://github.com/Textualize/textual/pull/2463
- Added `DirectoryTree.reload` https://github.com/Textualize/textual/issues/2448
- Added textual.on decorator https://github.com/Textualize/textual/issues/2398

## [0.22.3] - 2023-04-29

### Fixed

- Fixed `textual run` on Windows https://github.com/Textualize/textual/issues/2406
- Fixed top border of button hover state

## [0.22.2] - 2023-04-29

### Added

- Added `TreeNode.tree` as a read-only public attribute https://github.com/Textualize/textual/issues/2413

### Fixed

- Fixed superfluous style updates for focus-within pseudo-selector

## [0.22.1] - 2023-04-28

### Fixed

- Fixed timer issue https://github.com/Textualize/textual/issues/2416
- Fixed `textual run` issue https://github.com/Textualize/textual/issues/2391

## [0.22.0] - 2023-04-27

### Fixed

- Fixed broken fr units when there is a min or max dimension https://github.com/Textualize/textual/issues/2378
- Fixed plain text in Markdown code blocks with no syntax being difficult to read https://github.com/Textualize/textual/issues/2400

### Added

- Added `ProgressBar` widget https://github.com/Textualize/textual/pull/2333

### Changed

- All `textual.containers` are now `1fr` in relevant dimensions by default https://github.com/Textualize/textual/pull/2386


## [0.21.0] - 2023-04-26

### Changed

- `textual run` execs apps in a new context.
- Textual console no longer parses console markup.
- Breaking change: `Container` no longer shows required scrollbars by default https://github.com/Textualize/textual/issues/2361
- Breaking change: `VerticalScroll` no longer shows a required horizontal scrollbar by default
- Breaking change: `HorizontalScroll` no longer shows a required vertical scrollbar by default
- Breaking change: Renamed `App.action_add_class_` to `App.action_add_class`
- Breaking change: Renamed `App.action_remove_class_` to `App.action_remove_class`
- Breaking change: `RadioSet` is now a single focusable widget https://github.com/Textualize/textual/pull/2372
- Breaking change: Removed `containers.Content` (use `containers.VerticalScroll` now)

### Added

- Added `-c` switch to `textual run` which runs commands in a Textual dev environment.
- Breaking change: standard keyboard scrollable navigation bindings have been moved off `Widget` and onto a new base class for scrollable containers (see also below addition) https://github.com/Textualize/textual/issues/2332
- `ScrollView` now inherits from `ScrollableContainer` rather than `Widget` https://github.com/Textualize/textual/issues/2332
- Containers no longer inherit any bindings from `Widget` https://github.com/Textualize/textual/issues/2331
- Added `ScrollableContainer`; a container class that binds the common navigation keys to scroll actions (see also above breaking change) https://github.com/Textualize/textual/issues/2332

### Fixed

- Fixed dark mode toggles in a "child" screen not updating a "parent" screen https://github.com/Textualize/textual/issues/1999
- Fixed "panel" border not exposed via CSS
- Fixed `TabbedContent.active` changes not changing the actual content https://github.com/Textualize/textual/issues/2352
- Fixed broken color on macOS Terminal https://github.com/Textualize/textual/issues/2359

## [0.20.1] - 2023-04-18

### Fix

- New fix for stuck tabs underline https://github.com/Textualize/textual/issues/2229

## [0.20.0] - 2023-04-18

### Changed

- Changed signature of Driver. Technically a breaking change, but unlikely to affect anyone.
- Breaking change: Timer.start is now private, and returns None. There was no reason to call this manually, so unlikely to affect anyone.
- A clicked tab will now be scrolled to the center of its tab container https://github.com/Textualize/textual/pull/2276
- Style updates are now done immediately rather than on_idle https://github.com/Textualize/textual/pull/2304
- `ButtonVariant` is now exported from `textual.widgets.button` https://github.com/Textualize/textual/issues/2264
- `HorizontalScroll` and `VerticalScroll` are now focusable by default https://github.com/Textualize/textual/pull/2317

### Added

- Added `DataTable.remove_row` method https://github.com/Textualize/textual/pull/2253
- option `--port` to the command `textual console` to specify which port the console should connect to https://github.com/Textualize/textual/pull/2258
- `Widget.scroll_to_center` method to scroll children to the center of container widget https://github.com/Textualize/textual/pull/2255 and https://github.com/Textualize/textual/pull/2276
- Added `TabActivated` message to `TabbedContent` https://github.com/Textualize/textual/pull/2260
- Added "panel" border style https://github.com/Textualize/textual/pull/2292
- Added `border-title-color`, `border-title-background`, `border-title-style` rules https://github.com/Textualize/textual/issues/2289
- Added `border-subtitle-color`, `border-subtitle-background`, `border-subtitle-style` rules https://github.com/Textualize/textual/issues/2289

### Fixed

- Fixed order styles are applied in DataTable - allows combining of renderable styles and component classes https://github.com/Textualize/textual/pull/2272
- Fixed key combos with up/down keys in some terminals https://github.com/Textualize/textual/pull/2280
- Fix empty ListView preventing bindings from firing https://github.com/Textualize/textual/pull/2281
- Fix `get_component_styles` returning incorrect values on first call when combined with pseudoclasses https://github.com/Textualize/textual/pull/2304
- Fixed `active_message_pump.get` sometimes resulting in a `LookupError` https://github.com/Textualize/textual/issues/2301

## [0.19.1] - 2023-04-10

### Fixed

- Fix viewport units using wrong viewport size  https://github.com/Textualize/textual/pull/2247
- Fixed layout not clearing arrangement cache https://github.com/Textualize/textual/pull/2249


## [0.19.0] - 2023-04-07

### Added

- Added support for filtering a `DirectoryTree` https://github.com/Textualize/textual/pull/2215

### Changed

- Allowed border_title and border_subtitle to accept Text objects
- Added additional line around titles
- When a container is auto, relative dimensions in children stretch the container. https://github.com/Textualize/textual/pull/2221
- DataTable page up / down now move cursor

### Fixed

- Fixed margin not being respected when width or height is "auto" https://github.com/Textualize/textual/issues/2220
- Fixed issue which prevent scroll_visible from working https://github.com/Textualize/textual/issues/2181
- Fixed missing tracebacks on Windows https://github.com/Textualize/textual/issues/2027

## [0.18.0] - 2023-04-04

### Added

- Added Worker API https://github.com/Textualize/textual/pull/2182

### Changed

- Breaking change: Markdown.update is no longer a coroutine https://github.com/Textualize/textual/pull/2182

### Fixed

- `RadioSet` is now far less likely to report `pressed_button` as `None` https://github.com/Textualize/textual/issues/2203

## [0.17.3] - 2023-04-02

### [Fixed]

- Fixed scrollable area not taking in to account dock https://github.com/Textualize/textual/issues/2188

## [0.17.2] - 2023-04-02

### [Fixed]

- Fixed bindings persistance https://github.com/Textualize/textual/issues/1613
- The `Markdown` widget now auto-increments ordered lists https://github.com/Textualize/textual/issues/2002
- Fixed modal bindings https://github.com/Textualize/textual/issues/2194
- Fix binding enter to active button https://github.com/Textualize/textual/issues/2194

### [Changed]

- tab and shift+tab are now defined on Screen.

## [0.17.1] - 2023-03-30

### Fixed

- Fix cursor not hiding on Windows https://github.com/Textualize/textual/issues/2170
- Fixed freeze when ctrl-clicking links https://github.com/Textualize/textual/issues/2167 https://github.com/Textualize/textual/issues/2073

## [0.17.0] - 2023-03-29

### Fixed

- Issue with parsing action strings whose arguments contained quoted closing parenthesis https://github.com/Textualize/textual/pull/2112
- Issues with parsing action strings with tuple arguments https://github.com/Textualize/textual/pull/2112
- Issue with watching for CSS file changes https://github.com/Textualize/textual/pull/2128
- Fix for tabs not invalidating https://github.com/Textualize/textual/issues/2125
- Fixed scrollbar layers issue https://github.com/Textualize/textual/issues/1358
- Fix for interaction between pseudo-classes and widget-level render caches https://github.com/Textualize/textual/pull/2155

### Changed

- DataTable now has height: auto by default. https://github.com/Textualize/textual/issues/2117
- Textual will now render strings within renderables (such as tables) as Console Markup by default. You can wrap your text with rich.Text() if you want the original behavior. https://github.com/Textualize/textual/issues/2120
- Some widget methods now return `self` instead of `None` https://github.com/Textualize/textual/pull/2102:
  - `Widget`: `refresh`, `focus`, `reset_focus`
  - `Button.press`
  - `DataTable`: `clear`, `refresh_coordinate`, `refresh_row`, `refresh_column`, `sort`
  - `Placehoder.cycle_variant`
  - `Switch.toggle`
  - `Tabs.clear`
  - `TextLog`: `write`, `clear`
  - `TreeNode`: `expand`, `expand_all`, `collapse`, `collapse_all`, `toggle`, `toggle_all`
  - `Tree`: `clear`, `reset`
- Screens with alpha in their background color will now blend with the background. https://github.com/Textualize/textual/pull/2139
- Added "thick" border style. https://github.com/Textualize/textual/pull/2139
- message_pump.app will now set the active app if it is not already set.
- DataTable now has max height set to 100vh

### Added

- Added auto_scroll attribute to TextLog https://github.com/Textualize/textual/pull/2127
- Added scroll_end switch to TextLog.write https://github.com/Textualize/textual/pull/2127
- Added `Widget.get_pseudo_class_state` https://github.com/Textualize/textual/pull/2155
- Added Screen.ModalScreen which prevents App from handling bindings. https://github.com/Textualize/textual/pull/2139
- Added TEXTUAL_LOG env var which should be a path that Textual will write verbose logs to (textual devtools is generally preferred) https://github.com/Textualize/textual/pull/2148
- Added textual.logging.TextualHandler logging handler
- Added Query.set_classes, DOMNode.set_classes, and `classes` setter for Widget https://github.com/Textualize/textual/issues/1081
- Added `OptionList` https://github.com/Textualize/textual/pull/2154

## [0.16.0] - 2023-03-22

### Added
- Added `parser_factory` argument to `Markdown` and `MarkdownViewer` constructors https://github.com/Textualize/textual/pull/2075
- Added `HorizontalScroll` https://github.com/Textualize/textual/issues/1957
- Added `Center` https://github.com/Textualize/textual/issues/1957
- Added `Middle` https://github.com/Textualize/textual/issues/1957
- Added `VerticalScroll` (mimicking the old behaviour of `Vertical`) https://github.com/Textualize/textual/issues/1957
- Added `Widget.border_title` and `Widget.border_subtitle` to set border (sub)title for a widget https://github.com/Textualize/textual/issues/1864
- Added CSS styles `border_title_align` and `border_subtitle_align`.
- Added `TabbedContent` widget https://github.com/Textualize/textual/pull/2059
- Added `get_child_by_type` method to widgets / app https://github.com/Textualize/textual/pull/2059
- Added `Widget.render_str` method https://github.com/Textualize/textual/pull/2059
- Added TEXTUAL_DRIVER environment variable

### Changed

- Dropped "loading-indicator--dot" component style from LoadingIndicator https://github.com/Textualize/textual/pull/2050
- Tabs widget now sends Tabs.Cleared when there is no active tab.
- Breaking change: changed default behaviour of `Vertical` (see `VerticalScroll`) https://github.com/Textualize/textual/issues/1957
- The default `overflow` style for `Horizontal` was changed to `hidden hidden` https://github.com/Textualize/textual/issues/1957
- `DirectoryTree` also accepts `pathlib.Path` objects as the path to list https://github.com/Textualize/textual/issues/1438

### Removed

- Removed `sender` attribute from messages. It's now just private (`_sender`). https://github.com/Textualize/textual/pull/2071

### Fixed

- Fixed borders not rendering correctly. https://github.com/Textualize/textual/pull/2074
- Fix for error when removing nodes. https://github.com/Textualize/textual/issues/2079

## [0.15.1] - 2023-03-14

### Fixed

- Fixed how the namespace for messages is calculated to facilitate inheriting messages https://github.com/Textualize/textual/issues/1814
- `Tab` is now correctly made available from `textual.widgets`. https://github.com/Textualize/textual/issues/2044

## [0.15.0] - 2023-03-13

### Fixed

- Fixed container not resizing when a widget is removed https://github.com/Textualize/textual/issues/2007
- Fixes issue where the horizontal scrollbar would be incorrectly enabled https://github.com/Textualize/textual/pull/2024

## [0.15.0] - 2023-03-13

### Changed

- Fixed container not resizing when a widget is removed https://github.com/Textualize/textual/issues/2007
- Fixed issue where the horizontal scrollbar would be incorrectly enabled https://github.com/Textualize/textual/pull/2024
- Fixed `Pilot.click` not correctly creating the mouse events https://github.com/Textualize/textual/issues/2022
- Fixes issue where the horizontal scrollbar would be incorrectly enabled https://github.com/Textualize/textual/pull/2024
- Fixes for tracebacks not appearing on exit https://github.com/Textualize/textual/issues/2027

### Added

- Added a LoadingIndicator widget https://github.com/Textualize/textual/pull/2018
- Added Tabs Widget https://github.com/Textualize/textual/pull/2020

### Changed

- Breaking change: Renamed Widget.action and App.action to Widget.run_action and App.run_action
- Added `shift`, `meta` and `control` arguments to `Pilot.click`.

## [0.14.0] - 2023-03-09

### Changed

- Breaking change: There is now only `post_message` to post events, which is non-async, `post_message_no_wait` was dropped. https://github.com/Textualize/textual/pull/1940
- Breaking change: The Timer class now has just one method to stop it, `Timer.stop` which is non sync https://github.com/Textualize/textual/pull/1940
- Breaking change: Messages don't require a `sender` in their constructor https://github.com/Textualize/textual/pull/1940
- Many messages have grown a `control` property which returns the control they relate to. https://github.com/Textualize/textual/pull/1940
- Updated styling to make it clear DataTable grows horizontally https://github.com/Textualize/textual/pull/1946
- Changed the `Checkbox` character due to issues with Windows Terminal and Windows 10 https://github.com/Textualize/textual/issues/1934
- Changed the `RadioButton` character due to issues with Windows Terminal and Windows 10 and 11 https://github.com/Textualize/textual/issues/1934
- Changed the `Markdown` initial bullet character due to issues with Windows Terminal and Windows 10 and 11 https://github.com/Textualize/textual/issues/1982
- The underscore `_` is no longer a special alias for the method `pilot.press`

### Added

- Added `data_table` attribute to DataTable events https://github.com/Textualize/textual/pull/1940
- Added `list_view` attribute to `ListView` events https://github.com/Textualize/textual/pull/1940
- Added `radio_set` attribute to `RadioSet` events https://github.com/Textualize/textual/pull/1940
- Added `switch` attribute to `Switch` events https://github.com/Textualize/textual/pull/1940
- Added `hover` and `click` methods to `Pilot` https://github.com/Textualize/textual/pull/1966
- Breaking change: Added `toggle_button` attribute to RadioButton and Checkbox events, replaces `input` https://github.com/Textualize/textual/pull/1940
- A percentage alpha can now be applied to a border https://github.com/Textualize/textual/issues/1863
- Added `Color.multiply_alpha`.
- Added `ContentSwitcher` https://github.com/Textualize/textual/issues/1945

### Fixed

- Fixed bug that prevented pilot from pressing some keys https://github.com/Textualize/textual/issues/1815
- DataTable race condition that caused crash https://github.com/Textualize/textual/pull/1962
- Fixed scrollbar getting "stuck" to cursor when cursor leaves window during drag https://github.com/Textualize/textual/pull/1968 https://github.com/Textualize/textual/pull/2003
- DataTable crash when enter pressed when table is empty https://github.com/Textualize/textual/pull/1973

## [0.13.0] - 2023-03-02

### Added

- Added `Checkbox` https://github.com/Textualize/textual/pull/1872
- Added `RadioButton` https://github.com/Textualize/textual/pull/1872
- Added `RadioSet` https://github.com/Textualize/textual/pull/1872

### Changed

- Widget scrolling methods (such as `Widget.scroll_home` and `Widget.scroll_end`) now perform the scroll after the next refresh https://github.com/Textualize/textual/issues/1774
- Buttons no longer accept arbitrary renderables https://github.com/Textualize/textual/issues/1870

### Fixed

- Scrolling with cursor keys now moves just one cell https://github.com/Textualize/textual/issues/1897
- Fix exceptions in watch methods being hidden on startup https://github.com/Textualize/textual/issues/1886
- Fixed scrollbar size miscalculation https://github.com/Textualize/textual/pull/1910
- Fixed slow exit on some terminals https://github.com/Textualize/textual/issues/1920

## [0.12.1] - 2023-02-25

### Fixed

- Fix for batch update glitch https://github.com/Textualize/textual/pull/1880

## [0.12.0] - 2023-02-24

### Added

- Added `App.batch_update` https://github.com/Textualize/textual/pull/1832
- Added horizontal rule to Markdown https://github.com/Textualize/textual/pull/1832
- Added `Widget.disabled` https://github.com/Textualize/textual/pull/1785
- Added `DOMNode.notify_style_update` to replace `messages.StylesUpdated` message https://github.com/Textualize/textual/pull/1861
- Added `DataTable.show_row_labels` reactive to show and hide row labels https://github.com/Textualize/textual/pull/1868
- Added `DataTable.RowLabelSelected` event, which is emitted when a row label is clicked https://github.com/Textualize/textual/pull/1868
- Added `MessagePump.prevent` context manager to temporarily suppress a given message type https://github.com/Textualize/textual/pull/1866

### Changed

- Scrolling by page now adds to current position.
- Markdown lists have been polished: a selection of bullets, better alignment of numbers, style tweaks https://github.com/Textualize/textual/pull/1832
- Added alternative method of composing Widgets https://github.com/Textualize/textual/pull/1847
- Added `label` parameter to `DataTable.add_row` https://github.com/Textualize/textual/pull/1868
- Breaking change: Some `DataTable` component classes were renamed - see PR for details https://github.com/Textualize/textual/pull/1868

### Removed

- Removed `screen.visible_widgets` and `screen.widgets`
- Removed `StylesUpdate` message. https://github.com/Textualize/textual/pull/1861

### Fixed

- Numbers in a descendant-combined selector no longer cause an error https://github.com/Textualize/textual/issues/1836
- Fixed superfluous scrolling when focusing a docked widget https://github.com/Textualize/textual/issues/1816
- Fixes walk_children which was returning more than one screen https://github.com/Textualize/textual/issues/1846
- Fixed issue with watchers fired for detached nodes https://github.com/Textualize/textual/issues/1846

## [0.11.1] - 2023-02-17

### Fixed

- DataTable fix issue where offset cache was not being used https://github.com/Textualize/textual/pull/1810
- DataTable scrollbars resize correctly when header is toggled https://github.com/Textualize/textual/pull/1803
- DataTable location mapping cleared when clear called https://github.com/Textualize/textual/pull/1809

## [0.11.0] - 2023-02-15

### Added

- Added `TreeNode.expand_all` https://github.com/Textualize/textual/issues/1430
- Added `TreeNode.collapse_all` https://github.com/Textualize/textual/issues/1430
- Added `TreeNode.toggle_all` https://github.com/Textualize/textual/issues/1430
- Added the coroutines `Animator.wait_until_complete` and `pilot.wait_for_scheduled_animations` that allow waiting for all current and scheduled animations https://github.com/Textualize/textual/issues/1658
- Added the method `Animator.is_being_animated` that checks if an attribute of an object is being animated or is scheduled for animation
- Added more keyboard actions and related bindings to `Input` https://github.com/Textualize/textual/pull/1676
- Added App.scroll_sensitivity_x and App.scroll_sensitivity_y to adjust how many lines the scroll wheel moves the scroll position https://github.com/Textualize/textual/issues/928
- Added Shift+scroll wheel and ctrl+scroll wheel to scroll horizontally
- Added `Tree.action_toggle_node` to toggle a node without selecting, and bound it to <kbd>Space</kbd> https://github.com/Textualize/textual/issues/1433
- Added `Tree.reset` to fully reset a `Tree` https://github.com/Textualize/textual/issues/1437
- Added `DataTable.sort` to sort rows https://github.com/Textualize/textual/pull/1638
- Added `DataTable.get_cell` to retrieve a cell by column/row keys https://github.com/Textualize/textual/pull/1638
- Added `DataTable.get_cell_at` to retrieve a cell by coordinate https://github.com/Textualize/textual/pull/1638
- Added `DataTable.update_cell` to update a cell by column/row keys https://github.com/Textualize/textual/pull/1638
- Added `DataTable.update_cell_at` to update a cell at a coordinate  https://github.com/Textualize/textual/pull/1638
- Added `DataTable.ordered_rows` property to retrieve `Row`s as they're currently ordered https://github.com/Textualize/textual/pull/1638
- Added `DataTable.ordered_columns` property to retrieve `Column`s as they're currently ordered https://github.com/Textualize/textual/pull/1638
- Added `DataTable.coordinate_to_cell_key` to find the key for the cell at a coordinate https://github.com/Textualize/textual/pull/1638
- Added `DataTable.is_valid_coordinate` https://github.com/Textualize/textual/pull/1638
- Added `DataTable.is_valid_row_index` https://github.com/Textualize/textual/pull/1638
- Added `DataTable.is_valid_column_index` https://github.com/Textualize/textual/pull/1638
- Added attributes to events emitted from `DataTable` indicating row/column/cell keys https://github.com/Textualize/textual/pull/1638
- Added `DataTable.get_row` to retrieve the values from a row by key https://github.com/Textualize/textual/pull/1786
- Added `DataTable.get_row_at` to retrieve the values from a row by index https://github.com/Textualize/textual/pull/1786
- Added `DataTable.get_column` to retrieve the values from a column by key https://github.com/Textualize/textual/pull/1786
- Added `DataTable.get_column_at` to retrieve the values from a column by index https://github.com/Textualize/textual/pull/1786
- Added `DataTable.HeaderSelected` which is posted when header label clicked https://github.com/Textualize/textual/pull/1788
- Added `DOMNode.watch` and `DOMNode.is_attached` methods  https://github.com/Textualize/textual/pull/1750
- Added `DOMNode.css_tree` which is a renderable that shows the DOM and CSS https://github.com/Textualize/textual/pull/1778
- Added `DOMNode.children_view` which is a view on to a nodes children list, use for querying https://github.com/Textualize/textual/pull/1778
- Added `Markdown` and `MarkdownViewer` widgets.
- Added `--screenshot` option to `textual run`

### Changed

- Breaking change: `TreeNode` can no longer be imported from `textual.widgets`; it is now available via `from textual.widgets.tree import TreeNode`. https://github.com/Textualize/textual/pull/1637
- `Tree` now shows a (subdued) cursor for a highlighted node when focus has moved elsewhere https://github.com/Textualize/textual/issues/1471
- `DataTable.add_row` now accepts `key` argument to uniquely identify the row https://github.com/Textualize/textual/pull/1638
- `DataTable.add_column` now accepts `key` argument to uniquely identify the column https://github.com/Textualize/textual/pull/1638
- `DataTable.add_row` and `DataTable.add_column` now return lists of keys identifying the added rows/columns https://github.com/Textualize/textual/pull/1638
- Breaking change: `DataTable.get_cell_value` renamed to `DataTable.get_value_at` https://github.com/Textualize/textual/pull/1638
- `DataTable.row_count` is now a property https://github.com/Textualize/textual/pull/1638
- Breaking change: `DataTable.cursor_cell` renamed to `DataTable.cursor_coordinate` https://github.com/Textualize/textual/pull/1638
  - The method `validate_cursor_cell` was renamed to `validate_cursor_coordinate`.
  - The method `watch_cursor_cell` was renamed to `watch_cursor_coordinate`.
- Breaking change: `DataTable.hover_cell` renamed to `DataTable.hover_coordinate` https://github.com/Textualize/textual/pull/1638
  - The method `validate_hover_cell` was renamed to `validate_hover_coordinate`.
- Breaking change: `DataTable.data` structure changed, and will be made private in upcoming release https://github.com/Textualize/textual/pull/1638
- Breaking change: `DataTable.refresh_cell` was renamed to `DataTable.refresh_coordinate` https://github.com/Textualize/textual/pull/1638
- Breaking change: `DataTable.get_row_height` now takes a `RowKey` argument instead of a row index https://github.com/Textualize/textual/pull/1638
- Breaking change: `DataTable.data` renamed to `DataTable._data` (it's now private) https://github.com/Textualize/textual/pull/1786
- The `_filter` module was made public (now called `filter`) https://github.com/Textualize/textual/pull/1638
- Breaking change: renamed `Checkbox` to `Switch` https://github.com/Textualize/textual/issues/1746
- `App.install_screen` name is no longer optional https://github.com/Textualize/textual/pull/1778
- `App.query` now only includes the current screen https://github.com/Textualize/textual/pull/1778
- `DOMNode.tree` now displays simple DOM structure only https://github.com/Textualize/textual/pull/1778
- `App.install_screen` now returns None rather than AwaitMount https://github.com/Textualize/textual/pull/1778
- `DOMNode.children` is now a simple sequence, the NodesList is exposed as `DOMNode._nodes` https://github.com/Textualize/textual/pull/1778
- `DataTable` cursor can now enter fixed columns https://github.com/Textualize/textual/pull/1799

### Fixed

- Fixed stuck screen  https://github.com/Textualize/textual/issues/1632
- Fixed programmatic style changes not refreshing children layouts when parent widget did not change size https://github.com/Textualize/textual/issues/1607
- Fixed relative units in `grid-rows` and `grid-columns` being computed with respect to the wrong dimension https://github.com/Textualize/textual/issues/1406
- Fixed bug with animations that were triggered back to back, where the second one wouldn't start https://github.com/Textualize/textual/issues/1372
- Fixed bug with animations that were scheduled where all but the first would be skipped https://github.com/Textualize/textual/issues/1372
- Programmatically setting `overflow_x`/`overflow_y` refreshes the layout correctly https://github.com/Textualize/textual/issues/1616
- Fixed double-paste into `Input` https://github.com/Textualize/textual/issues/1657
- Added a workaround for an apparent Windows Terminal paste issue https://github.com/Textualize/textual/issues/1661
- Fixed issue with renderable width calculation https://github.com/Textualize/textual/issues/1685
- Fixed issue with app not processing Paste event https://github.com/Textualize/textual/issues/1666
- Fixed glitch with view position with auto width inputs https://github.com/Textualize/textual/issues/1693
- Fixed `DataTable` "selected" events containing wrong coordinates when mouse was used https://github.com/Textualize/textual/issues/1723

### Removed

- Methods `MessagePump.emit` and `MessagePump.emit_no_wait` https://github.com/Textualize/textual/pull/1738
- Removed `reactive.watch` in favor of DOMNode.watch.

## [0.10.1] - 2023-01-20

### Added

- Added Strip.text property https://github.com/Textualize/textual/issues/1620

### Fixed

- Fixed `textual diagnose` crash on older supported Python versions. https://github.com/Textualize/textual/issues/1622

### Changed

- The default filename for screenshots uses a datetime format similar to ISO8601, but with reserved characters replaced by underscores https://github.com/Textualize/textual/pull/1518


## [0.10.0] - 2023-01-19

### Added

- Added `TreeNode.parent` -- a read-only property for accessing a node's parent https://github.com/Textualize/textual/issues/1397
- Added public `TreeNode` label access via `TreeNode.label` https://github.com/Textualize/textual/issues/1396
- Added read-only public access to the children of a `TreeNode` via `TreeNode.children` https://github.com/Textualize/textual/issues/1398
- Added `Tree.get_node_by_id` to allow getting a node by its ID https://github.com/Textualize/textual/pull/1535
- Added a `Tree.NodeHighlighted` message, giving a `on_tree_node_highlighted` event handler https://github.com/Textualize/textual/issues/1400
- Added a `inherit_component_classes` subclassing parameter to control whether component classes are inherited from base classes https://github.com/Textualize/textual/issues/1399
- Added `diagnose` as a `textual` command https://github.com/Textualize/textual/issues/1542
- Added `row` and `column` cursors to `DataTable` https://github.com/Textualize/textual/pull/1547
- Added an optional parameter `selector` to the methods `Screen.focus_next` and `Screen.focus_previous` that enable using a CSS selector to narrow down which widgets can get focus https://github.com/Textualize/textual/issues/1196

### Changed

- `MouseScrollUp` and `MouseScrollDown` now inherit from `MouseEvent` and have attached modifier keys. https://github.com/Textualize/textual/pull/1458
- Fail-fast and print pretty tracebacks for Widget compose errors https://github.com/Textualize/textual/pull/1505
- Added Widget._refresh_scroll to avoid expensive layout when scrolling https://github.com/Textualize/textual/pull/1524
- `events.Paste` now bubbles https://github.com/Textualize/textual/issues/1434
- Improved error message when style flag `none` is mixed with other flags (e.g., when setting `text-style`) https://github.com/Textualize/textual/issues/1420
- Clock color in the `Header` widget now matches the header color https://github.com/Textualize/textual/issues/1459
- Programmatic calls to scroll now optionally scroll even if overflow styling says otherwise (introduces a new `force` parameter to all the `scroll_*` methods) https://github.com/Textualize/textual/issues/1201
- `COMPONENT_CLASSES` are now inherited from base classes https://github.com/Textualize/textual/issues/1399
- Watch methods may now take no parameters
- Added `compute` parameter to reactive
- A `TypeError` raised during `compose` now carries the full traceback
- Removed base class `NodeMessage` from which all node-related `Tree` events inherited

### Fixed

- The styles `scrollbar-background-active` and `scrollbar-color-hover` are no longer ignored https://github.com/Textualize/textual/pull/1480
- The widget `Placeholder` can now have its width set to `auto` https://github.com/Textualize/textual/pull/1508
- Behavior of widget `Input` when rendering after programmatic value change and related scenarios https://github.com/Textualize/textual/issues/1477 https://github.com/Textualize/textual/issues/1443
- `DataTable.show_cursor` now correctly allows cursor toggling https://github.com/Textualize/textual/pull/1547
- Fixed cursor not being visible on `DataTable` mount when `fixed_columns` were used https://github.com/Textualize/textual/pull/1547
- Fixed `DataTable` cursors not resetting to origin on `clear()` https://github.com/Textualize/textual/pull/1601
- Fixed TextLog wrapping issue https://github.com/Textualize/textual/issues/1554
- Fixed issue with TextLog not writing anything before layout https://github.com/Textualize/textual/issues/1498
- Fixed an exception when populating a child class of `ListView` purely from `compose` https://github.com/Textualize/textual/issues/1588
- Fixed freeze in tests https://github.com/Textualize/textual/issues/1608
- Fixed minus not displaying as symbol https://github.com/Textualize/textual/issues/1482

## [0.9.1] - 2022-12-30

### Added

- Added textual._win_sleep for Python on Windows < 3.11 https://github.com/Textualize/textual/pull/1457

## [0.9.0] - 2022-12-30

### Added

- Added textual.strip.Strip primitive
- Added textual._cache.FIFOCache
- Added an option to clear columns in DataTable.clear() https://github.com/Textualize/textual/pull/1427

### Changed

- Widget.render_line now returns a Strip
- Fix for slow updates on Windows
- Bumped Rich dependency

## [0.8.2] - 2022-12-28

### Fixed

- Fixed issue with TextLog.clear() https://github.com/Textualize/textual/issues/1447

## [0.8.1] - 2022-12-25

### Fixed

- Fix for overflowing tree issue https://github.com/Textualize/textual/issues/1425

## [0.8.0] - 2022-12-22

### Fixed

- Fixed issues with nested auto dimensions https://github.com/Textualize/textual/issues/1402
- Fixed watch method incorrectly running on first set when value hasn't changed and init=False https://github.com/Textualize/textual/pull/1367
- `App.dark` can now be set from `App.on_load` without an error being raised  https://github.com/Textualize/textual/issues/1369
- Fixed setting `visibility` changes needing a `refresh` https://github.com/Textualize/textual/issues/1355

### Added

- Added `textual.actions.SkipAction` exception which can be raised from an action to allow parents to process bindings.
- Added `textual keys` preview.
- Added ability to bind to a character in addition to key name. i.e. you can bind to "." or "full_stop".
- Added TextLog.shrink attribute to allow renderable to reduce in size to fit width.

### Changed

- Deprecated `PRIORITY_BINDINGS` class variable.
- Renamed `char` to `character` on Key event.
- Renamed `key_name` to `name` on Key event.
- Queries/`walk_children` no longer includes self in results by default https://github.com/Textualize/textual/pull/1416

## [0.7.0] - 2022-12-17

### Added

- Added `PRIORITY_BINDINGS` class variable, which can be used to control if a widget's bindings have priority by default. https://github.com/Textualize/textual/issues/1343

### Changed

- Renamed the `Binding` argument `universal` to `priority`. https://github.com/Textualize/textual/issues/1343
- When looking for bindings that have priority, they are now looked from `App` downwards. https://github.com/Textualize/textual/issues/1343
- `BINDINGS` on an `App`-derived class have priority by default. https://github.com/Textualize/textual/issues/1343
- `BINDINGS` on a `Screen`-derived class have priority by default. https://github.com/Textualize/textual/issues/1343
- Added a message parameter to Widget.exit

### Fixed

- Fixed validator not running on first reactive set https://github.com/Textualize/textual/pull/1359
- Ensure only printable characters are used as key_display https://github.com/Textualize/textual/pull/1361


## [0.6.0] - 2022-12-11

https://textual.textualize.io/blog/2022/12/11/version-060

### Added

- Added "inherited bindings" -- BINDINGS classvar will be merged with base classes, unless inherit_bindings is set to False
- Added `Tree` widget which replaces `TreeControl`.
- Added widget `Placeholder` https://github.com/Textualize/textual/issues/1200.
- Added `ListView` and `ListItem` widgets https://github.com/Textualize/textual/pull/1143

### Changed

- Rebuilt `DirectoryTree` with new `Tree` control.
- Empty containers with a dimension set to `"auto"` will now collapse instead of filling up the available space.
- Container widgets now have default height of `1fr`.
- The default `width` of a `Label` is now `auto`.

### Fixed

- Type selectors can now contain numbers https://github.com/Textualize/textual/issues/1253
- Fixed visibility not affecting children https://github.com/Textualize/textual/issues/1313
- Fixed issue with auto width/height and relative children https://github.com/Textualize/textual/issues/1319
- Fixed issue with offset applied to containers https://github.com/Textualize/textual/issues/1256
- Fixed default CSS retrieval for widgets with no `DEFAULT_CSS` that inherited from widgets with `DEFAULT_CSS` https://github.com/Textualize/textual/issues/1335
- Fixed merging of `BINDINGS` when binding inheritance is set to `None` https://github.com/Textualize/textual/issues/1351

## [0.5.0] - 2022-11-20

### Added

- Add get_child_by_id and get_widget_by_id, remove get_child https://github.com/Textualize/textual/pull/1146
- Add easing parameter to Widget.scroll_* methods https://github.com/Textualize/textual/pull/1144
- Added Widget.call_later which invokes a callback on idle.
- `DOMNode.ancestors` no longer includes `self`.
- Added `DOMNode.ancestors_with_self`, which retains the old behaviour of
  `DOMNode.ancestors`.
- Improved the speed of `DOMQuery.remove`.
- Added DataTable.clear
- Added low-level `textual.walk` methods.
- It is now possible to `await` a `Widget.remove`.
  https://github.com/Textualize/textual/issues/1094
- It is now possible to `await` a `DOMQuery.remove`. Note that this changes
  the return value of `DOMQuery.remove`, which used to return `self`.
  https://github.com/Textualize/textual/issues/1094
- Added Pilot.wait_for_animation
- Added `Widget.move_child` https://github.com/Textualize/textual/issues/1121
- Added a `Label` widget https://github.com/Textualize/textual/issues/1190
- Support lazy-instantiated Screens (callables in App.SCREENS) https://github.com/Textualize/textual/pull/1185
- Display of keys in footer has more sensible defaults https://github.com/Textualize/textual/pull/1213
- Add App.get_key_display, allowing custom key_display App-wide https://github.com/Textualize/textual/pull/1213

### Changed

- Watchers are now called immediately when setting the attribute if they are synchronous. https://github.com/Textualize/textual/pull/1145
- Widget.call_later has been renamed to Widget.call_after_refresh.
- Button variant values are now checked at runtime. https://github.com/Textualize/textual/issues/1189
- Added caching of some properties in Styles object

### Fixed

- Fixed DataTable row not updating after add https://github.com/Textualize/textual/issues/1026
- Fixed issues with animation. Now objects of different types may be animated.
- Fixed containers with transparent background not showing borders https://github.com/Textualize/textual/issues/1175
- Fixed auto-width in horizontal containers https://github.com/Textualize/textual/pull/1155
- Fixed Input cursor invisible when placeholder empty https://github.com/Textualize/textual/pull/1202
- Fixed deadlock when removing widgets from the App https://github.com/Textualize/textual/pull/1219

## [0.4.0] - 2022-11-08

https://textual.textualize.io/blog/2022/11/08/version-040/#version-040

### Changed

- Dropped support for mounting "named" and "anonymous" widgets via
  `App.mount` and `Widget.mount`. Both methods now simply take one or more
  widgets as positional arguments.
- `DOMNode.query_one` now raises a `TooManyMatches` exception if there is
  more than one matching node.
  https://github.com/Textualize/textual/issues/1096
- `App.mount` and `Widget.mount` have new `before` and `after` parameters https://github.com/Textualize/textual/issues/778

### Added

- Added `init` param to reactive.watch
- `CSS_PATH` can now be a list of CSS files https://github.com/Textualize/textual/pull/1079
- Added `DOMQuery.only_one` https://github.com/Textualize/textual/issues/1096
- Writes to stdout are now done in a thread, for smoother animation. https://github.com/Textualize/textual/pull/1104

## [0.3.0] - 2022-10-31

### Fixed

- Fixed issue where scrollbars weren't being unmounted
- Fixed fr units for horizontal and vertical layouts https://github.com/Textualize/textual/pull/1067
- Fixed `textual run` breaking sys.argv https://github.com/Textualize/textual/issues/1064
- Fixed footer not updating styles when toggling dark mode
- Fixed how the app title in a `Header` is centred https://github.com/Textualize/textual/issues/1060
- Fixed the swapping of button variants https://github.com/Textualize/textual/issues/1048
- Fixed reserved characters in screenshots https://github.com/Textualize/textual/issues/993
- Fixed issue with TextLog max_lines https://github.com/Textualize/textual/issues/1058

### Changed

- DOMQuery now raises InvalidQueryFormat in response to invalid query strings, rather than cryptic CSS error
- Dropped quit_after, screenshot, and screenshot_title from App.run, which can all be done via auto_pilot
- Widgets are now closed in reversed DOM order
- Input widget justify hardcoded to left to prevent text-align interference
- Changed `textual run` so that it patches `argv` in more situations
- DOM classes and IDs are now always treated fully case-sensitive https://github.com/Textualize/textual/issues/1047

### Added

- Added Unmount event
- Added App.run_async method
- Added App.run_test context manager
- Added auto_pilot to App.run and App.run_async
- Added Widget._get_virtual_dom to get scrollbars
- Added size parameter to run and run_async
- Added always_update to reactive
- Returned an awaitable from push_screen, switch_screen, and install_screen https://github.com/Textualize/textual/pull/1061

## [0.2.1] - 2022-10-23

### Changed

- Updated meta data for PyPI

## [0.2.0] - 2022-10-23

### Added

- CSS support
- Too numerous to mention
## [0.1.18] - 2022-04-30

### Changed

- Bump typing extensions

## [0.1.17] - 2022-03-10

### Changed

- Bumped Rich dependency

## [0.1.16] - 2022-03-10

### Fixed

- Fixed escape key hanging on Windows

## [0.1.15] - 2022-01-31

### Added

- Added Windows Driver

## [0.1.14] - 2022-01-09

### Changed

- Updated Rich dependency to 11.X

## [0.1.13] - 2022-01-01

### Fixed

- Fixed spurious characters when exiting app
- Fixed increasing delay when exiting

## [0.1.12] - 2021-09-20

### Added

- Added geometry.Spacing

### Fixed

- Fixed calculation of virtual size in scroll views

## [0.1.11] - 2021-09-12

### Changed

- Changed message handlers to use prefix handle\_
- Renamed messages to drop the Message suffix
- Events now bubble by default
- Refactor of layout

### Added

- Added App.measure
- Added auto_width to Vertical Layout, WindowView, an ScrollView
- Added big_table.py example
- Added easing.py example

## [0.1.10] - 2021-08-25

### Added

- Added keyboard control of tree control
- Added Widget.gutter to calculate space between renderable and outside edge
- Added margin, padding, and border attributes to Widget

### Changed

- Callbacks may be async or non-async.
- Event handler event argument is optional.
- Fixed exception in clock example https://github.com/willmcgugan/textual/issues/52
- Added Message.wait() which waits for a message to be processed
- Key events are now sent to widgets first, before processing bindings

## [0.1.9] - 2021-08-06

### Added

- Added hover over and mouse click to activate keys in footer
- Added verbosity argument to Widget.log

### Changed

- Simplified events. Remove Startup event (use Mount)
- Changed geometry.Point to geometry.Offset and geometry.Dimensions to geometry.Size

## [0.1.8] - 2021-07-17

### Fixed

- Fixed exiting mouse mode
- Fixed slow animation

### Added

- New log system

## [0.1.7] - 2021-07-14

### Changed

- Added functionality to calculator example.
- Scrollview now shows scrollbars automatically
- New handler system for messages that doesn't require inheritance
- Improved traceback handling

[1.0.0]: https://github.com/Textualize/textual/compare/v0.89.1...v1.0.0
[0.89.1]: https://github.com/Textualize/textual/compare/v0.89.0...v0.89.1
[0.89.0]: https://github.com/Textualize/textual/compare/v0.88.1...v0.89.0
[0.88.1]: https://github.com/Textualize/textual/compare/v0.88.0...v0.88.1
[0.88.0]: https://github.com/Textualize/textual/compare/v0.87.1...v0.88.0
[0.87.1]: https://github.com/Textualize/textual/compare/v0.87.0...v0.87.1
[0.87.0]: https://github.com/Textualize/textual/compare/v0.86.4...v0.87.0
[0.86.3]: https://github.com/Textualize/textual/compare/v0.86.2...v0.86.3
[0.86.2]: https://github.com/Textualize/textual/compare/v0.86.1...v0.86.2
[0.86.1]: https://github.com/Textualize/textual/compare/v0.86.0...v0.86.1
[0.86.0]: https://github.com/Textualize/textual/compare/v0.85.2...v0.86.0
[0.85.2]: https://github.com/Textualize/textual/compare/v0.85.1...v0.85.2
[0.85.1]: https://github.com/Textualize/textual/compare/v0.85.0...v0.85.1
[0.85.0]: https://github.com/Textualize/textual/compare/v0.84.0...v0.85.0
[0.84.0]: https://github.com/Textualize/textual/compare/v0.83.0...v0.84.0
[0.83.0]: https://github.com/Textualize/textual/compare/v0.82.0...v0.83.0
[0.82.0]: https://github.com/Textualize/textual/compare/v0.81.0...v0.82.0
[0.81.0]: https://github.com/Textualize/textual/compare/v0.80.1...v0.81.0
[0.80.1]: https://github.com/Textualize/textual/compare/v0.80.0...v0.80.1
[0.80.0]: https://github.com/Textualize/textual/compare/v0.79.0...v0.80.0
[0.79.0]: https://github.com/Textualize/textual/compare/v0.78.0...v0.79.0
[0.78.0]: https://github.com/Textualize/textual/compare/v0.77.0...v0.78.0
[0.77.0]: https://github.com/Textualize/textual/compare/v0.76.0...v0.77.0
[0.76.0]: https://github.com/Textualize/textual/compare/v0.75.1...v0.76.0
[0.75.1]: https://github.com/Textualize/textual/compare/v0.75.0...v0.75.1
[0.75.0]: https://github.com/Textualize/textual/compare/v0.74.0...v0.75.0
[0.74.0]: https://github.com/Textualize/textual/compare/v0.73.0...v0.74.0
[0.73.0]: https://github.com/Textualize/textual/compare/v0.72.0...v0.73.0
[0.72.0]: https://github.com/Textualize/textual/compare/v0.71.0...v0.72.0
[0.71.0]: https://github.com/Textualize/textual/compare/v0.70.0...v0.71.0
[0.70.0]: https://github.com/Textualize/textual/compare/v0.69.0...v0.70.0
[0.69.0]: https://github.com/Textualize/textual/compare/v0.68.0...v0.69.0
[0.68.0]: https://github.com/Textualize/textual/compare/v0.67.1...v0.68.0
[0.67.1]: https://github.com/Textualize/textual/compare/v0.67.0...v0.67.1
[0.67.0]: https://github.com/Textualize/textual/compare/v0.66.0...v0.67.0
[0.66.0]: https://github.com/Textualize/textual/compare/v0.65.2...v0.66.0
[0.65.2]: https://github.com/Textualize/textual/compare/v0.65.1...v0.65.2
[0.65.1]: https://github.com/Textualize/textual/compare/v0.65.0...v0.65.1
[0.65.0]: https://github.com/Textualize/textual/compare/v0.64.0...v0.65.0
[0.64.0]: https://github.com/Textualize/textual/compare/v0.63.6...v0.64.0
[0.63.6]: https://github.com/Textualize/textual/compare/v0.63.5...v0.63.6
[0.63.5]: https://github.com/Textualize/textual/compare/v0.63.4...v0.63.5
[0.63.4]: https://github.com/Textualize/textual/compare/v0.63.3...v0.63.4
[0.63.3]: https://github.com/Textualize/textual/compare/v0.63.2...v0.63.3
[0.63.2]: https://github.com/Textualize/textual/compare/v0.63.1...v0.63.2
[0.63.1]: https://github.com/Textualize/textual/compare/v0.63.0...v0.63.1
[0.63.0]: https://github.com/Textualize/textual/compare/v0.62.0...v0.63.0
[0.62.0]: https://github.com/Textualize/textual/compare/v0.61.1...v0.62.0
[0.61.1]: https://github.com/Textualize/textual/compare/v0.61.0...v0.61.1
[0.61.0]: https://github.com/Textualize/textual/compare/v0.60.1...v0.61.0
[0.60.1]: https://github.com/Textualize/textual/compare/v0.60.0...v0.60.1
[0.60.0]: https://github.com/Textualize/textual/compare/v0.59.0...v0.60.0
[0.59.0]: https://github.com/Textualize/textual/compare/v0.58.1...v0.59.0
[0.58.1]: https://github.com/Textualize/textual/compare/v0.58.0...v0.58.1
[0.58.0]: https://github.com/Textualize/textual/compare/v0.57.1...v0.58.0
[0.57.1]: https://github.com/Textualize/textual/compare/v0.57.0...v0.57.1
[0.57.0]: https://github.com/Textualize/textual/compare/v0.56.3...v0.57.0
[0.56.3]: https://github.com/Textualize/textual/compare/v0.56.2...v0.56.3
[0.56.2]: https://github.com/Textualize/textual/compare/v0.56.1...v0.56.2
[0.56.1]: https://github.com/Textualize/textual/compare/v0.56.0...v0.56.1
[0.56.0]: https://github.com/Textualize/textual/compare/v0.55.1...v0.56.0
[0.55.1]: https://github.com/Textualize/textual/compare/v0.55.0...v0.55.1
[0.55.0]: https://github.com/Textualize/textual/compare/v0.54.0...v0.55.0
[0.54.0]: https://github.com/Textualize/textual/compare/v0.53.1...v0.54.0
[0.53.1]: https://github.com/Textualize/textual/compare/v0.53.0...v0.53.1
[0.53.0]: https://github.com/Textualize/textual/compare/v0.52.1...v0.53.0
[0.52.1]: https://github.com/Textualize/textual/compare/v0.52.0...v0.52.1
[0.52.0]: https://github.com/Textualize/textual/compare/v0.51.0...v0.52.0
[0.51.0]: https://github.com/Textualize/textual/compare/v0.50.1...v0.51.0
[0.50.1]: https://github.com/Textualize/textual/compare/v0.50.0...v0.50.1
[0.50.0]: https://github.com/Textualize/textual/compare/v0.49.0...v0.50.0
[0.49.1]: https://github.com/Textualize/textual/compare/v0.49.0...v0.49.1
[0.49.0]: https://github.com/Textualize/textual/compare/v0.48.2...v0.49.0
[0.48.2]: https://github.com/Textualize/textual/compare/v0.48.1...v0.48.2
[0.48.1]: https://github.com/Textualize/textual/compare/v0.48.0...v0.48.1
[0.48.0]: https://github.com/Textualize/textual/compare/v0.47.1...v0.48.0
[0.47.1]: https://github.com/Textualize/textual/compare/v0.47.0...v0.47.1
[0.47.0]: https://github.com/Textualize/textual/compare/v0.46.0...v0.47.0
[0.46.0]: https://github.com/Textualize/textual/compare/v0.45.1...v0.46.0
[0.45.1]: https://github.com/Textualize/textual/compare/v0.45.0...v0.45.1
[0.45.0]: https://github.com/Textualize/textual/compare/v0.44.1...v0.45.0
[0.44.1]: https://github.com/Textualize/textual/compare/v0.44.0...v0.44.1
[0.44.0]: https://github.com/Textualize/textual/compare/v0.43.2...v0.44.0
[0.43.2]: https://github.com/Textualize/textual/compare/v0.43.1...v0.43.2
[0.43.1]: https://github.com/Textualize/textual/compare/v0.43.0...v0.43.1
[0.43.0]: https://github.com/Textualize/textual/compare/v0.42.0...v0.43.0
[0.42.0]: https://github.com/Textualize/textual/compare/v0.41.0...v0.42.0
[0.41.0]: https://github.com/Textualize/textual/compare/v0.40.0...v0.41.0
[0.40.0]: https://github.com/Textualize/textual/compare/v0.39.0...v0.40.0
[0.39.0]: https://github.com/Textualize/textual/compare/v0.38.1...v0.39.0
[0.38.1]: https://github.com/Textualize/textual/compare/v0.38.0...v0.38.1
[0.38.0]: https://github.com/Textualize/textual/compare/v0.37.1...v0.38.0
[0.37.1]: https://github.com/Textualize/textual/compare/v0.37.0...v0.37.1
[0.37.0]: https://github.com/Textualize/textual/compare/v0.36.0...v0.37.0
[0.36.0]: https://github.com/Textualize/textual/compare/v0.35.1...v0.36.0
[0.35.1]: https://github.com/Textualize/textual/compare/v0.35.0...v0.35.1
[0.35.0]: https://github.com/Textualize/textual/compare/v0.34.0...v0.35.0
[0.34.0]: https://github.com/Textualize/textual/compare/v0.33.0...v0.34.0
[0.33.0]: https://github.com/Textualize/textual/compare/v0.32.0...v0.33.0
[0.32.0]: https://github.com/Textualize/textual/compare/v0.31.0...v0.32.0
[0.31.0]: https://github.com/Textualize/textual/compare/v0.30.0...v0.31.0
[0.30.0]: https://github.com/Textualize/textual/compare/v0.29.0...v0.30.0
[0.29.0]: https://github.com/Textualize/textual/compare/v0.28.1...v0.29.0
[0.28.1]: https://github.com/Textualize/textual/compare/v0.28.0...v0.28.1
[0.28.0]: https://github.com/Textualize/textual/compare/v0.27.0...v0.28.0
[0.27.0]: https://github.com/Textualize/textual/compare/v0.26.0...v0.27.0
[0.26.0]: https://github.com/Textualize/textual/compare/v0.25.0...v0.26.0
[0.25.0]: https://github.com/Textualize/textual/compare/v0.24.1...v0.25.0
[0.24.1]: https://github.com/Textualize/textual/compare/v0.24.0...v0.24.1
[0.24.0]: https://github.com/Textualize/textual/compare/v0.23.0...v0.24.0
[0.23.0]: https://github.com/Textualize/textual/compare/v0.22.3...v0.23.0
[0.22.3]: https://github.com/Textualize/textual/compare/v0.22.2...v0.22.3
[0.22.2]: https://github.com/Textualize/textual/compare/v0.22.1...v0.22.2
[0.22.1]: https://github.com/Textualize/textual/compare/v0.22.0...v0.22.1
[0.22.0]: https://github.com/Textualize/textual/compare/v0.21.0...v0.22.0
[0.21.0]: https://github.com/Textualize/textual/compare/v0.20.1...v0.21.0
[0.20.1]: https://github.com/Textualize/textual/compare/v0.20.0...v0.20.1
[0.20.0]: https://github.com/Textualize/textual/compare/v0.19.1...v0.20.0
[0.19.1]: https://github.com/Textualize/textual/compare/v0.19.0...v0.19.1
[0.19.0]: https://github.com/Textualize/textual/compare/v0.18.0...v0.19.0
[0.18.0]: https://github.com/Textualize/textual/compare/v0.17.4...v0.18.0
[0.17.3]: https://github.com/Textualize/textual/compare/v0.17.2...v0.17.3
[0.17.2]: https://github.com/Textualize/textual/compare/v0.17.1...v0.17.2
[0.17.1]: https://github.com/Textualize/textual/compare/v0.17.0...v0.17.1
[0.17.0]: https://github.com/Textualize/textual/compare/v0.16.0...v0.17.0
[0.16.0]: https://github.com/Textualize/textual/compare/v0.15.1...v0.16.0
[0.15.1]: https://github.com/Textualize/textual/compare/v0.15.0...v0.15.1
[0.15.0]: https://github.com/Textualize/textual/compare/v0.14.0...v0.15.0
[0.14.0]: https://github.com/Textualize/textual/compare/v0.13.0...v0.14.0
[0.13.0]: https://github.com/Textualize/textual/compare/v0.12.1...v0.13.0
[0.12.1]: https://github.com/Textualize/textual/compare/v0.12.0...v0.12.1
[0.12.0]: https://github.com/Textualize/textual/compare/v0.11.1...v0.12.0
[0.11.1]: https://github.com/Textualize/textual/compare/v0.11.0...v0.11.1
[0.11.0]: https://github.com/Textualize/textual/compare/v0.10.1...v0.11.0
[0.10.1]: https://github.com/Textualize/textual/compare/v0.10.0...v0.10.1
[0.10.0]: https://github.com/Textualize/textual/compare/v0.9.1...v0.10.0
[0.9.1]: https://github.com/Textualize/textual/compare/v0.9.0...v0.9.1
[0.9.0]: https://github.com/Textualize/textual/compare/v0.8.2...v0.9.0
[0.8.2]: https://github.com/Textualize/textual/compare/v0.8.1...v0.8.2
[0.8.1]: https://github.com/Textualize/textual/compare/v0.8.0...v0.8.1
[0.8.0]: https://github.com/Textualize/textual/compare/v0.7.0...v0.8.0
[0.7.0]: https://github.com/Textualize/textual/compare/v0.6.0...v0.7.0
[0.6.0]: https://github.com/Textualize/textual/compare/v0.5.0...v0.6.0
[0.5.0]: https://github.com/Textualize/textual/compare/v0.4.0...v0.5.0
[0.4.0]: https://github.com/Textualize/textual/compare/v0.3.0...v0.4.0
[0.3.0]: https://github.com/Textualize/textual/compare/v0.2.1...v0.3.0
[0.2.1]: https://github.com/Textualize/textual/compare/v0.2.0...v0.2.1
[0.2.0]: https://github.com/Textualize/textual/compare/v0.1.18...v0.2.0
[0.1.18]: https://github.com/Textualize/textual/compare/v0.1.17...v0.1.18
[0.1.17]: https://github.com/Textualize/textual/compare/v0.1.16...v0.1.17
[0.1.16]: https://github.com/Textualize/textual/compare/v0.1.15...v0.1.16
[0.1.15]: https://github.com/Textualize/textual/compare/v0.1.14...v0.1.15
[0.1.14]: https://github.com/Textualize/textual/compare/v0.1.13...v0.1.14
[0.1.13]: https://github.com/Textualize/textual/compare/v0.1.12...v0.1.13
[0.1.12]: https://github.com/Textualize/textual/compare/v0.1.11...v0.1.12
[0.1.11]: https://github.com/Textualize/textual/compare/v0.1.10...v0.1.11
[0.1.10]: https://github.com/Textualize/textual/compare/v0.1.9...v0.1.10
[0.1.9]: https://github.com/Textualize/textual/compare/v0.1.8...v0.1.9
[0.1.8]: https://github.com/Textualize/textual/compare/v0.1.7...v0.1.8
[0.1.7]: https://github.com/Textualize/textual/releases/tag/v0.1.7<|MERGE_RESOLUTION|>--- conflicted
+++ resolved
@@ -7,11 +7,7 @@
 
 ## Unreleased
 
-<<<<<<< HEAD
-### Changed
-
-- Footer can now be scrolled horizontally without holding `shift` https://github.com/Textualize/textual/pull/5404
-=======
+
 ### Fixed
 
 - Fixed `Pilot.click` not working with `times` parameter https://github.com/Textualize/textual/pull/5398
@@ -25,8 +21,8 @@
 
 - The content of an `Input` will now only be automatically selected when the widget is focused by the user, not when the app itself has regained focus (similar to web browsers). https://github.com/Textualize/textual/pull/5379
 - Updated `TextArea` and `Input` behavior when there is a selection and the user presses left or right https://github.com/Textualize/textual/pull/5400
-
->>>>>>> 5889c48e
+- Footer can now be scrolled horizontally without holding `shift` https://github.com/Textualize/textual/pull/5404
+
 
 ## [1.0.0] - 2024-12-12
 
