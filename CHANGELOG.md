# Change Log

All notable changes to this project will be documented in this file.

The format is based on [Keep a Changelog](http://keepachangelog.com/)
and this project adheres to [Semantic Versioning](http://semver.org/).

<<<<<<< HEAD
## Unreleased

### Fixed

- Fixed duplicated key displays in the help panel https://github.com/Textualize/textual/issues/5037
=======
## [0.83.0] - 2024-10-10

### Added

- Added support for A-F to Digits widget https://github.com/Textualize/textual/pull/5094
- Added `Region.constrain` https://github.com/Textualize/textual/pull/5097

### Changed

- `Screen.ALLOW_IN_MAXIMIZED_VIEW` will now default to `App.ALLOW_IN_MAXIMIZED_VIEW` https://github.com/Textualize/textual/pull/5088
- Widgets matching `.-textual-system` will now be included in the maximize view by default https://github.com/Textualize/textual/pull/5088
- Digits are now thin by default, style with text-style: bold to get bold digits https://github.com/Textualize/textual/pull/5094
- Made `Widget.absolute_offset` public https://github.com/Textualize/textual/pull/5097
- Tooltips are now displayed directly below the mouse cursor https://github.com/Textualize/textual/pull/5097
- `Region.inflect` will now assume that margins overlap https://github.com/Textualize/textual/pull/5097
- `Pilot.click` and friends will now accept a widget, in addition to a selector https://github.com/Textualize/textual/pull/5095

## [0.82.0] - 2024-10-03

### Fixed

- Fixed issue with screen not updating when auto_refresh was enabled https://github.com/Textualize/textual/pull/5063
- Fixed issues regarding loading indicator https://github.com/Textualize/textual/pull/5079
- Fixed issues with inspecting the lazy loaded widgets module https://github.com/Textualize/textual/pull/5080

### Added

- Added `DOMNode.is_on_screen` property https://github.com/Textualize/textual/pull/5063
- Added support for keymaps (user configurable key bindings) https://github.com/Textualize/textual/pull/5038
- Added descriptions to bindings for all internal widgets, and updated casing to be consistent https://github.com/Textualize/textual/pull/5062

### Changed

- Breaking change: `Widget.set_loading` no longer return an awaitable https://github.com/Textualize/textual/pull/5079
>>>>>>> afc310ad

## [0.81.0] - 2024-09-25

### Added

- Added `x_axis` and `y_axis` parameters to `Widget.scroll_to_region` https://github.com/Textualize/textual/pull/5047
- Added `Tree.move_cursor_to_line` https://github.com/Textualize/textual/pull/5052
- Added `Screen.pop_until_active` https://github.com/Textualize/textual/pull/5069

### Changed

- Tree will no longer scroll the X axis when moving the cursor https://github.com/Textualize/textual/pull/5047
- DirectoryTree will no longer select the first node https://github.com/Textualize/textual/pull/5052

### Fixed

- Fixed widgets occasionally not getting Resize events https://github.com/Textualize/textual/pull/5048
- Fixed tree regression https://github.com/Textualize/textual/pull/5052
- Fixed glitch with single line inline widget https://github.com/Textualize/textual/pull/5054

## [0.80.1] - 2024-09-24

### Fixed

- Fixed crash when exiting the app prematurely https://github.com/Textualize/textual/pull/5039
- Fixed exception constructing TextArea outside of App https://github.com/Textualize/textual/pull/5045

## [0.80.0] - 2024-09-23

### Added

- Added `MaskedInput` widget https://github.com/Textualize/textual/pull/4783
- Input validation for floats and integers accept embedded underscores, e.g., "1_234_567" is valid. https://github.com/Textualize/textual/pull/4784
- Support for `"none"` value added to `dock`, `hatch` and `split` styles https://github.com/Textualize/textual/pull/4982
- Support for `"none"` added to box and border style properties (e.g `widget.style.border = "none"`) https://github.com/Textualize/textual/pull/4982
- Docstrings added to most style properties https://github.com/Textualize/textual/pull/4982
- Added `ansi_color` switch to App to permit ANSI (themed) colors https://github.com/Textualize/textual/pull/5000
- Added `:ansi` pseudo class https://github.com/Textualize/textual/pull/5000
- Added `-ansi-scrollbar` style to widgets https://github.com/Textualize/textual/pull/5000
- Added `App.INLINE_PADDING` to define the number of spaces above inline apps https://github.com/Textualize/textual/pull/5000
- Added `nocolor` psuedoclass when NO_COLOR env var is set- `BINDING_GROUP_TITLE` now defaults to `None` https://github.com/Textualize/textual/pull/5023
- Added `TreeNode.siblings`, `TreeNode.next_sibling`, `TreeNode.previous_sibling`, `TreeNode.is_collapsed` https://github.com/Textualize/textual/pull/5023
- Added additional bindings to Tree widget https://github.com/Textualize/textual/pull/5023
- Added `Tree.center_scroll` https://github.com/Textualize/textual/pull/5023
- Added `Tree.unselect` https://github.com/Textualize/textual/pull/5023


### Changed

- Input validation for integers no longer accepts scientific notation like '1.5e2'; must be castable to int. https://github.com/Textualize/textual/pull/4784
- Default `scrollbar-size-vertical` changed to `2` in inline styles to match Widget default CSS (unlikely to affect users) https://github.com/Textualize/textual/pull/4982
- Removed border-right from `Toast` https://github.com/Textualize/textual/pull/4984
- Some fixes in `RichLog` result in slightly different semantics, see docstrings for details https://github.com/Textualize/textual/pull/4978
- Changed how scrollbars are rendered (will have no visual effect, but will break snapshot tests) https://github.com/Textualize/textual/pull/5000
- Added `enabled` switch to filters (mostly used internally) https://github.com/Textualize/textual/pull/5000
- `BINDING_GROUP_TITLE` now defaults to `None` https://github.com/Textualize/textual/pull/5023
- Breaking change: Changed how scrollbars are rendered so they work in ansi mode (will break snapshots) https://github.com/Textualize/textual/pull/5023

### Fixed

- Input validation of floats no longer accepts NaN (not a number). https://github.com/Textualize/textual/pull/4784
- Fixed issues with screenshots by simplifying segments only for snapshot tests https://github.com/Textualize/textual/issues/4929
- Fixed `RichLog.write` not respecting `width` parameter https://github.com/Textualize/textual/pull/4978
- Fixed `RichLog` writing at wrong width when `write` occurs before width is known (e.g. in `compose` or `on_mount`) https://github.com/Textualize/textual/pull/4978
- Fixed `RichLog.write` incorrectly shrinking width to `RichLog.min_width` when `shrink=True` (now shrinks to fit content area instead) https://github.com/Textualize/textual/pull/4978
- Fixed flicker when setting `dark` reactive on startup https://github.com/Textualize/textual/pull/4989
- Fixed command palette not sorting search results by their match score https://github.com/Textualize/textual/pull/4994
- Fixed `DataTable` cached height issue on re-populating the table when using auto-height rows https://github.com/Textualize/textual/pull/4992
- Fixed inline app output being cleared when `inline_no_clear=True` https://github.com/Textualize/textual/issues/5019

## [0.79.1] - 2024-08-31

### Fixed

- Fixed broken updates when non active screen changes https://github.com/Textualize/textual/pull/4957

## [0.79.0] - 2024-08-30

### Added

- Added `DOMNode.check_consume_key` https://github.com/Textualize/textual/pull/4940
- Added `App.ESCAPE_TO_MINIMIZE`, `App.screen_to_minimize`, and `Screen.ESCAPE_TO_MINIMIZE` https://github.com/Textualize/textual/pull/4951
- Added `DOMNode.query_exactly_one` https://github.com/Textualize/textual/pull/4950
- Added `SelectorSet.is_simple` https://github.com/Textualize/textual/pull/4950

### Changed

- KeyPanel will show multiple keys if bound to the same action https://github.com/Textualize/textual/pull/4940
- Breaking change: `DOMNode.query_one` will not `raise TooManyMatches` https://github.com/Textualize/textual/pull/4950

## [0.78.0] - 2024-08-27

### Added

- Added Maximize and Minimize system commands. https://github.com/Textualize/textual/pull/4931
- Added `Screen.maximize`, `Screen.minimize`, `Screen.action_maximize`, `Screen.action_minimize`, `Widget.is_maximized`, `Widget.allow_maximize`. https://github.com/Textualize/textual/pull/4931
- Added `Widget.ALLOW_MAXIMIZE`, `Screen.ALLOW_IN_MAXIMIZED_VIEW` classvars https://github.com/Textualize/textual/pull/4931

## [0.77.0] - 2024-08-22

### Added

- Added `tooltip` to Binding https://github.com/Textualize/textual/pull/4859
- Added a link to the command palette to the Footer (set `show_command_palette=False` to disable) https://github.com/Textualize/textual/pull/4867
- Added `TOOLTIP_DELAY` to App to customize time until a tooltip is displayed
- Added "Show keys" option to system commands to show a summary of key bindings. https://github.com/Textualize/textual/pull/4876
- Added "split" CSS style, currently undocumented, and may change. https://github.com/Textualize/textual/pull/4876
- Added `Region.get_spacing_between` https://github.com/Textualize/textual/pull/4876
- Added `App.COMMAND_PALETTE_KEY` to change default command palette key binding https://github.com/Textualize/textual/pull/4867
- Added `App.get_key_display` https://github.com/Textualize/textual/pull/4890
- Added `DOMNode.BINDING_GROUP` https://github.com/Textualize/textual/pull/4906
- Added `DOMNode.HELP` classvar which contains Markdown help to be shown in the help panel https://github.com/Textualize/textual/pull/4915
- Added `App.get_system_commands` https://github.com/Textualize/textual/pull/4920
- Added "Save Screenshot" system command https://github.com/Textualize/textual/pull/4922

### Changed

- Removed caps_lock and num_lock modifiers https://github.com/Textualize/textual/pull/4861 
- Keys such as escape and space are now displayed in lower case in footer https://github.com/Textualize/textual/pull/4876
- Changed default command palette binding to `ctrl+p` https://github.com/Textualize/textual/pull/4867
- Removed `ctrl_to_caret` and `upper_case_keys` from Footer. These can be implemented in `App.get_key_display`.
- Renamed `SystemCommands` to `SystemCommandsProvider` https://github.com/Textualize/textual/pull/4920
- Breaking change: Removed `ClassicFooter` widget (please use new `Footer` widget) https://github.com/Textualize/textual/pull/4921
- Disallowed `Screen` instances in `App.SCREENS` and `App.MODES`

### Fixed

- Fix crash when `validate_on` value isn't a set https://github.com/Textualize/textual/pull/4868
- Fix `Input.cursor_blink` having no effect on the blink cycle after mounting https://github.com/Textualize/textual/pull/4869
- Fixed scrolling by page not taking scrollbar in to account https://github.com/Textualize/textual/pull/4916
- Fixed `App.MODES` being the same for all instances -- per-instance modes now exist internally

## [0.76.0]

### Changed

- Input cursor will no longer jump to the end on focus https://github.com/Textualize/textual/pull/4773
- Removed `Size.cip_size`, which was a clone of `crop_size`
- Widgets with auto dimensions will now grow if there is a scrollbar https://github.com/Textualize/textual/pull/4844
- Don't do automatic refresh when widget is not visible https://github.com/Textualize/textual/pull/4847
- Renamed `DOMNode._automatic_refresh` to `DOMNode.automatic_refresh` to allow for customization https://github.com/Textualize/textual/pull/4847

### Fixed

- Input cursor blink effect will now restart correctly when any action is performed on the input https://github.com/Textualize/textual/pull/4773
- Fixed bindings on same key not updating description https://github.com/Textualize/textual/pull/4850

### Added

- Textual will use the `ESCDELAY` env var when detecting escape keys https://github.com/Textualize/textual/pull/4848

## [0.75.1] - 2024-08-02

### Fixed

- Fixed issue with Enter events causing unresponsive UI https://github.com/Textualize/textual/pull/4833


## [0.75.0] - 2024-08-01

### Added

- Added `App.open_url` to open URLs in the web browser. When running via the WebDriver, the URL will be opened in the browser that is controlling the app https://github.com/Textualize/textual/pull/4819
- Added `Widget.is_mouse_over` https://github.com/Textualize/textual/pull/4818
- Added `node` attribute to `events.Enter` and `events.Leave` https://github.com/Textualize/textual/pull/4818

### Changed

- `events.Enter` and `events.Leave` events now bubble. https://github.com/Textualize/textual/pull/4818
- Renamed `Widget.mouse_over` to `Widget.mouse_hover` https://github.com/Textualize/textual/pull/4818

### Fixed

- Fixed issue with `mutate_reactive` and data binding https://github.com/Textualize/textual/pull/4828

## [0.74.0] - 2024-07-25

### Fixed

- Fixed issues in Kitty terminal after exiting app https://github.com/Textualize/textual/issues/4779
- Fixed exception when removing Selects https://github.com/Textualize/textual/pull/4786
- Fixed issue with non-clickable Footer keys https://github.com/Textualize/textual/pull/4798
- Fixed issue with recompose not working from Mount handler https://github.com/Textualize/textual/pull/4802

### Changed

- Calling `Screen.dismiss` with no arguments will invoke the screen callback with `None` (previously the callback wasn't invoke at all). https://github.com/Textualize/textual/pull/4795

## [0.73.0] - 2024-07-18

### Added

- Added `TextArea.line_number_start` reactive attribute https://github.com/Textualize/textual/pull/4471
- Added `TextArea.matching_bracket_location` property https://github.com/Textualize/textual/pull/4764
- Added `DOMNode.mutate_reactive` https://github.com/Textualize/textual/pull/4731
- Added "quality" parameter to `textual.color.Gradient` https://github.com/Textualize/textual/pull/4739
- Added `textual.color.Gradient.get_rich_color` https://github.com/Textualize/textual/pull/4739
- `Widget.remove_children` now accepts an iterable if widgets in addition to a selector https://github.com/Textualize/textual/issues/4735
- Raise `ValueError` with improved error message when number of cells inserted using `DataTable.add_row` doesn't match the number of columns in the table https://github.com/Textualize/textual/pull/4742
- Add `Tree.move_cursor` to programmatically move the cursor without selecting the node https://github.com/Textualize/textual/pull/4753
- Added `Footer` component style handling of padding for the key/description https://github.com/Textualize/textual/pull/4651
- `StringKey` is now exported from `data_table` https://github.com/Textualize/textual/pull/4760
- `TreeNode.add` and `TreeNode.add_leaf` now accepts `before` and `after` arguments to position a new node https://github.com/Textualize/textual/pull/4772
- Added a `gradient` parameter to the `ProgressBar` widget https://github.com/Textualize/textual/pull/4774

### Fixed

- Fixed issue with `Tabs` where disabled tabs could still be activated by clicking the underline https://github.com/Textualize/textual/issues/4701
- Fixed scroll_visible with margin https://github.com/Textualize/textual/pull/4719
- Fixed programmatically disabling button stuck in hover state https://github.com/Textualize/textual/pull/4724
- Fixed `DataTable` poor performance on startup and focus change when rows contain multi-line content https://github.com/Textualize/textual/pull/4748
- Fixed `Tree` and `DirectoryTree` horizontal scrolling off-by-2 https://github.com/Textualize/textual/pull/4744
- Fixed text-opacity in component styles https://github.com/Textualize/textual/pull/4747
- Ensure `Tree.select_node` sends `NodeSelected` message https://github.com/Textualize/textual/pull/4753
- Fixed message handlers not working when message types are assigned as the value of class vars https://github.com/Textualize/textual/pull/3940
- Fixed `CommandPalette` not focusing the input when opened when `App.AUTO_FOCUS` doesn't match the input https://github.com/Textualize/textual/pull/4763
- `SelectionList.SelectionToggled` will now be sent for each option when a bulk toggle is performed (e.g. `toggle_all`). Previously no messages were sent at all. https://github.com/Textualize/textual/pull/4759
- Fixed focus styles not being updated on blur https://github.com/Textualize/textual/pull/4771

### Changed

- "Discover" hits in the command palette are no longer sorted alphabetically https://github.com/Textualize/textual/pull/4720
- `TreeNodeSelected` messages are now posted before `TreeNodeExpanded` messages
when an expandable node is selected https://github.com/Textualize/textual/pull/4753
- `Markdown.LinkClicked.href` is now automatically unquoted https://github.com/Textualize/textual/pull/4749
- The mouse cursor hover effect of `Tree` and `DirectoryTree` will no longer linger after the mouse leaves the widget https://github.com/Textualize/textual/pull/4766


## [0.72.0] - 2024-07-09

### Changed

- More predictable DOM removals. https://github.com/Textualize/textual/pull/4708

### Fixed

- Fixed clicking separator in OptionList moving cursor https://github.com/Textualize/textual/issues/4710
- Fixed scrolling issue in OptionList https://github.com/Textualize/textual/pull/4709

## [0.71.0] - 2024-06-29

### Changed

- Snapshot tests will normalize SVG output so that changes with no visual impact don't break snapshots, but this release will break most of them.
- Breaking change: `App.push_screen` now returns an Awaitable rather than a screen. https://github.com/Textualize/textual/pull/4672
- Breaking change: `Screen.dismiss` now returns an Awaitable rather than a bool. https://github.com/Textualize/textual/pull/4672

### Fixed

- Fixed grid + keyline when the grid has auto dimensions https://github.com/Textualize/textual/pull/4680
- Fixed mouse code leakage https://github.com/Textualize/textual/pull/4681
- Fixed link inside markdown table not posting a `Markdown.LinkClicked` message https://github.com/Textualize/textual/issues/4683
- Fixed issue with mouse movements on non-active screen https://github.com/Textualize/textual/pull/4688

## [0.70.0] - 2024-06-19

### Fixed

- Fixed erroneous mouse 'ButtonDown' reporting for mouse movement when any-event mode is enabled in xterm. https://github.com/Textualize/textual/pull/3647

## [0.69.0] - 2024-06-16

### Added

- Added `App.simulate_key` https://github.com/Textualize/textual/pull/4657

### Fixed

- Fixed issue with pop_screen launched from an action https://github.com/Textualize/textual/pull/4657

### Changed

- `App.check_bindings` is now private
- `App.action_check_bindings` is now `App.action_simulate_key`

## [0.68.0] - 2024-06-14

### Added

- Added `ContentSwitcher.add_content`

### Fixed

- Improved handling of non-tty input https://github.com/Textualize/textual/pull/4647

## [0.67.1] - 2024-06-12

### Changed

- Reverts Vim keys in DataTable, provides alternatives https://github.com/Textualize/textual/pull/4638

## [0.67.0] - 2024-06-11

### Added

- Added support for Kitty's key protocol https://github.com/Textualize/textual/pull/4631
- `ctrl+pageup`/`ctrl+pagedown` will scroll page left/right in DataTable https://github.com/Textualize/textual/pull/4633
- `g`/`G` will scroll to the top/bottom of the DataTable https://github.com/Textualize/textual/pull/4633
- Added simple `hjkl` key bindings to move the cursor in DataTable https://github.com/Textualize/textual/pull/4633

### Changed

- `home` and `end` now works horizontally instead of vertically in DataTable https://github.com/Textualize/textual/pull/4633
- `Tree` and `DirectoryTree` nodes now have a bigger click target, spanning the full line https://github.com/Textualize/textual/pull/4636

### Fixed

- Fixed pageup/pagedown behavior in DataTable https://github.com/Textualize/textual/pull/4633
- Added `App.CLOSE_TIMEOUT` https://github.com/Textualize/textual/pull/4635
- Fixed deadlock on shutdown https://github.com/Textualize/textual/pull/4635

## [0.66.0] - 2024-06-08

### Changed

- `get_content_height` will now return 0 if the renderable is Falsey https://github.com/Textualize/textual/pull/4617
- Buttons may not be pressed within their "active_effect_duration" to prevent inadvertent activations https://github.com/Textualize/textual/pull/4621
- `Screen.dismiss` is now a noop if the screen isn't active. Previously it would raise a `ScreenStackError`, now it returns `False`. https://github.com/Textualize/textual/pull/4621
- Increased window for escape processing to 100ms https://github.com/Textualize/textual/pull/4625
- Tooltips are now hidden when any key is pressed https://github.com/Textualize/textual/pull/4625

### Added

- Added `Screen.is_active` 
- Added `icon` reactive to Header widget https://github.com/Textualize/textual/pull/4627
- Added `time_format` reactive to Header widget https://github.com/Textualize/textual/pull/4627
- Added `tooltip` parameter to input widgets https://github.com/Textualize/textual/pull/4625

## [0.65.2] - 2024-06-06

### Fixed

- Fixed issue with notifications and screen switches https://github.com/Textualize/textual/pull/4615

### Added

- Added textual.rlock.RLock https://github.com/Textualize/textual/pull/4615

## [0.65.1] - 2024-06-05

### Fixed

- Fixed hot reloading with hatch rule https://github.com/Textualize/textual/pull/4606
- Fixed hatch style parsing https://github.com/Textualize/textual/pull/4606

## [0.65.0] - 2024-06-05

### Added

- Added Command Palette Opened, Closed, and OptionHighlighted events https://github.com/Textualize/textual/pull/4600
- Added hatch style https://github.com/Textualize/textual/pull/4603

### Fixed

- Fixed DataTable cursor flicker on scroll https://github.com/Textualize/textual/pull/4598

### Changes

- TabbedContent will automatically make tabs active when a widget in a pane is focused https://github.com/Textualize/textual/issues/4593

## [0.64.0] - 2024-06-03

### Fixed

- Fix traceback on exit https://github.com/Textualize/textual/pull/4575
- Fixed `Markdown.goto_anchor` no longer scrolling the heading into view https://github.com/Textualize/textual/pull/4583
- Fixed Footer flicker on initial focus https://github.com/Textualize/textual/issues/4573

## [0.63.6] - 2024-05-29

### Fixed

- Fixed issue with bindings not refreshing https://github.com/Textualize/textual/pull/4571

## [0.63.5] - 2024-05-28

### Fixed

- Fixed data table disappearing from tabs https://github.com/Textualize/textual/pull/4567

### Added

- Added `Styles.is_auto_width` and `Style.is_auto_height`

## [0.63.4] - 2024-05-26

### Added

- Added `immediate` switch to `Signal.publish`

### Fixed

- Fixed freeze in recompose from bindings https://github.com/Textualize/textual/pull/4558

## [0.63.3] - 2024-05-24

### Fixed

- Fixed `Footer` grid size https://github.com/Textualize/textual/pull/4545
- Fixed bindings not updated on auto focus https://github.com/Textualize/textual/pull/4551

### Changed

- Attempting to mount on a non-mounted widget now raises a MountError https://github.com/Textualize/textual/pull/4547

## [0.63.2] - 2024-05-23

### Fixed

- Fixed issue with namespaces in links https://github.com/Textualize/textual/pull/4546

## [0.63.1] - 2024-05-22

### Fixed

- Fixed display of multiple bindings https://github.com/Textualize/textual/pull/4543

## [0.63.0] - 2024-05-22

### Fixed

- Fixed actions in links https://github.com/Textualize/textual/pull/4540

### Changed

- Breaking change: New Footer (likely a drop in replacement, unless you have customized styles) https://github.com/Textualize/textual/pull/4537
- Stylistic changes to Markdown (simpler headers, less margin, etc) https://github.com/Textualize/textual/pull/4541

## [0.62.0] - 2024-05-20

### Added

- Added `start` and `end` properties to Markdown Navigator
- Added `Widget.anchor`, `Widget.clear_anchor`, and `Widget.is_anchored` https://github.com/Textualize/textual/pull/4530

## [0.61.1] - 2024-05-19

### Fixed

- Fixed auto grid columns ignoring gutter https://github.com/Textualize/textual/issues/4522

## [0.61.0] - 2024-05-18

### Added

- Added `App.get_default_screen` https://github.com/Textualize/textual/pull/4520
- Added dynamic binding via `DOMNode.check_action` https://github.com/Textualize/textual/pull/4516
- Added `"focused"` action namespace so you can bind a key to an action on the focused widget https://github.com/Textualize/textual/pull/4516
- Added "focused" to allowed action namespaces https://github.com/Textualize/textual/pull/4516

### Changed

- Breaking change: Actions (as used in bindings) will no longer check the app if they are unhandled. This was undocumented anyway, and not that useful. https://github.com/Textualize/textual/pull/4516
- Breaking change: Renamed `App.namespace_bindings` to `active_bindings`


## [0.60.1] - 2024-05-15

### Fixed

- Dependency issue

## [0.60.0] - 2024-05-14

### Fixed

- Fixed auto width not working for option lists https://github.com/Textualize/textual/pull/4507

### Added

- Added `DOMNode.query_children` https://github.com/Textualize/textual/pull/4508

## [0.59.0] - 2024-05-11

### Fixed

- Fixed `SelectionList` issues after removing an option https://github.com/Textualize/textual/pull/4464
- Fixed `ListView` bugs with the initial index https://github.com/Textualize/textual/pull/4452
- Fixed `Select` not closing https://github.com/Textualize/textual/pull/4499
- Fixed setting `loading=False` removing all child loading indicators https://github.com/Textualize/textual/pull/4499

### Changed

- When displaying a message using `App.exit()`, the console no longer highlights things such as numbers.

### Added

- Added `message_signal` to MessagePump, to listen to events sent to another widget. https://github.com/Textualize/textual/pull/4487
- Added `Widget.suppress_click` https://github.com/Textualize/textual/pull/4499

## [0.58.1] - 2024-05-01

### Fixed

- Fixed issue with Markdown mounting content lazily https://github.com/Textualize/textual/pull/4466
- Fixed intermittent issue with scrolling to focus https://github.com/Textualize/textual/commit/567caf8acb196260adf6a0a6250e3ff5093056d0
- Fixed issue with scrolling to center https://github.com/Textualize/textual/pull/4469


## [0.58.0] - 2024-04-25

### Fixed

- Fixed `TextArea` to end mouse selection only if currently selecting https://github.com/Textualize/textual/pull/4436
- Fixed issue with scroll_to_widget https://github.com/Textualize/textual/pull/4446
- Fixed issue with margins https://github.com/Textualize/textual/pull/4441

### Changed

- Added argument to signal callbacks https://github.com/Textualize/textual/pull/4438

## [0.57.1] - 2024-04-20

### Fixed

- Fixed an off-by-one error in the line number of the `Document.end` property https://github.com/Textualize/textual/issues/4426
- Fixed setting scrollbar colors not updating the scrollbar https://github.com/Textualize/textual/pull/4433
- Fixed flushing in inline mode https://github.com/Textualize/textual/pull/4435

### Added

- Added `Offset.clamp` and `Size.clamp_offset` https://github.com/Textualize/textual/pull/4435


## [0.57.0] - 2024-04-19

### Fixed

- Fixed `Integer` validator missing failure description when not a number https://github.com/Textualize/textual/issues/4413
- Fixed a crash in `DataTable` if you clicked a link in the border https://github.com/Textualize/textual/issues/4410
- Fixed issue with cursor position https://github.com/Textualize/textual/pull/4429

### Added

- Added `App.copy_to_clipboard` https://github.com/Textualize/textual/pull/4416

## [0.56.4] - 2024-04-09

### Fixed

- Disabled terminal synchronization in inline mode as it breaks on some terminals

## [0.56.3] - 2024-04-08

### Fixed

- Fixed inline mode not updating https://github.com/Textualize/textual/issues/4403

## [0.56.2] - 2024-04-07

### Fixed

- Fixed inline mode not clearing with multiple screen

## [0.56.1] - 2024-04-07

### Fixed

- Fixed flicker when non-current screen updates https://github.com/Textualize/textual/pull/4401

### Changed

- Removed additional line at the end of an inline app https://github.com/Textualize/textual/pull/4401

## [0.56.0] - 2024-04-06

### Added

- Added `Size.with_width` and `Size.with_height` https://github.com/Textualize/textual/pull/4393

### Fixed

- Fixed issue with inline mode and multiple screens https://github.com/Textualize/textual/pull/4393
- Fixed issue with priority bindings https://github.com/Textualize/textual/pull/4395

### Changed

- self.prevent can be used in a widget constructor to prevent messages on mount https://github.com/Textualize/textual/pull/4392


## [0.55.1] - 2024-04-2

### Fixed

- Fixed mouse escape sequences being generated with `mouse=False`

## [0.55.0] - 2024-04-1

### Fixed

- Fix priority bindings not appearing in footer when key clashes with focused widget https://github.com/Textualize/textual/pull/4342
- Reverted auto-width change https://github.com/Textualize/textual/pull/4369

### Changed

- Exceptions inside `Widget.compose` or workers weren't bubbling up in tests https://github.com/Textualize/textual/issues/4282
- Fixed `DataTable` scrolling issues by changing `max-height` back to 100% https://github.com/Textualize/textual/issues/4286
- Fixed `Button` not rendering correctly with console markup https://github.com/Textualize/textual/issues/4328

### Added

- Added `Document.start` and `end` location properties for convenience https://github.com/Textualize/textual/pull/4267
- Added support for JavaScript, Golang, Rust, Bash, Java and Kotlin to `TextArea` https://github.com/Textualize/textual/pull/4350
- Added `inline` parameter to `run` and `run_async` to run app inline (under the prompt). https://github.com/Textualize/textual/pull/4343
- Added `mouse` parameter to disable mouse support https://github.com/Textualize/textual/pull/4343

## [0.54.0] - 2024-03-26

### Fixed

- Fixed a crash in `TextArea` when undoing an edit to a selection the selection was made backwards https://github.com/Textualize/textual/issues/4301
- Fixed issue with flickering scrollbars https://github.com/Textualize/textual/pull/4315
- Fixed issue where narrow TextArea would repeatedly wrap due to scrollbar appearing/disappearing https://github.com/Textualize/textual/pull/4334
- Fix progress bar ETA not updating when setting `total` reactive https://github.com/Textualize/textual/pull/4316

### Changed

- ProgressBar won't show ETA until there is at least one second of samples https://github.com/Textualize/textual/pull/4316
- `Input` waits until an edit has been made, after entry to the widget, before offering a suggestion https://github.com/Textualize/textual/pull/4335

## [0.53.1] - 2024-03-18

### Fixed

- Fixed issue with data binding https://github.com/Textualize/textual/pull/4308

## [0.53.0] - 2024-03-18

### Added

- Mapping of ANSI colors to hex codes configurable via `App.ansi_theme_dark` and `App.ansi_theme_light` https://github.com/Textualize/textual/pull/4192
- `Pilot.resize_terminal` to resize the terminal in testing https://github.com/Textualize/textual/issues/4212
- Added `sort_children` method https://github.com/Textualize/textual/pull/4244
- Support for pseudo-classes in nested TCSS https://github.com/Textualize/textual/issues/4039

### Fixed

- Fixed `TextArea.code_editor` missing recently added attributes https://github.com/Textualize/textual/pull/4172
- Fixed `Sparkline` not working with data in a `deque` https://github.com/Textualize/textual/issues/3899
- Tooltips are now cleared when the related widget is no longer under them https://github.com/Textualize/textual/issues/3045
- Simplified tree-sitter highlight queries for HTML, which also seems to fix segfault issue https://github.com/Textualize/textual/pull/4195
- Fixed `DirectoryTree.path` no longer reacting to new values https://github.com/Textualize/textual/issues/4208
- Fixed content size cache with Pretty widget https://github.com/Textualize/textual/pull/4211
- Fixed `grid-gutter` interaction with Pretty widget https://github.com/Textualize/textual/pull/4219
- Fixed `TextArea` styling issue on alternate screens https://github.com/Textualize/textual/pull/4220
- Fixed writing to invisible `RichLog` https://github.com/Textualize/textual/pull/4223
- Fixed `RichLog.min_width` not being used https://github.com/Textualize/textual/pull/4223
- Rename `CollapsibleTitle.action_toggle` to `action_toggle_collapsible` to fix clash with `DOMNode.action_toggle` https://github.com/Textualize/textual/pull/4221
- Markdown component classes weren't refreshed when watching for CSS https://github.com/Textualize/textual/issues/3464
- Rename `Switch.action_toggle` to `action_toggle_switch` to fix clash with `DOMNode.action_toggle` https://github.com/Textualize/textual/issues/4262
- Fixed `OptionList.OptionHighlighted` leaking out of `Select` https://github.com/Textualize/textual/issues/4224
- Fixed `Tab` enable/disable messages leaking into `TabbedContent` https://github.com/Textualize/textual/issues/4233
- Fixed a style leak from `TabbedContent` https://github.com/Textualize/textual/issues/4232
- Fixed active hidden scrollbars not releasing the mouse https://github.com/Textualize/textual/issues/4274
- Fixed the mouse not being released when hiding a `TextArea` while mouse selection is happening https://github.com/Textualize/textual/issues/4292
- Fix mouse scrolling not working when mouse cursor is over a disabled child widget https://github.com/Textualize/textual/issues/4242

### Changed

- Clicking a non focusable widget focus ancestors https://github.com/Textualize/textual/pull/4236
- BREAKING: widget class names must start with a capital letter or an underscore `_` https://github.com/Textualize/textual/pull/4252
- BREAKING: for many widgets, messages are now sent when programmatic changes that mirror user input are made https://github.com/Textualize/textual/pull/4256
  - Changed `Collapsible`
  - Changed `Markdown`
  - Changed `Select`
  - Changed `SelectionList`
  - Changed `TabbedContent`
  - Changed `Tabs`
  - Changed `TextArea`
  - Changed `Tree`
- Improved ETA calculation for ProgressBar https://github.com/Textualize/textual/pull/4271
- BREAKING: `AppFocus` and `AppBlur` are now posted when the terminal window gains or loses focus, if the terminal supports this https://github.com/Textualize/textual/pull/4265
  - When the terminal window loses focus, the currently-focused widget will also lose focus.
  - When the terminal window regains focus, the previously-focused widget will regain focus.
- TextArea binding for <kbd>ctrl</kbd>+<kbd>k</kbd> will now delete the line if the line is empty https://github.com/Textualize/textual/issues/4277
- The active tab (in `Tabs`) / tab pane (in `TabbedContent`) can now be unset https://github.com/Textualize/textual/issues/4241

## [0.52.1] - 2024-02-20

### Fixed

- Fixed the check for animation level in `LoadingIndicator` https://github.com/Textualize/textual/issues/4188

## [0.52.0] - 2024-02-19

### Changed

- Textual now writes to stderr rather than stdout https://github.com/Textualize/textual/pull/4177

### Added

- Added an `asyncio` lock attribute `Widget.lock` to be used to synchronize widget state https://github.com/Textualize/textual/issues/4134
- Added support for environment variable `TEXTUAL_ANIMATIONS` to control what animations Textual displays https://github.com/Textualize/textual/pull/4062
- Add attribute `App.animation_level` to control whether animations on that app run or not https://github.com/Textualize/textual/pull/4062
- Added support for a `TEXTUAL_SCREENSHOT_LOCATION` environment variable to specify the location of an automated screenshot https://github.com/Textualize/textual/pull/4181/
- Added support for a `TEXTUAL_SCREENSHOT_FILENAME` environment variable to specify the filename of an automated screenshot https://github.com/Textualize/textual/pull/4181/
- Added an `asyncio` lock attribute `Widget.lock` to be used to synchronize widget state https://github.com/Textualize/textual/issues/4134
- `Widget.remove_children` now accepts a CSS selector to specify which children to remove https://github.com/Textualize/textual/pull/4183
- `Widget.batch` combines widget locking and app update batching https://github.com/Textualize/textual/pull/4183

## [0.51.0] - 2024-02-15

### Added

- TextArea now has `read_only` mode https://github.com/Textualize/textual/pull/4151
- Add some syntax highlighting to TextArea default theme https://github.com/Textualize/textual/pull/4149
- Add undo and redo to TextArea https://github.com/Textualize/textual/pull/4124
- Added support for command palette command discoverability https://github.com/Textualize/textual/pull/4154

### Fixed

- Fixed out-of-view `Tab` not being scrolled into view when `Tabs.active` is assigned https://github.com/Textualize/textual/issues/4150
- Fixed `TabbedContent.TabActivate` not being posted when `TabbedContent.active` is assigned https://github.com/Textualize/textual/issues/4150

### Changed

- Breaking change: Renamed `TextArea.tab_behaviour` to `TextArea.tab_behavior` https://github.com/Textualize/textual/pull/4124
- `TextArea.theme` now defaults to `"css"` instead of None, and is no longer optional https://github.com/Textualize/textual/pull/4157

### Fixed

- Improve support for selector lists in nested TCSS https://github.com/Textualize/textual/issues/3969
- Improve support for rule declarations after nested TCSS rule sets https://github.com/Textualize/textual/issues/3999

## [0.50.1] - 2024-02-09

### Fixed

- Fixed tint applied to ANSI colors https://github.com/Textualize/textual/pull/4142

## [0.50.0] - 2024-02-08

### Fixed

- Fixed issue with ANSI colors not being converted to truecolor https://github.com/Textualize/textual/pull/4138
- Fixed duplicate watch methods being attached to DOM nodes https://github.com/Textualize/textual/pull/4030
- Fixed using `watch` to create additional watchers would trigger other watch methods https://github.com/Textualize/textual/issues/3878

### Added

- Added support for configuring dark and light themes for code in `Markdown` https://github.com/Textualize/textual/issues/3997

## [0.49.0] - 2024-02-07

### Fixed

- Fixed scrolling in long `OptionList` by adding max height of 100% https://github.com/Textualize/textual/issues/4021
- Fixed `DirectoryTree.clear_node` not clearing the node specified https://github.com/Textualize/textual/issues/4122

### Changed

- `DirectoryTree.reload` and `DirectoryTree.reload_node` now preserve state when reloading https://github.com/Textualize/textual/issues/4056
- Fixed a crash in the TextArea when performing a backward replace https://github.com/Textualize/textual/pull/4126
- Fixed selection not updating correctly when pasting while there's a non-zero selection https://github.com/Textualize/textual/pull/4126
- Breaking change: `TextArea` will not use `Escape` to shift focus if the `tab_behaviour` is the default https://github.com/Textualize/textual/issues/4110
- `TextArea` cursor will now be invisible before first focus https://github.com/Textualize/textual/pull/4128
- Fix toggling `TextArea.cursor_blink` reactive when widget does not have focus https://github.com/Textualize/textual/pull/4128

### Added

- Added DOMQuery.set https://github.com/Textualize/textual/pull/4075
- Added DOMNode.set_reactive https://github.com/Textualize/textual/pull/4075
- Added DOMNode.data_bind https://github.com/Textualize/textual/pull/4075
- Added DOMNode.action_toggle https://github.com/Textualize/textual/pull/4075
- Added Worker.cancelled_event https://github.com/Textualize/textual/pull/4075
- `Tree` (and `DirectoryTree`) grew an attribute `lock` that can be used for synchronization across coroutines https://github.com/Textualize/textual/issues/4056


## [0.48.2] - 2024-02-02

### Fixed

- Fixed a hang in the Linux driver when connected to a pipe https://github.com/Textualize/textual/issues/4104
- Fixed broken `OptionList` `Option.id` mappings https://github.com/Textualize/textual/issues/4101

### Changed

- Breaking change: keyboard navigation in `RadioSet`, `ListView`, `OptionList`, and `SelectionList`, no longer allows highlighting disabled items https://github.com/Textualize/textual/issues/3881

## [0.48.1] - 2024-02-01

### Fixed

- `TextArea` uses CSS theme by default instead of `monokai` https://github.com/Textualize/textual/pull/4091

## [0.48.0] - 2024-02-01

### Changed

- Breaking change: Significant changes to `TextArea.__init__` default values/behaviour https://github.com/Textualize/textual/pull/3933
  - `soft_wrap=True` - soft wrapping is now enabled by default.
  - `show_line_numbers=False` - line numbers are now disabled by default.
  - `tab_behaviour="focus"` - pressing the tab key now switches focus instead of indenting by default.
- Breaking change: `TextArea` default theme changed to CSS, and default styling changed https://github.com/Textualize/textual/pull/4074
- Breaking change: `DOMNode.has_pseudo_class` now accepts a single name only https://github.com/Textualize/textual/pull/3970
- Made `textual.cache` (formerly `textual._cache`) public https://github.com/Textualize/textual/pull/3976
- `Tab.label` can now be used to change the label of a tab https://github.com/Textualize/textual/pull/3979
- Changed the default notification timeout from 3 to 5 seconds https://github.com/Textualize/textual/pull/4059
- Prior scroll animations are now cancelled on new scrolls https://github.com/Textualize/textual/pull/4081

### Added

- Added `DOMNode.has_pseudo_classes` https://github.com/Textualize/textual/pull/3970
- Added `Widget.allow_focus` and `Widget.allow_focus_children` https://github.com/Textualize/textual/pull/3989
- Added `TextArea.soft_wrap` reactive attribute added https://github.com/Textualize/textual/pull/3933
- Added `TextArea.tab_behaviour` reactive attribute added https://github.com/Textualize/textual/pull/3933
- Added `TextArea.code_editor` classmethod/alternative constructor https://github.com/Textualize/textual/pull/3933
- Added `TextArea.wrapped_document` attribute which can convert between wrapped visual coordinates and locations https://github.com/Textualize/textual/pull/3933
- Added `show_line_numbers` to `TextArea.__init__` https://github.com/Textualize/textual/pull/3933
- Added component classes allowing `TextArea` to be styled using CSS https://github.com/Textualize/textual/pull/4074
- Added `Query.blur` and `Query.focus` https://github.com/Textualize/textual/pull/4012
- Added `MessagePump.message_queue_size` https://github.com/Textualize/textual/pull/4012
- Added `TabbedContent.active_pane` https://github.com/Textualize/textual/pull/4012
- Added `App.suspend` https://github.com/Textualize/textual/pull/4064
- Added `App.action_suspend_process` https://github.com/Textualize/textual/pull/4064


### Fixed

- Parameter `animate` from `DataTable.move_cursor` was being ignored https://github.com/Textualize/textual/issues/3840
- Fixed a crash if `DirectoryTree.show_root` was set before the DOM was fully available https://github.com/Textualize/textual/issues/2363
- Live reloading of TCSS wouldn't apply CSS changes to screens under the top screen of the stack https://github.com/Textualize/textual/issues/3931
- `SelectionList` option IDs are usable as soon as the widget is instantiated https://github.com/Textualize/textual/issues/3903
- Fix issue with `Strip.crop` when crop window start aligned with strip end https://github.com/Textualize/textual/pull/3998
- Fixed Strip.crop_extend https://github.com/Textualize/textual/pull/4011
- Fix for percentage dimensions https://github.com/Textualize/textual/pull/4037
- Fixed a crash if the `TextArea` language was set but tree-sitter language binaries were not installed https://github.com/Textualize/textual/issues/4045
- Ensuring `TextArea.SelectionChanged` message only sends when the updated selection is different https://github.com/Textualize/textual/pull/3933
- Fixed declaration after nested rule set causing a parse error https://github.com/Textualize/textual/pull/4012
- ID and class validation was too lenient https://github.com/Textualize/textual/issues/3954
- Fixed CSS watcher crash if file becomes unreadable (even temporarily) https://github.com/Textualize/textual/pull/4079
- Fixed display of keys when used in conjunction with other keys https://github.com/Textualize/textual/pull/3050
- Fixed double detection of <kbd>Escape</kbd> on Windows https://github.com/Textualize/textual/issues/4038


## [0.47.1] - 2024-01-05

### Fixed

- Fixed nested specificity https://github.com/Textualize/textual/pull/3963

## [0.47.0] - 2024-01-04

### Fixed

- `Widget.move_child` would break if `before`/`after` is set to the index of the widget in `child` https://github.com/Textualize/textual/issues/1743
- Fixed auto width text not processing markup https://github.com/Textualize/textual/issues/3918
- Fixed `Tree.clear` not retaining the root's expanded state https://github.com/Textualize/textual/issues/3557

### Changed

- Breaking change: `Widget.move_child` parameters `before` and `after` are now keyword-only https://github.com/Textualize/textual/pull/3896
- Style tweak to toasts https://github.com/Textualize/textual/pull/3955

### Added

- Added textual.lazy https://github.com/Textualize/textual/pull/3936
- Added App.push_screen_wait https://github.com/Textualize/textual/pull/3955
- Added nesting of CSS https://github.com/Textualize/textual/pull/3946

## [0.46.0] - 2023-12-17

### Fixed

- Disabled radio buttons could be selected with the keyboard https://github.com/Textualize/textual/issues/3839
- Fixed zero width scrollbars causing content to disappear https://github.com/Textualize/textual/issues/3886

### Changed

- The tabs within a `TabbedContent` now prefix their IDs to stop any clash with their associated `TabPane` https://github.com/Textualize/textual/pull/3815
- Breaking change: `tab` is no longer a `@on` decorator selector for `TabbedContent.TabActivated` -- use `pane` instead https://github.com/Textualize/textual/pull/3815

### Added

- Added `Collapsible.title` reactive attribute https://github.com/Textualize/textual/pull/3830
- Added a `pane` attribute to `TabbedContent.TabActivated` https://github.com/Textualize/textual/pull/3815
- Added caching of rules attributes and `cache` parameter to Stylesheet.apply https://github.com/Textualize/textual/pull/3880

## [0.45.1] - 2023-12-12

### Fixed

- Fixed issues where styles wouldn't update if changed in mount. https://github.com/Textualize/textual/pull/3860

## [0.45.0] - 2023-12-12

### Fixed

- Fixed `DataTable.update_cell` not raising an error with an invalid column key https://github.com/Textualize/textual/issues/3335
- Fixed `Input` showing suggestions when not focused https://github.com/Textualize/textual/pull/3808
- Fixed loading indicator not covering scrollbars https://github.com/Textualize/textual/pull/3816

### Removed

- Removed renderables/align.py which was no longer used.

### Changed

- Dropped ALLOW_CHILDREN flag introduced in 0.43.0 https://github.com/Textualize/textual/pull/3814
- Widgets with an auto height in an auto height container will now expand if they have no siblings https://github.com/Textualize/textual/pull/3814
- Breaking change: Removed `limit_rules` from Stylesheet.apply https://github.com/Textualize/textual/pull/3844

### Added

- Added `get_loading_widget` to Widget and App customize the loading widget. https://github.com/Textualize/textual/pull/3816
- Added messages `Collapsible.Expanded` and `Collapsible.Collapsed` that inherit from `Collapsible.Toggled`. https://github.com/Textualize/textual/issues/3824

## [0.44.1] - 2023-12-4

### Fixed

- Fixed slow scrolling when there are many widgets https://github.com/Textualize/textual/pull/3801

## [0.44.0] - 2023-12-1

### Changed

- Breaking change: Dropped 3.7 support https://github.com/Textualize/textual/pull/3766
- Breaking changes https://github.com/Textualize/textual/issues/1530
 - `link-hover-background` renamed to `link-background-hover`
 - `link-hover-color` renamed to `link-color-hover`
 - `link-hover-style` renamed to `link-style-hover`
- `Tree` now forces a scroll when `scroll_to_node` is called https://github.com/Textualize/textual/pull/3786
- Brought rxvt's use of shift-numpad keys in line with most other terminals https://github.com/Textualize/textual/pull/3769

### Added

- Added support for Ctrl+Fn and Ctrl+Shift+Fn keys in urxvt https://github.com/Textualize/textual/pull/3737
- Friendly error messages when trying to mount non-widgets https://github.com/Textualize/textual/pull/3780
- Added `Select.from_values` class method that can be used to initialize a Select control with an iterator of values https://github.com/Textualize/textual/pull/3743

### Fixed

- Fixed NoWidget when mouse goes outside window https://github.com/Textualize/textual/pull/3790
- Removed spurious print statements from press_keys https://github.com/Textualize/textual/issues/3785

## [0.43.2] - 2023-11-29

### Fixed

- Fixed NoWidget error https://github.com/Textualize/textual/pull/3779

## [0.43.1] - 2023-11-29

### Fixed

- Fixed clicking on scrollbar moves TextArea cursor https://github.com/Textualize/textual/issues/3763

## [0.43.0] - 2023-11-28

### Fixed

- Fixed mouse targeting issue in `TextArea` when tabs were not fully expanded https://github.com/Textualize/textual/pull/3725
- Fixed `Select` not updating after changing the `prompt` reactive https://github.com/Textualize/textual/issues/2983
- Fixed flicker when updating Markdown https://github.com/Textualize/textual/pull/3757

### Added

- Added experimental Canvas class https://github.com/Textualize/textual/pull/3669/
- Added `keyline` rule https://github.com/Textualize/textual/pull/3669/
- Widgets can now have an ALLOW_CHILDREN (bool) classvar to disallow adding children to a widget https://github.com/Textualize/textual/pull/3758
- Added the ability to set the `label` property of a `Checkbox` https://github.com/Textualize/textual/pull/3765
- Added the ability to set the `label` property of a `RadioButton` https://github.com/Textualize/textual/pull/3765
- Added support for various modified edit and navigation keys in urxvt https://github.com/Textualize/textual/pull/3739
- Added app focus/blur for textual-web https://github.com/Textualize/textual/pull/3767

### Changed

- Method `MarkdownTableOfContents.set_table_of_contents` renamed to `MarkdownTableOfContents.rebuild_table_of_contents` https://github.com/Textualize/textual/pull/3730
- Exception `Tree.UnknownNodeID` moved out of `Tree`, import from `textual.widgets.tree` https://github.com/Textualize/textual/pull/3730
- Exception `TreeNode.RemoveRootError` moved out of `TreeNode`, import from `textual.widgets.tree` https://github.com/Textualize/textual/pull/3730
- Optimized startup time https://github.com/Textualize/textual/pull/3753
- App.COMMANDS or Screen.COMMANDS can now accept a callable which returns a command palette provider https://github.com/Textualize/textual/pull/3756

## [0.42.0] - 2023-11-22

### Fixed

- Duplicate CSS errors when parsing CSS from a screen https://github.com/Textualize/textual/issues/3581
- Added missing `blur` pseudo class https://github.com/Textualize/textual/issues/3439
- Fixed visual glitched characters on Windows due to Python limitation https://github.com/Textualize/textual/issues/2548
- Fixed `ScrollableContainer` to receive focus https://github.com/Textualize/textual/pull/3632
- Fixed app-level queries causing a crash when the command palette is active https://github.com/Textualize/textual/issues/3633
- Fixed outline not rendering correctly in some scenarios (e.g. on Button widgets) https://github.com/Textualize/textual/issues/3628
- Fixed live-reloading of screen CSS https://github.com/Textualize/textual/issues/3454
- `Select.value` could be in an invalid state https://github.com/Textualize/textual/issues/3612
- Off-by-one in CSS error reporting https://github.com/Textualize/textual/issues/3625
- Loading indicators and app notifications overlapped in the wrong order https://github.com/Textualize/textual/issues/3677
- Widgets being loaded are disabled and have their scrolling explicitly disabled too https://github.com/Textualize/textual/issues/3677
- Method render on a widget could be called before mounting said widget https://github.com/Textualize/textual/issues/2914

### Added

- Exceptions to `textual.widgets.select` https://github.com/Textualize/textual/pull/3614
  - `InvalidSelectValueError` for when setting a `Select` to an invalid value
  - `EmptySelectError` when creating/setting a `Select` to have no options when `allow_blank` is `False`
- `Select` methods https://github.com/Textualize/textual/pull/3614
  - `clear`
  - `is_blank`
- Constant `Select.BLANK` to flag an empty selection https://github.com/Textualize/textual/pull/3614
- Added `restrict`, `type`, `max_length`, and `valid_empty` to Input https://github.com/Textualize/textual/pull/3657
- Added `Pilot.mouse_down` to simulate `MouseDown` events https://github.com/Textualize/textual/pull/3495
- Added `Pilot.mouse_up` to simulate `MouseUp` events https://github.com/Textualize/textual/pull/3495
- Added `Widget.is_mounted` property https://github.com/Textualize/textual/pull/3709
- Added `TreeNode.refresh` https://github.com/Textualize/textual/pull/3639

### Changed

- CSS error reporting will no longer provide links to the files in question https://github.com/Textualize/textual/pull/3582
- inline CSS error reporting will report widget/class variable where the CSS was read from https://github.com/Textualize/textual/pull/3582
- Breaking change: `Tree.refresh_line` has now become an internal https://github.com/Textualize/textual/pull/3639
- Breaking change: Setting `Select.value` to `None` no longer clears the selection (See `Select.BLANK` and `Select.clear`) https://github.com/Textualize/textual/pull/3614
- Breaking change: `Button` no longer inherits from `Static`, now it inherits directly from `Widget` https://github.com/Textualize/textual/issues/3603
- Rich markup in markdown headings is now escaped when building the TOC https://github.com/Textualize/textual/issues/3689
- Mechanics behind mouse clicks. See [this](https://github.com/Textualize/textual/pull/3495#issue-1934915047) for more details. https://github.com/Textualize/textual/pull/3495
- Breaking change: max/min-width/height now includes padding and border. https://github.com/Textualize/textual/pull/3712

## [0.41.0] - 2023-10-31

### Fixed

- Fixed `Input.cursor_blink` reactive not changing blink state after `Input` was mounted https://github.com/Textualize/textual/pull/3498
- Fixed `Tabs.active` attribute value not being re-assigned after removing a tab or clearing https://github.com/Textualize/textual/pull/3498
- Fixed `DirectoryTree` race-condition crash when changing path https://github.com/Textualize/textual/pull/3498
- Fixed issue with `LRUCache.discard` https://github.com/Textualize/textual/issues/3537
- Fixed `DataTable` not scrolling to rows that were just added https://github.com/Textualize/textual/pull/3552
- Fixed cache bug with `DataTable.update_cell` https://github.com/Textualize/textual/pull/3551
- Fixed CSS errors being repeated https://github.com/Textualize/textual/pull/3566
- Fix issue with chunky highlights on buttons https://github.com/Textualize/textual/pull/3571
- Fixed `OptionList` event leakage from `CommandPalette` to `App`.
- Fixed crash in `LoadingIndicator` https://github.com/Textualize/textual/pull/3498
- Fixed crash when `Tabs` appeared as a descendant of `TabbedContent` in the DOM https://github.com/Textualize/textual/pull/3602
- Fixed the command palette cancelling other workers https://github.com/Textualize/textual/issues/3615

### Added

- Add Document `get_index_from_location` / `get_location_from_index` https://github.com/Textualize/textual/pull/3410
- Add setter for `TextArea.text` https://github.com/Textualize/textual/discussions/3525
- Added `key` argument to the `DataTable.sort()` method, allowing the table to be sorted using a custom function (or other callable) https://github.com/Textualize/textual/pull/3090
- Added `initial` to all css rules, which restores default (i.e. value from DEFAULT_CSS) https://github.com/Textualize/textual/pull/3566
- Added HorizontalPad to pad.py https://github.com/Textualize/textual/pull/3571
- Added `AwaitComplete` class, to be used for optionally awaitable return values https://github.com/Textualize/textual/pull/3498

### Changed

- Breaking change: `Button.ACTIVE_EFFECT_DURATION` classvar converted to `Button.active_effect_duration` attribute https://github.com/Textualize/textual/pull/3498
- Breaking change: `Input.blink_timer` made private (renamed to `Input._blink_timer`) https://github.com/Textualize/textual/pull/3498
- Breaking change: `Input.cursor_blink` reactive updated to not run on mount (now `init=False`) https://github.com/Textualize/textual/pull/3498
- Breaking change: `AwaitTabbedContent` class removed https://github.com/Textualize/textual/pull/3498
- Breaking change: `Tabs.remove_tab` now returns an `AwaitComplete` instead of an `AwaitRemove` https://github.com/Textualize/textual/pull/3498
- Breaking change: `Tabs.clear` now returns an `AwaitComplete` instead of an `AwaitRemove` https://github.com/Textualize/textual/pull/3498
- `TabbedContent.add_pane` now returns an `AwaitComplete` instead of an `AwaitTabbedContent` https://github.com/Textualize/textual/pull/3498
- `TabbedContent.remove_pane` now returns an `AwaitComplete` instead of an `AwaitTabbedContent` https://github.com/Textualize/textual/pull/3498
- `TabbedContent.clear_pane` now returns an `AwaitComplete` instead of an `AwaitTabbedContent` https://github.com/Textualize/textual/pull/3498
- `Tabs.add_tab` now returns an `AwaitComplete` instead of an `AwaitMount` https://github.com/Textualize/textual/pull/3498
- `DirectoryTree.reload` now returns an `AwaitComplete`, which may be awaited to ensure the node has finished being processed by the internal queue https://github.com/Textualize/textual/pull/3498
- `Tabs.remove_tab` now returns an `AwaitComplete`, which may be awaited to ensure the tab is unmounted and internal state is updated https://github.com/Textualize/textual/pull/3498
- `App.switch_mode` now returns an `AwaitMount`, which may be awaited to ensure the screen is mounted https://github.com/Textualize/textual/pull/3498
- Buttons will now display multiple lines, and have auto height https://github.com/Textualize/textual/pull/3539
- DataTable now has a max-height of 100vh rather than 100%, which doesn't work with auto
- Breaking change: empty rules now result in an error https://github.com/Textualize/textual/pull/3566
- Improved startup time by caching CSS parsing https://github.com/Textualize/textual/pull/3575
- Workers are now created/run in a thread-safe way https://github.com/Textualize/textual/pull/3586

## [0.40.0] - 2023-10-11

### Added

- Added `loading` reactive property to widgets https://github.com/Textualize/textual/pull/3509

## [0.39.0] - 2023-10-10

### Fixed

- `Pilot.click`/`Pilot.hover` can't use `Screen` as a selector https://github.com/Textualize/textual/issues/3395
- App exception when a `Tree` is initialized/mounted with `disabled=True` https://github.com/Textualize/textual/issues/3407
- Fixed `print` locations not being correctly reported in `textual console` https://github.com/Textualize/textual/issues/3237
- Fix location of IME and emoji popups https://github.com/Textualize/textual/pull/3408
- Fixed application freeze when pasting an emoji into an application on Windows https://github.com/Textualize/textual/issues/3178
- Fixed duplicate option ID handling in the `OptionList` https://github.com/Textualize/textual/issues/3455
- Fix crash when removing and updating DataTable cell at same time https://github.com/Textualize/textual/pull/3487
- Fixed fractional styles to allow integer values https://github.com/Textualize/textual/issues/3414
- Stop eating stdout/stderr in headless mode - print works again in tests https://github.com/Textualize/textual/pull/3486

### Added

- `OutOfBounds` exception to be raised by `Pilot` https://github.com/Textualize/textual/pull/3360
- `TextArea.cursor_screen_offset` property for getting the screen-relative position of the cursor https://github.com/Textualize/textual/pull/3408
- `Input.cursor_screen_offset` property for getting the screen-relative position of the cursor https://github.com/Textualize/textual/pull/3408
- Reactive `cell_padding` (and respective parameter) to define horizontal cell padding in data table columns https://github.com/Textualize/textual/issues/3435
- Added `Input.clear` method https://github.com/Textualize/textual/pull/3430
- Added `TextArea.SelectionChanged` and `TextArea.Changed` messages https://github.com/Textualize/textual/pull/3442
- Added `wait_for_dismiss` parameter to `App.push_screen` https://github.com/Textualize/textual/pull/3477
- Allow scrollbar-size to be set to 0 to achieve scrollable containers with no visible scrollbars https://github.com/Textualize/textual/pull/3488

### Changed

- Breaking change: tree-sitter and tree-sitter-languages dependencies moved to `syntax` extra https://github.com/Textualize/textual/pull/3398
- `Pilot.click`/`Pilot.hover` now raises `OutOfBounds` when clicking outside visible screen https://github.com/Textualize/textual/pull/3360
- `Pilot.click`/`Pilot.hover` now return a Boolean indicating whether the click/hover landed on the widget that matches the selector https://github.com/Textualize/textual/pull/3360
- Added a delay to when the `No Matches` message appears in the command palette, thus removing a flicker https://github.com/Textualize/textual/pull/3399
- Timer callbacks are now typed more loosely https://github.com/Textualize/textual/issues/3434

## [0.38.1] - 2023-09-21

### Fixed

- Hotfix - added missing highlight files in build distribution https://github.com/Textualize/textual/pull/3370

## [0.38.0] - 2023-09-21

### Added

- Added a TextArea https://github.com/Textualize/textual/pull/2931
- Added :dark and :light pseudo classes

### Fixed

- Fixed `DataTable` not updating component styles on hot-reloading https://github.com/Textualize/textual/issues/3312

### Changed

- Breaking change: CSS in DEFAULT_CSS is now automatically scoped to the widget (set SCOPED_CSS=False) to disable
- Breaking change: Changed `Markdown.goto_anchor` to return a boolean (if the anchor was found) instead of `None` https://github.com/Textualize/textual/pull/3334

## [0.37.1] - 2023-09-16

### Fixed

- Fixed the command palette crashing with a `TimeoutError` in any Python before 3.11 https://github.com/Textualize/textual/issues/3320
- Fixed `Input` event leakage from `CommandPalette` to `App`.

## [0.37.0] - 2023-09-15

### Added

- Added the command palette https://github.com/Textualize/textual/pull/3058
- `Input` is now validated when focus moves out of it https://github.com/Textualize/textual/pull/3193
- Attribute `Input.validate_on` (and `__init__` parameter of the same name) to customise when validation occurs https://github.com/Textualize/textual/pull/3193
- Screen-specific (sub-)title attributes https://github.com/Textualize/textual/pull/3199:
  - `Screen.TITLE`
  - `Screen.SUB_TITLE`
  - `Screen.title`
  - `Screen.sub_title`
- Properties `Header.screen_title` and `Header.screen_sub_title` https://github.com/Textualize/textual/pull/3199
- Added `DirectoryTree.DirectorySelected` message https://github.com/Textualize/textual/issues/3200
- Added `widgets.Collapsible` contributed by Sunyoung Yoo https://github.com/Textualize/textual/pull/2989

### Fixed

- Fixed a crash when removing an option from an `OptionList` while the mouse is hovering over the last option https://github.com/Textualize/textual/issues/3270
- Fixed a crash in `MarkdownViewer` when clicking on a link that contains an anchor https://github.com/Textualize/textual/issues/3094
- Fixed wrong message pump in pop_screen https://github.com/Textualize/textual/pull/3315

### Changed

- Widget.notify and App.notify are now thread-safe https://github.com/Textualize/textual/pull/3275
- Breaking change: Widget.notify and App.notify now return None https://github.com/Textualize/textual/pull/3275
- App.unnotify is now private (renamed to App._unnotify) https://github.com/Textualize/textual/pull/3275
- `Markdown.load` will now attempt to scroll to a related heading if an anchor is provided https://github.com/Textualize/textual/pull/3244
- `ProgressBar` explicitly supports being set back to its indeterminate state https://github.com/Textualize/textual/pull/3286

## [0.36.0] - 2023-09-05

### Added

- TCSS styles `layer` and `layers` can be strings https://github.com/Textualize/textual/pull/3169
- `App.return_code` for the app return code https://github.com/Textualize/textual/pull/3202
- Added `animate` switch to `Tree.scroll_to_line` and `Tree.scroll_to_node` https://github.com/Textualize/textual/pull/3210
- Added `Rule` widget https://github.com/Textualize/textual/pull/3209
- Added App.current_mode to get the current mode https://github.com/Textualize/textual/pull/3233

### Changed

- Reactive callbacks are now scheduled on the message pump of the reactable that is watching instead of the owner of reactive attribute https://github.com/Textualize/textual/pull/3065
- Callbacks scheduled with `call_next` will now have the same prevented messages as when the callback was scheduled https://github.com/Textualize/textual/pull/3065
- Added `cursor_type` to the `DataTable` constructor.
- Fixed `push_screen` not updating Screen.CSS styles https://github.com/Textualize/textual/issues/3217
- `DataTable.add_row` accepts `height=None` to automatically compute optimal height for a row https://github.com/Textualize/textual/pull/3213

### Fixed

- Fixed flicker when calling pop_screen multiple times https://github.com/Textualize/textual/issues/3126
- Fixed setting styles.layout not updating https://github.com/Textualize/textual/issues/3047
- Fixed flicker when scrolling tree up or down a line https://github.com/Textualize/textual/issues/3206

## [0.35.1]

### Fixed

- Fixed flash of 80x24 interface in textual-web

## [0.35.0]

### Added

- Ability to enable/disable tabs via the reactive `disabled` in tab panes https://github.com/Textualize/textual/pull/3152
- Textual-web driver support for Windows

### Fixed

- Could not hide/show/disable/enable tabs in nested `TabbedContent` https://github.com/Textualize/textual/pull/3150

## [0.34.0] - 2023-08-22

### Added

- Methods `TabbedContent.disable_tab` and `TabbedContent.enable_tab` https://github.com/Textualize/textual/pull/3112
- Methods `Tabs.disable` and `Tabs.enable` https://github.com/Textualize/textual/pull/3112
- Messages `Tab.Disabled`, `Tab.Enabled`, `Tabs.TabDisabled` and `Tabs.Enabled` https://github.com/Textualize/textual/pull/3112
- Methods `TabbedContent.hide_tab` and `TabbedContent.show_tab` https://github.com/Textualize/textual/pull/3112
- Methods `Tabs.hide` and `Tabs.show` https://github.com/Textualize/textual/pull/3112
- Messages `Tabs.TabHidden` and `Tabs.TabShown` https://github.com/Textualize/textual/pull/3112
- Added `ListView.extend` method to append multiple items https://github.com/Textualize/textual/pull/3012

### Changed

- grid-columns and grid-rows now accept an `auto` token to detect the optimal size https://github.com/Textualize/textual/pull/3107
- LoadingIndicator now has a minimum height of 1 line.

### Fixed

- Fixed auto height container with default grid-rows https://github.com/Textualize/textual/issues/1597
- Fixed `page_up` and `page_down` bug in `DataTable` when `show_header = False` https://github.com/Textualize/textual/pull/3093
- Fixed issue with visible children inside invisible container when moving focus https://github.com/Textualize/textual/issues/3053

## [0.33.0] - 2023-08-15

### Fixed

- Fixed unintuitive sizing behaviour of TabbedContent https://github.com/Textualize/textual/issues/2411
- Fixed relative units not always expanding auto containers https://github.com/Textualize/textual/pull/3059
- Fixed background refresh https://github.com/Textualize/textual/issues/3055
- Fixed `SelectionList.clear_options` https://github.com/Textualize/textual/pull/3075
- `MouseMove` events bubble up from widgets. `App` and `Screen` receive `MouseMove` events even if there's no Widget under the cursor. https://github.com/Textualize/textual/issues/2905
- Fixed click on double-width char https://github.com/Textualize/textual/issues/2968

### Changed

- Breaking change: `DOMNode.visible` now takes into account full DOM to report whether a node is visible or not.

### Removed

- Property `Widget.focusable_children` https://github.com/Textualize/textual/pull/3070

### Added

- Added an interface for replacing prompt of an individual option in an `OptionList` https://github.com/Textualize/textual/issues/2603
- Added `DirectoryTree.reload_node` method https://github.com/Textualize/textual/issues/2757
- Added widgets.Digit https://github.com/Textualize/textual/pull/3073
- Added `BORDER_TITLE` and `BORDER_SUBTITLE` classvars to Widget https://github.com/Textualize/textual/pull/3097

### Changed

- DescendantBlur and DescendantFocus can now be used with @on decorator

## [0.32.0] - 2023-08-03

### Added

- Added widgets.Log
- Added Widget.is_vertical_scroll_end, Widget.is_horizontal_scroll_end, Widget.is_vertical_scrollbar_grabbed, Widget.is_horizontal_scrollbar_grabbed

### Changed

- Breaking change: Renamed TextLog to RichLog

## [0.31.0] - 2023-08-01

### Added

- Added App.begin_capture_print, App.end_capture_print, Widget.begin_capture_print, Widget.end_capture_print https://github.com/Textualize/textual/issues/2952
- Added the ability to run async methods as thread workers https://github.com/Textualize/textual/pull/2938
- Added `App.stop_animation` https://github.com/Textualize/textual/issues/2786
- Added `Widget.stop_animation` https://github.com/Textualize/textual/issues/2786

### Changed

- Breaking change: Creating a thread worker now requires that a `thread=True` keyword argument is passed https://github.com/Textualize/textual/pull/2938
- Breaking change: `Markdown.load` no longer captures all errors and returns a `bool`, errors now propagate https://github.com/Textualize/textual/issues/2956
- Breaking change: the default style of a `DataTable` now has `max-height: 100%` https://github.com/Textualize/textual/issues/2959

### Fixed

- Fixed a crash when a `SelectionList` had a prompt wider than itself https://github.com/Textualize/textual/issues/2900
- Fixed a bug where `Click` events were bubbling up from `Switch` widgets https://github.com/Textualize/textual/issues/2366
- Fixed a crash when using empty CSS variables https://github.com/Textualize/textual/issues/1849
- Fixed issue with tabs in TextLog https://github.com/Textualize/textual/issues/3007
- Fixed a bug with `DataTable` hover highlighting https://github.com/Textualize/textual/issues/2909

## [0.30.0] - 2023-07-17

### Added

- Added `DataTable.remove_column` method https://github.com/Textualize/textual/pull/2899
- Added notifications https://github.com/Textualize/textual/pull/2866
- Added `on_complete` callback to scroll methods https://github.com/Textualize/textual/pull/2903

### Fixed

- Fixed CancelledError issue with timer https://github.com/Textualize/textual/issues/2854
- Fixed Toggle Buttons issue with not being clickable/hoverable https://github.com/Textualize/textual/pull/2930


## [0.29.0] - 2023-07-03

### Changed

- Factored dev tools (`textual` command) in to external lib (`textual-dev`).

### Added

- Updated `DataTable.get_cell` type hints to accept string keys https://github.com/Textualize/textual/issues/2586
- Added `DataTable.get_cell_coordinate` method
- Added `DataTable.get_row_index` method https://github.com/Textualize/textual/issues/2587
- Added `DataTable.get_column_index` method
- Added can-focus pseudo-class to target widgets that may receive focus
- Make `Markdown.update` optionally awaitable https://github.com/Textualize/textual/pull/2838
- Added `default` parameter to `DataTable.add_column` for populating existing rows https://github.com/Textualize/textual/pull/2836
- Added can-focus pseudo-class to target widgets that may receive focus

### Fixed

- Fixed crash when columns were added to populated `DataTable` https://github.com/Textualize/textual/pull/2836
- Fixed issues with opacity on Screens https://github.com/Textualize/textual/issues/2616
- Fixed style problem with selected selections in a non-focused selection list https://github.com/Textualize/textual/issues/2768
- Fixed sys.stdout and sys.stderr being None https://github.com/Textualize/textual/issues/2879

## [0.28.1] - 2023-06-20

### Fixed

- Fixed indented code blocks not showing up in `Markdown` https://github.com/Textualize/textual/issues/2781
- Fixed inline code blocks in lists showing out of order in `Markdown` https://github.com/Textualize/textual/issues/2676
- Fixed list items in a `Markdown` being added to the focus chain https://github.com/Textualize/textual/issues/2380
- Fixed `Tabs` posting unnecessary messages when removing non-active tabs https://github.com/Textualize/textual/issues/2807
- call_after_refresh will preserve the sender within the callback https://github.com/Textualize/textual/pull/2806

### Added

- Added a method of allowing third party code to handle unhandled tokens in `Markdown` https://github.com/Textualize/textual/pull/2803
- Added `MarkdownBlock` as an exported symbol in `textual.widgets.markdown` https://github.com/Textualize/textual/pull/2803

### Changed

- Tooltips are now inherited, so will work with compound widgets


## [0.28.0] - 2023-06-19

### Added

- The devtools console now confirms when CSS files have been successfully loaded after a previous error https://github.com/Textualize/textual/pull/2716
- Class variable `CSS` to screens https://github.com/Textualize/textual/issues/2137
- Class variable `CSS_PATH` to screens https://github.com/Textualize/textual/issues/2137
- Added `cursor_foreground_priority` and `cursor_background_priority` to `DataTable` https://github.com/Textualize/textual/pull/2736
- Added Region.center
- Added `center` parameter to `Widget.scroll_to_region`
- Added `origin_visible` parameter to `Widget.scroll_to_region`
- Added `origin_visible` parameter to `Widget.scroll_to_center`
- Added `TabbedContent.tab_count` https://github.com/Textualize/textual/pull/2751
- Added `TabbedContent.add_pane` https://github.com/Textualize/textual/pull/2751
- Added `TabbedContent.remove_pane` https://github.com/Textualize/textual/pull/2751
- Added `TabbedContent.clear_panes` https://github.com/Textualize/textual/pull/2751
- Added `TabbedContent.Cleared` https://github.com/Textualize/textual/pull/2751

### Fixed

- Fixed setting `TreeNode.label` on an existing `Tree` node not immediately refreshing https://github.com/Textualize/textual/pull/2713
- Correctly implement `__eq__` protocol in DataTable https://github.com/Textualize/textual/pull/2705
- Fixed exceptions in Pilot tests being silently ignored https://github.com/Textualize/textual/pull/2754
- Fixed issue where internal data of `OptionList` could be invalid for short window after `clear_options` https://github.com/Textualize/textual/pull/2754
- Fixed `Tooltip` causing a `query_one` on a lone `Static` to fail https://github.com/Textualize/textual/issues/2723
- Nested widgets wouldn't lose focus when parent is disabled https://github.com/Textualize/textual/issues/2772
- Fixed the `Tabs` `Underline` highlight getting "lost" in some extreme situations https://github.com/Textualize/textual/pull/2751

### Changed

- Breaking change: The `@on` decorator will now match a message class and any child classes https://github.com/Textualize/textual/pull/2746
- Breaking change: Styles update to checkbox, radiobutton, OptionList, Select, SelectionList, Switch https://github.com/Textualize/textual/pull/2777
- `Tabs.add_tab` is now optionally awaitable https://github.com/Textualize/textual/pull/2778
- `Tabs.add_tab` now takes `before` and `after` arguments to position a new tab https://github.com/Textualize/textual/pull/2778
- `Tabs.remove_tab` is now optionally awaitable https://github.com/Textualize/textual/pull/2778
- Breaking change: `Tabs.clear` has been changed from returning `self` to being optionally awaitable https://github.com/Textualize/textual/pull/2778

## [0.27.0] - 2023-06-01

### Fixed

- Fixed zero division error https://github.com/Textualize/textual/issues/2673
- Fix `scroll_to_center` when there were nested layers out of view (Compositor full_map not populated fully) https://github.com/Textualize/textual/pull/2684
- Fix crash when `Select` widget value attribute was set in `compose` https://github.com/Textualize/textual/pull/2690
- Issue with computing progress in workers https://github.com/Textualize/textual/pull/2686
- Issues with `switch_screen` not updating the results callback appropriately https://github.com/Textualize/textual/issues/2650
- Fixed incorrect mount order https://github.com/Textualize/textual/pull/2702

### Added

- `work` decorator accepts `description` parameter to add debug string https://github.com/Textualize/textual/issues/2597
- Added `SelectionList` widget https://github.com/Textualize/textual/pull/2652
- `App.AUTO_FOCUS` to set auto focus on all screens https://github.com/Textualize/textual/issues/2594
- Option to `scroll_to_center` to ensure we don't scroll such that the top left corner of the widget is not visible https://github.com/Textualize/textual/pull/2682
- Added `Widget.tooltip` property https://github.com/Textualize/textual/pull/2670
- Added `Region.inflect` https://github.com/Textualize/textual/pull/2670
- `Suggester` API to compose with widgets for automatic suggestions https://github.com/Textualize/textual/issues/2330
- `SuggestFromList` class to let widgets get completions from a fixed set of options https://github.com/Textualize/textual/pull/2604
- `Input` has a new component class `input--suggestion` https://github.com/Textualize/textual/pull/2604
- Added `Widget.remove_children` https://github.com/Textualize/textual/pull/2657
- Added `Validator` framework and validation for `Input` https://github.com/Textualize/textual/pull/2600
- Ability to have private and public validate methods https://github.com/Textualize/textual/pull/2708
- Ability to have private compute methods https://github.com/Textualize/textual/pull/2708
- Added `message_hook` to App.run_test https://github.com/Textualize/textual/pull/2702
- Added `Sparkline` widget https://github.com/Textualize/textual/pull/2631

### Changed

- `Placeholder` now sets its color cycle per app https://github.com/Textualize/textual/issues/2590
- Footer now clears key highlight regardless of whether it's in the active screen or not https://github.com/Textualize/textual/issues/2606
- The default Widget repr no longer displays classes and pseudo-classes (to reduce noise in logs). Add them to your `__rich_repr__` method if needed. https://github.com/Textualize/textual/pull/2623
- Setting `Screen.AUTO_FOCUS` to `None` will inherit `AUTO_FOCUS` from the app instead of disabling it https://github.com/Textualize/textual/issues/2594
- Setting `Screen.AUTO_FOCUS` to `""` will disable it on the screen https://github.com/Textualize/textual/issues/2594
- Messages now have a `handler_name` class var which contains the name of the default handler method.
- `Message.control` is now a property instead of a class variable. https://github.com/Textualize/textual/issues/2528
- `Tree` and `DirectoryTree` Messages no longer accept a `tree` parameter, using `self.node.tree` instead. https://github.com/Textualize/textual/issues/2529
- Keybinding <kbd>right</kbd> in `Input` is also used to accept a suggestion if the cursor is at the end of the input https://github.com/Textualize/textual/pull/2604
- `Input.__init__` now accepts a `suggester` attribute for completion suggestions https://github.com/Textualize/textual/pull/2604
- Using `switch_screen` to switch to the currently active screen is now a no-op https://github.com/Textualize/textual/pull/2692
- Breaking change: removed `reactive.py::Reactive.var` in favor of `reactive.py::var` https://github.com/Textualize/textual/pull/2709/

### Removed

- `Placeholder.reset_color_cycle`
- Removed `Widget.reset_focus` (now called `Widget.blur`) https://github.com/Textualize/textual/issues/2642

## [0.26.0] - 2023-05-20

### Added

- Added `Widget.can_view`

### Changed

- Textual will now scroll focused widgets to center if not in view

## [0.25.0] - 2023-05-17

### Changed

- App `title` and `sub_title` attributes can be set to any type https://github.com/Textualize/textual/issues/2521
- `DirectoryTree` now loads directory contents in a worker https://github.com/Textualize/textual/issues/2456
- Only a single error will be written by default, unless in dev mode ("debug" in App.features) https://github.com/Textualize/textual/issues/2480
- Using `Widget.move_child` where the target and the child being moved are the same is now a no-op https://github.com/Textualize/textual/issues/1743
- Calling `dismiss` on a screen that is not at the top of the stack now raises an exception https://github.com/Textualize/textual/issues/2575
- `MessagePump.call_after_refresh` and `MessagePump.call_later` will now return `False` if the callback could not be scheduled. https://github.com/Textualize/textual/pull/2584

### Fixed

- Fixed `ZeroDivisionError` in `resolve_fraction_unit` https://github.com/Textualize/textual/issues/2502
- Fixed `TreeNode.expand` and `TreeNode.expand_all` not posting a `Tree.NodeExpanded` message https://github.com/Textualize/textual/issues/2535
- Fixed `TreeNode.collapse` and `TreeNode.collapse_all` not posting a `Tree.NodeCollapsed` message https://github.com/Textualize/textual/issues/2535
- Fixed `TreeNode.toggle` and `TreeNode.toggle_all` not posting a `Tree.NodeExpanded` or `Tree.NodeCollapsed` message https://github.com/Textualize/textual/issues/2535
- `footer--description` component class was being ignored https://github.com/Textualize/textual/issues/2544
- Pasting empty selection in `Input` would raise an exception https://github.com/Textualize/textual/issues/2563
- `Screen.AUTO_FOCUS` now focuses the first _focusable_ widget that matches the selector https://github.com/Textualize/textual/issues/2578
- `Screen.AUTO_FOCUS` now works on the default screen on startup https://github.com/Textualize/textual/pull/2581
- Fix for setting dark in App `__init__` https://github.com/Textualize/textual/issues/2583
- Fix issue with scrolling and docks https://github.com/Textualize/textual/issues/2525
- Fix not being able to use CSS classes with `Tab` https://github.com/Textualize/textual/pull/2589

### Added

- Class variable `AUTO_FOCUS` to screens https://github.com/Textualize/textual/issues/2457
- Added `NULL_SPACING` and `NULL_REGION` to geometry.py

## [0.24.1] - 2023-05-08

### Fixed

- Fix TypeError in code browser

## [0.24.0] - 2023-05-08

### Fixed

- Fixed crash when creating a `DirectoryTree` starting anywhere other than `.`
- Fixed line drawing in `Tree` when `Tree.show_root` is `True` https://github.com/Textualize/textual/issues/2397
- Fixed line drawing in `Tree` not marking branches as selected when first getting focus https://github.com/Textualize/textual/issues/2397

### Changed

- The DataTable cursor is now scrolled into view when the cursor coordinate is changed programmatically https://github.com/Textualize/textual/issues/2459
- run_worker exclusive parameter is now `False` by default https://github.com/Textualize/textual/pull/2470
- Added `always_update` as an optional argument for `reactive.var`
- Made Binding description default to empty string, which is equivalent to show=False https://github.com/Textualize/textual/pull/2501
- Modified Message to allow it to be used as a dataclass https://github.com/Textualize/textual/pull/2501
- Decorator `@on` accepts arbitrary `**kwargs` to apply selectors to attributes of the message https://github.com/Textualize/textual/pull/2498

### Added

- Property `control` as alias for attribute `tabs` in `Tabs` messages https://github.com/Textualize/textual/pull/2483
- Experimental: Added "overlay" rule https://github.com/Textualize/textual/pull/2501
- Experimental: Added "constrain" rule https://github.com/Textualize/textual/pull/2501
- Added textual.widgets.Select https://github.com/Textualize/textual/pull/2501
- Added Region.translate_inside https://github.com/Textualize/textual/pull/2501
- `TabbedContent` now takes kwargs `id`, `name`, `classes`, and `disabled`, upon initialization, like other widgets https://github.com/Textualize/textual/pull/2497
- Method `DataTable.move_cursor` https://github.com/Textualize/textual/issues/2472
- Added `OptionList.add_options` https://github.com/Textualize/textual/pull/2508
- Added `TreeNode.is_root` https://github.com/Textualize/textual/pull/2510
- Added `TreeNode.remove_children` https://github.com/Textualize/textual/pull/2510
- Added `TreeNode.remove` https://github.com/Textualize/textual/pull/2510
- Added classvar `Message.ALLOW_SELECTOR_MATCH` https://github.com/Textualize/textual/pull/2498
- Added `ALLOW_SELECTOR_MATCH` to all built-in messages associated with widgets https://github.com/Textualize/textual/pull/2498
- Markdown document sub-widgets now reference the container document
- Table of contents of a markdown document now references the document
- Added the `control` property to messages
  - `DirectoryTree.FileSelected`
  - `ListView`
    - `Highlighted`
    - `Selected`
  - `Markdown`
    - `TableOfContentsUpdated`
    - `TableOfContentsSelected`
    - `LinkClicked`
  - `OptionList`
    - `OptionHighlighted`
    - `OptionSelected`
  - `RadioSet.Changed`
  - `TabContent.TabActivated`
  - `Tree`
    - `NodeSelected`
    - `NodeHighlighted`
    - `NodeExpanded`
    - `NodeCollapsed`

## [0.23.0] - 2023-05-03

### Fixed

- Fixed `outline` top and bottom not handling alpha - https://github.com/Textualize/textual/issues/2371
- Fixed `!important` not applying to `align` https://github.com/Textualize/textual/issues/2420
- Fixed `!important` not applying to `border` https://github.com/Textualize/textual/issues/2420
- Fixed `!important` not applying to `content-align` https://github.com/Textualize/textual/issues/2420
- Fixed `!important` not applying to `outline` https://github.com/Textualize/textual/issues/2420
- Fixed `!important` not applying to `overflow` https://github.com/Textualize/textual/issues/2420
- Fixed `!important` not applying to `scrollbar-size` https://github.com/Textualize/textual/issues/2420
- Fixed `outline-right` not being recognised https://github.com/Textualize/textual/issues/2446
- Fixed OSError when a file system is not available https://github.com/Textualize/textual/issues/2468

### Changed

- Setting attributes with a `compute_` method will now raise an `AttributeError` https://github.com/Textualize/textual/issues/2383
- Unknown psuedo-selectors will now raise a tokenizer error (previously they were silently ignored) https://github.com/Textualize/textual/pull/2445
- Breaking change: `DirectoryTree.FileSelected.path` is now always a `Path` https://github.com/Textualize/textual/issues/2448
- Breaking change: `Directorytree.load_directory` renamed to `Directorytree._load_directory` https://github.com/Textualize/textual/issues/2448
- Unknown pseudo-selectors will now raise a tokenizer error (previously they were silently ignored) https://github.com/Textualize/textual/pull/2445

### Added

- Watch methods can now optionally be private https://github.com/Textualize/textual/issues/2382
- Added `DirectoryTree.path` reactive attribute https://github.com/Textualize/textual/issues/2448
- Added `DirectoryTree.FileSelected.node` https://github.com/Textualize/textual/pull/2463
- Added `DirectoryTree.reload` https://github.com/Textualize/textual/issues/2448
- Added textual.on decorator https://github.com/Textualize/textual/issues/2398

## [0.22.3] - 2023-04-29

### Fixed

- Fixed `textual run` on Windows https://github.com/Textualize/textual/issues/2406
- Fixed top border of button hover state

## [0.22.2] - 2023-04-29

### Added

- Added `TreeNode.tree` as a read-only public attribute https://github.com/Textualize/textual/issues/2413

### Fixed

- Fixed superfluous style updates for focus-within pseudo-selector

## [0.22.1] - 2023-04-28

### Fixed

- Fixed timer issue https://github.com/Textualize/textual/issues/2416
- Fixed `textual run` issue https://github.com/Textualize/textual/issues/2391

## [0.22.0] - 2023-04-27

### Fixed

- Fixed broken fr units when there is a min or max dimension https://github.com/Textualize/textual/issues/2378
- Fixed plain text in Markdown code blocks with no syntax being difficult to read https://github.com/Textualize/textual/issues/2400

### Added

- Added `ProgressBar` widget https://github.com/Textualize/textual/pull/2333

### Changed

- All `textual.containers` are now `1fr` in relevant dimensions by default https://github.com/Textualize/textual/pull/2386


## [0.21.0] - 2023-04-26

### Changed

- `textual run` execs apps in a new context.
- Textual console no longer parses console markup.
- Breaking change: `Container` no longer shows required scrollbars by default https://github.com/Textualize/textual/issues/2361
- Breaking change: `VerticalScroll` no longer shows a required horizontal scrollbar by default
- Breaking change: `HorizontalScroll` no longer shows a required vertical scrollbar by default
- Breaking change: Renamed `App.action_add_class_` to `App.action_add_class`
- Breaking change: Renamed `App.action_remove_class_` to `App.action_remove_class`
- Breaking change: `RadioSet` is now a single focusable widget https://github.com/Textualize/textual/pull/2372
- Breaking change: Removed `containers.Content` (use `containers.VerticalScroll` now)

### Added

- Added `-c` switch to `textual run` which runs commands in a Textual dev environment.
- Breaking change: standard keyboard scrollable navigation bindings have been moved off `Widget` and onto a new base class for scrollable containers (see also below addition) https://github.com/Textualize/textual/issues/2332
- `ScrollView` now inherits from `ScrollableContainer` rather than `Widget` https://github.com/Textualize/textual/issues/2332
- Containers no longer inherit any bindings from `Widget` https://github.com/Textualize/textual/issues/2331
- Added `ScrollableContainer`; a container class that binds the common navigation keys to scroll actions (see also above breaking change) https://github.com/Textualize/textual/issues/2332

### Fixed

- Fixed dark mode toggles in a "child" screen not updating a "parent" screen https://github.com/Textualize/textual/issues/1999
- Fixed "panel" border not exposed via CSS
- Fixed `TabbedContent.active` changes not changing the actual content https://github.com/Textualize/textual/issues/2352
- Fixed broken color on macOS Terminal https://github.com/Textualize/textual/issues/2359

## [0.20.1] - 2023-04-18

### Fix

- New fix for stuck tabs underline https://github.com/Textualize/textual/issues/2229

## [0.20.0] - 2023-04-18

### Changed

- Changed signature of Driver. Technically a breaking change, but unlikely to affect anyone.
- Breaking change: Timer.start is now private, and returns None. There was no reason to call this manually, so unlikely to affect anyone.
- A clicked tab will now be scrolled to the center of its tab container https://github.com/Textualize/textual/pull/2276
- Style updates are now done immediately rather than on_idle https://github.com/Textualize/textual/pull/2304
- `ButtonVariant` is now exported from `textual.widgets.button` https://github.com/Textualize/textual/issues/2264
- `HorizontalScroll` and `VerticalScroll` are now focusable by default https://github.com/Textualize/textual/pull/2317

### Added

- Added `DataTable.remove_row` method https://github.com/Textualize/textual/pull/2253
- option `--port` to the command `textual console` to specify which port the console should connect to https://github.com/Textualize/textual/pull/2258
- `Widget.scroll_to_center` method to scroll children to the center of container widget https://github.com/Textualize/textual/pull/2255 and https://github.com/Textualize/textual/pull/2276
- Added `TabActivated` message to `TabbedContent` https://github.com/Textualize/textual/pull/2260
- Added "panel" border style https://github.com/Textualize/textual/pull/2292
- Added `border-title-color`, `border-title-background`, `border-title-style` rules https://github.com/Textualize/textual/issues/2289
- Added `border-subtitle-color`, `border-subtitle-background`, `border-subtitle-style` rules https://github.com/Textualize/textual/issues/2289

### Fixed

- Fixed order styles are applied in DataTable - allows combining of renderable styles and component classes https://github.com/Textualize/textual/pull/2272
- Fixed key combos with up/down keys in some terminals https://github.com/Textualize/textual/pull/2280
- Fix empty ListView preventing bindings from firing https://github.com/Textualize/textual/pull/2281
- Fix `get_component_styles` returning incorrect values on first call when combined with pseudoclasses https://github.com/Textualize/textual/pull/2304
- Fixed `active_message_pump.get` sometimes resulting in a `LookupError` https://github.com/Textualize/textual/issues/2301

## [0.19.1] - 2023-04-10

### Fixed

- Fix viewport units using wrong viewport size  https://github.com/Textualize/textual/pull/2247
- Fixed layout not clearing arrangement cache https://github.com/Textualize/textual/pull/2249


## [0.19.0] - 2023-04-07

### Added

- Added support for filtering a `DirectoryTree` https://github.com/Textualize/textual/pull/2215

### Changed

- Allowed border_title and border_subtitle to accept Text objects
- Added additional line around titles
- When a container is auto, relative dimensions in children stretch the container. https://github.com/Textualize/textual/pull/2221
- DataTable page up / down now move cursor

### Fixed

- Fixed margin not being respected when width or height is "auto" https://github.com/Textualize/textual/issues/2220
- Fixed issue which prevent scroll_visible from working https://github.com/Textualize/textual/issues/2181
- Fixed missing tracebacks on Windows https://github.com/Textualize/textual/issues/2027

## [0.18.0] - 2023-04-04

### Added

- Added Worker API https://github.com/Textualize/textual/pull/2182

### Changed

- Breaking change: Markdown.update is no longer a coroutine https://github.com/Textualize/textual/pull/2182

### Fixed

- `RadioSet` is now far less likely to report `pressed_button` as `None` https://github.com/Textualize/textual/issues/2203

## [0.17.3] - 2023-04-02

### [Fixed]

- Fixed scrollable area not taking in to account dock https://github.com/Textualize/textual/issues/2188

## [0.17.2] - 2023-04-02

### [Fixed]

- Fixed bindings persistance https://github.com/Textualize/textual/issues/1613
- The `Markdown` widget now auto-increments ordered lists https://github.com/Textualize/textual/issues/2002
- Fixed modal bindings https://github.com/Textualize/textual/issues/2194
- Fix binding enter to active button https://github.com/Textualize/textual/issues/2194

### [Changed]

- tab and shift+tab are now defined on Screen.

## [0.17.1] - 2023-03-30

### Fixed

- Fix cursor not hiding on Windows https://github.com/Textualize/textual/issues/2170
- Fixed freeze when ctrl-clicking links https://github.com/Textualize/textual/issues/2167 https://github.com/Textualize/textual/issues/2073

## [0.17.0] - 2023-03-29

### Fixed

- Issue with parsing action strings whose arguments contained quoted closing parenthesis https://github.com/Textualize/textual/pull/2112
- Issues with parsing action strings with tuple arguments https://github.com/Textualize/textual/pull/2112
- Issue with watching for CSS file changes https://github.com/Textualize/textual/pull/2128
- Fix for tabs not invalidating https://github.com/Textualize/textual/issues/2125
- Fixed scrollbar layers issue https://github.com/Textualize/textual/issues/1358
- Fix for interaction between pseudo-classes and widget-level render caches https://github.com/Textualize/textual/pull/2155

### Changed

- DataTable now has height: auto by default. https://github.com/Textualize/textual/issues/2117
- Textual will now render strings within renderables (such as tables) as Console Markup by default. You can wrap your text with rich.Text() if you want the original behavior. https://github.com/Textualize/textual/issues/2120
- Some widget methods now return `self` instead of `None` https://github.com/Textualize/textual/pull/2102:
  - `Widget`: `refresh`, `focus`, `reset_focus`
  - `Button.press`
  - `DataTable`: `clear`, `refresh_coordinate`, `refresh_row`, `refresh_column`, `sort`
  - `Placehoder.cycle_variant`
  - `Switch.toggle`
  - `Tabs.clear`
  - `TextLog`: `write`, `clear`
  - `TreeNode`: `expand`, `expand_all`, `collapse`, `collapse_all`, `toggle`, `toggle_all`
  - `Tree`: `clear`, `reset`
- Screens with alpha in their background color will now blend with the background. https://github.com/Textualize/textual/pull/2139
- Added "thick" border style. https://github.com/Textualize/textual/pull/2139
- message_pump.app will now set the active app if it is not already set.
- DataTable now has max height set to 100vh

### Added

- Added auto_scroll attribute to TextLog https://github.com/Textualize/textual/pull/2127
- Added scroll_end switch to TextLog.write https://github.com/Textualize/textual/pull/2127
- Added `Widget.get_pseudo_class_state` https://github.com/Textualize/textual/pull/2155
- Added Screen.ModalScreen which prevents App from handling bindings. https://github.com/Textualize/textual/pull/2139
- Added TEXTUAL_LOG env var which should be a path that Textual will write verbose logs to (textual devtools is generally preferred) https://github.com/Textualize/textual/pull/2148
- Added textual.logging.TextualHandler logging handler
- Added Query.set_classes, DOMNode.set_classes, and `classes` setter for Widget https://github.com/Textualize/textual/issues/1081
- Added `OptionList` https://github.com/Textualize/textual/pull/2154

## [0.16.0] - 2023-03-22

### Added
- Added `parser_factory` argument to `Markdown` and `MarkdownViewer` constructors https://github.com/Textualize/textual/pull/2075
- Added `HorizontalScroll` https://github.com/Textualize/textual/issues/1957
- Added `Center` https://github.com/Textualize/textual/issues/1957
- Added `Middle` https://github.com/Textualize/textual/issues/1957
- Added `VerticalScroll` (mimicking the old behaviour of `Vertical`) https://github.com/Textualize/textual/issues/1957
- Added `Widget.border_title` and `Widget.border_subtitle` to set border (sub)title for a widget https://github.com/Textualize/textual/issues/1864
- Added CSS styles `border_title_align` and `border_subtitle_align`.
- Added `TabbedContent` widget https://github.com/Textualize/textual/pull/2059
- Added `get_child_by_type` method to widgets / app https://github.com/Textualize/textual/pull/2059
- Added `Widget.render_str` method https://github.com/Textualize/textual/pull/2059
- Added TEXTUAL_DRIVER environment variable

### Changed

- Dropped "loading-indicator--dot" component style from LoadingIndicator https://github.com/Textualize/textual/pull/2050
- Tabs widget now sends Tabs.Cleared when there is no active tab.
- Breaking change: changed default behaviour of `Vertical` (see `VerticalScroll`) https://github.com/Textualize/textual/issues/1957
- The default `overflow` style for `Horizontal` was changed to `hidden hidden` https://github.com/Textualize/textual/issues/1957
- `DirectoryTree` also accepts `pathlib.Path` objects as the path to list https://github.com/Textualize/textual/issues/1438

### Removed

- Removed `sender` attribute from messages. It's now just private (`_sender`). https://github.com/Textualize/textual/pull/2071

### Fixed

- Fixed borders not rendering correctly. https://github.com/Textualize/textual/pull/2074
- Fix for error when removing nodes. https://github.com/Textualize/textual/issues/2079

## [0.15.1] - 2023-03-14

### Fixed

- Fixed how the namespace for messages is calculated to facilitate inheriting messages https://github.com/Textualize/textual/issues/1814
- `Tab` is now correctly made available from `textual.widgets`. https://github.com/Textualize/textual/issues/2044

## [0.15.0] - 2023-03-13

### Fixed

- Fixed container not resizing when a widget is removed https://github.com/Textualize/textual/issues/2007
- Fixes issue where the horizontal scrollbar would be incorrectly enabled https://github.com/Textualize/textual/pull/2024

## [0.15.0] - 2023-03-13

### Changed

- Fixed container not resizing when a widget is removed https://github.com/Textualize/textual/issues/2007
- Fixed issue where the horizontal scrollbar would be incorrectly enabled https://github.com/Textualize/textual/pull/2024
- Fixed `Pilot.click` not correctly creating the mouse events https://github.com/Textualize/textual/issues/2022
- Fixes issue where the horizontal scrollbar would be incorrectly enabled https://github.com/Textualize/textual/pull/2024
- Fixes for tracebacks not appearing on exit https://github.com/Textualize/textual/issues/2027

### Added

- Added a LoadingIndicator widget https://github.com/Textualize/textual/pull/2018
- Added Tabs Widget https://github.com/Textualize/textual/pull/2020

### Changed

- Breaking change: Renamed Widget.action and App.action to Widget.run_action and App.run_action
- Added `shift`, `meta` and `control` arguments to `Pilot.click`.

## [0.14.0] - 2023-03-09

### Changed

- Breaking change: There is now only `post_message` to post events, which is non-async, `post_message_no_wait` was dropped. https://github.com/Textualize/textual/pull/1940
- Breaking change: The Timer class now has just one method to stop it, `Timer.stop` which is non sync https://github.com/Textualize/textual/pull/1940
- Breaking change: Messages don't require a `sender` in their constructor https://github.com/Textualize/textual/pull/1940
- Many messages have grown a `control` property which returns the control they relate to. https://github.com/Textualize/textual/pull/1940
- Updated styling to make it clear DataTable grows horizontally https://github.com/Textualize/textual/pull/1946
- Changed the `Checkbox` character due to issues with Windows Terminal and Windows 10 https://github.com/Textualize/textual/issues/1934
- Changed the `RadioButton` character due to issues with Windows Terminal and Windows 10 and 11 https://github.com/Textualize/textual/issues/1934
- Changed the `Markdown` initial bullet character due to issues with Windows Terminal and Windows 10 and 11 https://github.com/Textualize/textual/issues/1982
- The underscore `_` is no longer a special alias for the method `pilot.press`

### Added

- Added `data_table` attribute to DataTable events https://github.com/Textualize/textual/pull/1940
- Added `list_view` attribute to `ListView` events https://github.com/Textualize/textual/pull/1940
- Added `radio_set` attribute to `RadioSet` events https://github.com/Textualize/textual/pull/1940
- Added `switch` attribute to `Switch` events https://github.com/Textualize/textual/pull/1940
- Added `hover` and `click` methods to `Pilot` https://github.com/Textualize/textual/pull/1966
- Breaking change: Added `toggle_button` attribute to RadioButton and Checkbox events, replaces `input` https://github.com/Textualize/textual/pull/1940
- A percentage alpha can now be applied to a border https://github.com/Textualize/textual/issues/1863
- Added `Color.multiply_alpha`.
- Added `ContentSwitcher` https://github.com/Textualize/textual/issues/1945

### Fixed

- Fixed bug that prevented pilot from pressing some keys https://github.com/Textualize/textual/issues/1815
- DataTable race condition that caused crash https://github.com/Textualize/textual/pull/1962
- Fixed scrollbar getting "stuck" to cursor when cursor leaves window during drag https://github.com/Textualize/textual/pull/1968 https://github.com/Textualize/textual/pull/2003
- DataTable crash when enter pressed when table is empty https://github.com/Textualize/textual/pull/1973

## [0.13.0] - 2023-03-02

### Added

- Added `Checkbox` https://github.com/Textualize/textual/pull/1872
- Added `RadioButton` https://github.com/Textualize/textual/pull/1872
- Added `RadioSet` https://github.com/Textualize/textual/pull/1872

### Changed

- Widget scrolling methods (such as `Widget.scroll_home` and `Widget.scroll_end`) now perform the scroll after the next refresh https://github.com/Textualize/textual/issues/1774
- Buttons no longer accept arbitrary renderables https://github.com/Textualize/textual/issues/1870

### Fixed

- Scrolling with cursor keys now moves just one cell https://github.com/Textualize/textual/issues/1897
- Fix exceptions in watch methods being hidden on startup https://github.com/Textualize/textual/issues/1886
- Fixed scrollbar size miscalculation https://github.com/Textualize/textual/pull/1910
- Fixed slow exit on some terminals https://github.com/Textualize/textual/issues/1920

## [0.12.1] - 2023-02-25

### Fixed

- Fix for batch update glitch https://github.com/Textualize/textual/pull/1880

## [0.12.0] - 2023-02-24

### Added

- Added `App.batch_update` https://github.com/Textualize/textual/pull/1832
- Added horizontal rule to Markdown https://github.com/Textualize/textual/pull/1832
- Added `Widget.disabled` https://github.com/Textualize/textual/pull/1785
- Added `DOMNode.notify_style_update` to replace `messages.StylesUpdated` message https://github.com/Textualize/textual/pull/1861
- Added `DataTable.show_row_labels` reactive to show and hide row labels https://github.com/Textualize/textual/pull/1868
- Added `DataTable.RowLabelSelected` event, which is emitted when a row label is clicked https://github.com/Textualize/textual/pull/1868
- Added `MessagePump.prevent` context manager to temporarily suppress a given message type https://github.com/Textualize/textual/pull/1866

### Changed

- Scrolling by page now adds to current position.
- Markdown lists have been polished: a selection of bullets, better alignment of numbers, style tweaks https://github.com/Textualize/textual/pull/1832
- Added alternative method of composing Widgets https://github.com/Textualize/textual/pull/1847
- Added `label` parameter to `DataTable.add_row` https://github.com/Textualize/textual/pull/1868
- Breaking change: Some `DataTable` component classes were renamed - see PR for details https://github.com/Textualize/textual/pull/1868

### Removed

- Removed `screen.visible_widgets` and `screen.widgets`
- Removed `StylesUpdate` message. https://github.com/Textualize/textual/pull/1861

### Fixed

- Numbers in a descendant-combined selector no longer cause an error https://github.com/Textualize/textual/issues/1836
- Fixed superfluous scrolling when focusing a docked widget https://github.com/Textualize/textual/issues/1816
- Fixes walk_children which was returning more than one screen https://github.com/Textualize/textual/issues/1846
- Fixed issue with watchers fired for detached nodes https://github.com/Textualize/textual/issues/1846

## [0.11.1] - 2023-02-17

### Fixed

- DataTable fix issue where offset cache was not being used https://github.com/Textualize/textual/pull/1810
- DataTable scrollbars resize correctly when header is toggled https://github.com/Textualize/textual/pull/1803
- DataTable location mapping cleared when clear called https://github.com/Textualize/textual/pull/1809

## [0.11.0] - 2023-02-15

### Added

- Added `TreeNode.expand_all` https://github.com/Textualize/textual/issues/1430
- Added `TreeNode.collapse_all` https://github.com/Textualize/textual/issues/1430
- Added `TreeNode.toggle_all` https://github.com/Textualize/textual/issues/1430
- Added the coroutines `Animator.wait_until_complete` and `pilot.wait_for_scheduled_animations` that allow waiting for all current and scheduled animations https://github.com/Textualize/textual/issues/1658
- Added the method `Animator.is_being_animated` that checks if an attribute of an object is being animated or is scheduled for animation
- Added more keyboard actions and related bindings to `Input` https://github.com/Textualize/textual/pull/1676
- Added App.scroll_sensitivity_x and App.scroll_sensitivity_y to adjust how many lines the scroll wheel moves the scroll position https://github.com/Textualize/textual/issues/928
- Added Shift+scroll wheel and ctrl+scroll wheel to scroll horizontally
- Added `Tree.action_toggle_node` to toggle a node without selecting, and bound it to <kbd>Space</kbd> https://github.com/Textualize/textual/issues/1433
- Added `Tree.reset` to fully reset a `Tree` https://github.com/Textualize/textual/issues/1437
- Added `DataTable.sort` to sort rows https://github.com/Textualize/textual/pull/1638
- Added `DataTable.get_cell` to retrieve a cell by column/row keys https://github.com/Textualize/textual/pull/1638
- Added `DataTable.get_cell_at` to retrieve a cell by coordinate https://github.com/Textualize/textual/pull/1638
- Added `DataTable.update_cell` to update a cell by column/row keys https://github.com/Textualize/textual/pull/1638
- Added `DataTable.update_cell_at` to update a cell at a coordinate  https://github.com/Textualize/textual/pull/1638
- Added `DataTable.ordered_rows` property to retrieve `Row`s as they're currently ordered https://github.com/Textualize/textual/pull/1638
- Added `DataTable.ordered_columns` property to retrieve `Column`s as they're currently ordered https://github.com/Textualize/textual/pull/1638
- Added `DataTable.coordinate_to_cell_key` to find the key for the cell at a coordinate https://github.com/Textualize/textual/pull/1638
- Added `DataTable.is_valid_coordinate` https://github.com/Textualize/textual/pull/1638
- Added `DataTable.is_valid_row_index` https://github.com/Textualize/textual/pull/1638
- Added `DataTable.is_valid_column_index` https://github.com/Textualize/textual/pull/1638
- Added attributes to events emitted from `DataTable` indicating row/column/cell keys https://github.com/Textualize/textual/pull/1638
- Added `DataTable.get_row` to retrieve the values from a row by key https://github.com/Textualize/textual/pull/1786
- Added `DataTable.get_row_at` to retrieve the values from a row by index https://github.com/Textualize/textual/pull/1786
- Added `DataTable.get_column` to retrieve the values from a column by key https://github.com/Textualize/textual/pull/1786
- Added `DataTable.get_column_at` to retrieve the values from a column by index https://github.com/Textualize/textual/pull/1786
- Added `DataTable.HeaderSelected` which is posted when header label clicked https://github.com/Textualize/textual/pull/1788
- Added `DOMNode.watch` and `DOMNode.is_attached` methods  https://github.com/Textualize/textual/pull/1750
- Added `DOMNode.css_tree` which is a renderable that shows the DOM and CSS https://github.com/Textualize/textual/pull/1778
- Added `DOMNode.children_view` which is a view on to a nodes children list, use for querying https://github.com/Textualize/textual/pull/1778
- Added `Markdown` and `MarkdownViewer` widgets.
- Added `--screenshot` option to `textual run`

### Changed

- Breaking change: `TreeNode` can no longer be imported from `textual.widgets`; it is now available via `from textual.widgets.tree import TreeNode`. https://github.com/Textualize/textual/pull/1637
- `Tree` now shows a (subdued) cursor for a highlighted node when focus has moved elsewhere https://github.com/Textualize/textual/issues/1471
- `DataTable.add_row` now accepts `key` argument to uniquely identify the row https://github.com/Textualize/textual/pull/1638
- `DataTable.add_column` now accepts `key` argument to uniquely identify the column https://github.com/Textualize/textual/pull/1638
- `DataTable.add_row` and `DataTable.add_column` now return lists of keys identifying the added rows/columns https://github.com/Textualize/textual/pull/1638
- Breaking change: `DataTable.get_cell_value` renamed to `DataTable.get_value_at` https://github.com/Textualize/textual/pull/1638
- `DataTable.row_count` is now a property https://github.com/Textualize/textual/pull/1638
- Breaking change: `DataTable.cursor_cell` renamed to `DataTable.cursor_coordinate` https://github.com/Textualize/textual/pull/1638
  - The method `validate_cursor_cell` was renamed to `validate_cursor_coordinate`.
  - The method `watch_cursor_cell` was renamed to `watch_cursor_coordinate`.
- Breaking change: `DataTable.hover_cell` renamed to `DataTable.hover_coordinate` https://github.com/Textualize/textual/pull/1638
  - The method `validate_hover_cell` was renamed to `validate_hover_coordinate`.
- Breaking change: `DataTable.data` structure changed, and will be made private in upcoming release https://github.com/Textualize/textual/pull/1638
- Breaking change: `DataTable.refresh_cell` was renamed to `DataTable.refresh_coordinate` https://github.com/Textualize/textual/pull/1638
- Breaking change: `DataTable.get_row_height` now takes a `RowKey` argument instead of a row index https://github.com/Textualize/textual/pull/1638
- Breaking change: `DataTable.data` renamed to `DataTable._data` (it's now private) https://github.com/Textualize/textual/pull/1786
- The `_filter` module was made public (now called `filter`) https://github.com/Textualize/textual/pull/1638
- Breaking change: renamed `Checkbox` to `Switch` https://github.com/Textualize/textual/issues/1746
- `App.install_screen` name is no longer optional https://github.com/Textualize/textual/pull/1778
- `App.query` now only includes the current screen https://github.com/Textualize/textual/pull/1778
- `DOMNode.tree` now displays simple DOM structure only https://github.com/Textualize/textual/pull/1778
- `App.install_screen` now returns None rather than AwaitMount https://github.com/Textualize/textual/pull/1778
- `DOMNode.children` is now a simple sequence, the NodesList is exposed as `DOMNode._nodes` https://github.com/Textualize/textual/pull/1778
- `DataTable` cursor can now enter fixed columns https://github.com/Textualize/textual/pull/1799

### Fixed

- Fixed stuck screen  https://github.com/Textualize/textual/issues/1632
- Fixed programmatic style changes not refreshing children layouts when parent widget did not change size https://github.com/Textualize/textual/issues/1607
- Fixed relative units in `grid-rows` and `grid-columns` being computed with respect to the wrong dimension https://github.com/Textualize/textual/issues/1406
- Fixed bug with animations that were triggered back to back, where the second one wouldn't start https://github.com/Textualize/textual/issues/1372
- Fixed bug with animations that were scheduled where all but the first would be skipped https://github.com/Textualize/textual/issues/1372
- Programmatically setting `overflow_x`/`overflow_y` refreshes the layout correctly https://github.com/Textualize/textual/issues/1616
- Fixed double-paste into `Input` https://github.com/Textualize/textual/issues/1657
- Added a workaround for an apparent Windows Terminal paste issue https://github.com/Textualize/textual/issues/1661
- Fixed issue with renderable width calculation https://github.com/Textualize/textual/issues/1685
- Fixed issue with app not processing Paste event https://github.com/Textualize/textual/issues/1666
- Fixed glitch with view position with auto width inputs https://github.com/Textualize/textual/issues/1693
- Fixed `DataTable` "selected" events containing wrong coordinates when mouse was used https://github.com/Textualize/textual/issues/1723

### Removed

- Methods `MessagePump.emit` and `MessagePump.emit_no_wait` https://github.com/Textualize/textual/pull/1738
- Removed `reactive.watch` in favor of DOMNode.watch.

## [0.10.1] - 2023-01-20

### Added

- Added Strip.text property https://github.com/Textualize/textual/issues/1620

### Fixed

- Fixed `textual diagnose` crash on older supported Python versions. https://github.com/Textualize/textual/issues/1622

### Changed

- The default filename for screenshots uses a datetime format similar to ISO8601, but with reserved characters replaced by underscores https://github.com/Textualize/textual/pull/1518


## [0.10.0] - 2023-01-19

### Added

- Added `TreeNode.parent` -- a read-only property for accessing a node's parent https://github.com/Textualize/textual/issues/1397
- Added public `TreeNode` label access via `TreeNode.label` https://github.com/Textualize/textual/issues/1396
- Added read-only public access to the children of a `TreeNode` via `TreeNode.children` https://github.com/Textualize/textual/issues/1398
- Added `Tree.get_node_by_id` to allow getting a node by its ID https://github.com/Textualize/textual/pull/1535
- Added a `Tree.NodeHighlighted` message, giving a `on_tree_node_highlighted` event handler https://github.com/Textualize/textual/issues/1400
- Added a `inherit_component_classes` subclassing parameter to control whether component classes are inherited from base classes https://github.com/Textualize/textual/issues/1399
- Added `diagnose` as a `textual` command https://github.com/Textualize/textual/issues/1542
- Added `row` and `column` cursors to `DataTable` https://github.com/Textualize/textual/pull/1547
- Added an optional parameter `selector` to the methods `Screen.focus_next` and `Screen.focus_previous` that enable using a CSS selector to narrow down which widgets can get focus https://github.com/Textualize/textual/issues/1196

### Changed

- `MouseScrollUp` and `MouseScrollDown` now inherit from `MouseEvent` and have attached modifier keys. https://github.com/Textualize/textual/pull/1458
- Fail-fast and print pretty tracebacks for Widget compose errors https://github.com/Textualize/textual/pull/1505
- Added Widget._refresh_scroll to avoid expensive layout when scrolling https://github.com/Textualize/textual/pull/1524
- `events.Paste` now bubbles https://github.com/Textualize/textual/issues/1434
- Improved error message when style flag `none` is mixed with other flags (e.g., when setting `text-style`) https://github.com/Textualize/textual/issues/1420
- Clock color in the `Header` widget now matches the header color https://github.com/Textualize/textual/issues/1459
- Programmatic calls to scroll now optionally scroll even if overflow styling says otherwise (introduces a new `force` parameter to all the `scroll_*` methods) https://github.com/Textualize/textual/issues/1201
- `COMPONENT_CLASSES` are now inherited from base classes https://github.com/Textualize/textual/issues/1399
- Watch methods may now take no parameters
- Added `compute` parameter to reactive
- A `TypeError` raised during `compose` now carries the full traceback
- Removed base class `NodeMessage` from which all node-related `Tree` events inherited

### Fixed

- The styles `scrollbar-background-active` and `scrollbar-color-hover` are no longer ignored https://github.com/Textualize/textual/pull/1480
- The widget `Placeholder` can now have its width set to `auto` https://github.com/Textualize/textual/pull/1508
- Behavior of widget `Input` when rendering after programmatic value change and related scenarios https://github.com/Textualize/textual/issues/1477 https://github.com/Textualize/textual/issues/1443
- `DataTable.show_cursor` now correctly allows cursor toggling https://github.com/Textualize/textual/pull/1547
- Fixed cursor not being visible on `DataTable` mount when `fixed_columns` were used https://github.com/Textualize/textual/pull/1547
- Fixed `DataTable` cursors not resetting to origin on `clear()` https://github.com/Textualize/textual/pull/1601
- Fixed TextLog wrapping issue https://github.com/Textualize/textual/issues/1554
- Fixed issue with TextLog not writing anything before layout https://github.com/Textualize/textual/issues/1498
- Fixed an exception when populating a child class of `ListView` purely from `compose` https://github.com/Textualize/textual/issues/1588
- Fixed freeze in tests https://github.com/Textualize/textual/issues/1608
- Fixed minus not displaying as symbol https://github.com/Textualize/textual/issues/1482

## [0.9.1] - 2022-12-30

### Added

- Added textual._win_sleep for Python on Windows < 3.11 https://github.com/Textualize/textual/pull/1457

## [0.9.0] - 2022-12-30

### Added

- Added textual.strip.Strip primitive
- Added textual._cache.FIFOCache
- Added an option to clear columns in DataTable.clear() https://github.com/Textualize/textual/pull/1427

### Changed

- Widget.render_line now returns a Strip
- Fix for slow updates on Windows
- Bumped Rich dependency

## [0.8.2] - 2022-12-28

### Fixed

- Fixed issue with TextLog.clear() https://github.com/Textualize/textual/issues/1447

## [0.8.1] - 2022-12-25

### Fixed

- Fix for overflowing tree issue https://github.com/Textualize/textual/issues/1425

## [0.8.0] - 2022-12-22

### Fixed

- Fixed issues with nested auto dimensions https://github.com/Textualize/textual/issues/1402
- Fixed watch method incorrectly running on first set when value hasn't changed and init=False https://github.com/Textualize/textual/pull/1367
- `App.dark` can now be set from `App.on_load` without an error being raised  https://github.com/Textualize/textual/issues/1369
- Fixed setting `visibility` changes needing a `refresh` https://github.com/Textualize/textual/issues/1355

### Added

- Added `textual.actions.SkipAction` exception which can be raised from an action to allow parents to process bindings.
- Added `textual keys` preview.
- Added ability to bind to a character in addition to key name. i.e. you can bind to "." or "full_stop".
- Added TextLog.shrink attribute to allow renderable to reduce in size to fit width.

### Changed

- Deprecated `PRIORITY_BINDINGS` class variable.
- Renamed `char` to `character` on Key event.
- Renamed `key_name` to `name` on Key event.
- Queries/`walk_children` no longer includes self in results by default https://github.com/Textualize/textual/pull/1416

## [0.7.0] - 2022-12-17

### Added

- Added `PRIORITY_BINDINGS` class variable, which can be used to control if a widget's bindings have priority by default. https://github.com/Textualize/textual/issues/1343

### Changed

- Renamed the `Binding` argument `universal` to `priority`. https://github.com/Textualize/textual/issues/1343
- When looking for bindings that have priority, they are now looked from `App` downwards. https://github.com/Textualize/textual/issues/1343
- `BINDINGS` on an `App`-derived class have priority by default. https://github.com/Textualize/textual/issues/1343
- `BINDINGS` on a `Screen`-derived class have priority by default. https://github.com/Textualize/textual/issues/1343
- Added a message parameter to Widget.exit

### Fixed

- Fixed validator not running on first reactive set https://github.com/Textualize/textual/pull/1359
- Ensure only printable characters are used as key_display https://github.com/Textualize/textual/pull/1361


## [0.6.0] - 2022-12-11

https://textual.textualize.io/blog/2022/12/11/version-060

### Added

- Added "inherited bindings" -- BINDINGS classvar will be merged with base classes, unless inherit_bindings is set to False
- Added `Tree` widget which replaces `TreeControl`.
- Added widget `Placeholder` https://github.com/Textualize/textual/issues/1200.
- Added `ListView` and `ListItem` widgets https://github.com/Textualize/textual/pull/1143

### Changed

- Rebuilt `DirectoryTree` with new `Tree` control.
- Empty containers with a dimension set to `"auto"` will now collapse instead of filling up the available space.
- Container widgets now have default height of `1fr`.
- The default `width` of a `Label` is now `auto`.

### Fixed

- Type selectors can now contain numbers https://github.com/Textualize/textual/issues/1253
- Fixed visibility not affecting children https://github.com/Textualize/textual/issues/1313
- Fixed issue with auto width/height and relative children https://github.com/Textualize/textual/issues/1319
- Fixed issue with offset applied to containers https://github.com/Textualize/textual/issues/1256
- Fixed default CSS retrieval for widgets with no `DEFAULT_CSS` that inherited from widgets with `DEFAULT_CSS` https://github.com/Textualize/textual/issues/1335
- Fixed merging of `BINDINGS` when binding inheritance is set to `None` https://github.com/Textualize/textual/issues/1351

## [0.5.0] - 2022-11-20

### Added

- Add get_child_by_id and get_widget_by_id, remove get_child https://github.com/Textualize/textual/pull/1146
- Add easing parameter to Widget.scroll_* methods https://github.com/Textualize/textual/pull/1144
- Added Widget.call_later which invokes a callback on idle.
- `DOMNode.ancestors` no longer includes `self`.
- Added `DOMNode.ancestors_with_self`, which retains the old behaviour of
  `DOMNode.ancestors`.
- Improved the speed of `DOMQuery.remove`.
- Added DataTable.clear
- Added low-level `textual.walk` methods.
- It is now possible to `await` a `Widget.remove`.
  https://github.com/Textualize/textual/issues/1094
- It is now possible to `await` a `DOMQuery.remove`. Note that this changes
  the return value of `DOMQuery.remove`, which used to return `self`.
  https://github.com/Textualize/textual/issues/1094
- Added Pilot.wait_for_animation
- Added `Widget.move_child` https://github.com/Textualize/textual/issues/1121
- Added a `Label` widget https://github.com/Textualize/textual/issues/1190
- Support lazy-instantiated Screens (callables in App.SCREENS) https://github.com/Textualize/textual/pull/1185
- Display of keys in footer has more sensible defaults https://github.com/Textualize/textual/pull/1213
- Add App.get_key_display, allowing custom key_display App-wide https://github.com/Textualize/textual/pull/1213

### Changed

- Watchers are now called immediately when setting the attribute if they are synchronous. https://github.com/Textualize/textual/pull/1145
- Widget.call_later has been renamed to Widget.call_after_refresh.
- Button variant values are now checked at runtime. https://github.com/Textualize/textual/issues/1189
- Added caching of some properties in Styles object

### Fixed

- Fixed DataTable row not updating after add https://github.com/Textualize/textual/issues/1026
- Fixed issues with animation. Now objects of different types may be animated.
- Fixed containers with transparent background not showing borders https://github.com/Textualize/textual/issues/1175
- Fixed auto-width in horizontal containers https://github.com/Textualize/textual/pull/1155
- Fixed Input cursor invisible when placeholder empty https://github.com/Textualize/textual/pull/1202
- Fixed deadlock when removing widgets from the App https://github.com/Textualize/textual/pull/1219

## [0.4.0] - 2022-11-08

https://textual.textualize.io/blog/2022/11/08/version-040/#version-040

### Changed

- Dropped support for mounting "named" and "anonymous" widgets via
  `App.mount` and `Widget.mount`. Both methods now simply take one or more
  widgets as positional arguments.
- `DOMNode.query_one` now raises a `TooManyMatches` exception if there is
  more than one matching node.
  https://github.com/Textualize/textual/issues/1096
- `App.mount` and `Widget.mount` have new `before` and `after` parameters https://github.com/Textualize/textual/issues/778

### Added

- Added `init` param to reactive.watch
- `CSS_PATH` can now be a list of CSS files https://github.com/Textualize/textual/pull/1079
- Added `DOMQuery.only_one` https://github.com/Textualize/textual/issues/1096
- Writes to stdout are now done in a thread, for smoother animation. https://github.com/Textualize/textual/pull/1104

## [0.3.0] - 2022-10-31

### Fixed

- Fixed issue where scrollbars weren't being unmounted
- Fixed fr units for horizontal and vertical layouts https://github.com/Textualize/textual/pull/1067
- Fixed `textual run` breaking sys.argv https://github.com/Textualize/textual/issues/1064
- Fixed footer not updating styles when toggling dark mode
- Fixed how the app title in a `Header` is centred https://github.com/Textualize/textual/issues/1060
- Fixed the swapping of button variants https://github.com/Textualize/textual/issues/1048
- Fixed reserved characters in screenshots https://github.com/Textualize/textual/issues/993
- Fixed issue with TextLog max_lines https://github.com/Textualize/textual/issues/1058

### Changed

- DOMQuery now raises InvalidQueryFormat in response to invalid query strings, rather than cryptic CSS error
- Dropped quit_after, screenshot, and screenshot_title from App.run, which can all be done via auto_pilot
- Widgets are now closed in reversed DOM order
- Input widget justify hardcoded to left to prevent text-align interference
- Changed `textual run` so that it patches `argv` in more situations
- DOM classes and IDs are now always treated fully case-sensitive https://github.com/Textualize/textual/issues/1047

### Added

- Added Unmount event
- Added App.run_async method
- Added App.run_test context manager
- Added auto_pilot to App.run and App.run_async
- Added Widget._get_virtual_dom to get scrollbars
- Added size parameter to run and run_async
- Added always_update to reactive
- Returned an awaitable from push_screen, switch_screen, and install_screen https://github.com/Textualize/textual/pull/1061

## [0.2.1] - 2022-10-23

### Changed

- Updated meta data for PyPI

## [0.2.0] - 2022-10-23

### Added

- CSS support
- Too numerous to mention
## [0.1.18] - 2022-04-30

### Changed

- Bump typing extensions

## [0.1.17] - 2022-03-10

### Changed

- Bumped Rich dependency

## [0.1.16] - 2022-03-10

### Fixed

- Fixed escape key hanging on Windows

## [0.1.15] - 2022-01-31

### Added

- Added Windows Driver

## [0.1.14] - 2022-01-09

### Changed

- Updated Rich dependency to 11.X

## [0.1.13] - 2022-01-01

### Fixed

- Fixed spurious characters when exiting app
- Fixed increasing delay when exiting

## [0.1.12] - 2021-09-20

### Added

- Added geometry.Spacing

### Fixed

- Fixed calculation of virtual size in scroll views

## [0.1.11] - 2021-09-12

### Changed

- Changed message handlers to use prefix handle\_
- Renamed messages to drop the Message suffix
- Events now bubble by default
- Refactor of layout

### Added

- Added App.measure
- Added auto_width to Vertical Layout, WindowView, an ScrollView
- Added big_table.py example
- Added easing.py example

## [0.1.10] - 2021-08-25

### Added

- Added keyboard control of tree control
- Added Widget.gutter to calculate space between renderable and outside edge
- Added margin, padding, and border attributes to Widget

### Changed

- Callbacks may be async or non-async.
- Event handler event argument is optional.
- Fixed exception in clock example https://github.com/willmcgugan/textual/issues/52
- Added Message.wait() which waits for a message to be processed
- Key events are now sent to widgets first, before processing bindings

## [0.1.9] - 2021-08-06

### Added

- Added hover over and mouse click to activate keys in footer
- Added verbosity argument to Widget.log

### Changed

- Simplified events. Remove Startup event (use Mount)
- Changed geometry.Point to geometry.Offset and geometry.Dimensions to geometry.Size

## [0.1.8] - 2021-07-17

### Fixed

- Fixed exiting mouse mode
- Fixed slow animation

### Added

- New log system

## [0.1.7] - 2021-07-14

### Changed

- Added functionality to calculator example.
- Scrollview now shows scrollbars automatically
- New handler system for messages that doesn't require inheritance
- Improved traceback handling

[0.83.0]: https://github.com/Textualize/textual/compare/v0.82.0...v0.83.0
[0.82.0]: https://github.com/Textualize/textual/compare/v0.81.0...v0.82.0
[0.81.0]: https://github.com/Textualize/textual/compare/v0.80.1...v0.81.0
[0.80.1]: https://github.com/Textualize/textual/compare/v0.80.0...v0.80.1
[0.80.0]: https://github.com/Textualize/textual/compare/v0.79.0...v0.80.0
[0.79.0]: https://github.com/Textualize/textual/compare/v0.78.0...v0.79.0
[0.78.0]: https://github.com/Textualize/textual/compare/v0.77.0...v0.78.0
[0.77.0]: https://github.com/Textualize/textual/compare/v0.76.0...v0.77.0
[0.76.0]: https://github.com/Textualize/textual/compare/v0.75.1...v0.76.0
[0.75.1]: https://github.com/Textualize/textual/compare/v0.75.0...v0.75.1
[0.75.0]: https://github.com/Textualize/textual/compare/v0.74.0...v0.75.0
[0.74.0]: https://github.com/Textualize/textual/compare/v0.73.0...v0.74.0
[0.73.0]: https://github.com/Textualize/textual/compare/v0.72.0...v0.73.0
[0.72.0]: https://github.com/Textualize/textual/compare/v0.71.0...v0.72.0
[0.71.0]: https://github.com/Textualize/textual/compare/v0.70.0...v0.71.0
[0.70.0]: https://github.com/Textualize/textual/compare/v0.69.0...v0.70.0
[0.69.0]: https://github.com/Textualize/textual/compare/v0.68.0...v0.69.0
[0.68.0]: https://github.com/Textualize/textual/compare/v0.67.1...v0.68.0
[0.67.1]: https://github.com/Textualize/textual/compare/v0.67.0...v0.67.1
[0.67.0]: https://github.com/Textualize/textual/compare/v0.66.0...v0.67.0
[0.66.0]: https://github.com/Textualize/textual/compare/v0.65.2...v0.66.0
[0.65.2]: https://github.com/Textualize/textual/compare/v0.65.1...v0.65.2
[0.65.1]: https://github.com/Textualize/textual/compare/v0.65.0...v0.65.1
[0.65.0]: https://github.com/Textualize/textual/compare/v0.64.0...v0.65.0
[0.64.0]: https://github.com/Textualize/textual/compare/v0.63.6...v0.64.0
[0.63.6]: https://github.com/Textualize/textual/compare/v0.63.5...v0.63.6
[0.63.5]: https://github.com/Textualize/textual/compare/v0.63.4...v0.63.5
[0.63.4]: https://github.com/Textualize/textual/compare/v0.63.3...v0.63.4
[0.63.3]: https://github.com/Textualize/textual/compare/v0.63.2...v0.63.3
[0.63.2]: https://github.com/Textualize/textual/compare/v0.63.1...v0.63.2
[0.63.1]: https://github.com/Textualize/textual/compare/v0.63.0...v0.63.1
[0.63.0]: https://github.com/Textualize/textual/compare/v0.62.0...v0.63.0
[0.62.0]: https://github.com/Textualize/textual/compare/v0.61.1...v0.62.0
[0.61.1]: https://github.com/Textualize/textual/compare/v0.61.0...v0.61.1
[0.61.0]: https://github.com/Textualize/textual/compare/v0.60.1...v0.61.0
[0.60.1]: https://github.com/Textualize/textual/compare/v0.60.0...v0.60.1
[0.60.0]: https://github.com/Textualize/textual/compare/v0.59.0...v0.60.0
[0.59.0]: https://github.com/Textualize/textual/compare/v0.58.1...v0.59.0
[0.58.1]: https://github.com/Textualize/textual/compare/v0.58.0...v0.58.1
[0.58.0]: https://github.com/Textualize/textual/compare/v0.57.1...v0.58.0
[0.57.1]: https://github.com/Textualize/textual/compare/v0.57.0...v0.57.1
[0.57.0]: https://github.com/Textualize/textual/compare/v0.56.3...v0.57.0
[0.56.3]: https://github.com/Textualize/textual/compare/v0.56.2...v0.56.3
[0.56.2]: https://github.com/Textualize/textual/compare/v0.56.1...v0.56.2
[0.56.1]: https://github.com/Textualize/textual/compare/v0.56.0...v0.56.1
[0.56.0]: https://github.com/Textualize/textual/compare/v0.55.1...v0.56.0
[0.55.1]: https://github.com/Textualize/textual/compare/v0.55.0...v0.55.1
[0.55.0]: https://github.com/Textualize/textual/compare/v0.54.0...v0.55.0
[0.54.0]: https://github.com/Textualize/textual/compare/v0.53.1...v0.54.0
[0.53.1]: https://github.com/Textualize/textual/compare/v0.53.0...v0.53.1
[0.53.0]: https://github.com/Textualize/textual/compare/v0.52.1...v0.53.0
[0.52.1]: https://github.com/Textualize/textual/compare/v0.52.0...v0.52.1
[0.52.0]: https://github.com/Textualize/textual/compare/v0.51.0...v0.52.0
[0.51.0]: https://github.com/Textualize/textual/compare/v0.50.1...v0.51.0
[0.50.1]: https://github.com/Textualize/textual/compare/v0.50.0...v0.50.1
[0.50.0]: https://github.com/Textualize/textual/compare/v0.49.0...v0.50.0
[0.49.1]: https://github.com/Textualize/textual/compare/v0.49.0...v0.49.1
[0.49.0]: https://github.com/Textualize/textual/compare/v0.48.2...v0.49.0
[0.48.2]: https://github.com/Textualize/textual/compare/v0.48.1...v0.48.2
[0.48.1]: https://github.com/Textualize/textual/compare/v0.48.0...v0.48.1
[0.48.0]: https://github.com/Textualize/textual/compare/v0.47.1...v0.48.0
[0.47.1]: https://github.com/Textualize/textual/compare/v0.47.0...v0.47.1
[0.47.0]: https://github.com/Textualize/textual/compare/v0.46.0...v0.47.0
[0.46.0]: https://github.com/Textualize/textual/compare/v0.45.1...v0.46.0
[0.45.1]: https://github.com/Textualize/textual/compare/v0.45.0...v0.45.1
[0.45.0]: https://github.com/Textualize/textual/compare/v0.44.1...v0.45.0
[0.44.1]: https://github.com/Textualize/textual/compare/v0.44.0...v0.44.1
[0.44.0]: https://github.com/Textualize/textual/compare/v0.43.2...v0.44.0
[0.43.2]: https://github.com/Textualize/textual/compare/v0.43.1...v0.43.2
[0.43.1]: https://github.com/Textualize/textual/compare/v0.43.0...v0.43.1
[0.43.0]: https://github.com/Textualize/textual/compare/v0.42.0...v0.43.0
[0.42.0]: https://github.com/Textualize/textual/compare/v0.41.0...v0.42.0
[0.41.0]: https://github.com/Textualize/textual/compare/v0.40.0...v0.41.0
[0.40.0]: https://github.com/Textualize/textual/compare/v0.39.0...v0.40.0
[0.39.0]: https://github.com/Textualize/textual/compare/v0.38.1...v0.39.0
[0.38.1]: https://github.com/Textualize/textual/compare/v0.38.0...v0.38.1
[0.38.0]: https://github.com/Textualize/textual/compare/v0.37.1...v0.38.0
[0.37.1]: https://github.com/Textualize/textual/compare/v0.37.0...v0.37.1
[0.37.0]: https://github.com/Textualize/textual/compare/v0.36.0...v0.37.0
[0.36.0]: https://github.com/Textualize/textual/compare/v0.35.1...v0.36.0
[0.35.1]: https://github.com/Textualize/textual/compare/v0.35.0...v0.35.1
[0.35.0]: https://github.com/Textualize/textual/compare/v0.34.0...v0.35.0
[0.34.0]: https://github.com/Textualize/textual/compare/v0.33.0...v0.34.0
[0.33.0]: https://github.com/Textualize/textual/compare/v0.32.0...v0.33.0
[0.32.0]: https://github.com/Textualize/textual/compare/v0.31.0...v0.32.0
[0.31.0]: https://github.com/Textualize/textual/compare/v0.30.0...v0.31.0
[0.30.0]: https://github.com/Textualize/textual/compare/v0.29.0...v0.30.0
[0.29.0]: https://github.com/Textualize/textual/compare/v0.28.1...v0.29.0
[0.28.1]: https://github.com/Textualize/textual/compare/v0.28.0...v0.28.1
[0.28.0]: https://github.com/Textualize/textual/compare/v0.27.0...v0.28.0
[0.27.0]: https://github.com/Textualize/textual/compare/v0.26.0...v0.27.0
[0.26.0]: https://github.com/Textualize/textual/compare/v0.25.0...v0.26.0
[0.25.0]: https://github.com/Textualize/textual/compare/v0.24.1...v0.25.0
[0.24.1]: https://github.com/Textualize/textual/compare/v0.24.0...v0.24.1
[0.24.0]: https://github.com/Textualize/textual/compare/v0.23.0...v0.24.0
[0.23.0]: https://github.com/Textualize/textual/compare/v0.22.3...v0.23.0
[0.22.3]: https://github.com/Textualize/textual/compare/v0.22.2...v0.22.3
[0.22.2]: https://github.com/Textualize/textual/compare/v0.22.1...v0.22.2
[0.22.1]: https://github.com/Textualize/textual/compare/v0.22.0...v0.22.1
[0.22.0]: https://github.com/Textualize/textual/compare/v0.21.0...v0.22.0
[0.21.0]: https://github.com/Textualize/textual/compare/v0.20.1...v0.21.0
[0.20.1]: https://github.com/Textualize/textual/compare/v0.20.0...v0.20.1
[0.20.0]: https://github.com/Textualize/textual/compare/v0.19.1...v0.20.0
[0.19.1]: https://github.com/Textualize/textual/compare/v0.19.0...v0.19.1
[0.19.0]: https://github.com/Textualize/textual/compare/v0.18.0...v0.19.0
[0.18.0]: https://github.com/Textualize/textual/compare/v0.17.4...v0.18.0
[0.17.3]: https://github.com/Textualize/textual/compare/v0.17.2...v0.17.3
[0.17.2]: https://github.com/Textualize/textual/compare/v0.17.1...v0.17.2
[0.17.1]: https://github.com/Textualize/textual/compare/v0.17.0...v0.17.1
[0.17.0]: https://github.com/Textualize/textual/compare/v0.16.0...v0.17.0
[0.16.0]: https://github.com/Textualize/textual/compare/v0.15.1...v0.16.0
[0.15.1]: https://github.com/Textualize/textual/compare/v0.15.0...v0.15.1
[0.15.0]: https://github.com/Textualize/textual/compare/v0.14.0...v0.15.0
[0.14.0]: https://github.com/Textualize/textual/compare/v0.13.0...v0.14.0
[0.13.0]: https://github.com/Textualize/textual/compare/v0.12.1...v0.13.0
[0.12.1]: https://github.com/Textualize/textual/compare/v0.12.0...v0.12.1
[0.12.0]: https://github.com/Textualize/textual/compare/v0.11.1...v0.12.0
[0.11.1]: https://github.com/Textualize/textual/compare/v0.11.0...v0.11.1
[0.11.0]: https://github.com/Textualize/textual/compare/v0.10.1...v0.11.0
[0.10.1]: https://github.com/Textualize/textual/compare/v0.10.0...v0.10.1
[0.10.0]: https://github.com/Textualize/textual/compare/v0.9.1...v0.10.0
[0.9.1]: https://github.com/Textualize/textual/compare/v0.9.0...v0.9.1
[0.9.0]: https://github.com/Textualize/textual/compare/v0.8.2...v0.9.0
[0.8.2]: https://github.com/Textualize/textual/compare/v0.8.1...v0.8.2
[0.8.1]: https://github.com/Textualize/textual/compare/v0.8.0...v0.8.1
[0.8.0]: https://github.com/Textualize/textual/compare/v0.7.0...v0.8.0
[0.7.0]: https://github.com/Textualize/textual/compare/v0.6.0...v0.7.0
[0.6.0]: https://github.com/Textualize/textual/compare/v0.5.0...v0.6.0
[0.5.0]: https://github.com/Textualize/textual/compare/v0.4.0...v0.5.0
[0.4.0]: https://github.com/Textualize/textual/compare/v0.3.0...v0.4.0
[0.3.0]: https://github.com/Textualize/textual/compare/v0.2.1...v0.3.0
[0.2.1]: https://github.com/Textualize/textual/compare/v0.2.0...v0.2.1
[0.2.0]: https://github.com/Textualize/textual/compare/v0.1.18...v0.2.0
[0.1.18]: https://github.com/Textualize/textual/compare/v0.1.17...v0.1.18
[0.1.17]: https://github.com/Textualize/textual/compare/v0.1.16...v0.1.17
[0.1.16]: https://github.com/Textualize/textual/compare/v0.1.15...v0.1.16
[0.1.15]: https://github.com/Textualize/textual/compare/v0.1.14...v0.1.15
[0.1.14]: https://github.com/Textualize/textual/compare/v0.1.13...v0.1.14
[0.1.13]: https://github.com/Textualize/textual/compare/v0.1.12...v0.1.13
[0.1.12]: https://github.com/Textualize/textual/compare/v0.1.11...v0.1.12
[0.1.11]: https://github.com/Textualize/textual/compare/v0.1.10...v0.1.11
[0.1.10]: https://github.com/Textualize/textual/compare/v0.1.9...v0.1.10
[0.1.9]: https://github.com/Textualize/textual/compare/v0.1.8...v0.1.9
[0.1.8]: https://github.com/Textualize/textual/compare/v0.1.7...v0.1.8
[0.1.7]: https://github.com/Textualize/textual/releases/tag/v0.1.7<|MERGE_RESOLUTION|>--- conflicted
+++ resolved
@@ -5,13 +5,12 @@
 The format is based on [Keep a Changelog](http://keepachangelog.com/)
 and this project adheres to [Semantic Versioning](http://semver.org/).
 
-<<<<<<< HEAD
 ## Unreleased
 
 ### Fixed
 
 - Fixed duplicated key displays in the help panel https://github.com/Textualize/textual/issues/5037
-=======
+
 ## [0.83.0] - 2024-10-10
 
 ### Added
@@ -46,7 +45,6 @@
 ### Changed
 
 - Breaking change: `Widget.set_loading` no longer return an awaitable https://github.com/Textualize/textual/pull/5079
->>>>>>> afc310ad
 
 ## [0.81.0] - 2024-09-25
 
