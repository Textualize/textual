--- conflicted
+++ resolved
@@ -7,11 +7,6 @@
 
 ## Unreleased
 
-<<<<<<< HEAD
-### Added
-
-- Added support to allow support for manual keys in add_columns as well. Was discussed in: https://github.com/Textualize/textual/discussions/5922
-=======
 ### Changed
 
 - Eager tasks are now enabled On Python3.12 and above https://github.com/Textualize/textual/pull/6102
@@ -31,6 +26,7 @@
 - Added `compact` to Binding.Group https://github.com/Textualize/textual/pull/6132
 - Added `Screen.get_hover_widgets_at` https://github.com/Textualize/textual/pull/6132
 - Added `Content.wrap` https://github.com/Textualize/textual/pull/6138
+- Added support to allow support for manual keys in add_columns as well. https://github.com/Textualize/textual/pull/5923
 
 ### Fixed
 
@@ -201,7 +197,6 @@
 - Fixed issue with Keylines not scrolling https://github.com/Textualize/textual/pull/5936
 
 ## [3.6.0] - 2025-07-06
->>>>>>> 38ca1dda
 
 ### Fixed
 
