# Change Log

All notable changes to this project will be documented in this file.

The format is based on [Keep a Changelog](http://keepachangelog.com/)
and this project adheres to [Semantic Versioning](http://semver.org/).


## Unreleased

### Fixed

- Duplicate CSS errors when parsing CSS from a screen https://github.com/Textualize/textual/issues/3581
<<<<<<< HEAD
- Added missing `blur` pseudo class https://github.com/Textualize/textual/issues/3439
=======
- Fixed visual glitched characters on Windows due to Python limitation https://github.com/Textualize/textual/issues/2548
>>>>>>> c7cf0286

### Changed

- CSS error reporting will no longer provide links to the files in question https://github.com/Textualize/textual/pull/3582
- inline CSS error reporting will report widget/class variable where the CSS was read from https://github.com/Textualize/textual/pull/3582

## [0.41.0] - 2023-10-31

### Fixed

- Fixed `Input.cursor_blink` reactive not changing blink state after `Input` was mounted https://github.com/Textualize/textual/pull/3498
- Fixed `Tabs.active` attribute value not being re-assigned after removing a tab or clearing https://github.com/Textualize/textual/pull/3498
- Fixed `DirectoryTree` race-condition crash when changing path https://github.com/Textualize/textual/pull/3498
- Fixed issue with `LRUCache.discard` https://github.com/Textualize/textual/issues/3537
- Fixed `DataTable` not scrolling to rows that were just added https://github.com/Textualize/textual/pull/3552
- Fixed cache bug with `DataTable.update_cell` https://github.com/Textualize/textual/pull/3551
- Fixed CSS errors being repeated https://github.com/Textualize/textual/pull/3566
- Fix issue with chunky highlights on buttons https://github.com/Textualize/textual/pull/3571
- Fixed `OptionList` event leakage from `CommandPalette` to `App`.
- Fixed crash in `LoadingIndicator` https://github.com/Textualize/textual/pull/3498
- Fixed crash when `Tabs` appeared as a descendant of `TabbedContent` in the DOM https://github.com/Textualize/textual/pull/3602
- Fixed the command palette cancelling other workers https://github.com/Textualize/textual/issues/3615

### Added

- Add Document `get_index_from_location` / `get_location_from_index` https://github.com/Textualize/textual/pull/3410
- Add setter for `TextArea.text` https://github.com/Textualize/textual/discussions/3525
- Added `key` argument to the `DataTable.sort()` method, allowing the table to be sorted using a custom function (or other callable) https://github.com/Textualize/textual/pull/3090
- Added `initial` to all css rules, which restores default (i.e. value from DEFAULT_CSS) https://github.com/Textualize/textual/pull/3566
- Added HorizontalPad to pad.py https://github.com/Textualize/textual/pull/3571
- Added `AwaitComplete` class, to be used for optionally awaitable return values https://github.com/Textualize/textual/pull/3498


### Changed

- Breaking change: `Button.ACTIVE_EFFECT_DURATION` classvar converted to `Button.active_effect_duration` attribute https://github.com/Textualize/textual/pull/3498
- Breaking change: `Input.blink_timer` made private (renamed to `Input._blink_timer`) https://github.com/Textualize/textual/pull/3498
- Breaking change: `Input.cursor_blink` reactive updated to not run on mount (now `init=False`) https://github.com/Textualize/textual/pull/3498
- Breaking change: `AwaitTabbedContent` class removed https://github.com/Textualize/textual/pull/3498
- Breaking change: `Tabs.remove_tab` now returns an `AwaitComplete` instead of an `AwaitRemove` https://github.com/Textualize/textual/pull/3498
- Breaking change: `Tabs.clear` now returns an `AwaitComplete` instead of an `AwaitRemove` https://github.com/Textualize/textual/pull/3498
- `TabbedContent.add_pane` now returns an `AwaitComplete` instead of an `AwaitTabbedContent` https://github.com/Textualize/textual/pull/3498
- `TabbedContent.remove_pane` now returns an `AwaitComplete` instead of an `AwaitTabbedContent` https://github.com/Textualize/textual/pull/3498
- `TabbedContent.clear_pane` now returns an `AwaitComplete` instead of an `AwaitTabbedContent` https://github.com/Textualize/textual/pull/3498
- `Tabs.add_tab` now returns an `AwaitComplete` instead of an `AwaitMount` https://github.com/Textualize/textual/pull/3498
- `DirectoryTree.reload` now returns an `AwaitComplete`, which may be awaited to ensure the node has finished being processed by the internal queue https://github.com/Textualize/textual/pull/3498
- `Tabs.remove_tab` now returns an `AwaitComplete`, which may be awaited to ensure the tab is unmounted and internal state is updated https://github.com/Textualize/textual/pull/3498
- `App.switch_mode` now returns an `AwaitMount`, which may be awaited to ensure the screen is mounted https://github.com/Textualize/textual/pull/3498
- Buttons will now display multiple lines, and have auto height https://github.com/Textualize/textual/pull/3539
- DataTable now has a max-height of 100vh rather than 100%, which doesn't work with auto
- Breaking change: empty rules now result in an error https://github.com/Textualize/textual/pull/3566
- Improved startup time by caching CSS parsing https://github.com/Textualize/textual/pull/3575
- Workers are now created/run in a thread-safe way https://github.com/Textualize/textual/pull/3586

## [0.40.0] - 2023-10-11

### Added

- Added `loading` reactive property to widgets https://github.com/Textualize/textual/pull/3509

## [0.39.0] - 2023-10-10

### Fixed

- `Pilot.click`/`Pilot.hover` can't use `Screen` as a selector https://github.com/Textualize/textual/issues/3395
- App exception when a `Tree` is initialized/mounted with `disabled=True` https://github.com/Textualize/textual/issues/3407
- Fixed `print` locations not being correctly reported in `textual console` https://github.com/Textualize/textual/issues/3237
- Fix location of IME and emoji popups https://github.com/Textualize/textual/pull/3408
- Fixed application freeze when pasting an emoji into an application on Windows https://github.com/Textualize/textual/issues/3178
- Fixed duplicate option ID handling in the `OptionList` https://github.com/Textualize/textual/issues/3455
- Fix crash when removing and updating DataTable cell at same time https://github.com/Textualize/textual/pull/3487
- Fixed fractional styles to allow integer values https://github.com/Textualize/textual/issues/3414
- Stop eating stdout/stderr in headless mode - print works again in tests https://github.com/Textualize/textual/pull/3486

### Added

- `OutOfBounds` exception to be raised by `Pilot` https://github.com/Textualize/textual/pull/3360
- `TextArea.cursor_screen_offset` property for getting the screen-relative position of the cursor https://github.com/Textualize/textual/pull/3408
- `Input.cursor_screen_offset` property for getting the screen-relative position of the cursor https://github.com/Textualize/textual/pull/3408
- Reactive `cell_padding` (and respective parameter) to define horizontal cell padding in data table columns https://github.com/Textualize/textual/issues/3435
- Added `Input.clear` method https://github.com/Textualize/textual/pull/3430
- Added `TextArea.SelectionChanged` and `TextArea.Changed` messages https://github.com/Textualize/textual/pull/3442
- Added `wait_for_dismiss` parameter to `App.push_screen` https://github.com/Textualize/textual/pull/3477
- Allow scrollbar-size to be set to 0 to achieve scrollable containers with no visible scrollbars https://github.com/Textualize/textual/pull/3488

### Changed

- Breaking change: tree-sitter and tree-sitter-languages dependencies moved to `syntax` extra https://github.com/Textualize/textual/pull/3398
- `Pilot.click`/`Pilot.hover` now raises `OutOfBounds` when clicking outside visible screen https://github.com/Textualize/textual/pull/3360
- `Pilot.click`/`Pilot.hover` now return a Boolean indicating whether the click/hover landed on the widget that matches the selector https://github.com/Textualize/textual/pull/3360
- Added a delay to when the `No Matches` message appears in the command palette, thus removing a flicker https://github.com/Textualize/textual/pull/3399
- Timer callbacks are now typed more loosely https://github.com/Textualize/textual/issues/3434

## [0.38.1] - 2023-09-21

### Fixed

- Hotfix - added missing highlight files in build distribution https://github.com/Textualize/textual/pull/3370

## [0.38.0] - 2023-09-21

### Added

- Added a TextArea https://github.com/Textualize/textual/pull/2931
- Added :dark and :light pseudo classes

### Fixed

- Fixed `DataTable` not updating component styles on hot-reloading https://github.com/Textualize/textual/issues/3312

### Changed

- Breaking change: CSS in DEFAULT_CSS is now automatically scoped to the widget (set SCOPED_CSS=False) to disable
- Breaking change: Changed `Markdown.goto_anchor` to return a boolean (if the anchor was found) instead of `None` https://github.com/Textualize/textual/pull/3334

## [0.37.1] - 2023-09-16

### Fixed

- Fixed the command palette crashing with a `TimeoutError` in any Python before 3.11 https://github.com/Textualize/textual/issues/3320
- Fixed `Input` event leakage from `CommandPalette` to `App`.

## [0.37.0] - 2023-09-15

### Added

- Added the command palette https://github.com/Textualize/textual/pull/3058
- `Input` is now validated when focus moves out of it https://github.com/Textualize/textual/pull/3193
- Attribute `Input.validate_on` (and `__init__` parameter of the same name) to customise when validation occurs https://github.com/Textualize/textual/pull/3193
- Screen-specific (sub-)title attributes https://github.com/Textualize/textual/pull/3199:
  - `Screen.TITLE`
  - `Screen.SUB_TITLE`
  - `Screen.title`
  - `Screen.sub_title`
- Properties `Header.screen_title` and `Header.screen_sub_title` https://github.com/Textualize/textual/pull/3199
- Added `DirectoryTree.DirectorySelected` message https://github.com/Textualize/textual/issues/3200
- Added `widgets.Collapsible` contributed by Sunyoung Yoo https://github.com/Textualize/textual/pull/2989

### Fixed

- Fixed a crash when removing an option from an `OptionList` while the mouse is hovering over the last option https://github.com/Textualize/textual/issues/3270
- Fixed a crash in `MarkdownViewer` when clicking on a link that contains an anchor https://github.com/Textualize/textual/issues/3094
- Fixed wrong message pump in pop_screen https://github.com/Textualize/textual/pull/3315

### Changed

- Widget.notify and App.notify are now thread-safe https://github.com/Textualize/textual/pull/3275
- Breaking change: Widget.notify and App.notify now return None https://github.com/Textualize/textual/pull/3275
- App.unnotify is now private (renamed to App._unnotify) https://github.com/Textualize/textual/pull/3275
- `Markdown.load` will now attempt to scroll to a related heading if an anchor is provided https://github.com/Textualize/textual/pull/3244
- `ProgressBar` explicitly supports being set back to its indeterminate state https://github.com/Textualize/textual/pull/3286

## [0.36.0] - 2023-09-05

### Added

- TCSS styles `layer` and `layers` can be strings https://github.com/Textualize/textual/pull/3169
- `App.return_code` for the app return code https://github.com/Textualize/textual/pull/3202
- Added `animate` switch to `Tree.scroll_to_line` and `Tree.scroll_to_node` https://github.com/Textualize/textual/pull/3210
- Added `Rule` widget https://github.com/Textualize/textual/pull/3209
- Added App.current_mode to get the current mode https://github.com/Textualize/textual/pull/3233

### Changed

- Reactive callbacks are now scheduled on the message pump of the reactable that is watching instead of the owner of reactive attribute https://github.com/Textualize/textual/pull/3065
- Callbacks scheduled with `call_next` will now have the same prevented messages as when the callback was scheduled https://github.com/Textualize/textual/pull/3065
- Added `cursor_type` to the `DataTable` constructor.
- Fixed `push_screen` not updating Screen.CSS styles https://github.com/Textualize/textual/issues/3217
- `DataTable.add_row` accepts `height=None` to automatically compute optimal height for a row https://github.com/Textualize/textual/pull/3213

### Fixed

- Fixed flicker when calling pop_screen multiple times https://github.com/Textualize/textual/issues/3126
- Fixed setting styles.layout not updating https://github.com/Textualize/textual/issues/3047
- Fixed flicker when scrolling tree up or down a line https://github.com/Textualize/textual/issues/3206

## [0.35.1]

### Fixed

- Fixed flash of 80x24 interface in textual-web

## [0.35.0]

### Added

- Ability to enable/disable tabs via the reactive `disabled` in tab panes https://github.com/Textualize/textual/pull/3152
- Textual-web driver support for Windows

### Fixed

- Could not hide/show/disable/enable tabs in nested `TabbedContent` https://github.com/Textualize/textual/pull/3150

## [0.34.0] - 2023-08-22

### Added

- Methods `TabbedContent.disable_tab` and `TabbedContent.enable_tab` https://github.com/Textualize/textual/pull/3112
- Methods `Tabs.disable` and `Tabs.enable` https://github.com/Textualize/textual/pull/3112
- Messages `Tab.Disabled`, `Tab.Enabled`, `Tabs.TabDisabled` and `Tabs.Enabled` https://github.com/Textualize/textual/pull/3112
- Methods `TabbedContent.hide_tab` and `TabbedContent.show_tab` https://github.com/Textualize/textual/pull/3112
- Methods `Tabs.hide` and `Tabs.show` https://github.com/Textualize/textual/pull/3112
- Messages `Tabs.TabHidden` and `Tabs.TabShown` https://github.com/Textualize/textual/pull/3112
- Added `ListView.extend` method to append multiple items https://github.com/Textualize/textual/pull/3012

### Changed

- grid-columns and grid-rows now accept an `auto` token to detect the optimal size https://github.com/Textualize/textual/pull/3107
- LoadingIndicator now has a minimum height of 1 line.

### Fixed

- Fixed auto height container with default grid-rows https://github.com/Textualize/textual/issues/1597
- Fixed `page_up` and `page_down` bug in `DataTable` when `show_header = False` https://github.com/Textualize/textual/pull/3093
- Fixed issue with visible children inside invisible container when moving focus https://github.com/Textualize/textual/issues/3053

## [0.33.0] - 2023-08-15


### Fixed

- Fixed unintuitive sizing behaviour of TabbedContent https://github.com/Textualize/textual/issues/2411
- Fixed relative units not always expanding auto containers https://github.com/Textualize/textual/pull/3059
- Fixed background refresh https://github.com/Textualize/textual/issues/3055
- Fixed `SelectionList.clear_options` https://github.com/Textualize/textual/pull/3075
- `MouseMove` events bubble up from widgets. `App` and `Screen` receive `MouseMove` events even if there's no Widget under the cursor. https://github.com/Textualize/textual/issues/2905
- Fixed click on double-width char https://github.com/Textualize/textual/issues/2968

### Changed

- Breaking change: `DOMNode.visible` now takes into account full DOM to report whether a node is visible or not.

### Removed

- Property `Widget.focusable_children` https://github.com/Textualize/textual/pull/3070

### Added

- Added an interface for replacing prompt of an individual option in an `OptionList` https://github.com/Textualize/textual/issues/2603
- Added `DirectoryTree.reload_node` method https://github.com/Textualize/textual/issues/2757
- Added widgets.Digit https://github.com/Textualize/textual/pull/3073
- Added `BORDER_TITLE` and `BORDER_SUBTITLE` classvars to Widget https://github.com/Textualize/textual/pull/3097

### Changed

- DescendantBlur and DescendantFocus can now be used with @on decorator

## [0.32.0] - 2023-08-03

### Added

- Added widgets.Log
- Added Widget.is_vertical_scroll_end, Widget.is_horizontal_scroll_end, Widget.is_vertical_scrollbar_grabbed, Widget.is_horizontal_scrollbar_grabbed

### Changed

- Breaking change: Renamed TextLog to RichLog

## [0.31.0] - 2023-08-01

### Added

- Added App.begin_capture_print, App.end_capture_print, Widget.begin_capture_print, Widget.end_capture_print https://github.com/Textualize/textual/issues/2952
- Added the ability to run async methods as thread workers https://github.com/Textualize/textual/pull/2938
- Added `App.stop_animation` https://github.com/Textualize/textual/issues/2786
- Added `Widget.stop_animation` https://github.com/Textualize/textual/issues/2786

### Changed

- Breaking change: Creating a thread worker now requires that a `thread=True` keyword argument is passed https://github.com/Textualize/textual/pull/2938
- Breaking change: `Markdown.load` no longer captures all errors and returns a `bool`, errors now propagate https://github.com/Textualize/textual/issues/2956
- Breaking change: the default style of a `DataTable` now has `max-height: 100%` https://github.com/Textualize/textual/issues/2959

### Fixed

- Fixed a crash when a `SelectionList` had a prompt wider than itself https://github.com/Textualize/textual/issues/2900
- Fixed a bug where `Click` events were bubbling up from `Switch` widgets https://github.com/Textualize/textual/issues/2366
- Fixed a crash when using empty CSS variables https://github.com/Textualize/textual/issues/1849
- Fixed issue with tabs in TextLog https://github.com/Textualize/textual/issues/3007
- Fixed a bug with `DataTable` hover highlighting https://github.com/Textualize/textual/issues/2909

## [0.30.0] - 2023-07-17

### Added

- Added `DataTable.remove_column` method https://github.com/Textualize/textual/pull/2899
- Added notifications https://github.com/Textualize/textual/pull/2866
- Added `on_complete` callback to scroll methods https://github.com/Textualize/textual/pull/2903

### Fixed

- Fixed CancelledError issue with timer https://github.com/Textualize/textual/issues/2854
- Fixed Toggle Buttons issue with not being clickable/hoverable https://github.com/Textualize/textual/pull/2930


## [0.29.0] - 2023-07-03

### Changed

- Factored dev tools (`textual` command) in to external lib (`textual-dev`).

### Added

- Updated `DataTable.get_cell` type hints to accept string keys https://github.com/Textualize/textual/issues/2586
- Added `DataTable.get_cell_coordinate` method
- Added `DataTable.get_row_index` method https://github.com/Textualize/textual/issues/2587
- Added `DataTable.get_column_index` method
- Added can-focus pseudo-class to target widgets that may receive focus
- Make `Markdown.update` optionally awaitable https://github.com/Textualize/textual/pull/2838
- Added `default` parameter to `DataTable.add_column` for populating existing rows https://github.com/Textualize/textual/pull/2836
- Added can-focus pseudo-class to target widgets that may receive focus

### Fixed

- Fixed crash when columns were added to populated `DataTable` https://github.com/Textualize/textual/pull/2836
- Fixed issues with opacity on Screens https://github.com/Textualize/textual/issues/2616
- Fixed style problem with selected selections in a non-focused selection list https://github.com/Textualize/textual/issues/2768
- Fixed sys.stdout and sys.stderr being None https://github.com/Textualize/textual/issues/2879

## [0.28.1] - 2023-06-20

### Fixed

- Fixed indented code blocks not showing up in `Markdown` https://github.com/Textualize/textual/issues/2781
- Fixed inline code blocks in lists showing out of order in `Markdown` https://github.com/Textualize/textual/issues/2676
- Fixed list items in a `Markdown` being added to the focus chain https://github.com/Textualize/textual/issues/2380
- Fixed `Tabs` posting unnecessary messages when removing non-active tabs https://github.com/Textualize/textual/issues/2807
- call_after_refresh will preserve the sender within the callback https://github.com/Textualize/textual/pull/2806

### Added

- Added a method of allowing third party code to handle unhandled tokens in `Markdown` https://github.com/Textualize/textual/pull/2803
- Added `MarkdownBlock` as an exported symbol in `textual.widgets.markdown` https://github.com/Textualize/textual/pull/2803

### Changed

- Tooltips are now inherited, so will work with compound widgets


## [0.28.0] - 2023-06-19

### Added

- The devtools console now confirms when CSS files have been successfully loaded after a previous error https://github.com/Textualize/textual/pull/2716
- Class variable `CSS` to screens https://github.com/Textualize/textual/issues/2137
- Class variable `CSS_PATH` to screens https://github.com/Textualize/textual/issues/2137
- Added `cursor_foreground_priority` and `cursor_background_priority` to `DataTable` https://github.com/Textualize/textual/pull/2736
- Added Region.center
- Added `center` parameter to `Widget.scroll_to_region`
- Added `origin_visible` parameter to `Widget.scroll_to_region`
- Added `origin_visible` parameter to `Widget.scroll_to_center`
- Added `TabbedContent.tab_count` https://github.com/Textualize/textual/pull/2751
- Added `TabbedContent.add_pane` https://github.com/Textualize/textual/pull/2751
- Added `TabbedContent.remove_pane` https://github.com/Textualize/textual/pull/2751
- Added `TabbedContent.clear_panes` https://github.com/Textualize/textual/pull/2751
- Added `TabbedContent.Cleared` https://github.com/Textualize/textual/pull/2751

### Fixed

- Fixed setting `TreeNode.label` on an existing `Tree` node not immediately refreshing https://github.com/Textualize/textual/pull/2713
- Correctly implement `__eq__` protocol in DataTable https://github.com/Textualize/textual/pull/2705
- Fixed exceptions in Pilot tests being silently ignored https://github.com/Textualize/textual/pull/2754
- Fixed issue where internal data of `OptionList` could be invalid for short window after `clear_options` https://github.com/Textualize/textual/pull/2754
- Fixed `Tooltip` causing a `query_one` on a lone `Static` to fail https://github.com/Textualize/textual/issues/2723
- Nested widgets wouldn't lose focus when parent is disabled https://github.com/Textualize/textual/issues/2772
- Fixed the `Tabs` `Underline` highlight getting "lost" in some extreme situations https://github.com/Textualize/textual/pull/2751

### Changed

- Breaking change: The `@on` decorator will now match a message class and any child classes https://github.com/Textualize/textual/pull/2746
- Breaking change: Styles update to checkbox, radiobutton, OptionList, Select, SelectionList, Switch https://github.com/Textualize/textual/pull/2777
- `Tabs.add_tab` is now optionally awaitable https://github.com/Textualize/textual/pull/2778
- `Tabs.add_tab` now takes `before` and `after` arguments to position a new tab https://github.com/Textualize/textual/pull/2778
- `Tabs.remove_tab` is now optionally awaitable https://github.com/Textualize/textual/pull/2778
- Breaking change: `Tabs.clear` has been changed from returning `self` to being optionally awaitable https://github.com/Textualize/textual/pull/2778

## [0.27.0] - 2023-06-01

### Fixed

- Fixed zero division error https://github.com/Textualize/textual/issues/2673
- Fix `scroll_to_center` when there were nested layers out of view (Compositor full_map not populated fully) https://github.com/Textualize/textual/pull/2684
- Fix crash when `Select` widget value attribute was set in `compose` https://github.com/Textualize/textual/pull/2690
- Issue with computing progress in workers https://github.com/Textualize/textual/pull/2686
- Issues with `switch_screen` not updating the results callback appropriately https://github.com/Textualize/textual/issues/2650
- Fixed incorrect mount order https://github.com/Textualize/textual/pull/2702

### Added

- `work` decorator accepts `description` parameter to add debug string https://github.com/Textualize/textual/issues/2597
- Added `SelectionList` widget https://github.com/Textualize/textual/pull/2652
- `App.AUTO_FOCUS` to set auto focus on all screens https://github.com/Textualize/textual/issues/2594
- Option to `scroll_to_center` to ensure we don't scroll such that the top left corner of the widget is not visible https://github.com/Textualize/textual/pull/2682
- Added `Widget.tooltip` property https://github.com/Textualize/textual/pull/2670
- Added `Region.inflect` https://github.com/Textualize/textual/pull/2670
- `Suggester` API to compose with widgets for automatic suggestions https://github.com/Textualize/textual/issues/2330
- `SuggestFromList` class to let widgets get completions from a fixed set of options https://github.com/Textualize/textual/pull/2604
- `Input` has a new component class `input--suggestion` https://github.com/Textualize/textual/pull/2604
- Added `Widget.remove_children` https://github.com/Textualize/textual/pull/2657
- Added `Validator` framework and validation for `Input` https://github.com/Textualize/textual/pull/2600
- Ability to have private and public validate methods https://github.com/Textualize/textual/pull/2708
- Ability to have private compute methods https://github.com/Textualize/textual/pull/2708
- Added `message_hook` to App.run_test https://github.com/Textualize/textual/pull/2702
- Added `Sparkline` widget https://github.com/Textualize/textual/pull/2631

### Changed

- `Placeholder` now sets its color cycle per app https://github.com/Textualize/textual/issues/2590
- Footer now clears key highlight regardless of whether it's in the active screen or not https://github.com/Textualize/textual/issues/2606
- The default Widget repr no longer displays classes and pseudo-classes (to reduce noise in logs). Add them to your `__rich_repr__` method if needed. https://github.com/Textualize/textual/pull/2623
- Setting `Screen.AUTO_FOCUS` to `None` will inherit `AUTO_FOCUS` from the app instead of disabling it https://github.com/Textualize/textual/issues/2594
- Setting `Screen.AUTO_FOCUS` to `""` will disable it on the screen https://github.com/Textualize/textual/issues/2594
- Messages now have a `handler_name` class var which contains the name of the default handler method.
- `Message.control` is now a property instead of a class variable. https://github.com/Textualize/textual/issues/2528
- `Tree` and `DirectoryTree` Messages no longer accept a `tree` parameter, using `self.node.tree` instead. https://github.com/Textualize/textual/issues/2529
- Keybinding <kbd>right</kbd> in `Input` is also used to accept a suggestion if the cursor is at the end of the input https://github.com/Textualize/textual/pull/2604
- `Input.__init__` now accepts a `suggester` attribute for completion suggestions https://github.com/Textualize/textual/pull/2604
- Using `switch_screen` to switch to the currently active screen is now a no-op https://github.com/Textualize/textual/pull/2692
- Breaking change: removed `reactive.py::Reactive.var` in favor of `reactive.py::var` https://github.com/Textualize/textual/pull/2709/

### Removed

- `Placeholder.reset_color_cycle`
- Removed `Widget.reset_focus` (now called `Widget.blur`) https://github.com/Textualize/textual/issues/2642

## [0.26.0] - 2023-05-20

### Added

- Added `Widget.can_view`

### Changed

- Textual will now scroll focused widgets to center if not in view

## [0.25.0] - 2023-05-17

### Changed

- App `title` and `sub_title` attributes can be set to any type https://github.com/Textualize/textual/issues/2521
- `DirectoryTree` now loads directory contents in a worker https://github.com/Textualize/textual/issues/2456
- Only a single error will be written by default, unless in dev mode ("debug" in App.features) https://github.com/Textualize/textual/issues/2480
- Using `Widget.move_child` where the target and the child being moved are the same is now a no-op https://github.com/Textualize/textual/issues/1743
- Calling `dismiss` on a screen that is not at the top of the stack now raises an exception https://github.com/Textualize/textual/issues/2575
- `MessagePump.call_after_refresh` and `MessagePump.call_later` will now return `False` if the callback could not be scheduled. https://github.com/Textualize/textual/pull/2584

### Fixed

- Fixed `ZeroDivisionError` in `resolve_fraction_unit` https://github.com/Textualize/textual/issues/2502
- Fixed `TreeNode.expand` and `TreeNode.expand_all` not posting a `Tree.NodeExpanded` message https://github.com/Textualize/textual/issues/2535
- Fixed `TreeNode.collapse` and `TreeNode.collapse_all` not posting a `Tree.NodeCollapsed` message https://github.com/Textualize/textual/issues/2535
- Fixed `TreeNode.toggle` and `TreeNode.toggle_all` not posting a `Tree.NodeExpanded` or `Tree.NodeCollapsed` message https://github.com/Textualize/textual/issues/2535
- `footer--description` component class was being ignored https://github.com/Textualize/textual/issues/2544
- Pasting empty selection in `Input` would raise an exception https://github.com/Textualize/textual/issues/2563
- `Screen.AUTO_FOCUS` now focuses the first _focusable_ widget that matches the selector https://github.com/Textualize/textual/issues/2578
- `Screen.AUTO_FOCUS` now works on the default screen on startup https://github.com/Textualize/textual/pull/2581
- Fix for setting dark in App `__init__` https://github.com/Textualize/textual/issues/2583
- Fix issue with scrolling and docks https://github.com/Textualize/textual/issues/2525
- Fix not being able to use CSS classes with `Tab` https://github.com/Textualize/textual/pull/2589

### Added

- Class variable `AUTO_FOCUS` to screens https://github.com/Textualize/textual/issues/2457
- Added `NULL_SPACING` and `NULL_REGION` to geometry.py

## [0.24.1] - 2023-05-08

### Fixed

- Fix TypeError in code browser

## [0.24.0] - 2023-05-08

### Fixed

- Fixed crash when creating a `DirectoryTree` starting anywhere other than `.`
- Fixed line drawing in `Tree` when `Tree.show_root` is `True` https://github.com/Textualize/textual/issues/2397
- Fixed line drawing in `Tree` not marking branches as selected when first getting focus https://github.com/Textualize/textual/issues/2397

### Changed

- The DataTable cursor is now scrolled into view when the cursor coordinate is changed programmatically https://github.com/Textualize/textual/issues/2459
- run_worker exclusive parameter is now `False` by default https://github.com/Textualize/textual/pull/2470
- Added `always_update` as an optional argument for `reactive.var`
- Made Binding description default to empty string, which is equivalent to show=False https://github.com/Textualize/textual/pull/2501
- Modified Message to allow it to be used as a dataclass https://github.com/Textualize/textual/pull/2501
- Decorator `@on` accepts arbitrary `**kwargs` to apply selectors to attributes of the message https://github.com/Textualize/textual/pull/2498

### Added

- Property `control` as alias for attribute `tabs` in `Tabs` messages https://github.com/Textualize/textual/pull/2483
- Experimental: Added "overlay" rule https://github.com/Textualize/textual/pull/2501
- Experimental: Added "constrain" rule https://github.com/Textualize/textual/pull/2501
- Added textual.widgets.Select https://github.com/Textualize/textual/pull/2501
- Added Region.translate_inside https://github.com/Textualize/textual/pull/2501
- `TabbedContent` now takes kwargs `id`, `name`, `classes`, and `disabled`, upon initialization, like other widgets https://github.com/Textualize/textual/pull/2497
- Method `DataTable.move_cursor` https://github.com/Textualize/textual/issues/2472
- Added `OptionList.add_options` https://github.com/Textualize/textual/pull/2508
- Added `TreeNode.is_root` https://github.com/Textualize/textual/pull/2510
- Added `TreeNode.remove_children` https://github.com/Textualize/textual/pull/2510
- Added `TreeNode.remove` https://github.com/Textualize/textual/pull/2510
- Added classvar `Message.ALLOW_SELECTOR_MATCH` https://github.com/Textualize/textual/pull/2498
- Added `ALLOW_SELECTOR_MATCH` to all built-in messages associated with widgets https://github.com/Textualize/textual/pull/2498
- Markdown document sub-widgets now reference the container document
- Table of contents of a markdown document now references the document
- Added the `control` property to messages
  - `DirectoryTree.FileSelected`
  - `ListView`
    - `Highlighted`
    - `Selected`
  - `Markdown`
    - `TableOfContentsUpdated`
    - `TableOfContentsSelected`
    - `LinkClicked`
  - `OptionList`
    - `OptionHighlighted`
    - `OptionSelected`
  - `RadioSet.Changed`
  - `TabContent.TabActivated`
  - `Tree`
    - `NodeSelected`
    - `NodeHighlighted`
    - `NodeExpanded`
    - `NodeCollapsed`

## [0.23.0] - 2023-05-03

### Fixed

- Fixed `outline` top and bottom not handling alpha - https://github.com/Textualize/textual/issues/2371
- Fixed `!important` not applying to `align` https://github.com/Textualize/textual/issues/2420
- Fixed `!important` not applying to `border` https://github.com/Textualize/textual/issues/2420
- Fixed `!important` not applying to `content-align` https://github.com/Textualize/textual/issues/2420
- Fixed `!important` not applying to `outline` https://github.com/Textualize/textual/issues/2420
- Fixed `!important` not applying to `overflow` https://github.com/Textualize/textual/issues/2420
- Fixed `!important` not applying to `scrollbar-size` https://github.com/Textualize/textual/issues/2420
- Fixed `outline-right` not being recognised https://github.com/Textualize/textual/issues/2446
- Fixed OSError when a file system is not available https://github.com/Textualize/textual/issues/2468

### Changed

- Setting attributes with a `compute_` method will now raise an `AttributeError` https://github.com/Textualize/textual/issues/2383
- Unknown psuedo-selectors will now raise a tokenizer error (previously they were silently ignored) https://github.com/Textualize/textual/pull/2445
- Breaking change: `DirectoryTree.FileSelected.path` is now always a `Path` https://github.com/Textualize/textual/issues/2448
- Breaking change: `Directorytree.load_directory` renamed to `Directorytree._load_directory` https://github.com/Textualize/textual/issues/2448
- Unknown pseudo-selectors will now raise a tokenizer error (previously they were silently ignored) https://github.com/Textualize/textual/pull/2445

### Added

- Watch methods can now optionally be private https://github.com/Textualize/textual/issues/2382
- Added `DirectoryTree.path` reactive attribute https://github.com/Textualize/textual/issues/2448
- Added `DirectoryTree.FileSelected.node` https://github.com/Textualize/textual/pull/2463
- Added `DirectoryTree.reload` https://github.com/Textualize/textual/issues/2448
- Added textual.on decorator https://github.com/Textualize/textual/issues/2398

## [0.22.3] - 2023-04-29

### Fixed

- Fixed `textual run` on Windows https://github.com/Textualize/textual/issues/2406
- Fixed top border of button hover state

## [0.22.2] - 2023-04-29

### Added

- Added `TreeNode.tree` as a read-only public attribute https://github.com/Textualize/textual/issues/2413

### Fixed

- Fixed superfluous style updates for focus-within pseudo-selector

## [0.22.1] - 2023-04-28

### Fixed

- Fixed timer issue https://github.com/Textualize/textual/issues/2416
- Fixed `textual run` issue https://github.com/Textualize/textual/issues/2391

## [0.22.0] - 2023-04-27

### Fixed

- Fixed broken fr units when there is a min or max dimension https://github.com/Textualize/textual/issues/2378
- Fixed plain text in Markdown code blocks with no syntax being difficult to read https://github.com/Textualize/textual/issues/2400

### Added

- Added `ProgressBar` widget https://github.com/Textualize/textual/pull/2333

### Changed

- All `textual.containers` are now `1fr` in relevant dimensions by default https://github.com/Textualize/textual/pull/2386


## [0.21.0] - 2023-04-26

### Changed

- `textual run` execs apps in a new context.
- Textual console no longer parses console markup.
- Breaking change: `Container` no longer shows required scrollbars by default https://github.com/Textualize/textual/issues/2361
- Breaking change: `VerticalScroll` no longer shows a required horizontal scrollbar by default
- Breaking change: `HorizontalScroll` no longer shows a required vertical scrollbar by default
- Breaking change: Renamed `App.action_add_class_` to `App.action_add_class`
- Breaking change: Renamed `App.action_remove_class_` to `App.action_remove_class`
- Breaking change: `RadioSet` is now a single focusable widget https://github.com/Textualize/textual/pull/2372
- Breaking change: Removed `containers.Content` (use `containers.VerticalScroll` now)

### Added

- Added `-c` switch to `textual run` which runs commands in a Textual dev environment.
- Breaking change: standard keyboard scrollable navigation bindings have been moved off `Widget` and onto a new base class for scrollable containers (see also below addition) https://github.com/Textualize/textual/issues/2332
- `ScrollView` now inherits from `ScrollableContainer` rather than `Widget` https://github.com/Textualize/textual/issues/2332
- Containers no longer inherit any bindings from `Widget` https://github.com/Textualize/textual/issues/2331
- Added `ScrollableContainer`; a container class that binds the common navigation keys to scroll actions (see also above breaking change) https://github.com/Textualize/textual/issues/2332

### Fixed

- Fixed dark mode toggles in a "child" screen not updating a "parent" screen https://github.com/Textualize/textual/issues/1999
- Fixed "panel" border not exposed via CSS
- Fixed `TabbedContent.active` changes not changing the actual content https://github.com/Textualize/textual/issues/2352
- Fixed broken color on macOS Terminal https://github.com/Textualize/textual/issues/2359

## [0.20.1] - 2023-04-18

### Fix

- New fix for stuck tabs underline https://github.com/Textualize/textual/issues/2229

## [0.20.0] - 2023-04-18

### Changed

- Changed signature of Driver. Technically a breaking change, but unlikely to affect anyone.
- Breaking change: Timer.start is now private, and returns None. There was no reason to call this manually, so unlikely to affect anyone.
- A clicked tab will now be scrolled to the center of its tab container https://github.com/Textualize/textual/pull/2276
- Style updates are now done immediately rather than on_idle https://github.com/Textualize/textual/pull/2304
- `ButtonVariant` is now exported from `textual.widgets.button` https://github.com/Textualize/textual/issues/2264
- `HorizontalScroll` and `VerticalScroll` are now focusable by default https://github.com/Textualize/textual/pull/2317

### Added

- Added `DataTable.remove_row` method https://github.com/Textualize/textual/pull/2253
- option `--port` to the command `textual console` to specify which port the console should connect to https://github.com/Textualize/textual/pull/2258
- `Widget.scroll_to_center` method to scroll children to the center of container widget https://github.com/Textualize/textual/pull/2255 and https://github.com/Textualize/textual/pull/2276
- Added `TabActivated` message to `TabbedContent` https://github.com/Textualize/textual/pull/2260
- Added "panel" border style https://github.com/Textualize/textual/pull/2292
- Added `border-title-color`, `border-title-background`, `border-title-style` rules https://github.com/Textualize/textual/issues/2289
- Added `border-subtitle-color`, `border-subtitle-background`, `border-subtitle-style` rules https://github.com/Textualize/textual/issues/2289

### Fixed

- Fixed order styles are applied in DataTable - allows combining of renderable styles and component classes https://github.com/Textualize/textual/pull/2272
- Fixed key combos with up/down keys in some terminals https://github.com/Textualize/textual/pull/2280
- Fix empty ListView preventing bindings from firing https://github.com/Textualize/textual/pull/2281
- Fix `get_component_styles` returning incorrect values on first call when combined with pseudoclasses https://github.com/Textualize/textual/pull/2304
- Fixed `active_message_pump.get` sometimes resulting in a `LookupError` https://github.com/Textualize/textual/issues/2301

## [0.19.1] - 2023-04-10

### Fixed

- Fix viewport units using wrong viewport size  https://github.com/Textualize/textual/pull/2247
- Fixed layout not clearing arrangement cache https://github.com/Textualize/textual/pull/2249


## [0.19.0] - 2023-04-07

### Added

- Added support for filtering a `DirectoryTree` https://github.com/Textualize/textual/pull/2215

### Changed

- Allowed border_title and border_subtitle to accept Text objects
- Added additional line around titles
- When a container is auto, relative dimensions in children stretch the container. https://github.com/Textualize/textual/pull/2221
- DataTable page up / down now move cursor

### Fixed

- Fixed margin not being respected when width or height is "auto" https://github.com/Textualize/textual/issues/2220
- Fixed issue which prevent scroll_visible from working https://github.com/Textualize/textual/issues/2181
- Fixed missing tracebacks on Windows https://github.com/Textualize/textual/issues/2027

## [0.18.0] - 2023-04-04

### Added

- Added Worker API https://github.com/Textualize/textual/pull/2182

### Changed

- Breaking change: Markdown.update is no longer a coroutine https://github.com/Textualize/textual/pull/2182

### Fixed

- `RadioSet` is now far less likely to report `pressed_button` as `None` https://github.com/Textualize/textual/issues/2203

## [0.17.3] - 2023-04-02

### [Fixed]

- Fixed scrollable area not taking in to account dock https://github.com/Textualize/textual/issues/2188

## [0.17.2] - 2023-04-02

### [Fixed]

- Fixed bindings persistance https://github.com/Textualize/textual/issues/1613
- The `Markdown` widget now auto-increments ordered lists https://github.com/Textualize/textual/issues/2002
- Fixed modal bindings https://github.com/Textualize/textual/issues/2194
- Fix binding enter to active button https://github.com/Textualize/textual/issues/2194

### [Changed]

- tab and shift+tab are now defined on Screen.

## [0.17.1] - 2023-03-30

### Fixed

- Fix cursor not hiding on Windows https://github.com/Textualize/textual/issues/2170
- Fixed freeze when ctrl-clicking links https://github.com/Textualize/textual/issues/2167 https://github.com/Textualize/textual/issues/2073

## [0.17.0] - 2023-03-29

### Fixed

- Issue with parsing action strings whose arguments contained quoted closing parenthesis https://github.com/Textualize/textual/pull/2112
- Issues with parsing action strings with tuple arguments https://github.com/Textualize/textual/pull/2112
- Issue with watching for CSS file changes https://github.com/Textualize/textual/pull/2128
- Fix for tabs not invalidating https://github.com/Textualize/textual/issues/2125
- Fixed scrollbar layers issue https://github.com/Textualize/textual/issues/1358
- Fix for interaction between pseudo-classes and widget-level render caches https://github.com/Textualize/textual/pull/2155

### Changed

- DataTable now has height: auto by default. https://github.com/Textualize/textual/issues/2117
- Textual will now render strings within renderables (such as tables) as Console Markup by default. You can wrap your text with rich.Text() if you want the original behavior. https://github.com/Textualize/textual/issues/2120
- Some widget methods now return `self` instead of `None` https://github.com/Textualize/textual/pull/2102:
  - `Widget`: `refresh`, `focus`, `reset_focus`
  - `Button.press`
  - `DataTable`: `clear`, `refresh_coordinate`, `refresh_row`, `refresh_column`, `sort`
  - `Placehoder.cycle_variant`
  - `Switch.toggle`
  - `Tabs.clear`
  - `TextLog`: `write`, `clear`
  - `TreeNode`: `expand`, `expand_all`, `collapse`, `collapse_all`, `toggle`, `toggle_all`
  - `Tree`: `clear`, `reset`
- Screens with alpha in their background color will now blend with the background. https://github.com/Textualize/textual/pull/2139
- Added "thick" border style. https://github.com/Textualize/textual/pull/2139
- message_pump.app will now set the active app if it is not already set.
- DataTable now has max height set to 100vh

### Added

- Added auto_scroll attribute to TextLog https://github.com/Textualize/textual/pull/2127
- Added scroll_end switch to TextLog.write https://github.com/Textualize/textual/pull/2127
- Added `Widget.get_pseudo_class_state` https://github.com/Textualize/textual/pull/2155
- Added Screen.ModalScreen which prevents App from handling bindings. https://github.com/Textualize/textual/pull/2139
- Added TEXTUAL_LOG env var which should be a path that Textual will write verbose logs to (textual devtools is generally preferred) https://github.com/Textualize/textual/pull/2148
- Added textual.logging.TextualHandler logging handler
- Added Query.set_classes, DOMNode.set_classes, and `classes` setter for Widget https://github.com/Textualize/textual/issues/1081
- Added `OptionList` https://github.com/Textualize/textual/pull/2154

## [0.16.0] - 2023-03-22

### Added
- Added `parser_factory` argument to `Markdown` and `MarkdownViewer` constructors https://github.com/Textualize/textual/pull/2075
- Added `HorizontalScroll` https://github.com/Textualize/textual/issues/1957
- Added `Center` https://github.com/Textualize/textual/issues/1957
- Added `Middle` https://github.com/Textualize/textual/issues/1957
- Added `VerticalScroll` (mimicking the old behaviour of `Vertical`) https://github.com/Textualize/textual/issues/1957
- Added `Widget.border_title` and `Widget.border_subtitle` to set border (sub)title for a widget https://github.com/Textualize/textual/issues/1864
- Added CSS styles `border_title_align` and `border_subtitle_align`.
- Added `TabbedContent` widget https://github.com/Textualize/textual/pull/2059
- Added `get_child_by_type` method to widgets / app https://github.com/Textualize/textual/pull/2059
- Added `Widget.render_str` method https://github.com/Textualize/textual/pull/2059
- Added TEXTUAL_DRIVER environment variable

### Changed

- Dropped "loading-indicator--dot" component style from LoadingIndicator https://github.com/Textualize/textual/pull/2050
- Tabs widget now sends Tabs.Cleared when there is no active tab.
- Breaking change: changed default behaviour of `Vertical` (see `VerticalScroll`) https://github.com/Textualize/textual/issues/1957
- The default `overflow` style for `Horizontal` was changed to `hidden hidden` https://github.com/Textualize/textual/issues/1957
- `DirectoryTree` also accepts `pathlib.Path` objects as the path to list https://github.com/Textualize/textual/issues/1438

### Removed

- Removed `sender` attribute from messages. It's now just private (`_sender`). https://github.com/Textualize/textual/pull/2071

### Fixed

- Fixed borders not rendering correctly. https://github.com/Textualize/textual/pull/2074
- Fix for error when removing nodes. https://github.com/Textualize/textual/issues/2079

## [0.15.1] - 2023-03-14

### Fixed

- Fixed how the namespace for messages is calculated to facilitate inheriting messages https://github.com/Textualize/textual/issues/1814
- `Tab` is now correctly made available from `textual.widgets`. https://github.com/Textualize/textual/issues/2044

## [0.15.0] - 2023-03-13

### Fixed

- Fixed container not resizing when a widget is removed https://github.com/Textualize/textual/issues/2007
- Fixes issue where the horizontal scrollbar would be incorrectly enabled https://github.com/Textualize/textual/pull/2024

## [0.15.0] - 2023-03-13

### Changed

- Fixed container not resizing when a widget is removed https://github.com/Textualize/textual/issues/2007
- Fixed issue where the horizontal scrollbar would be incorrectly enabled https://github.com/Textualize/textual/pull/2024
- Fixed `Pilot.click` not correctly creating the mouse events https://github.com/Textualize/textual/issues/2022
- Fixes issue where the horizontal scrollbar would be incorrectly enabled https://github.com/Textualize/textual/pull/2024
- Fixes for tracebacks not appearing on exit https://github.com/Textualize/textual/issues/2027

### Added

- Added a LoadingIndicator widget https://github.com/Textualize/textual/pull/2018
- Added Tabs Widget https://github.com/Textualize/textual/pull/2020

### Changed

- Breaking change: Renamed Widget.action and App.action to Widget.run_action and App.run_action
- Added `shift`, `meta` and `control` arguments to `Pilot.click`.

## [0.14.0] - 2023-03-09

### Changed

- Breaking change: There is now only `post_message` to post events, which is non-async, `post_message_no_wait` was dropped. https://github.com/Textualize/textual/pull/1940
- Breaking change: The Timer class now has just one method to stop it, `Timer.stop` which is non sync https://github.com/Textualize/textual/pull/1940
- Breaking change: Messages don't require a `sender` in their constructor https://github.com/Textualize/textual/pull/1940
- Many messages have grown a `control` property which returns the control they relate to. https://github.com/Textualize/textual/pull/1940
- Updated styling to make it clear DataTable grows horizontally https://github.com/Textualize/textual/pull/1946
- Changed the `Checkbox` character due to issues with Windows Terminal and Windows 10 https://github.com/Textualize/textual/issues/1934
- Changed the `RadioButton` character due to issues with Windows Terminal and Windows 10 and 11 https://github.com/Textualize/textual/issues/1934
- Changed the `Markdown` initial bullet character due to issues with Windows Terminal and Windows 10 and 11 https://github.com/Textualize/textual/issues/1982
- The underscore `_` is no longer a special alias for the method `pilot.press`

### Added

- Added `data_table` attribute to DataTable events https://github.com/Textualize/textual/pull/1940
- Added `list_view` attribute to `ListView` events https://github.com/Textualize/textual/pull/1940
- Added `radio_set` attribute to `RadioSet` events https://github.com/Textualize/textual/pull/1940
- Added `switch` attribute to `Switch` events https://github.com/Textualize/textual/pull/1940
- Added `hover` and `click` methods to `Pilot` https://github.com/Textualize/textual/pull/1966
- Breaking change: Added `toggle_button` attribute to RadioButton and Checkbox events, replaces `input` https://github.com/Textualize/textual/pull/1940
- A percentage alpha can now be applied to a border https://github.com/Textualize/textual/issues/1863
- Added `Color.multiply_alpha`.
- Added `ContentSwitcher` https://github.com/Textualize/textual/issues/1945

### Fixed

- Fixed bug that prevented pilot from pressing some keys https://github.com/Textualize/textual/issues/1815
- DataTable race condition that caused crash https://github.com/Textualize/textual/pull/1962
- Fixed scrollbar getting "stuck" to cursor when cursor leaves window during drag https://github.com/Textualize/textual/pull/1968 https://github.com/Textualize/textual/pull/2003
- DataTable crash when enter pressed when table is empty https://github.com/Textualize/textual/pull/1973

## [0.13.0] - 2023-03-02

### Added

- Added `Checkbox` https://github.com/Textualize/textual/pull/1872
- Added `RadioButton` https://github.com/Textualize/textual/pull/1872
- Added `RadioSet` https://github.com/Textualize/textual/pull/1872

### Changed

- Widget scrolling methods (such as `Widget.scroll_home` and `Widget.scroll_end`) now perform the scroll after the next refresh https://github.com/Textualize/textual/issues/1774
- Buttons no longer accept arbitrary renderables https://github.com/Textualize/textual/issues/1870

### Fixed

- Scrolling with cursor keys now moves just one cell https://github.com/Textualize/textual/issues/1897
- Fix exceptions in watch methods being hidden on startup https://github.com/Textualize/textual/issues/1886
- Fixed scrollbar size miscalculation https://github.com/Textualize/textual/pull/1910
- Fixed slow exit on some terminals https://github.com/Textualize/textual/issues/1920

## [0.12.1] - 2023-02-25

### Fixed

- Fix for batch update glitch https://github.com/Textualize/textual/pull/1880

## [0.12.0] - 2023-02-24

### Added

- Added `App.batch_update` https://github.com/Textualize/textual/pull/1832
- Added horizontal rule to Markdown https://github.com/Textualize/textual/pull/1832
- Added `Widget.disabled` https://github.com/Textualize/textual/pull/1785
- Added `DOMNode.notify_style_update` to replace `messages.StylesUpdated` message https://github.com/Textualize/textual/pull/1861
- Added `DataTable.show_row_labels` reactive to show and hide row labels https://github.com/Textualize/textual/pull/1868
- Added `DataTable.RowLabelSelected` event, which is emitted when a row label is clicked https://github.com/Textualize/textual/pull/1868
- Added `MessagePump.prevent` context manager to temporarily suppress a given message type https://github.com/Textualize/textual/pull/1866

### Changed

- Scrolling by page now adds to current position.
- Markdown lists have been polished: a selection of bullets, better alignment of numbers, style tweaks https://github.com/Textualize/textual/pull/1832
- Added alternative method of composing Widgets https://github.com/Textualize/textual/pull/1847
- Added `label` parameter to `DataTable.add_row` https://github.com/Textualize/textual/pull/1868
- Breaking change: Some `DataTable` component classes were renamed - see PR for details https://github.com/Textualize/textual/pull/1868

### Removed

- Removed `screen.visible_widgets` and `screen.widgets`
- Removed `StylesUpdate` message. https://github.com/Textualize/textual/pull/1861

### Fixed

- Numbers in a descendant-combined selector no longer cause an error https://github.com/Textualize/textual/issues/1836
- Fixed superfluous scrolling when focusing a docked widget https://github.com/Textualize/textual/issues/1816
- Fixes walk_children which was returning more than one screen https://github.com/Textualize/textual/issues/1846
- Fixed issue with watchers fired for detached nodes https://github.com/Textualize/textual/issues/1846

## [0.11.1] - 2023-02-17

### Fixed

- DataTable fix issue where offset cache was not being used https://github.com/Textualize/textual/pull/1810
- DataTable scrollbars resize correctly when header is toggled https://github.com/Textualize/textual/pull/1803
- DataTable location mapping cleared when clear called https://github.com/Textualize/textual/pull/1809

## [0.11.0] - 2023-02-15

### Added

- Added `TreeNode.expand_all` https://github.com/Textualize/textual/issues/1430
- Added `TreeNode.collapse_all` https://github.com/Textualize/textual/issues/1430
- Added `TreeNode.toggle_all` https://github.com/Textualize/textual/issues/1430
- Added the coroutines `Animator.wait_until_complete` and `pilot.wait_for_scheduled_animations` that allow waiting for all current and scheduled animations https://github.com/Textualize/textual/issues/1658
- Added the method `Animator.is_being_animated` that checks if an attribute of an object is being animated or is scheduled for animation
- Added more keyboard actions and related bindings to `Input` https://github.com/Textualize/textual/pull/1676
- Added App.scroll_sensitivity_x and App.scroll_sensitivity_y to adjust how many lines the scroll wheel moves the scroll position https://github.com/Textualize/textual/issues/928
- Added Shift+scroll wheel and ctrl+scroll wheel to scroll horizontally
- Added `Tree.action_toggle_node` to toggle a node without selecting, and bound it to <kbd>Space</kbd> https://github.com/Textualize/textual/issues/1433
- Added `Tree.reset` to fully reset a `Tree` https://github.com/Textualize/textual/issues/1437
- Added `DataTable.sort` to sort rows https://github.com/Textualize/textual/pull/1638
- Added `DataTable.get_cell` to retrieve a cell by column/row keys https://github.com/Textualize/textual/pull/1638
- Added `DataTable.get_cell_at` to retrieve a cell by coordinate https://github.com/Textualize/textual/pull/1638
- Added `DataTable.update_cell` to update a cell by column/row keys https://github.com/Textualize/textual/pull/1638
- Added `DataTable.update_cell_at` to update a cell at a coordinate  https://github.com/Textualize/textual/pull/1638
- Added `DataTable.ordered_rows` property to retrieve `Row`s as they're currently ordered https://github.com/Textualize/textual/pull/1638
- Added `DataTable.ordered_columns` property to retrieve `Column`s as they're currently ordered https://github.com/Textualize/textual/pull/1638
- Added `DataTable.coordinate_to_cell_key` to find the key for the cell at a coordinate https://github.com/Textualize/textual/pull/1638
- Added `DataTable.is_valid_coordinate` https://github.com/Textualize/textual/pull/1638
- Added `DataTable.is_valid_row_index` https://github.com/Textualize/textual/pull/1638
- Added `DataTable.is_valid_column_index` https://github.com/Textualize/textual/pull/1638
- Added attributes to events emitted from `DataTable` indicating row/column/cell keys https://github.com/Textualize/textual/pull/1638
- Added `DataTable.get_row` to retrieve the values from a row by key https://github.com/Textualize/textual/pull/1786
- Added `DataTable.get_row_at` to retrieve the values from a row by index https://github.com/Textualize/textual/pull/1786
- Added `DataTable.get_column` to retrieve the values from a column by key https://github.com/Textualize/textual/pull/1786
- Added `DataTable.get_column_at` to retrieve the values from a column by index https://github.com/Textualize/textual/pull/1786
- Added `DataTable.HeaderSelected` which is posted when header label clicked https://github.com/Textualize/textual/pull/1788
- Added `DOMNode.watch` and `DOMNode.is_attached` methods  https://github.com/Textualize/textual/pull/1750
- Added `DOMNode.css_tree` which is a renderable that shows the DOM and CSS https://github.com/Textualize/textual/pull/1778
- Added `DOMNode.children_view` which is a view on to a nodes children list, use for querying https://github.com/Textualize/textual/pull/1778
- Added `Markdown` and `MarkdownViewer` widgets.
- Added `--screenshot` option to `textual run`

### Changed

- Breaking change: `TreeNode` can no longer be imported from `textual.widgets`; it is now available via `from textual.widgets.tree import TreeNode`. https://github.com/Textualize/textual/pull/1637
- `Tree` now shows a (subdued) cursor for a highlighted node when focus has moved elsewhere https://github.com/Textualize/textual/issues/1471
- `DataTable.add_row` now accepts `key` argument to uniquely identify the row https://github.com/Textualize/textual/pull/1638
- `DataTable.add_column` now accepts `key` argument to uniquely identify the column https://github.com/Textualize/textual/pull/1638
- `DataTable.add_row` and `DataTable.add_column` now return lists of keys identifying the added rows/columns https://github.com/Textualize/textual/pull/1638
- Breaking change: `DataTable.get_cell_value` renamed to `DataTable.get_value_at` https://github.com/Textualize/textual/pull/1638
- `DataTable.row_count` is now a property https://github.com/Textualize/textual/pull/1638
- Breaking change: `DataTable.cursor_cell` renamed to `DataTable.cursor_coordinate` https://github.com/Textualize/textual/pull/1638
  - The method `validate_cursor_cell` was renamed to `validate_cursor_coordinate`.
  - The method `watch_cursor_cell` was renamed to `watch_cursor_coordinate`.
- Breaking change: `DataTable.hover_cell` renamed to `DataTable.hover_coordinate` https://github.com/Textualize/textual/pull/1638
  - The method `validate_hover_cell` was renamed to `validate_hover_coordinate`.
- Breaking change: `DataTable.data` structure changed, and will be made private in upcoming release https://github.com/Textualize/textual/pull/1638
- Breaking change: `DataTable.refresh_cell` was renamed to `DataTable.refresh_coordinate` https://github.com/Textualize/textual/pull/1638
- Breaking change: `DataTable.get_row_height` now takes a `RowKey` argument instead of a row index https://github.com/Textualize/textual/pull/1638
- Breaking change: `DataTable.data` renamed to `DataTable._data` (it's now private) https://github.com/Textualize/textual/pull/1786
- The `_filter` module was made public (now called `filter`) https://github.com/Textualize/textual/pull/1638
- Breaking change: renamed `Checkbox` to `Switch` https://github.com/Textualize/textual/issues/1746
- `App.install_screen` name is no longer optional https://github.com/Textualize/textual/pull/1778
- `App.query` now only includes the current screen https://github.com/Textualize/textual/pull/1778
- `DOMNode.tree` now displays simple DOM structure only https://github.com/Textualize/textual/pull/1778
- `App.install_screen` now returns None rather than AwaitMount https://github.com/Textualize/textual/pull/1778
- `DOMNode.children` is now a simple sequence, the NodesList is exposed as `DOMNode._nodes` https://github.com/Textualize/textual/pull/1778
- `DataTable` cursor can now enter fixed columns https://github.com/Textualize/textual/pull/1799

### Fixed

- Fixed stuck screen  https://github.com/Textualize/textual/issues/1632
- Fixed programmatic style changes not refreshing children layouts when parent widget did not change size https://github.com/Textualize/textual/issues/1607
- Fixed relative units in `grid-rows` and `grid-columns` being computed with respect to the wrong dimension https://github.com/Textualize/textual/issues/1406
- Fixed bug with animations that were triggered back to back, where the second one wouldn't start https://github.com/Textualize/textual/issues/1372
- Fixed bug with animations that were scheduled where all but the first would be skipped https://github.com/Textualize/textual/issues/1372
- Programmatically setting `overflow_x`/`overflow_y` refreshes the layout correctly https://github.com/Textualize/textual/issues/1616
- Fixed double-paste into `Input` https://github.com/Textualize/textual/issues/1657
- Added a workaround for an apparent Windows Terminal paste issue https://github.com/Textualize/textual/issues/1661
- Fixed issue with renderable width calculation https://github.com/Textualize/textual/issues/1685
- Fixed issue with app not processing Paste event https://github.com/Textualize/textual/issues/1666
- Fixed glitch with view position with auto width inputs https://github.com/Textualize/textual/issues/1693
- Fixed `DataTable` "selected" events containing wrong coordinates when mouse was used https://github.com/Textualize/textual/issues/1723

### Removed

- Methods `MessagePump.emit` and `MessagePump.emit_no_wait` https://github.com/Textualize/textual/pull/1738
- Removed `reactive.watch` in favor of DOMNode.watch.

## [0.10.1] - 2023-01-20

### Added

- Added Strip.text property https://github.com/Textualize/textual/issues/1620

### Fixed

- Fixed `textual diagnose` crash on older supported Python versions. https://github.com/Textualize/textual/issues/1622

### Changed

- The default filename for screenshots uses a datetime format similar to ISO8601, but with reserved characters replaced by underscores https://github.com/Textualize/textual/pull/1518


## [0.10.0] - 2023-01-19

### Added

- Added `TreeNode.parent` -- a read-only property for accessing a node's parent https://github.com/Textualize/textual/issues/1397
- Added public `TreeNode` label access via `TreeNode.label` https://github.com/Textualize/textual/issues/1396
- Added read-only public access to the children of a `TreeNode` via `TreeNode.children` https://github.com/Textualize/textual/issues/1398
- Added `Tree.get_node_by_id` to allow getting a node by its ID https://github.com/Textualize/textual/pull/1535
- Added a `Tree.NodeHighlighted` message, giving a `on_tree_node_highlighted` event handler https://github.com/Textualize/textual/issues/1400
- Added a `inherit_component_classes` subclassing parameter to control whether component classes are inherited from base classes https://github.com/Textualize/textual/issues/1399
- Added `diagnose` as a `textual` command https://github.com/Textualize/textual/issues/1542
- Added `row` and `column` cursors to `DataTable` https://github.com/Textualize/textual/pull/1547
- Added an optional parameter `selector` to the methods `Screen.focus_next` and `Screen.focus_previous` that enable using a CSS selector to narrow down which widgets can get focus https://github.com/Textualize/textual/issues/1196

### Changed

- `MouseScrollUp` and `MouseScrollDown` now inherit from `MouseEvent` and have attached modifier keys. https://github.com/Textualize/textual/pull/1458
- Fail-fast and print pretty tracebacks for Widget compose errors https://github.com/Textualize/textual/pull/1505
- Added Widget._refresh_scroll to avoid expensive layout when scrolling https://github.com/Textualize/textual/pull/1524
- `events.Paste` now bubbles https://github.com/Textualize/textual/issues/1434
- Improved error message when style flag `none` is mixed with other flags (e.g., when setting `text-style`) https://github.com/Textualize/textual/issues/1420
- Clock color in the `Header` widget now matches the header color https://github.com/Textualize/textual/issues/1459
- Programmatic calls to scroll now optionally scroll even if overflow styling says otherwise (introduces a new `force` parameter to all the `scroll_*` methods) https://github.com/Textualize/textual/issues/1201
- `COMPONENT_CLASSES` are now inherited from base classes https://github.com/Textualize/textual/issues/1399
- Watch methods may now take no parameters
- Added `compute` parameter to reactive
- A `TypeError` raised during `compose` now carries the full traceback
- Removed base class `NodeMessage` from which all node-related `Tree` events inherited

### Fixed

- The styles `scrollbar-background-active` and `scrollbar-color-hover` are no longer ignored https://github.com/Textualize/textual/pull/1480
- The widget `Placeholder` can now have its width set to `auto` https://github.com/Textualize/textual/pull/1508
- Behavior of widget `Input` when rendering after programmatic value change and related scenarios https://github.com/Textualize/textual/issues/1477 https://github.com/Textualize/textual/issues/1443
- `DataTable.show_cursor` now correctly allows cursor toggling https://github.com/Textualize/textual/pull/1547
- Fixed cursor not being visible on `DataTable` mount when `fixed_columns` were used https://github.com/Textualize/textual/pull/1547
- Fixed `DataTable` cursors not resetting to origin on `clear()` https://github.com/Textualize/textual/pull/1601
- Fixed TextLog wrapping issue https://github.com/Textualize/textual/issues/1554
- Fixed issue with TextLog not writing anything before layout https://github.com/Textualize/textual/issues/1498
- Fixed an exception when populating a child class of `ListView` purely from `compose` https://github.com/Textualize/textual/issues/1588
- Fixed freeze in tests https://github.com/Textualize/textual/issues/1608
- Fixed minus not displaying as symbol https://github.com/Textualize/textual/issues/1482

## [0.9.1] - 2022-12-30

### Added

- Added textual._win_sleep for Python on Windows < 3.11 https://github.com/Textualize/textual/pull/1457

## [0.9.0] - 2022-12-30

### Added

- Added textual.strip.Strip primitive
- Added textual._cache.FIFOCache
- Added an option to clear columns in DataTable.clear() https://github.com/Textualize/textual/pull/1427

### Changed

- Widget.render_line now returns a Strip
- Fix for slow updates on Windows
- Bumped Rich dependency

## [0.8.2] - 2022-12-28

### Fixed

- Fixed issue with TextLog.clear() https://github.com/Textualize/textual/issues/1447

## [0.8.1] - 2022-12-25

### Fixed

- Fix for overflowing tree issue https://github.com/Textualize/textual/issues/1425

## [0.8.0] - 2022-12-22

### Fixed

- Fixed issues with nested auto dimensions https://github.com/Textualize/textual/issues/1402
- Fixed watch method incorrectly running on first set when value hasn't changed and init=False https://github.com/Textualize/textual/pull/1367
- `App.dark` can now be set from `App.on_load` without an error being raised  https://github.com/Textualize/textual/issues/1369
- Fixed setting `visibility` changes needing a `refresh` https://github.com/Textualize/textual/issues/1355

### Added

- Added `textual.actions.SkipAction` exception which can be raised from an action to allow parents to process bindings.
- Added `textual keys` preview.
- Added ability to bind to a character in addition to key name. i.e. you can bind to "." or "full_stop".
- Added TextLog.shrink attribute to allow renderable to reduce in size to fit width.

### Changed

- Deprecated `PRIORITY_BINDINGS` class variable.
- Renamed `char` to `character` on Key event.
- Renamed `key_name` to `name` on Key event.
- Queries/`walk_children` no longer includes self in results by default https://github.com/Textualize/textual/pull/1416

## [0.7.0] - 2022-12-17

### Added

- Added `PRIORITY_BINDINGS` class variable, which can be used to control if a widget's bindings have priority by default. https://github.com/Textualize/textual/issues/1343

### Changed

- Renamed the `Binding` argument `universal` to `priority`. https://github.com/Textualize/textual/issues/1343
- When looking for bindings that have priority, they are now looked from `App` downwards. https://github.com/Textualize/textual/issues/1343
- `BINDINGS` on an `App`-derived class have priority by default. https://github.com/Textualize/textual/issues/1343
- `BINDINGS` on a `Screen`-derived class have priority by default. https://github.com/Textualize/textual/issues/1343
- Added a message parameter to Widget.exit

### Fixed

- Fixed validator not running on first reactive set https://github.com/Textualize/textual/pull/1359
- Ensure only printable characters are used as key_display https://github.com/Textualize/textual/pull/1361


## [0.6.0] - 2022-12-11

https://textual.textualize.io/blog/2022/12/11/version-060

### Added

- Added "inherited bindings" -- BINDINGS classvar will be merged with base classes, unless inherit_bindings is set to False
- Added `Tree` widget which replaces `TreeControl`.
- Added widget `Placeholder` https://github.com/Textualize/textual/issues/1200.
- Added `ListView` and `ListItem` widgets https://github.com/Textualize/textual/pull/1143

### Changed

- Rebuilt `DirectoryTree` with new `Tree` control.
- Empty containers with a dimension set to `"auto"` will now collapse instead of filling up the available space.
- Container widgets now have default height of `1fr`.
- The default `width` of a `Label` is now `auto`.

### Fixed

- Type selectors can now contain numbers https://github.com/Textualize/textual/issues/1253
- Fixed visibility not affecting children https://github.com/Textualize/textual/issues/1313
- Fixed issue with auto width/height and relative children https://github.com/Textualize/textual/issues/1319
- Fixed issue with offset applied to containers https://github.com/Textualize/textual/issues/1256
- Fixed default CSS retrieval for widgets with no `DEFAULT_CSS` that inherited from widgets with `DEFAULT_CSS` https://github.com/Textualize/textual/issues/1335
- Fixed merging of `BINDINGS` when binding inheritance is set to `None` https://github.com/Textualize/textual/issues/1351

## [0.5.0] - 2022-11-20

### Added

- Add get_child_by_id and get_widget_by_id, remove get_child https://github.com/Textualize/textual/pull/1146
- Add easing parameter to Widget.scroll_* methods https://github.com/Textualize/textual/pull/1144
- Added Widget.call_later which invokes a callback on idle.
- `DOMNode.ancestors` no longer includes `self`.
- Added `DOMNode.ancestors_with_self`, which retains the old behaviour of
  `DOMNode.ancestors`.
- Improved the speed of `DOMQuery.remove`.
- Added DataTable.clear
- Added low-level `textual.walk` methods.
- It is now possible to `await` a `Widget.remove`.
  https://github.com/Textualize/textual/issues/1094
- It is now possible to `await` a `DOMQuery.remove`. Note that this changes
  the return value of `DOMQuery.remove`, which used to return `self`.
  https://github.com/Textualize/textual/issues/1094
- Added Pilot.wait_for_animation
- Added `Widget.move_child` https://github.com/Textualize/textual/issues/1121
- Added a `Label` widget https://github.com/Textualize/textual/issues/1190
- Support lazy-instantiated Screens (callables in App.SCREENS) https://github.com/Textualize/textual/pull/1185
- Display of keys in footer has more sensible defaults https://github.com/Textualize/textual/pull/1213
- Add App.get_key_display, allowing custom key_display App-wide https://github.com/Textualize/textual/pull/1213

### Changed

- Watchers are now called immediately when setting the attribute if they are synchronous. https://github.com/Textualize/textual/pull/1145
- Widget.call_later has been renamed to Widget.call_after_refresh.
- Button variant values are now checked at runtime. https://github.com/Textualize/textual/issues/1189
- Added caching of some properties in Styles object

### Fixed

- Fixed DataTable row not updating after add https://github.com/Textualize/textual/issues/1026
- Fixed issues with animation. Now objects of different types may be animated.
- Fixed containers with transparent background not showing borders https://github.com/Textualize/textual/issues/1175
- Fixed auto-width in horizontal containers https://github.com/Textualize/textual/pull/1155
- Fixed Input cursor invisible when placeholder empty https://github.com/Textualize/textual/pull/1202
- Fixed deadlock when removing widgets from the App https://github.com/Textualize/textual/pull/1219

## [0.4.0] - 2022-11-08

https://textual.textualize.io/blog/2022/11/08/version-040/#version-040

### Changed

- Dropped support for mounting "named" and "anonymous" widgets via
  `App.mount` and `Widget.mount`. Both methods now simply take one or more
  widgets as positional arguments.
- `DOMNode.query_one` now raises a `TooManyMatches` exception if there is
  more than one matching node.
  https://github.com/Textualize/textual/issues/1096
- `App.mount` and `Widget.mount` have new `before` and `after` parameters https://github.com/Textualize/textual/issues/778

### Added

- Added `init` param to reactive.watch
- `CSS_PATH` can now be a list of CSS files https://github.com/Textualize/textual/pull/1079
- Added `DOMQuery.only_one` https://github.com/Textualize/textual/issues/1096
- Writes to stdout are now done in a thread, for smoother animation. https://github.com/Textualize/textual/pull/1104

## [0.3.0] - 2022-10-31

### Fixed

- Fixed issue where scrollbars weren't being unmounted
- Fixed fr units for horizontal and vertical layouts https://github.com/Textualize/textual/pull/1067
- Fixed `textual run` breaking sys.argv https://github.com/Textualize/textual/issues/1064
- Fixed footer not updating styles when toggling dark mode
- Fixed how the app title in a `Header` is centred https://github.com/Textualize/textual/issues/1060
- Fixed the swapping of button variants https://github.com/Textualize/textual/issues/1048
- Fixed reserved characters in screenshots https://github.com/Textualize/textual/issues/993
- Fixed issue with TextLog max_lines https://github.com/Textualize/textual/issues/1058

### Changed

- DOMQuery now raises InvalidQueryFormat in response to invalid query strings, rather than cryptic CSS error
- Dropped quit_after, screenshot, and screenshot_title from App.run, which can all be done via auto_pilot
- Widgets are now closed in reversed DOM order
- Input widget justify hardcoded to left to prevent text-align interference
- Changed `textual run` so that it patches `argv` in more situations
- DOM classes and IDs are now always treated fully case-sensitive https://github.com/Textualize/textual/issues/1047

### Added

- Added Unmount event
- Added App.run_async method
- Added App.run_test context manager
- Added auto_pilot to App.run and App.run_async
- Added Widget._get_virtual_dom to get scrollbars
- Added size parameter to run and run_async
- Added always_update to reactive
- Returned an awaitable from push_screen, switch_screen, and install_screen https://github.com/Textualize/textual/pull/1061

## [0.2.1] - 2022-10-23

### Changed

- Updated meta data for PyPI

## [0.2.0] - 2022-10-23

### Added

- CSS support
- Too numerous to mention
## [0.1.18] - 2022-04-30

### Changed

- Bump typing extensions

## [0.1.17] - 2022-03-10

### Changed

- Bumped Rich dependency

## [0.1.16] - 2022-03-10

### Fixed

- Fixed escape key hanging on Windows

## [0.1.15] - 2022-01-31

### Added

- Added Windows Driver

## [0.1.14] - 2022-01-09

### Changed

- Updated Rich dependency to 11.X

## [0.1.13] - 2022-01-01

### Fixed

- Fixed spurious characters when exiting app
- Fixed increasing delay when exiting

## [0.1.12] - 2021-09-20

### Added

- Added geometry.Spacing

### Fixed

- Fixed calculation of virtual size in scroll views

## [0.1.11] - 2021-09-12

### Changed

- Changed message handlers to use prefix handle\_
- Renamed messages to drop the Message suffix
- Events now bubble by default
- Refactor of layout

### Added

- Added App.measure
- Added auto_width to Vertical Layout, WindowView, an ScrollView
- Added big_table.py example
- Added easing.py example

## [0.1.10] - 2021-08-25

### Added

- Added keyboard control of tree control
- Added Widget.gutter to calculate space between renderable and outside edge
- Added margin, padding, and border attributes to Widget

### Changed

- Callbacks may be async or non-async.
- Event handler event argument is optional.
- Fixed exception in clock example https://github.com/willmcgugan/textual/issues/52
- Added Message.wait() which waits for a message to be processed
- Key events are now sent to widgets first, before processing bindings

## [0.1.9] - 2021-08-06

### Added

- Added hover over and mouse click to activate keys in footer
- Added verbosity argument to Widget.log

### Changed

- Simplified events. Remove Startup event (use Mount)
- Changed geometry.Point to geometry.Offset and geometry.Dimensions to geometry.Size

## [0.1.8] - 2021-07-17

### Fixed

- Fixed exiting mouse mode
- Fixed slow animation

### Added

- New log system

## [0.1.7] - 2021-07-14

### Changed

- Added functionality to calculator example.
- Scrollview now shows scrollbars automatically
- New handler system for messages that doesn't require inheritance
- Improved traceback handling

[0.41.0]: https://github.com/Textualize/textual/compare/v0.40.0...v0.41.0
[0.40.0]: https://github.com/Textualize/textual/compare/v0.39.0...v0.40.0
[0.39.0]: https://github.com/Textualize/textual/compare/v0.38.1...v0.39.0
[0.38.1]: https://github.com/Textualize/textual/compare/v0.38.0...v0.38.1
[0.38.0]: https://github.com/Textualize/textual/compare/v0.37.1...v0.38.0
[0.37.1]: https://github.com/Textualize/textual/compare/v0.37.0...v0.37.1
[0.37.0]: https://github.com/Textualize/textual/compare/v0.36.0...v0.37.0
[0.36.0]: https://github.com/Textualize/textual/compare/v0.35.1...v0.36.0
[0.35.1]: https://github.com/Textualize/textual/compare/v0.35.0...v0.35.1
[0.35.0]: https://github.com/Textualize/textual/compare/v0.34.0...v0.35.0
[0.34.0]: https://github.com/Textualize/textual/compare/v0.33.0...v0.34.0
[0.33.0]: https://github.com/Textualize/textual/compare/v0.32.0...v0.33.0
[0.32.0]: https://github.com/Textualize/textual/compare/v0.31.0...v0.32.0
[0.31.0]: https://github.com/Textualize/textual/compare/v0.30.0...v0.31.0
[0.30.0]: https://github.com/Textualize/textual/compare/v0.29.0...v0.30.0
[0.29.0]: https://github.com/Textualize/textual/compare/v0.28.1...v0.29.0
[0.28.1]: https://github.com/Textualize/textual/compare/v0.28.0...v0.28.1
[0.28.0]: https://github.com/Textualize/textual/compare/v0.27.0...v0.28.0
[0.27.0]: https://github.com/Textualize/textual/compare/v0.26.0...v0.27.0
[0.26.0]: https://github.com/Textualize/textual/compare/v0.25.0...v0.26.0
[0.25.0]: https://github.com/Textualize/textual/compare/v0.24.1...v0.25.0
[0.24.1]: https://github.com/Textualize/textual/compare/v0.24.0...v0.24.1
[0.24.0]: https://github.com/Textualize/textual/compare/v0.23.0...v0.24.0
[0.23.0]: https://github.com/Textualize/textual/compare/v0.22.3...v0.23.0
[0.22.3]: https://github.com/Textualize/textual/compare/v0.22.2...v0.22.3
[0.22.2]: https://github.com/Textualize/textual/compare/v0.22.1...v0.22.2
[0.22.1]: https://github.com/Textualize/textual/compare/v0.22.0...v0.22.1
[0.22.0]: https://github.com/Textualize/textual/compare/v0.21.0...v0.22.0
[0.21.0]: https://github.com/Textualize/textual/compare/v0.20.1...v0.21.0
[0.20.1]: https://github.com/Textualize/textual/compare/v0.20.0...v0.20.1
[0.20.0]: https://github.com/Textualize/textual/compare/v0.19.1...v0.20.0
[0.19.1]: https://github.com/Textualize/textual/compare/v0.19.0...v0.19.1
[0.19.0]: https://github.com/Textualize/textual/compare/v0.18.0...v0.19.0
[0.18.0]: https://github.com/Textualize/textual/compare/v0.17.4...v0.18.0
[0.17.3]: https://github.com/Textualize/textual/compare/v0.17.2...v0.17.3
[0.17.2]: https://github.com/Textualize/textual/compare/v0.17.1...v0.17.2
[0.17.1]: https://github.com/Textualize/textual/compare/v0.17.0...v0.17.1
[0.17.0]: https://github.com/Textualize/textual/compare/v0.16.0...v0.17.0
[0.16.0]: https://github.com/Textualize/textual/compare/v0.15.1...v0.16.0
[0.15.1]: https://github.com/Textualize/textual/compare/v0.15.0...v0.15.1
[0.15.0]: https://github.com/Textualize/textual/compare/v0.14.0...v0.15.0
[0.14.0]: https://github.com/Textualize/textual/compare/v0.13.0...v0.14.0
[0.13.0]: https://github.com/Textualize/textual/compare/v0.12.1...v0.13.0
[0.12.1]: https://github.com/Textualize/textual/compare/v0.12.0...v0.12.1
[0.12.0]: https://github.com/Textualize/textual/compare/v0.11.1...v0.12.0
[0.11.1]: https://github.com/Textualize/textual/compare/v0.11.0...v0.11.1
[0.11.0]: https://github.com/Textualize/textual/compare/v0.10.1...v0.11.0
[0.10.1]: https://github.com/Textualize/textual/compare/v0.10.0...v0.10.1
[0.10.0]: https://github.com/Textualize/textual/compare/v0.9.1...v0.10.0
[0.9.1]: https://github.com/Textualize/textual/compare/v0.9.0...v0.9.1
[0.9.0]: https://github.com/Textualize/textual/compare/v0.8.2...v0.9.0
[0.8.2]: https://github.com/Textualize/textual/compare/v0.8.1...v0.8.2
[0.8.1]: https://github.com/Textualize/textual/compare/v0.8.0...v0.8.1
[0.8.0]: https://github.com/Textualize/textual/compare/v0.7.0...v0.8.0
[0.7.0]: https://github.com/Textualize/textual/compare/v0.6.0...v0.7.0
[0.6.0]: https://github.com/Textualize/textual/compare/v0.5.0...v0.6.0
[0.5.0]: https://github.com/Textualize/textual/compare/v0.4.0...v0.5.0
[0.4.0]: https://github.com/Textualize/textual/compare/v0.3.0...v0.4.0
[0.3.0]: https://github.com/Textualize/textual/compare/v0.2.1...v0.3.0
[0.2.1]: https://github.com/Textualize/textual/compare/v0.2.0...v0.2.1
[0.2.0]: https://github.com/Textualize/textual/compare/v0.1.18...v0.2.0
[0.1.18]: https://github.com/Textualize/textual/compare/v0.1.17...v0.1.18
[0.1.17]: https://github.com/Textualize/textual/compare/v0.1.16...v0.1.17
[0.1.16]: https://github.com/Textualize/textual/compare/v0.1.15...v0.1.16
[0.1.15]: https://github.com/Textualize/textual/compare/v0.1.14...v0.1.15
[0.1.14]: https://github.com/Textualize/textual/compare/v0.1.13...v0.1.14
[0.1.13]: https://github.com/Textualize/textual/compare/v0.1.12...v0.1.13
[0.1.12]: https://github.com/Textualize/textual/compare/v0.1.11...v0.1.12
[0.1.11]: https://github.com/Textualize/textual/compare/v0.1.10...v0.1.11
[0.1.10]: https://github.com/Textualize/textual/compare/v0.1.9...v0.1.10
[0.1.9]: https://github.com/Textualize/textual/compare/v0.1.8...v0.1.9
[0.1.8]: https://github.com/Textualize/textual/compare/v0.1.7...v0.1.8
[0.1.7]: https://github.com/Textualize/textual/releases/tag/v0.1.7<|MERGE_RESOLUTION|>--- conflicted
+++ resolved
@@ -11,11 +11,8 @@
 ### Fixed
 
 - Duplicate CSS errors when parsing CSS from a screen https://github.com/Textualize/textual/issues/3581
-<<<<<<< HEAD
 - Added missing `blur` pseudo class https://github.com/Textualize/textual/issues/3439
-=======
 - Fixed visual glitched characters on Windows due to Python limitation https://github.com/Textualize/textual/issues/2548
->>>>>>> c7cf0286
 
 ### Changed
 
