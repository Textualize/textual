# Change Log

All notable changes to this project will be documented in this file.

The format is based on [Keep a Changelog](http://keepachangelog.com/)
and this project adheres to [Semantic Versioning](http://semver.org/).

## Unreleased


### Fixed

- Fixed zero division error https://github.com/Textualize/textual/issues/2673

### Added

- `work` decorator accepts `description` parameter to add debug string https://github.com/Textualize/textual/issues/2597
- Added `SelectionList` widget https://github.com/Textualize/textual/pull/2652
- `App.AUTO_FOCUS` to set auto focus on all screens https://github.com/Textualize/textual/issues/2594
<<<<<<< HEAD
- Option to `scroll_to_center` to ensure we don't scroll such that the top left corner of the widget is not visible https://github.com/Textualize/textual/pull/2682
=======
- Added `Widget.remove_children` https://github.com/Textualize/textual/pull/2657
>>>>>>> 3e7b2c53

### Changed

- `Placeholder` now sets its color cycle per app https://github.com/Textualize/textual/issues/2590
- Footer now clears key highlight regardless of whether it's in the active screen or not https://github.com/Textualize/textual/issues/2606
- The default Widget repr no longer displays classes and pseudo-classes (to reduce noise in logs). Add them to your `__rich_repr__` method if needed. https://github.com/Textualize/textual/pull/2623
- Setting `Screen.AUTO_FOCUS` to `None` will inherit `AUTO_FOCUS` from the app instead of disabling it https://github.com/Textualize/textual/issues/2594
- Setting `Screen.AUTO_FOCUS` to `""` will disable it on the screen https://github.com/Textualize/textual/issues/2594
- Messages now have a `handler_name` class var which contains the name of the default handler method.

### Removed

- `Placeholder.reset_color_cycle`
- Removed `Widget.reset_focus` (now called `Widget.blur`) https://github.com/Textualize/textual/issues/2642


## [0.26.0] - 2023-05-20

### Added

- Added Widget.can_view

### Changed

- Textual will now scroll focused widgets to center if not in view

## Unreleased

### Changed

- `Message.control` is now a property instead of a class variable. https://github.com/Textualize/textual/issues/2528
- `Tree` and `DirectoryTree` Messages no longer accept a `tree` parameter, using `self.node.tree` instead. https://github.com/Textualize/textual/issues/2529

## Unreleased

### Added

- `Suggester` API to compose with widgets for automatic suggestions https://github.com/Textualize/textual/issues/2330
- `SuggestFromList` class to let widgets get completions from a fixed set of options https://github.com/Textualize/textual/pull/2604
- `Input` has a new component class `input--suggestion` https://github.com/Textualize/textual/pull/2604

### Changed

- Keybinding <kbd>right</kbd> in `Input` is also used to accept a suggestion if the cursor is at the end of the input https://github.com/Textualize/textual/pull/2604
- `Input.__init__` now accepts a `suggester` attribute for completion suggestions https://github.com/Textualize/textual/pull/2604


## [0.25.0] - 2023-05-17

### Changed

- App `title` and `sub_title` attributes can be set to any type https://github.com/Textualize/textual/issues/2521
- `DirectoryTree` now loads directory contents in a worker https://github.com/Textualize/textual/issues/2456
- Only a single error will be written by default, unless in dev mode ("debug" in App.features) https://github.com/Textualize/textual/issues/2480
- Using `Widget.move_child` where the target and the child being moved are the same is now a no-op https://github.com/Textualize/textual/issues/1743
- Calling `dismiss` on a screen that is not at the top of the stack now raises an exception https://github.com/Textualize/textual/issues/2575
- `MessagePump.call_after_refresh` and `MessagePump.call_later` will now return `False` if the callback could not be scheduled. https://github.com/Textualize/textual/pull/2584

### Fixed

- Fixed `ZeroDivisionError` in `resolve_fraction_unit` https://github.com/Textualize/textual/issues/2502
- Fixed `TreeNode.expand` and `TreeNode.expand_all` not posting a `Tree.NodeExpanded` message https://github.com/Textualize/textual/issues/2535
- Fixed `TreeNode.collapse` and `TreeNode.collapse_all` not posting a `Tree.NodeCollapsed` message https://github.com/Textualize/textual/issues/2535
- Fixed `TreeNode.toggle` and `TreeNode.toggle_all` not posting a `Tree.NodeExpanded` or `Tree.NodeCollapsed` message https://github.com/Textualize/textual/issues/2535
- `footer--description` component class was being ignored https://github.com/Textualize/textual/issues/2544
- Pasting empty selection in `Input` would raise an exception https://github.com/Textualize/textual/issues/2563
- `Screen.AUTO_FOCUS` now focuses the first _focusable_ widget that matches the selector https://github.com/Textualize/textual/issues/2578
- `Screen.AUTO_FOCUS` now works on the default screen on startup https://github.com/Textualize/textual/pull/2581
- Fix for setting dark in App `__init__` https://github.com/Textualize/textual/issues/2583
- Fix issue with scrolling and docks https://github.com/Textualize/textual/issues/2525
- Fix not being able to use CSS classes with `Tab` https://github.com/Textualize/textual/pull/2589

### Added

- Class variable `AUTO_FOCUS` to screens https://github.com/Textualize/textual/issues/2457
- Added `NULL_SPACING` and `NULL_REGION` to geometry.py

## [0.24.1] - 2023-05-08

### Fixed

- Fix TypeError in code browser

## [0.24.0] - 2023-05-08

### Fixed

- Fixed crash when creating a `DirectoryTree` starting anywhere other than `.`
- Fixed line drawing in `Tree` when `Tree.show_root` is `True` https://github.com/Textualize/textual/issues/2397
- Fixed line drawing in `Tree` not marking branches as selected when first getting focus https://github.com/Textualize/textual/issues/2397

### Changed

- The DataTable cursor is now scrolled into view when the cursor coordinate is changed programmatically https://github.com/Textualize/textual/issues/2459
- run_worker exclusive parameter is now `False` by default https://github.com/Textualize/textual/pull/2470
- Added `always_update` as an optional argument for `reactive.var`
- Made Binding description default to empty string, which is equivalent to show=False https://github.com/Textualize/textual/pull/2501
- Modified Message to allow it to be used as a dataclass https://github.com/Textualize/textual/pull/2501
- Decorator `@on` accepts arbitrary `**kwargs` to apply selectors to attributes of the message https://github.com/Textualize/textual/pull/2498

### Added

- Property `control` as alias for attribute `tabs` in `Tabs` messages https://github.com/Textualize/textual/pull/2483
- Experimental: Added "overlay" rule https://github.com/Textualize/textual/pull/2501
- Experimental: Added "constrain" rule https://github.com/Textualize/textual/pull/2501
- Added textual.widgets.Select https://github.com/Textualize/textual/pull/2501
- Added Region.translate_inside https://github.com/Textualize/textual/pull/2501
- `TabbedContent` now takes kwargs `id`, `name`, `classes`, and `disabled`, upon initialization, like other widgets https://github.com/Textualize/textual/pull/2497
- Method `DataTable.move_cursor` https://github.com/Textualize/textual/issues/2472
- Added `OptionList.add_options` https://github.com/Textualize/textual/pull/2508
- Added `TreeNode.is_root` https://github.com/Textualize/textual/pull/2510
- Added `TreeNode.remove_children` https://github.com/Textualize/textual/pull/2510
- Added `TreeNode.remove` https://github.com/Textualize/textual/pull/2510
- Added classvar `Message.ALLOW_SELECTOR_MATCH` https://github.com/Textualize/textual/pull/2498
- Added `ALLOW_SELECTOR_MATCH` to all built-in messages associated with widgets https://github.com/Textualize/textual/pull/2498
- Markdown document sub-widgets now reference the container document
- Table of contents of a markdown document now references the document
- Added the `control` property to messages
  - `DirectoryTree.FileSelected`
  - `ListView`
    - `Highlighted`
    - `Selected`
  - `Markdown`
    - `TableOfContentsUpdated`
    - `TableOfContentsSelected`
    - `LinkClicked`
  - `OptionList`
    - `OptionHighlighted`
    - `OptionSelected`
  - `RadioSet.Changed`
  - `TabContent.TabActivated`
  - `Tree`
    - `NodeSelected`
    - `NodeHighlighted`
    - `NodeExpanded`
    - `NodeCollapsed`

## [0.23.0] - 2023-05-03

### Fixed

- Fixed `outline` top and bottom not handling alpha - https://github.com/Textualize/textual/issues/2371
- Fixed `!important` not applying to `align` https://github.com/Textualize/textual/issues/2420
- Fixed `!important` not applying to `border` https://github.com/Textualize/textual/issues/2420
- Fixed `!important` not applying to `content-align` https://github.com/Textualize/textual/issues/2420
- Fixed `!important` not applying to `outline` https://github.com/Textualize/textual/issues/2420
- Fixed `!important` not applying to `overflow` https://github.com/Textualize/textual/issues/2420
- Fixed `!important` not applying to `scrollbar-size` https://github.com/Textualize/textual/issues/2420
- Fixed `outline-right` not being recognised https://github.com/Textualize/textual/issues/2446
- Fixed OSError when a file system is not available https://github.com/Textualize/textual/issues/2468

### Changed

- Setting attributes with a `compute_` method will now raise an `AttributeError` https://github.com/Textualize/textual/issues/2383
- Unknown psuedo-selectors will now raise a tokenizer error (previously they were silently ignored) https://github.com/Textualize/textual/pull/2445
- Breaking change: `DirectoryTree.FileSelected.path` is now always a `Path` https://github.com/Textualize/textual/issues/2448
- Breaking change: `Directorytree.load_directory` renamed to `Directorytree._load_directory` https://github.com/Textualize/textual/issues/2448
- Unknown pseudo-selectors will now raise a tokenizer error (previously they were silently ignored) https://github.com/Textualize/textual/pull/2445

### Added

- Watch methods can now optionally be private https://github.com/Textualize/textual/issues/2382
- Added `DirectoryTree.path` reactive attribute https://github.com/Textualize/textual/issues/2448
- Added `DirectoryTree.FileSelected.node` https://github.com/Textualize/textual/pull/2463
- Added `DirectoryTree.reload` https://github.com/Textualize/textual/issues/2448
- Added textual.on decorator https://github.com/Textualize/textual/issues/2398

## [0.22.3] - 2023-04-29

### Fixed

- Fixed `textual run` on Windows https://github.com/Textualize/textual/issues/2406
- Fixed top border of button hover state

## [0.22.2] - 2023-04-29

### Added

- Added `TreeNode.tree` as a read-only public attribute https://github.com/Textualize/textual/issues/2413

### Fixed

- Fixed superfluous style updates for focus-within pseudo-selector

## [0.22.1] - 2023-04-28

### Fixed

- Fixed timer issue https://github.com/Textualize/textual/issues/2416
- Fixed `textual run` issue https://github.com/Textualize/textual/issues/2391

## [0.22.0] - 2023-04-27

### Fixed

- Fixed broken fr units when there is a min or max dimension https://github.com/Textualize/textual/issues/2378
- Fixed plain text in Markdown code blocks with no syntax being difficult to read https://github.com/Textualize/textual/issues/2400

### Added

- Added `ProgressBar` widget https://github.com/Textualize/textual/pull/2333

### Changed

- All `textual.containers` are now `1fr` in relevant dimensions by default https://github.com/Textualize/textual/pull/2386


## [0.21.0] - 2023-04-26

### Changed

- `textual run` execs apps in a new context.
- Textual console no longer parses console markup.
- Breaking change: `Container` no longer shows required scrollbars by default https://github.com/Textualize/textual/issues/2361
- Breaking change: `VerticalScroll` no longer shows a required horizontal scrollbar by default
- Breaking change: `HorizontalScroll` no longer shows a required vertical scrollbar by default
- Breaking change: Renamed `App.action_add_class_` to `App.action_add_class`
- Breaking change: Renamed `App.action_remove_class_` to `App.action_remove_class`
- Breaking change: `RadioSet` is now a single focusable widget https://github.com/Textualize/textual/pull/2372
- Breaking change: Removed `containers.Content` (use `containers.VerticalScroll` now)

### Added

- Added `-c` switch to `textual run` which runs commands in a Textual dev environment.
- Breaking change: standard keyboard scrollable navigation bindings have been moved off `Widget` and onto a new base class for scrollable containers (see also below addition) https://github.com/Textualize/textual/issues/2332
- `ScrollView` now inherits from `ScrollableContainer` rather than `Widget` https://github.com/Textualize/textual/issues/2332
- Containers no longer inherit any bindings from `Widget` https://github.com/Textualize/textual/issues/2331
- Added `ScrollableContainer`; a container class that binds the common navigation keys to scroll actions (see also above breaking change) https://github.com/Textualize/textual/issues/2332

### Fixed

- Fixed dark mode toggles in a "child" screen not updating a "parent" screen https://github.com/Textualize/textual/issues/1999
- Fixed "panel" border not exposed via CSS
- Fixed `TabbedContent.active` changes not changing the actual content https://github.com/Textualize/textual/issues/2352
- Fixed broken color on macOS Terminal https://github.com/Textualize/textual/issues/2359

## [0.20.1] - 2023-04-18

### Fix

- New fix for stuck tabs underline https://github.com/Textualize/textual/issues/2229

## [0.20.0] - 2023-04-18

### Changed

- Changed signature of Driver. Technically a breaking change, but unlikely to affect anyone.
- Breaking change: Timer.start is now private, and returns None. There was no reason to call this manually, so unlikely to affect anyone.
- A clicked tab will now be scrolled to the center of its tab container https://github.com/Textualize/textual/pull/2276
- Style updates are now done immediately rather than on_idle https://github.com/Textualize/textual/pull/2304
- `ButtonVariant` is now exported from `textual.widgets.button` https://github.com/Textualize/textual/issues/2264
- `HorizontalScroll` and `VerticalScroll` are now focusable by default https://github.com/Textualize/textual/pull/2317

### Added

- Added `DataTable.remove_row` method https://github.com/Textualize/textual/pull/2253
- option `--port` to the command `textual console` to specify which port the console should connect to https://github.com/Textualize/textual/pull/2258
- `Widget.scroll_to_center` method to scroll children to the center of container widget https://github.com/Textualize/textual/pull/2255 and https://github.com/Textualize/textual/pull/2276
- Added `TabActivated` message to `TabbedContent` https://github.com/Textualize/textual/pull/2260
- Added "panel" border style https://github.com/Textualize/textual/pull/2292
- Added `border-title-color`, `border-title-background`, `border-title-style` rules https://github.com/Textualize/textual/issues/2289
- Added `border-subtitle-color`, `border-subtitle-background`, `border-subtitle-style` rules https://github.com/Textualize/textual/issues/2289

### Fixed

- Fixed order styles are applied in DataTable - allows combining of renderable styles and component classes https://github.com/Textualize/textual/pull/2272
- Fixed key combos with up/down keys in some terminals https://github.com/Textualize/textual/pull/2280
- Fix empty ListView preventing bindings from firing https://github.com/Textualize/textual/pull/2281
- Fix `get_component_styles` returning incorrect values on first call when combined with pseudoclasses https://github.com/Textualize/textual/pull/2304
- Fixed `active_message_pump.get` sometimes resulting in a `LookupError` https://github.com/Textualize/textual/issues/2301

## [0.19.1] - 2023-04-10

### Fixed

- Fix viewport units using wrong viewport size  https://github.com/Textualize/textual/pull/2247
- Fixed layout not clearing arrangement cache https://github.com/Textualize/textual/pull/2249


## [0.19.0] - 2023-04-07

### Added

- Added support for filtering a `DirectoryTree` https://github.com/Textualize/textual/pull/2215

### Changed

- Allowed border_title and border_subtitle to accept Text objects
- Added additional line around titles
- When a container is auto, relative dimensions in children stretch the container. https://github.com/Textualize/textual/pull/2221
- DataTable page up / down now move cursor

### Fixed

- Fixed margin not being respected when width or height is "auto" https://github.com/Textualize/textual/issues/2220
- Fixed issue which prevent scroll_visible from working https://github.com/Textualize/textual/issues/2181
- Fixed missing tracebacks on Windows https://github.com/Textualize/textual/issues/2027

## [0.18.0] - 2023-04-04

### Added

- Added Worker API https://github.com/Textualize/textual/pull/2182

### Changed

- Breaking change: Markdown.update is no longer a coroutine https://github.com/Textualize/textual/pull/2182

### Fixed

- `RadioSet` is now far less likely to report `pressed_button` as `None` https://github.com/Textualize/textual/issues/2203

## [0.17.3] - 2023-04-02

### [Fixed]

- Fixed scrollable area not taking in to account dock https://github.com/Textualize/textual/issues/2188

## [0.17.2] - 2023-04-02

### [Fixed]

- Fixed bindings persistance https://github.com/Textualize/textual/issues/1613
- The `Markdown` widget now auto-increments ordered lists https://github.com/Textualize/textual/issues/2002
- Fixed modal bindings https://github.com/Textualize/textual/issues/2194
- Fix binding enter to active button https://github.com/Textualize/textual/issues/2194

### [Changed]

- tab and shift+tab are now defined on Screen.

## [0.17.1] - 2023-03-30

### Fixed

- Fix cursor not hiding on Windows https://github.com/Textualize/textual/issues/2170
- Fixed freeze when ctrl-clicking links https://github.com/Textualize/textual/issues/2167 https://github.com/Textualize/textual/issues/2073

## [0.17.0] - 2023-03-29

### Fixed

- Issue with parsing action strings whose arguments contained quoted closing parenthesis https://github.com/Textualize/textual/pull/2112
- Issues with parsing action strings with tuple arguments https://github.com/Textualize/textual/pull/2112
- Issue with watching for CSS file changes https://github.com/Textualize/textual/pull/2128
- Fix for tabs not invalidating https://github.com/Textualize/textual/issues/2125
- Fixed scrollbar layers issue https://github.com/Textualize/textual/issues/1358
- Fix for interaction between pseudo-classes and widget-level render caches https://github.com/Textualize/textual/pull/2155

### Changed

- DataTable now has height: auto by default. https://github.com/Textualize/textual/issues/2117
- Textual will now render strings within renderables (such as tables) as Console Markup by default. You can wrap your text with rich.Text() if you want the original behavior. https://github.com/Textualize/textual/issues/2120
- Some widget methods now return `self` instead of `None` https://github.com/Textualize/textual/pull/2102:
  - `Widget`: `refresh`, `focus`, `reset_focus`
  - `Button.press`
  - `DataTable`: `clear`, `refresh_coordinate`, `refresh_row`, `refresh_column`, `sort`
  - `Placehoder.cycle_variant`
  - `Switch.toggle`
  - `Tabs.clear`
  - `TextLog`: `write`, `clear`
  - `TreeNode`: `expand`, `expand_all`, `collapse`, `collapse_all`, `toggle`, `toggle_all`
  - `Tree`: `clear`, `reset`
- Screens with alpha in their background color will now blend with the background. https://github.com/Textualize/textual/pull/2139
- Added "thick" border style. https://github.com/Textualize/textual/pull/2139
- message_pump.app will now set the active app if it is not already set.
- DataTable now has max height set to 100vh

### Added

- Added auto_scroll attribute to TextLog https://github.com/Textualize/textual/pull/2127
- Added scroll_end switch to TextLog.write https://github.com/Textualize/textual/pull/2127
- Added `Widget.get_pseudo_class_state` https://github.com/Textualize/textual/pull/2155
- Added Screen.ModalScreen which prevents App from handling bindings. https://github.com/Textualize/textual/pull/2139
- Added TEXTUAL_LOG env var which should be a path that Textual will write verbose logs to (textual devtools is generally preferred) https://github.com/Textualize/textual/pull/2148
- Added textual.logging.TextualHandler logging handler
- Added Query.set_classes, DOMNode.set_classes, and `classes` setter for Widget https://github.com/Textualize/textual/issues/1081
- Added `OptionList` https://github.com/Textualize/textual/pull/2154

## [0.16.0] - 2023-03-22

### Added
- Added `parser_factory` argument to `Markdown` and `MarkdownViewer` constructors https://github.com/Textualize/textual/pull/2075
- Added `HorizontalScroll` https://github.com/Textualize/textual/issues/1957
- Added `Center` https://github.com/Textualize/textual/issues/1957
- Added `Middle` https://github.com/Textualize/textual/issues/1957
- Added `VerticalScroll` (mimicking the old behaviour of `Vertical`) https://github.com/Textualize/textual/issues/1957
- Added `Widget.border_title` and `Widget.border_subtitle` to set border (sub)title for a widget https://github.com/Textualize/textual/issues/1864
- Added CSS styles `border_title_align` and `border_subtitle_align`.
- Added `TabbedContent` widget https://github.com/Textualize/textual/pull/2059
- Added `get_child_by_type` method to widgets / app https://github.com/Textualize/textual/pull/2059
- Added `Widget.render_str` method https://github.com/Textualize/textual/pull/2059
- Added TEXTUAL_DRIVER environment variable

### Changed

- Dropped "loading-indicator--dot" component style from LoadingIndicator https://github.com/Textualize/textual/pull/2050
- Tabs widget now sends Tabs.Cleared when there is no active tab.
- Breaking change: changed default behaviour of `Vertical` (see `VerticalScroll`) https://github.com/Textualize/textual/issues/1957
- The default `overflow` style for `Horizontal` was changed to `hidden hidden` https://github.com/Textualize/textual/issues/1957
- `DirectoryTree` also accepts `pathlib.Path` objects as the path to list https://github.com/Textualize/textual/issues/1438

### Removed

- Removed `sender` attribute from messages. It's now just private (`_sender`). https://github.com/Textualize/textual/pull/2071

### Fixed

- Fixed borders not rendering correctly. https://github.com/Textualize/textual/pull/2074
- Fix for error when removing nodes. https://github.com/Textualize/textual/issues/2079

## [0.15.1] - 2023-03-14

### Fixed

- Fixed how the namespace for messages is calculated to facilitate inheriting messages https://github.com/Textualize/textual/issues/1814
- `Tab` is now correctly made available from `textual.widgets`. https://github.com/Textualize/textual/issues/2044

## [0.15.0] - 2023-03-13

### Fixed

- Fixed container not resizing when a widget is removed https://github.com/Textualize/textual/issues/2007
- Fixes issue where the horizontal scrollbar would be incorrectly enabled https://github.com/Textualize/textual/pull/2024

## [0.15.0] - 2023-03-13

### Changed

- Fixed container not resizing when a widget is removed https://github.com/Textualize/textual/issues/2007
- Fixed issue where the horizontal scrollbar would be incorrectly enabled https://github.com/Textualize/textual/pull/2024
- Fixed `Pilot.click` not correctly creating the mouse events https://github.com/Textualize/textual/issues/2022
- Fixes issue where the horizontal scrollbar would be incorrectly enabled https://github.com/Textualize/textual/pull/2024
- Fixes for tracebacks not appearing on exit https://github.com/Textualize/textual/issues/2027

### Added

- Added a LoadingIndicator widget https://github.com/Textualize/textual/pull/2018
- Added Tabs Widget https://github.com/Textualize/textual/pull/2020

### Changed

- Breaking change: Renamed Widget.action and App.action to Widget.run_action and App.run_action
- Added `shift`, `meta` and `control` arguments to `Pilot.click`.

## [0.14.0] - 2023-03-09

### Changed

- Breaking change: There is now only `post_message` to post events, which is non-async, `post_message_no_wait` was dropped. https://github.com/Textualize/textual/pull/1940
- Breaking change: The Timer class now has just one method to stop it, `Timer.stop` which is non sync https://github.com/Textualize/textual/pull/1940
- Breaking change: Messages don't require a `sender` in their constructor https://github.com/Textualize/textual/pull/1940
- Many messages have grown a `control` property which returns the control they relate to. https://github.com/Textualize/textual/pull/1940
- Updated styling to make it clear DataTable grows horizontally https://github.com/Textualize/textual/pull/1946
- Changed the `Checkbox` character due to issues with Windows Terminal and Windows 10 https://github.com/Textualize/textual/issues/1934
- Changed the `RadioButton` character due to issues with Windows Terminal and Windows 10 and 11 https://github.com/Textualize/textual/issues/1934
- Changed the `Markdown` initial bullet character due to issues with Windows Terminal and Windows 10 and 11 https://github.com/Textualize/textual/issues/1982
- The underscore `_` is no longer a special alias for the method `pilot.press`

### Added

- Added `data_table` attribute to DataTable events https://github.com/Textualize/textual/pull/1940
- Added `list_view` attribute to `ListView` events https://github.com/Textualize/textual/pull/1940
- Added `radio_set` attribute to `RadioSet` events https://github.com/Textualize/textual/pull/1940
- Added `switch` attribute to `Switch` events https://github.com/Textualize/textual/pull/1940
- Added `hover` and `click` methods to `Pilot` https://github.com/Textualize/textual/pull/1966
- Breaking change: Added `toggle_button` attribute to RadioButton and Checkbox events, replaces `input` https://github.com/Textualize/textual/pull/1940
- A percentage alpha can now be applied to a border https://github.com/Textualize/textual/issues/1863
- Added `Color.multiply_alpha`.
- Added `ContentSwitcher` https://github.com/Textualize/textual/issues/1945

### Fixed

- Fixed bug that prevented pilot from pressing some keys https://github.com/Textualize/textual/issues/1815
- DataTable race condition that caused crash https://github.com/Textualize/textual/pull/1962
- Fixed scrollbar getting "stuck" to cursor when cursor leaves window during drag https://github.com/Textualize/textual/pull/1968 https://github.com/Textualize/textual/pull/2003
- DataTable crash when enter pressed when table is empty https://github.com/Textualize/textual/pull/1973

## [0.13.0] - 2023-03-02

### Added

- Added `Checkbox` https://github.com/Textualize/textual/pull/1872
- Added `RadioButton` https://github.com/Textualize/textual/pull/1872
- Added `RadioSet` https://github.com/Textualize/textual/pull/1872

### Changed

- Widget scrolling methods (such as `Widget.scroll_home` and `Widget.scroll_end`) now perform the scroll after the next refresh https://github.com/Textualize/textual/issues/1774
- Buttons no longer accept arbitrary renderables https://github.com/Textualize/textual/issues/1870

### Fixed

- Scrolling with cursor keys now moves just one cell https://github.com/Textualize/textual/issues/1897
- Fix exceptions in watch methods being hidden on startup https://github.com/Textualize/textual/issues/1886
- Fixed scrollbar size miscalculation https://github.com/Textualize/textual/pull/1910
- Fixed slow exit on some terminals https://github.com/Textualize/textual/issues/1920

## [0.12.1] - 2023-02-25

### Fixed

- Fix for batch update glitch https://github.com/Textualize/textual/pull/1880

## [0.12.0] - 2023-02-24

### Added

- Added `App.batch_update` https://github.com/Textualize/textual/pull/1832
- Added horizontal rule to Markdown https://github.com/Textualize/textual/pull/1832
- Added `Widget.disabled` https://github.com/Textualize/textual/pull/1785
- Added `DOMNode.notify_style_update` to replace `messages.StylesUpdated` message https://github.com/Textualize/textual/pull/1861
- Added `DataTable.show_row_labels` reactive to show and hide row labels https://github.com/Textualize/textual/pull/1868
- Added `DataTable.RowLabelSelected` event, which is emitted when a row label is clicked https://github.com/Textualize/textual/pull/1868
- Added `MessagePump.prevent` context manager to temporarily suppress a given message type https://github.com/Textualize/textual/pull/1866

### Changed

- Scrolling by page now adds to current position.
- Markdown lists have been polished: a selection of bullets, better alignment of numbers, style tweaks https://github.com/Textualize/textual/pull/1832
- Added alternative method of composing Widgets https://github.com/Textualize/textual/pull/1847
- Added `label` parameter to `DataTable.add_row` https://github.com/Textualize/textual/pull/1868
- Breaking change: Some `DataTable` component classes were renamed - see PR for details https://github.com/Textualize/textual/pull/1868

### Removed

- Removed `screen.visible_widgets` and `screen.widgets`
- Removed `StylesUpdate` message. https://github.com/Textualize/textual/pull/1861

### Fixed

- Numbers in a descendant-combined selector no longer cause an error https://github.com/Textualize/textual/issues/1836
- Fixed superfluous scrolling when focusing a docked widget https://github.com/Textualize/textual/issues/1816
- Fixes walk_children which was returning more than one screen https://github.com/Textualize/textual/issues/1846
- Fixed issue with watchers fired for detached nodes https://github.com/Textualize/textual/issues/1846

## [0.11.1] - 2023-02-17

### Fixed

- DataTable fix issue where offset cache was not being used https://github.com/Textualize/textual/pull/1810
- DataTable scrollbars resize correctly when header is toggled https://github.com/Textualize/textual/pull/1803
- DataTable location mapping cleared when clear called https://github.com/Textualize/textual/pull/1809

## [0.11.0] - 2023-02-15

### Added

- Added `TreeNode.expand_all` https://github.com/Textualize/textual/issues/1430
- Added `TreeNode.collapse_all` https://github.com/Textualize/textual/issues/1430
- Added `TreeNode.toggle_all` https://github.com/Textualize/textual/issues/1430
- Added the coroutines `Animator.wait_until_complete` and `pilot.wait_for_scheduled_animations` that allow waiting for all current and scheduled animations https://github.com/Textualize/textual/issues/1658
- Added the method `Animator.is_being_animated` that checks if an attribute of an object is being animated or is scheduled for animation
- Added more keyboard actions and related bindings to `Input` https://github.com/Textualize/textual/pull/1676
- Added App.scroll_sensitivity_x and App.scroll_sensitivity_y to adjust how many lines the scroll wheel moves the scroll position https://github.com/Textualize/textual/issues/928
- Added Shift+scroll wheel and ctrl+scroll wheel to scroll horizontally
- Added `Tree.action_toggle_node` to toggle a node without selecting, and bound it to <kbd>Space</kbd> https://github.com/Textualize/textual/issues/1433
- Added `Tree.reset` to fully reset a `Tree` https://github.com/Textualize/textual/issues/1437
- Added `DataTable.sort` to sort rows https://github.com/Textualize/textual/pull/1638
- Added `DataTable.get_cell` to retrieve a cell by column/row keys https://github.com/Textualize/textual/pull/1638
- Added `DataTable.get_cell_at` to retrieve a cell by coordinate https://github.com/Textualize/textual/pull/1638
- Added `DataTable.update_cell` to update a cell by column/row keys https://github.com/Textualize/textual/pull/1638
- Added `DataTable.update_cell_at` to update a cell at a coordinate  https://github.com/Textualize/textual/pull/1638
- Added `DataTable.ordered_rows` property to retrieve `Row`s as they're currently ordered https://github.com/Textualize/textual/pull/1638
- Added `DataTable.ordered_columns` property to retrieve `Column`s as they're currently ordered https://github.com/Textualize/textual/pull/1638
- Added `DataTable.coordinate_to_cell_key` to find the key for the cell at a coordinate https://github.com/Textualize/textual/pull/1638
- Added `DataTable.is_valid_coordinate` https://github.com/Textualize/textual/pull/1638
- Added `DataTable.is_valid_row_index` https://github.com/Textualize/textual/pull/1638
- Added `DataTable.is_valid_column_index` https://github.com/Textualize/textual/pull/1638
- Added attributes to events emitted from `DataTable` indicating row/column/cell keys https://github.com/Textualize/textual/pull/1638
- Added `DataTable.get_row` to retrieve the values from a row by key https://github.com/Textualize/textual/pull/1786
- Added `DataTable.get_row_at` to retrieve the values from a row by index https://github.com/Textualize/textual/pull/1786
- Added `DataTable.get_column` to retrieve the values from a column by key https://github.com/Textualize/textual/pull/1786
- Added `DataTable.get_column_at` to retrieve the values from a column by index https://github.com/Textualize/textual/pull/1786
- Added `DataTable.HeaderSelected` which is posted when header label clicked https://github.com/Textualize/textual/pull/1788
- Added `DOMNode.watch` and `DOMNode.is_attached` methods  https://github.com/Textualize/textual/pull/1750
- Added `DOMNode.css_tree` which is a renderable that shows the DOM and CSS https://github.com/Textualize/textual/pull/1778
- Added `DOMNode.children_view` which is a view on to a nodes children list, use for querying https://github.com/Textualize/textual/pull/1778
- Added `Markdown` and `MarkdownViewer` widgets.
- Added `--screenshot` option to `textual run`

### Changed

- Breaking change: `TreeNode` can no longer be imported from `textual.widgets`; it is now available via `from textual.widgets.tree import TreeNode`. https://github.com/Textualize/textual/pull/1637
- `Tree` now shows a (subdued) cursor for a highlighted node when focus has moved elsewhere https://github.com/Textualize/textual/issues/1471
- `DataTable.add_row` now accepts `key` argument to uniquely identify the row https://github.com/Textualize/textual/pull/1638
- `DataTable.add_column` now accepts `key` argument to uniquely identify the column https://github.com/Textualize/textual/pull/1638
- `DataTable.add_row` and `DataTable.add_column` now return lists of keys identifying the added rows/columns https://github.com/Textualize/textual/pull/1638
- Breaking change: `DataTable.get_cell_value` renamed to `DataTable.get_value_at` https://github.com/Textualize/textual/pull/1638
- `DataTable.row_count` is now a property https://github.com/Textualize/textual/pull/1638
- Breaking change: `DataTable.cursor_cell` renamed to `DataTable.cursor_coordinate` https://github.com/Textualize/textual/pull/1638
  - The method `validate_cursor_cell` was renamed to `validate_cursor_coordinate`.
  - The method `watch_cursor_cell` was renamed to `watch_cursor_coordinate`.
- Breaking change: `DataTable.hover_cell` renamed to `DataTable.hover_coordinate` https://github.com/Textualize/textual/pull/1638
  - The method `validate_hover_cell` was renamed to `validate_hover_coordinate`.
- Breaking change: `DataTable.data` structure changed, and will be made private in upcoming release https://github.com/Textualize/textual/pull/1638
- Breaking change: `DataTable.refresh_cell` was renamed to `DataTable.refresh_coordinate` https://github.com/Textualize/textual/pull/1638
- Breaking change: `DataTable.get_row_height` now takes a `RowKey` argument instead of a row index https://github.com/Textualize/textual/pull/1638
- Breaking change: `DataTable.data` renamed to `DataTable._data` (it's now private) https://github.com/Textualize/textual/pull/1786
- The `_filter` module was made public (now called `filter`) https://github.com/Textualize/textual/pull/1638
- Breaking change: renamed `Checkbox` to `Switch` https://github.com/Textualize/textual/issues/1746
- `App.install_screen` name is no longer optional https://github.com/Textualize/textual/pull/1778
- `App.query` now only includes the current screen https://github.com/Textualize/textual/pull/1778
- `DOMNode.tree` now displays simple DOM structure only https://github.com/Textualize/textual/pull/1778
- `App.install_screen` now returns None rather than AwaitMount https://github.com/Textualize/textual/pull/1778
- `DOMNode.children` is now a simple sequence, the NodesList is exposed as `DOMNode._nodes` https://github.com/Textualize/textual/pull/1778
- `DataTable` cursor can now enter fixed columns https://github.com/Textualize/textual/pull/1799

### Fixed

- Fixed stuck screen  https://github.com/Textualize/textual/issues/1632
- Fixed programmatic style changes not refreshing children layouts when parent widget did not change size https://github.com/Textualize/textual/issues/1607
- Fixed relative units in `grid-rows` and `grid-columns` being computed with respect to the wrong dimension https://github.com/Textualize/textual/issues/1406
- Fixed bug with animations that were triggered back to back, where the second one wouldn't start https://github.com/Textualize/textual/issues/1372
- Fixed bug with animations that were scheduled where all but the first would be skipped https://github.com/Textualize/textual/issues/1372
- Programmatically setting `overflow_x`/`overflow_y` refreshes the layout correctly https://github.com/Textualize/textual/issues/1616
- Fixed double-paste into `Input` https://github.com/Textualize/textual/issues/1657
- Added a workaround for an apparent Windows Terminal paste issue https://github.com/Textualize/textual/issues/1661
- Fixed issue with renderable width calculation https://github.com/Textualize/textual/issues/1685
- Fixed issue with app not processing Paste event https://github.com/Textualize/textual/issues/1666
- Fixed glitch with view position with auto width inputs https://github.com/Textualize/textual/issues/1693
- Fixed `DataTable` "selected" events containing wrong coordinates when mouse was used https://github.com/Textualize/textual/issues/1723

### Removed

- Methods `MessagePump.emit` and `MessagePump.emit_no_wait` https://github.com/Textualize/textual/pull/1738
- Removed `reactive.watch` in favor of DOMNode.watch.

## [0.10.1] - 2023-01-20

### Added

- Added Strip.text property https://github.com/Textualize/textual/issues/1620

### Fixed

- Fixed `textual diagnose` crash on older supported Python versions. https://github.com/Textualize/textual/issues/1622

### Changed

- The default filename for screenshots uses a datetime format similar to ISO8601, but with reserved characters replaced by underscores https://github.com/Textualize/textual/pull/1518


## [0.10.0] - 2023-01-19

### Added

- Added `TreeNode.parent` -- a read-only property for accessing a node's parent https://github.com/Textualize/textual/issues/1397
- Added public `TreeNode` label access via `TreeNode.label` https://github.com/Textualize/textual/issues/1396
- Added read-only public access to the children of a `TreeNode` via `TreeNode.children` https://github.com/Textualize/textual/issues/1398
- Added `Tree.get_node_by_id` to allow getting a node by its ID https://github.com/Textualize/textual/pull/1535
- Added a `Tree.NodeHighlighted` message, giving a `on_tree_node_highlighted` event handler https://github.com/Textualize/textual/issues/1400
- Added a `inherit_component_classes` subclassing parameter to control whether component classes are inherited from base classes https://github.com/Textualize/textual/issues/1399
- Added `diagnose` as a `textual` command https://github.com/Textualize/textual/issues/1542
- Added `row` and `column` cursors to `DataTable` https://github.com/Textualize/textual/pull/1547
- Added an optional parameter `selector` to the methods `Screen.focus_next` and `Screen.focus_previous` that enable using a CSS selector to narrow down which widgets can get focus https://github.com/Textualize/textual/issues/1196

### Changed

- `MouseScrollUp` and `MouseScrollDown` now inherit from `MouseEvent` and have attached modifier keys. https://github.com/Textualize/textual/pull/1458
- Fail-fast and print pretty tracebacks for Widget compose errors https://github.com/Textualize/textual/pull/1505
- Added Widget._refresh_scroll to avoid expensive layout when scrolling https://github.com/Textualize/textual/pull/1524
- `events.Paste` now bubbles https://github.com/Textualize/textual/issues/1434
- Improved error message when style flag `none` is mixed with other flags (e.g., when setting `text-style`) https://github.com/Textualize/textual/issues/1420
- Clock color in the `Header` widget now matches the header color https://github.com/Textualize/textual/issues/1459
- Programmatic calls to scroll now optionally scroll even if overflow styling says otherwise (introduces a new `force` parameter to all the `scroll_*` methods) https://github.com/Textualize/textual/issues/1201
- `COMPONENT_CLASSES` are now inherited from base classes https://github.com/Textualize/textual/issues/1399
- Watch methods may now take no parameters
- Added `compute` parameter to reactive
- A `TypeError` raised during `compose` now carries the full traceback
- Removed base class `NodeMessage` from which all node-related `Tree` events inherited

### Fixed

- The styles `scrollbar-background-active` and `scrollbar-color-hover` are no longer ignored https://github.com/Textualize/textual/pull/1480
- The widget `Placeholder` can now have its width set to `auto` https://github.com/Textualize/textual/pull/1508
- Behavior of widget `Input` when rendering after programmatic value change and related scenarios https://github.com/Textualize/textual/issues/1477 https://github.com/Textualize/textual/issues/1443
- `DataTable.show_cursor` now correctly allows cursor toggling https://github.com/Textualize/textual/pull/1547
- Fixed cursor not being visible on `DataTable` mount when `fixed_columns` were used https://github.com/Textualize/textual/pull/1547
- Fixed `DataTable` cursors not resetting to origin on `clear()` https://github.com/Textualize/textual/pull/1601
- Fixed TextLog wrapping issue https://github.com/Textualize/textual/issues/1554
- Fixed issue with TextLog not writing anything before layout https://github.com/Textualize/textual/issues/1498
- Fixed an exception when populating a child class of `ListView` purely from `compose` https://github.com/Textualize/textual/issues/1588
- Fixed freeze in tests https://github.com/Textualize/textual/issues/1608
- Fixed minus not displaying as symbol https://github.com/Textualize/textual/issues/1482

## [0.9.1] - 2022-12-30

### Added

- Added textual._win_sleep for Python on Windows < 3.11 https://github.com/Textualize/textual/pull/1457

## [0.9.0] - 2022-12-30

### Added

- Added textual.strip.Strip primitive
- Added textual._cache.FIFOCache
- Added an option to clear columns in DataTable.clear() https://github.com/Textualize/textual/pull/1427

### Changed

- Widget.render_line now returns a Strip
- Fix for slow updates on Windows
- Bumped Rich dependency

## [0.8.2] - 2022-12-28

### Fixed

- Fixed issue with TextLog.clear() https://github.com/Textualize/textual/issues/1447

## [0.8.1] - 2022-12-25

### Fixed

- Fix for overflowing tree issue https://github.com/Textualize/textual/issues/1425

## [0.8.0] - 2022-12-22

### Fixed

- Fixed issues with nested auto dimensions https://github.com/Textualize/textual/issues/1402
- Fixed watch method incorrectly running on first set when value hasn't changed and init=False https://github.com/Textualize/textual/pull/1367
- `App.dark` can now be set from `App.on_load` without an error being raised  https://github.com/Textualize/textual/issues/1369
- Fixed setting `visibility` changes needing a `refresh` https://github.com/Textualize/textual/issues/1355

### Added

- Added `textual.actions.SkipAction` exception which can be raised from an action to allow parents to process bindings.
- Added `textual keys` preview.
- Added ability to bind to a character in addition to key name. i.e. you can bind to "." or "full_stop".
- Added TextLog.shrink attribute to allow renderable to reduce in size to fit width.

### Changed

- Deprecated `PRIORITY_BINDINGS` class variable.
- Renamed `char` to `character` on Key event.
- Renamed `key_name` to `name` on Key event.
- Queries/`walk_children` no longer includes self in results by default https://github.com/Textualize/textual/pull/1416

## [0.7.0] - 2022-12-17

### Added

- Added `PRIORITY_BINDINGS` class variable, which can be used to control if a widget's bindings have priority by default. https://github.com/Textualize/textual/issues/1343

### Changed

- Renamed the `Binding` argument `universal` to `priority`. https://github.com/Textualize/textual/issues/1343
- When looking for bindings that have priority, they are now looked from `App` downwards. https://github.com/Textualize/textual/issues/1343
- `BINDINGS` on an `App`-derived class have priority by default. https://github.com/Textualize/textual/issues/1343
- `BINDINGS` on a `Screen`-derived class have priority by default. https://github.com/Textualize/textual/issues/1343
- Added a message parameter to Widget.exit

### Fixed

- Fixed validator not running on first reactive set https://github.com/Textualize/textual/pull/1359
- Ensure only printable characters are used as key_display https://github.com/Textualize/textual/pull/1361


## [0.6.0] - 2022-12-11

https://textual.textualize.io/blog/2022/12/11/version-060

### Added

- Added "inherited bindings" -- BINDINGS classvar will be merged with base classes, unless inherit_bindings is set to False
- Added `Tree` widget which replaces `TreeControl`.
- Added widget `Placeholder` https://github.com/Textualize/textual/issues/1200.
- Added `ListView` and `ListItem` widgets https://github.com/Textualize/textual/pull/1143

### Changed

- Rebuilt `DirectoryTree` with new `Tree` control.
- Empty containers with a dimension set to `"auto"` will now collapse instead of filling up the available space.
- Container widgets now have default height of `1fr`.
- The default `width` of a `Label` is now `auto`.

### Fixed

- Type selectors can now contain numbers https://github.com/Textualize/textual/issues/1253
- Fixed visibility not affecting children https://github.com/Textualize/textual/issues/1313
- Fixed issue with auto width/height and relative children https://github.com/Textualize/textual/issues/1319
- Fixed issue with offset applied to containers https://github.com/Textualize/textual/issues/1256
- Fixed default CSS retrieval for widgets with no `DEFAULT_CSS` that inherited from widgets with `DEFAULT_CSS` https://github.com/Textualize/textual/issues/1335
- Fixed merging of `BINDINGS` when binding inheritance is set to `None` https://github.com/Textualize/textual/issues/1351

## [0.5.0] - 2022-11-20

### Added

- Add get_child_by_id and get_widget_by_id, remove get_child https://github.com/Textualize/textual/pull/1146
- Add easing parameter to Widget.scroll_* methods https://github.com/Textualize/textual/pull/1144
- Added Widget.call_later which invokes a callback on idle.
- `DOMNode.ancestors` no longer includes `self`.
- Added `DOMNode.ancestors_with_self`, which retains the old behaviour of
  `DOMNode.ancestors`.
- Improved the speed of `DOMQuery.remove`.
- Added DataTable.clear
- Added low-level `textual.walk` methods.
- It is now possible to `await` a `Widget.remove`.
  https://github.com/Textualize/textual/issues/1094
- It is now possible to `await` a `DOMQuery.remove`. Note that this changes
  the return value of `DOMQuery.remove`, which used to return `self`.
  https://github.com/Textualize/textual/issues/1094
- Added Pilot.wait_for_animation
- Added `Widget.move_child` https://github.com/Textualize/textual/issues/1121
- Added a `Label` widget https://github.com/Textualize/textual/issues/1190
- Support lazy-instantiated Screens (callables in App.SCREENS) https://github.com/Textualize/textual/pull/1185
- Display of keys in footer has more sensible defaults https://github.com/Textualize/textual/pull/1213
- Add App.get_key_display, allowing custom key_display App-wide https://github.com/Textualize/textual/pull/1213

### Changed

- Watchers are now called immediately when setting the attribute if they are synchronous. https://github.com/Textualize/textual/pull/1145
- Widget.call_later has been renamed to Widget.call_after_refresh.
- Button variant values are now checked at runtime. https://github.com/Textualize/textual/issues/1189
- Added caching of some properties in Styles object

### Fixed

- Fixed DataTable row not updating after add https://github.com/Textualize/textual/issues/1026
- Fixed issues with animation. Now objects of different types may be animated.
- Fixed containers with transparent background not showing borders https://github.com/Textualize/textual/issues/1175
- Fixed auto-width in horizontal containers https://github.com/Textualize/textual/pull/1155
- Fixed Input cursor invisible when placeholder empty https://github.com/Textualize/textual/pull/1202
- Fixed deadlock when removing widgets from the App https://github.com/Textualize/textual/pull/1219

## [0.4.0] - 2022-11-08

https://textual.textualize.io/blog/2022/11/08/version-040/#version-040

### Changed

- Dropped support for mounting "named" and "anonymous" widgets via
  `App.mount` and `Widget.mount`. Both methods now simply take one or more
  widgets as positional arguments.
- `DOMNode.query_one` now raises a `TooManyMatches` exception if there is
  more than one matching node.
  https://github.com/Textualize/textual/issues/1096
- `App.mount` and `Widget.mount` have new `before` and `after` parameters https://github.com/Textualize/textual/issues/778

### Added

- Added `init` param to reactive.watch
- `CSS_PATH` can now be a list of CSS files https://github.com/Textualize/textual/pull/1079
- Added `DOMQuery.only_one` https://github.com/Textualize/textual/issues/1096
- Writes to stdout are now done in a thread, for smoother animation. https://github.com/Textualize/textual/pull/1104

## [0.3.0] - 2022-10-31

### Fixed

- Fixed issue where scrollbars weren't being unmounted
- Fixed fr units for horizontal and vertical layouts https://github.com/Textualize/textual/pull/1067
- Fixed `textual run` breaking sys.argv https://github.com/Textualize/textual/issues/1064
- Fixed footer not updating styles when toggling dark mode
- Fixed how the app title in a `Header` is centred https://github.com/Textualize/textual/issues/1060
- Fixed the swapping of button variants https://github.com/Textualize/textual/issues/1048
- Fixed reserved characters in screenshots https://github.com/Textualize/textual/issues/993
- Fixed issue with TextLog max_lines https://github.com/Textualize/textual/issues/1058

### Changed

- DOMQuery now raises InvalidQueryFormat in response to invalid query strings, rather than cryptic CSS error
- Dropped quit_after, screenshot, and screenshot_title from App.run, which can all be done via auto_pilot
- Widgets are now closed in reversed DOM order
- Input widget justify hardcoded to left to prevent text-align interference
- Changed `textual run` so that it patches `argv` in more situations
- DOM classes and IDs are now always treated fully case-sensitive https://github.com/Textualize/textual/issues/1047

### Added

- Added Unmount event
- Added App.run_async method
- Added App.run_test context manager
- Added auto_pilot to App.run and App.run_async
- Added Widget._get_virtual_dom to get scrollbars
- Added size parameter to run and run_async
- Added always_update to reactive
- Returned an awaitable from push_screen, switch_screen, and install_screen https://github.com/Textualize/textual/pull/1061

## [0.2.1] - 2022-10-23

### Changed

- Updated meta data for PyPI

## [0.2.0] - 2022-10-23

### Added

- CSS support
- Too numerous to mention
## [0.1.18] - 2022-04-30

### Changed

- Bump typing extensions

## [0.1.17] - 2022-03-10

### Changed

- Bumped Rich dependency

## [0.1.16] - 2022-03-10

### Fixed

- Fixed escape key hanging on Windows

## [0.1.15] - 2022-01-31

### Added

- Added Windows Driver

## [0.1.14] - 2022-01-09

### Changed

- Updated Rich dependency to 11.X

## [0.1.13] - 2022-01-01

### Fixed

- Fixed spurious characters when exiting app
- Fixed increasing delay when exiting

## [0.1.12] - 2021-09-20

### Added

- Added geometry.Spacing

### Fixed

- Fixed calculation of virtual size in scroll views

## [0.1.11] - 2021-09-12

### Changed

- Changed message handlers to use prefix handle\_
- Renamed messages to drop the Message suffix
- Events now bubble by default
- Refactor of layout

### Added

- Added App.measure
- Added auto_width to Vertical Layout, WindowView, an ScrollView
- Added big_table.py example
- Added easing.py example

## [0.1.10] - 2021-08-25

### Added

- Added keyboard control of tree control
- Added Widget.gutter to calculate space between renderable and outside edge
- Added margin, padding, and border attributes to Widget

### Changed

- Callbacks may be async or non-async.
- Event handler event argument is optional.
- Fixed exception in clock example https://github.com/willmcgugan/textual/issues/52
- Added Message.wait() which waits for a message to be processed
- Key events are now sent to widgets first, before processing bindings

## [0.1.9] - 2021-08-06

### Added

- Added hover over and mouse click to activate keys in footer
- Added verbosity argument to Widget.log

### Changed

- Simplified events. Remove Startup event (use Mount)
- Changed geometry.Point to geometry.Offset and geometry.Dimensions to geometry.Size

## [0.1.8] - 2021-07-17

### Fixed

- Fixed exiting mouse mode
- Fixed slow animation

### Added

- New log system

## [0.1.7] - 2021-07-14

### Changed

- Added functionality to calculator example.
- Scrollview now shows scrollbars automatically
- New handler system for messages that doesn't require inheritance
- Improved traceback handling

[0.26.0]: https://github.com/Textualize/textual/compare/v0.25.0...v0.26.0
[0.25.0]: https://github.com/Textualize/textual/compare/v0.24.1...v0.25.0
[0.24.1]: https://github.com/Textualize/textual/compare/v0.24.0...v0.24.1
[0.24.0]: https://github.com/Textualize/textual/compare/v0.23.0...v0.24.0
[0.23.0]: https://github.com/Textualize/textual/compare/v0.22.3...v0.23.0
[0.22.3]: https://github.com/Textualize/textual/compare/v0.22.2...v0.22.3
[0.22.2]: https://github.com/Textualize/textual/compare/v0.22.1...v0.22.2
[0.22.1]: https://github.com/Textualize/textual/compare/v0.22.0...v0.22.1
[0.22.0]: https://github.com/Textualize/textual/compare/v0.21.0...v0.22.0
[0.21.0]: https://github.com/Textualize/textual/compare/v0.20.1...v0.21.0
[0.20.1]: https://github.com/Textualize/textual/compare/v0.20.0...v0.20.1
[0.20.0]: https://github.com/Textualize/textual/compare/v0.19.1...v0.20.0
[0.19.1]: https://github.com/Textualize/textual/compare/v0.19.0...v0.19.1
[0.19.0]: https://github.com/Textualize/textual/compare/v0.18.0...v0.19.0
[0.18.0]: https://github.com/Textualize/textual/compare/v0.17.4...v0.18.0
[0.17.3]: https://github.com/Textualize/textual/compare/v0.17.2...v0.17.3
[0.17.2]: https://github.com/Textualize/textual/compare/v0.17.1...v0.17.2
[0.17.1]: https://github.com/Textualize/textual/compare/v0.17.0...v0.17.1
[0.17.0]: https://github.com/Textualize/textual/compare/v0.16.0...v0.17.0
[0.16.0]: https://github.com/Textualize/textual/compare/v0.15.1...v0.16.0
[0.15.1]: https://github.com/Textualize/textual/compare/v0.15.0...v0.15.1
[0.15.0]: https://github.com/Textualize/textual/compare/v0.14.0...v0.15.0
[0.14.0]: https://github.com/Textualize/textual/compare/v0.13.0...v0.14.0
[0.13.0]: https://github.com/Textualize/textual/compare/v0.12.1...v0.13.0
[0.12.1]: https://github.com/Textualize/textual/compare/v0.12.0...v0.12.1
[0.12.0]: https://github.com/Textualize/textual/compare/v0.11.1...v0.12.0
[0.11.1]: https://github.com/Textualize/textual/compare/v0.11.0...v0.11.1
[0.11.0]: https://github.com/Textualize/textual/compare/v0.10.1...v0.11.0
[0.10.1]: https://github.com/Textualize/textual/compare/v0.10.0...v0.10.1
[0.10.0]: https://github.com/Textualize/textual/compare/v0.9.1...v0.10.0
[0.9.1]: https://github.com/Textualize/textual/compare/v0.9.0...v0.9.1
[0.9.0]: https://github.com/Textualize/textual/compare/v0.8.2...v0.9.0
[0.8.2]: https://github.com/Textualize/textual/compare/v0.8.1...v0.8.2
[0.8.1]: https://github.com/Textualize/textual/compare/v0.8.0...v0.8.1
[0.8.0]: https://github.com/Textualize/textual/compare/v0.7.0...v0.8.0
[0.7.0]: https://github.com/Textualize/textual/compare/v0.6.0...v0.7.0
[0.6.0]: https://github.com/Textualize/textual/compare/v0.5.0...v0.6.0
[0.5.0]: https://github.com/Textualize/textual/compare/v0.4.0...v0.5.0
[0.4.0]: https://github.com/Textualize/textual/compare/v0.3.0...v0.4.0
[0.3.0]: https://github.com/Textualize/textual/compare/v0.2.1...v0.3.0
[0.2.1]: https://github.com/Textualize/textual/compare/v0.2.0...v0.2.1
[0.2.0]: https://github.com/Textualize/textual/compare/v0.1.18...v0.2.0
[0.1.18]: https://github.com/Textualize/textual/compare/v0.1.17...v0.1.18
[0.1.17]: https://github.com/Textualize/textual/compare/v0.1.16...v0.1.17
[0.1.16]: https://github.com/Textualize/textual/compare/v0.1.15...v0.1.16
[0.1.15]: https://github.com/Textualize/textual/compare/v0.1.14...v0.1.15
[0.1.14]: https://github.com/Textualize/textual/compare/v0.1.13...v0.1.14
[0.1.13]: https://github.com/Textualize/textual/compare/v0.1.12...v0.1.13
[0.1.12]: https://github.com/Textualize/textual/compare/v0.1.11...v0.1.12
[0.1.11]: https://github.com/Textualize/textual/compare/v0.1.10...v0.1.11
[0.1.10]: https://github.com/Textualize/textual/compare/v0.1.9...v0.1.10
[0.1.9]: https://github.com/Textualize/textual/compare/v0.1.8...v0.1.9
[0.1.8]: https://github.com/Textualize/textual/compare/v0.1.7...v0.1.8
[0.1.7]: https://github.com/Textualize/textual/releases/tag/v0.1.7<|MERGE_RESOLUTION|>--- conflicted
+++ resolved
@@ -17,11 +17,8 @@
 - `work` decorator accepts `description` parameter to add debug string https://github.com/Textualize/textual/issues/2597
 - Added `SelectionList` widget https://github.com/Textualize/textual/pull/2652
 - `App.AUTO_FOCUS` to set auto focus on all screens https://github.com/Textualize/textual/issues/2594
-<<<<<<< HEAD
 - Option to `scroll_to_center` to ensure we don't scroll such that the top left corner of the widget is not visible https://github.com/Textualize/textual/pull/2682
-=======
 - Added `Widget.remove_children` https://github.com/Textualize/textual/pull/2657
->>>>>>> 3e7b2c53
 
 ### Changed
 
