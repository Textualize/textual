# Change Log

All notable changes to this project will be documented in this file.

The format is based on [Keep a Changelog](http://keepachangelog.com/)
and this project adheres to [Semantic Versioning](http://semver.org/).

## Unreleased

### Added

- TCSS styles `layer` and `layers` can be strings https://github.com/Textualize/textual/pull/3169

### Changed

- Reactive callbacks are now scheduled on the message pump of the reactable that is watching instead of the owner of reactive attribute https://github.com/Textualize/textual/pull/3065
- Callbacks scheduled with `call_next` will now have the same prevented messages as when the callback was scheduled https://github.com/Textualize/textual/pull/3065
- Added `cursor_type` to the `DataTable` constructor.

### Fixed

- Fixed flicker when calling pop_screen multiple times https://github.com/Textualize/textual/issues/3126
- Fixed setting styles.layout not updating https://github.com/Textualize/textual/issues/3047

## [0.35.1]

### Fixed

- Fixed flash of 80x24 interface in textual-web

## [0.35.0]

### Added

- Ability to enable/disable tabs via the reactive `disabled` in tab panes https://github.com/Textualize/textual/pull/3152
<<<<<<< HEAD
- `MarkdownViewer` now correctly handles anchors in links https://github.com/Textualize/textual/pull/2941
=======
- Textual-web driver support for Windows
>>>>>>> c133152f

### Fixed

- Could not hide/show/disable/enable tabs in nested `TabbedContent` https://github.com/Textualize/textual/pull/3150
- Fixed a crash in `MarkdownViewer` when clicking on a link containing an anchor https://github.com/Textualize/textual/issues/3094

## [0.34.0] - 2023-08-22

### Added

- Methods `TabbedContent.disable_tab` and `TabbedContent.enable_tab` https://github.com/Textualize/textual/pull/3112
- Methods `Tabs.disable` and `Tabs.enable` https://github.com/Textualize/textual/pull/3112
- Messages `Tab.Disabled`, `Tab.Enabled`, `Tabs.TabDisabled` and `Tabs.Enabled` https://github.com/Textualize/textual/pull/3112
- Methods `TabbedContent.hide_tab` and `TabbedContent.show_tab` https://github.com/Textualize/textual/pull/3112
- Methods `Tabs.hide` and `Tabs.show` https://github.com/Textualize/textual/pull/3112
- Messages `Tabs.TabHidden` and `Tabs.TabShown` https://github.com/Textualize/textual/pull/3112
- Added `ListView.extend` method to append multiple items https://github.com/Textualize/textual/pull/3012

### Changed

- grid-columns and grid-rows now accept an `auto` token to detect the optimal size https://github.com/Textualize/textual/pull/3107
- LoadingIndicator now has a minimum height of 1 line.

### Fixed

- Fixed auto height container with default grid-rows https://github.com/Textualize/textual/issues/1597
- Fixed `page_up` and `page_down` bug in `DataTable` when `show_header = False` https://github.com/Textualize/textual/pull/3093
- Fixed issue with visible children inside invisible container when moving focus https://github.com/Textualize/textual/issues/3053

## [0.33.0] - 2023-08-15


### Fixed

- Fixed unintuitive sizing behaviour of TabbedContent https://github.com/Textualize/textual/issues/2411
- Fixed relative units not always expanding auto containers https://github.com/Textualize/textual/pull/3059
- Fixed background refresh https://github.com/Textualize/textual/issues/3055
- Fixed `SelectionList.clear_options` https://github.com/Textualize/textual/pull/3075
- `MouseMove` events bubble up from widgets. `App` and `Screen` receive `MouseMove` events even if there's no Widget under the cursor. https://github.com/Textualize/textual/issues/2905

### Changed

- Breaking change: `DOMNode.visible` now takes into account full DOM to report whether a node is visible or not.

### Removed

- Property `Widget.focusable_children` https://github.com/Textualize/textual/pull/3070

### Added

- Added an interface for replacing prompt of an individual option in an `OptionList` https://github.com/Textualize/textual/issues/2603
- Added `DirectoryTree.reload_node` method https://github.com/Textualize/textual/issues/2757
- Added widgets.Digit https://github.com/Textualize/textual/pull/3073
- Added `BORDER_TITLE` and `BORDER_SUBTITLE` classvars to Widget https://github.com/Textualize/textual/pull/3097

### Changed

- DescendantBlur and DescendantFocus can now be used with @on decorator


## [0.32.0] - 2023-08-03

### Added

- Added widgets.Log
- Added Widget.is_vertical_scroll_end, Widget.is_horizontal_scroll_end, Widget.is_vertical_scrollbar_grabbed, Widget.is_horizontal_scrollbar_grabbed

### Changed

- Breaking change: Renamed TextLog to RichLog

## [0.31.0] - 2023-08-01

### Added

- Added App.begin_capture_print, App.end_capture_print, Widget.begin_capture_print, Widget.end_capture_print https://github.com/Textualize/textual/issues/2952
- Added the ability to run async methods as thread workers https://github.com/Textualize/textual/pull/2938
- Added `App.stop_animation` https://github.com/Textualize/textual/issues/2786
- Added `Widget.stop_animation` https://github.com/Textualize/textual/issues/2786

### Changed

- Breaking change: Creating a thread worker now requires that a `thread=True` keyword argument is passed https://github.com/Textualize/textual/pull/2938
- Breaking change: `Markdown.load` no longer captures all errors and returns a `bool`, errors now propagate https://github.com/Textualize/textual/issues/2956
- Breaking change: the default style of a `DataTable` now has `max-height: 100%` https://github.com/Textualize/textual/issues/2959

### Fixed

- Fixed a crash when a `SelectionList` had a prompt wider than itself https://github.com/Textualize/textual/issues/2900
- Fixed a bug where `Click` events were bubbling up from `Switch` widgets https://github.com/Textualize/textual/issues/2366
- Fixed a crash when using empty CSS variables https://github.com/Textualize/textual/issues/1849
- Fixed issue with tabs in TextLog https://github.com/Textualize/textual/issues/3007
- Fixed a bug with `DataTable` hover highlighting https://github.com/Textualize/textual/issues/2909

## [0.30.0] - 2023-07-17

### Added

- Added `DataTable.remove_column` method https://github.com/Textualize/textual/pull/2899
- Added notifications https://github.com/Textualize/textual/pull/2866
- Added `on_complete` callback to scroll methods https://github.com/Textualize/textual/pull/2903

### Fixed

- Fixed CancelledError issue with timer https://github.com/Textualize/textual/issues/2854
- Fixed Toggle Buttons issue with not being clickable/hoverable https://github.com/Textualize/textual/pull/2930


## [0.29.0] - 2023-07-03

### Changed

- Factored dev tools (`textual` command) in to external lib (`textual-dev`).

### Added

- Updated `DataTable.get_cell` type hints to accept string keys https://github.com/Textualize/textual/issues/2586
- Added `DataTable.get_cell_coordinate` method
- Added `DataTable.get_row_index` method https://github.com/Textualize/textual/issues/2587
- Added `DataTable.get_column_index` method
- Added can-focus pseudo-class to target widgets that may receive focus
- Make `Markdown.update` optionally awaitable https://github.com/Textualize/textual/pull/2838
- Added `default` parameter to `DataTable.add_column` for populating existing rows https://github.com/Textualize/textual/pull/2836
- Added can-focus pseudo-class to target widgets that may receive focus

### Fixed

- Fixed crash when columns were added to populated `DataTable` https://github.com/Textualize/textual/pull/2836
- Fixed issues with opacity on Screens https://github.com/Textualize/textual/issues/2616
- Fixed style problem with selected selections in a non-focused selection list https://github.com/Textualize/textual/issues/2768
- Fixed sys.stdout and sys.stderr being None https://github.com/Textualize/textual/issues/2879

## [0.28.1] - 2023-06-20

### Fixed

- Fixed indented code blocks not showing up in `Markdown` https://github.com/Textualize/textual/issues/2781
- Fixed inline code blocks in lists showing out of order in `Markdown` https://github.com/Textualize/textual/issues/2676
- Fixed list items in a `Markdown` being added to the focus chain https://github.com/Textualize/textual/issues/2380
- Fixed `Tabs` posting unnecessary messages when removing non-active tabs https://github.com/Textualize/textual/issues/2807
- call_after_refresh will preserve the sender within the callback https://github.com/Textualize/textual/pull/2806

### Added

- Added a method of allowing third party code to handle unhandled tokens in `Markdown` https://github.com/Textualize/textual/pull/2803
- Added `MarkdownBlock` as an exported symbol in `textual.widgets.markdown` https://github.com/Textualize/textual/pull/2803

### Changed

- Tooltips are now inherited, so will work with compound widgets


## [0.28.0] - 2023-06-19

### Added

- The devtools console now confirms when CSS files have been successfully loaded after a previous error https://github.com/Textualize/textual/pull/2716
- Class variable `CSS` to screens https://github.com/Textualize/textual/issues/2137
- Class variable `CSS_PATH` to screens https://github.com/Textualize/textual/issues/2137
- Added `cursor_foreground_priority` and `cursor_background_priority` to `DataTable` https://github.com/Textualize/textual/pull/2736
- Added Region.center
- Added `center` parameter to `Widget.scroll_to_region`
- Added `origin_visible` parameter to `Widget.scroll_to_region`
- Added `origin_visible` parameter to `Widget.scroll_to_center`
- Added `TabbedContent.tab_count` https://github.com/Textualize/textual/pull/2751
- Added `TabbedContent.add_pane` https://github.com/Textualize/textual/pull/2751
- Added `TabbedContent.remove_pane` https://github.com/Textualize/textual/pull/2751
- Added `TabbedContent.clear_panes` https://github.com/Textualize/textual/pull/2751
- Added `TabbedContent.Cleared` https://github.com/Textualize/textual/pull/2751

### Fixed

- Fixed setting `TreeNode.label` on an existing `Tree` node not immediately refreshing https://github.com/Textualize/textual/pull/2713
- Correctly implement `__eq__` protocol in DataTable https://github.com/Textualize/textual/pull/2705
- Fixed exceptions in Pilot tests being silently ignored https://github.com/Textualize/textual/pull/2754
- Fixed issue where internal data of `OptionList` could be invalid for short window after `clear_options` https://github.com/Textualize/textual/pull/2754
- Fixed `Tooltip` causing a `query_one` on a lone `Static` to fail https://github.com/Textualize/textual/issues/2723
- Nested widgets wouldn't lose focus when parent is disabled https://github.com/Textualize/textual/issues/2772
- Fixed the `Tabs` `Underline` highlight getting "lost" in some extreme situations https://github.com/Textualize/textual/pull/2751

### Changed

- Breaking change: The `@on` decorator will now match a message class and any child classes https://github.com/Textualize/textual/pull/2746
- Breaking change: Styles update to checkbox, radiobutton, OptionList, Select, SelectionList, Switch https://github.com/Textualize/textual/pull/2777
- `Tabs.add_tab` is now optionally awaitable https://github.com/Textualize/textual/pull/2778
- `Tabs.add_tab` now takes `before` and `after` arguments to position a new tab https://github.com/Textualize/textual/pull/2778
- `Tabs.remove_tab` is now optionally awaitable https://github.com/Textualize/textual/pull/2778
- Breaking change: `Tabs.clear` has been changed from returning `self` to being optionally awaitable https://github.com/Textualize/textual/pull/2778

## [0.27.0] - 2023-06-01

### Fixed

- Fixed zero division error https://github.com/Textualize/textual/issues/2673
- Fix `scroll_to_center` when there were nested layers out of view (Compositor full_map not populated fully) https://github.com/Textualize/textual/pull/2684
- Fix crash when `Select` widget value attribute was set in `compose` https://github.com/Textualize/textual/pull/2690
- Issue with computing progress in workers https://github.com/Textualize/textual/pull/2686
- Issues with `switch_screen` not updating the results callback appropriately https://github.com/Textualize/textual/issues/2650
- Fixed incorrect mount order https://github.com/Textualize/textual/pull/2702

### Added

- `work` decorator accepts `description` parameter to add debug string https://github.com/Textualize/textual/issues/2597
- Added `SelectionList` widget https://github.com/Textualize/textual/pull/2652
- `App.AUTO_FOCUS` to set auto focus on all screens https://github.com/Textualize/textual/issues/2594
- Option to `scroll_to_center` to ensure we don't scroll such that the top left corner of the widget is not visible https://github.com/Textualize/textual/pull/2682
- Added `Widget.tooltip` property https://github.com/Textualize/textual/pull/2670
- Added `Region.inflect` https://github.com/Textualize/textual/pull/2670
- `Suggester` API to compose with widgets for automatic suggestions https://github.com/Textualize/textual/issues/2330
- `SuggestFromList` class to let widgets get completions from a fixed set of options https://github.com/Textualize/textual/pull/2604
- `Input` has a new component class `input--suggestion` https://github.com/Textualize/textual/pull/2604
- Added `Widget.remove_children` https://github.com/Textualize/textual/pull/2657
- Added `Validator` framework and validation for `Input` https://github.com/Textualize/textual/pull/2600
- Ability to have private and public validate methods https://github.com/Textualize/textual/pull/2708
- Ability to have private compute methods https://github.com/Textualize/textual/pull/2708
- Added `message_hook` to App.run_test https://github.com/Textualize/textual/pull/2702
- Added `Sparkline` widget https://github.com/Textualize/textual/pull/2631

### Changed

- `Placeholder` now sets its color cycle per app https://github.com/Textualize/textual/issues/2590
- Footer now clears key highlight regardless of whether it's in the active screen or not https://github.com/Textualize/textual/issues/2606
- The default Widget repr no longer displays classes and pseudo-classes (to reduce noise in logs). Add them to your `__rich_repr__` method if needed. https://github.com/Textualize/textual/pull/2623
- Setting `Screen.AUTO_FOCUS` to `None` will inherit `AUTO_FOCUS` from the app instead of disabling it https://github.com/Textualize/textual/issues/2594
- Setting `Screen.AUTO_FOCUS` to `""` will disable it on the screen https://github.com/Textualize/textual/issues/2594
- Messages now have a `handler_name` class var which contains the name of the default handler method.
- `Message.control` is now a property instead of a class variable. https://github.com/Textualize/textual/issues/2528
- `Tree` and `DirectoryTree` Messages no longer accept a `tree` parameter, using `self.node.tree` instead. https://github.com/Textualize/textual/issues/2529
- Keybinding <kbd>right</kbd> in `Input` is also used to accept a suggestion if the cursor is at the end of the input https://github.com/Textualize/textual/pull/2604
- `Input.__init__` now accepts a `suggester` attribute for completion suggestions https://github.com/Textualize/textual/pull/2604
- Using `switch_screen` to switch to the currently active screen is now a no-op https://github.com/Textualize/textual/pull/2692
- Breaking change: removed `reactive.py::Reactive.var` in favor of `reactive.py::var` https://github.com/Textualize/textual/pull/2709/

### Removed

- `Placeholder.reset_color_cycle`
- Removed `Widget.reset_focus` (now called `Widget.blur`) https://github.com/Textualize/textual/issues/2642

## [0.26.0] - 2023-05-20

### Added

- Added `Widget.can_view`

### Changed

- Textual will now scroll focused widgets to center if not in view

## [0.25.0] - 2023-05-17

### Changed

- App `title` and `sub_title` attributes can be set to any type https://github.com/Textualize/textual/issues/2521
- `DirectoryTree` now loads directory contents in a worker https://github.com/Textualize/textual/issues/2456
- Only a single error will be written by default, unless in dev mode ("debug" in App.features) https://github.com/Textualize/textual/issues/2480
- Using `Widget.move_child` where the target and the child being moved are the same is now a no-op https://github.com/Textualize/textual/issues/1743
- Calling `dismiss` on a screen that is not at the top of the stack now raises an exception https://github.com/Textualize/textual/issues/2575
- `MessagePump.call_after_refresh` and `MessagePump.call_later` will now return `False` if the callback could not be scheduled. https://github.com/Textualize/textual/pull/2584

### Fixed

- Fixed `ZeroDivisionError` in `resolve_fraction_unit` https://github.com/Textualize/textual/issues/2502
- Fixed `TreeNode.expand` and `TreeNode.expand_all` not posting a `Tree.NodeExpanded` message https://github.com/Textualize/textual/issues/2535
- Fixed `TreeNode.collapse` and `TreeNode.collapse_all` not posting a `Tree.NodeCollapsed` message https://github.com/Textualize/textual/issues/2535
- Fixed `TreeNode.toggle` and `TreeNode.toggle_all` not posting a `Tree.NodeExpanded` or `Tree.NodeCollapsed` message https://github.com/Textualize/textual/issues/2535
- `footer--description` component class was being ignored https://github.com/Textualize/textual/issues/2544
- Pasting empty selection in `Input` would raise an exception https://github.com/Textualize/textual/issues/2563
- `Screen.AUTO_FOCUS` now focuses the first _focusable_ widget that matches the selector https://github.com/Textualize/textual/issues/2578
- `Screen.AUTO_FOCUS` now works on the default screen on startup https://github.com/Textualize/textual/pull/2581
- Fix for setting dark in App `__init__` https://github.com/Textualize/textual/issues/2583
- Fix issue with scrolling and docks https://github.com/Textualize/textual/issues/2525
- Fix not being able to use CSS classes with `Tab` https://github.com/Textualize/textual/pull/2589

### Added

- Class variable `AUTO_FOCUS` to screens https://github.com/Textualize/textual/issues/2457
- Added `NULL_SPACING` and `NULL_REGION` to geometry.py

## [0.24.1] - 2023-05-08

### Fixed

- Fix TypeError in code browser

## [0.24.0] - 2023-05-08

### Fixed

- Fixed crash when creating a `DirectoryTree` starting anywhere other than `.`
- Fixed line drawing in `Tree` when `Tree.show_root` is `True` https://github.com/Textualize/textual/issues/2397
- Fixed line drawing in `Tree` not marking branches as selected when first getting focus https://github.com/Textualize/textual/issues/2397

### Changed

- The DataTable cursor is now scrolled into view when the cursor coordinate is changed programmatically https://github.com/Textualize/textual/issues/2459
- run_worker exclusive parameter is now `False` by default https://github.com/Textualize/textual/pull/2470
- Added `always_update` as an optional argument for `reactive.var`
- Made Binding description default to empty string, which is equivalent to show=False https://github.com/Textualize/textual/pull/2501
- Modified Message to allow it to be used as a dataclass https://github.com/Textualize/textual/pull/2501
- Decorator `@on` accepts arbitrary `**kwargs` to apply selectors to attributes of the message https://github.com/Textualize/textual/pull/2498

### Added

- Property `control` as alias for attribute `tabs` in `Tabs` messages https://github.com/Textualize/textual/pull/2483
- Experimental: Added "overlay" rule https://github.com/Textualize/textual/pull/2501
- Experimental: Added "constrain" rule https://github.com/Textualize/textual/pull/2501
- Added textual.widgets.Select https://github.com/Textualize/textual/pull/2501
- Added Region.translate_inside https://github.com/Textualize/textual/pull/2501
- `TabbedContent` now takes kwargs `id`, `name`, `classes`, and `disabled`, upon initialization, like other widgets https://github.com/Textualize/textual/pull/2497
- Method `DataTable.move_cursor` https://github.com/Textualize/textual/issues/2472
- Added `OptionList.add_options` https://github.com/Textualize/textual/pull/2508
- Added `TreeNode.is_root` https://github.com/Textualize/textual/pull/2510
- Added `TreeNode.remove_children` https://github.com/Textualize/textual/pull/2510
- Added `TreeNode.remove` https://github.com/Textualize/textual/pull/2510
- Added classvar `Message.ALLOW_SELECTOR_MATCH` https://github.com/Textualize/textual/pull/2498
- Added `ALLOW_SELECTOR_MATCH` to all built-in messages associated with widgets https://github.com/Textualize/textual/pull/2498
- Markdown document sub-widgets now reference the container document
- Table of contents of a markdown document now references the document
- Added the `control` property to messages
  - `DirectoryTree.FileSelected`
  - `ListView`
    - `Highlighted`
    - `Selected`
  - `Markdown`
    - `TableOfContentsUpdated`
    - `TableOfContentsSelected`
    - `LinkClicked`
  - `OptionList`
    - `OptionHighlighted`
    - `OptionSelected`
  - `RadioSet.Changed`
  - `TabContent.TabActivated`
  - `Tree`
    - `NodeSelected`
    - `NodeHighlighted`
    - `NodeExpanded`
    - `NodeCollapsed`

## [0.23.0] - 2023-05-03

### Fixed

- Fixed `outline` top and bottom not handling alpha - https://github.com/Textualize/textual/issues/2371
- Fixed `!important` not applying to `align` https://github.com/Textualize/textual/issues/2420
- Fixed `!important` not applying to `border` https://github.com/Textualize/textual/issues/2420
- Fixed `!important` not applying to `content-align` https://github.com/Textualize/textual/issues/2420
- Fixed `!important` not applying to `outline` https://github.com/Textualize/textual/issues/2420
- Fixed `!important` not applying to `overflow` https://github.com/Textualize/textual/issues/2420
- Fixed `!important` not applying to `scrollbar-size` https://github.com/Textualize/textual/issues/2420
- Fixed `outline-right` not being recognised https://github.com/Textualize/textual/issues/2446
- Fixed OSError when a file system is not available https://github.com/Textualize/textual/issues/2468

### Changed

- Setting attributes with a `compute_` method will now raise an `AttributeError` https://github.com/Textualize/textual/issues/2383
- Unknown psuedo-selectors will now raise a tokenizer error (previously they were silently ignored) https://github.com/Textualize/textual/pull/2445
- Breaking change: `DirectoryTree.FileSelected.path` is now always a `Path` https://github.com/Textualize/textual/issues/2448
- Breaking change: `Directorytree.load_directory` renamed to `Directorytree._load_directory` https://github.com/Textualize/textual/issues/2448
- Unknown pseudo-selectors will now raise a tokenizer error (previously they were silently ignored) https://github.com/Textualize/textual/pull/2445

### Added

- Watch methods can now optionally be private https://github.com/Textualize/textual/issues/2382
- Added `DirectoryTree.path` reactive attribute https://github.com/Textualize/textual/issues/2448
- Added `DirectoryTree.FileSelected.node` https://github.com/Textualize/textual/pull/2463
- Added `DirectoryTree.reload` https://github.com/Textualize/textual/issues/2448
- Added textual.on decorator https://github.com/Textualize/textual/issues/2398

## [0.22.3] - 2023-04-29

### Fixed

- Fixed `textual run` on Windows https://github.com/Textualize/textual/issues/2406
- Fixed top border of button hover state

## [0.22.2] - 2023-04-29

### Added

- Added `TreeNode.tree` as a read-only public attribute https://github.com/Textualize/textual/issues/2413

### Fixed

- Fixed superfluous style updates for focus-within pseudo-selector

## [0.22.1] - 2023-04-28

### Fixed

- Fixed timer issue https://github.com/Textualize/textual/issues/2416
- Fixed `textual run` issue https://github.com/Textualize/textual/issues/2391

## [0.22.0] - 2023-04-27

### Fixed

- Fixed broken fr units when there is a min or max dimension https://github.com/Textualize/textual/issues/2378
- Fixed plain text in Markdown code blocks with no syntax being difficult to read https://github.com/Textualize/textual/issues/2400

### Added

- Added `ProgressBar` widget https://github.com/Textualize/textual/pull/2333

### Changed

- All `textual.containers` are now `1fr` in relevant dimensions by default https://github.com/Textualize/textual/pull/2386


## [0.21.0] - 2023-04-26

### Changed

- `textual run` execs apps in a new context.
- Textual console no longer parses console markup.
- Breaking change: `Container` no longer shows required scrollbars by default https://github.com/Textualize/textual/issues/2361
- Breaking change: `VerticalScroll` no longer shows a required horizontal scrollbar by default
- Breaking change: `HorizontalScroll` no longer shows a required vertical scrollbar by default
- Breaking change: Renamed `App.action_add_class_` to `App.action_add_class`
- Breaking change: Renamed `App.action_remove_class_` to `App.action_remove_class`
- Breaking change: `RadioSet` is now a single focusable widget https://github.com/Textualize/textual/pull/2372
- Breaking change: Removed `containers.Content` (use `containers.VerticalScroll` now)

### Added

- Added `-c` switch to `textual run` which runs commands in a Textual dev environment.
- Breaking change: standard keyboard scrollable navigation bindings have been moved off `Widget` and onto a new base class for scrollable containers (see also below addition) https://github.com/Textualize/textual/issues/2332
- `ScrollView` now inherits from `ScrollableContainer` rather than `Widget` https://github.com/Textualize/textual/issues/2332
- Containers no longer inherit any bindings from `Widget` https://github.com/Textualize/textual/issues/2331
- Added `ScrollableContainer`; a container class that binds the common navigation keys to scroll actions (see also above breaking change) https://github.com/Textualize/textual/issues/2332

### Fixed

- Fixed dark mode toggles in a "child" screen not updating a "parent" screen https://github.com/Textualize/textual/issues/1999
- Fixed "panel" border not exposed via CSS
- Fixed `TabbedContent.active` changes not changing the actual content https://github.com/Textualize/textual/issues/2352
- Fixed broken color on macOS Terminal https://github.com/Textualize/textual/issues/2359

## [0.20.1] - 2023-04-18

### Fix

- New fix for stuck tabs underline https://github.com/Textualize/textual/issues/2229

## [0.20.0] - 2023-04-18

### Changed

- Changed signature of Driver. Technically a breaking change, but unlikely to affect anyone.
- Breaking change: Timer.start is now private, and returns None. There was no reason to call this manually, so unlikely to affect anyone.
- A clicked tab will now be scrolled to the center of its tab container https://github.com/Textualize/textual/pull/2276
- Style updates are now done immediately rather than on_idle https://github.com/Textualize/textual/pull/2304
- `ButtonVariant` is now exported from `textual.widgets.button` https://github.com/Textualize/textual/issues/2264
- `HorizontalScroll` and `VerticalScroll` are now focusable by default https://github.com/Textualize/textual/pull/2317

### Added

- Added `DataTable.remove_row` method https://github.com/Textualize/textual/pull/2253
- option `--port` to the command `textual console` to specify which port the console should connect to https://github.com/Textualize/textual/pull/2258
- `Widget.scroll_to_center` method to scroll children to the center of container widget https://github.com/Textualize/textual/pull/2255 and https://github.com/Textualize/textual/pull/2276
- Added `TabActivated` message to `TabbedContent` https://github.com/Textualize/textual/pull/2260
- Added "panel" border style https://github.com/Textualize/textual/pull/2292
- Added `border-title-color`, `border-title-background`, `border-title-style` rules https://github.com/Textualize/textual/issues/2289
- Added `border-subtitle-color`, `border-subtitle-background`, `border-subtitle-style` rules https://github.com/Textualize/textual/issues/2289

### Fixed

- Fixed order styles are applied in DataTable - allows combining of renderable styles and component classes https://github.com/Textualize/textual/pull/2272
- Fixed key combos with up/down keys in some terminals https://github.com/Textualize/textual/pull/2280
- Fix empty ListView preventing bindings from firing https://github.com/Textualize/textual/pull/2281
- Fix `get_component_styles` returning incorrect values on first call when combined with pseudoclasses https://github.com/Textualize/textual/pull/2304
- Fixed `active_message_pump.get` sometimes resulting in a `LookupError` https://github.com/Textualize/textual/issues/2301

## [0.19.1] - 2023-04-10

### Fixed

- Fix viewport units using wrong viewport size  https://github.com/Textualize/textual/pull/2247
- Fixed layout not clearing arrangement cache https://github.com/Textualize/textual/pull/2249


## [0.19.0] - 2023-04-07

### Added

- Added support for filtering a `DirectoryTree` https://github.com/Textualize/textual/pull/2215

### Changed

- Allowed border_title and border_subtitle to accept Text objects
- Added additional line around titles
- When a container is auto, relative dimensions in children stretch the container. https://github.com/Textualize/textual/pull/2221
- DataTable page up / down now move cursor

### Fixed

- Fixed margin not being respected when width or height is "auto" https://github.com/Textualize/textual/issues/2220
- Fixed issue which prevent scroll_visible from working https://github.com/Textualize/textual/issues/2181
- Fixed missing tracebacks on Windows https://github.com/Textualize/textual/issues/2027

## [0.18.0] - 2023-04-04

### Added

- Added Worker API https://github.com/Textualize/textual/pull/2182

### Changed

- Breaking change: Markdown.update is no longer a coroutine https://github.com/Textualize/textual/pull/2182

### Fixed

- `RadioSet` is now far less likely to report `pressed_button` as `None` https://github.com/Textualize/textual/issues/2203

## [0.17.3] - 2023-04-02

### [Fixed]

- Fixed scrollable area not taking in to account dock https://github.com/Textualize/textual/issues/2188

## [0.17.2] - 2023-04-02

### [Fixed]

- Fixed bindings persistance https://github.com/Textualize/textual/issues/1613
- The `Markdown` widget now auto-increments ordered lists https://github.com/Textualize/textual/issues/2002
- Fixed modal bindings https://github.com/Textualize/textual/issues/2194
- Fix binding enter to active button https://github.com/Textualize/textual/issues/2194

### [Changed]

- tab and shift+tab are now defined on Screen.

## [0.17.1] - 2023-03-30

### Fixed

- Fix cursor not hiding on Windows https://github.com/Textualize/textual/issues/2170
- Fixed freeze when ctrl-clicking links https://github.com/Textualize/textual/issues/2167 https://github.com/Textualize/textual/issues/2073

## [0.17.0] - 2023-03-29

### Fixed

- Issue with parsing action strings whose arguments contained quoted closing parenthesis https://github.com/Textualize/textual/pull/2112
- Issues with parsing action strings with tuple arguments https://github.com/Textualize/textual/pull/2112
- Issue with watching for CSS file changes https://github.com/Textualize/textual/pull/2128
- Fix for tabs not invalidating https://github.com/Textualize/textual/issues/2125
- Fixed scrollbar layers issue https://github.com/Textualize/textual/issues/1358
- Fix for interaction between pseudo-classes and widget-level render caches https://github.com/Textualize/textual/pull/2155

### Changed

- DataTable now has height: auto by default. https://github.com/Textualize/textual/issues/2117
- Textual will now render strings within renderables (such as tables) as Console Markup by default. You can wrap your text with rich.Text() if you want the original behavior. https://github.com/Textualize/textual/issues/2120
- Some widget methods now return `self` instead of `None` https://github.com/Textualize/textual/pull/2102:
  - `Widget`: `refresh`, `focus`, `reset_focus`
  - `Button.press`
  - `DataTable`: `clear`, `refresh_coordinate`, `refresh_row`, `refresh_column`, `sort`
  - `Placehoder.cycle_variant`
  - `Switch.toggle`
  - `Tabs.clear`
  - `TextLog`: `write`, `clear`
  - `TreeNode`: `expand`, `expand_all`, `collapse`, `collapse_all`, `toggle`, `toggle_all`
  - `Tree`: `clear`, `reset`
- Screens with alpha in their background color will now blend with the background. https://github.com/Textualize/textual/pull/2139
- Added "thick" border style. https://github.com/Textualize/textual/pull/2139
- message_pump.app will now set the active app if it is not already set.
- DataTable now has max height set to 100vh

### Added

- Added auto_scroll attribute to TextLog https://github.com/Textualize/textual/pull/2127
- Added scroll_end switch to TextLog.write https://github.com/Textualize/textual/pull/2127
- Added `Widget.get_pseudo_class_state` https://github.com/Textualize/textual/pull/2155
- Added Screen.ModalScreen which prevents App from handling bindings. https://github.com/Textualize/textual/pull/2139
- Added TEXTUAL_LOG env var which should be a path that Textual will write verbose logs to (textual devtools is generally preferred) https://github.com/Textualize/textual/pull/2148
- Added textual.logging.TextualHandler logging handler
- Added Query.set_classes, DOMNode.set_classes, and `classes` setter for Widget https://github.com/Textualize/textual/issues/1081
- Added `OptionList` https://github.com/Textualize/textual/pull/2154

## [0.16.0] - 2023-03-22

### Added
- Added `parser_factory` argument to `Markdown` and `MarkdownViewer` constructors https://github.com/Textualize/textual/pull/2075
- Added `HorizontalScroll` https://github.com/Textualize/textual/issues/1957
- Added `Center` https://github.com/Textualize/textual/issues/1957
- Added `Middle` https://github.com/Textualize/textual/issues/1957
- Added `VerticalScroll` (mimicking the old behaviour of `Vertical`) https://github.com/Textualize/textual/issues/1957
- Added `Widget.border_title` and `Widget.border_subtitle` to set border (sub)title for a widget https://github.com/Textualize/textual/issues/1864
- Added CSS styles `border_title_align` and `border_subtitle_align`.
- Added `TabbedContent` widget https://github.com/Textualize/textual/pull/2059
- Added `get_child_by_type` method to widgets / app https://github.com/Textualize/textual/pull/2059
- Added `Widget.render_str` method https://github.com/Textualize/textual/pull/2059
- Added TEXTUAL_DRIVER environment variable

### Changed

- Dropped "loading-indicator--dot" component style from LoadingIndicator https://github.com/Textualize/textual/pull/2050
- Tabs widget now sends Tabs.Cleared when there is no active tab.
- Breaking change: changed default behaviour of `Vertical` (see `VerticalScroll`) https://github.com/Textualize/textual/issues/1957
- The default `overflow` style for `Horizontal` was changed to `hidden hidden` https://github.com/Textualize/textual/issues/1957
- `DirectoryTree` also accepts `pathlib.Path` objects as the path to list https://github.com/Textualize/textual/issues/1438

### Removed

- Removed `sender` attribute from messages. It's now just private (`_sender`). https://github.com/Textualize/textual/pull/2071

### Fixed

- Fixed borders not rendering correctly. https://github.com/Textualize/textual/pull/2074
- Fix for error when removing nodes. https://github.com/Textualize/textual/issues/2079

## [0.15.1] - 2023-03-14

### Fixed

- Fixed how the namespace for messages is calculated to facilitate inheriting messages https://github.com/Textualize/textual/issues/1814
- `Tab` is now correctly made available from `textual.widgets`. https://github.com/Textualize/textual/issues/2044

## [0.15.0] - 2023-03-13

### Fixed

- Fixed container not resizing when a widget is removed https://github.com/Textualize/textual/issues/2007
- Fixes issue where the horizontal scrollbar would be incorrectly enabled https://github.com/Textualize/textual/pull/2024

## [0.15.0] - 2023-03-13

### Changed

- Fixed container not resizing when a widget is removed https://github.com/Textualize/textual/issues/2007
- Fixed issue where the horizontal scrollbar would be incorrectly enabled https://github.com/Textualize/textual/pull/2024
- Fixed `Pilot.click` not correctly creating the mouse events https://github.com/Textualize/textual/issues/2022
- Fixes issue where the horizontal scrollbar would be incorrectly enabled https://github.com/Textualize/textual/pull/2024
- Fixes for tracebacks not appearing on exit https://github.com/Textualize/textual/issues/2027

### Added

- Added a LoadingIndicator widget https://github.com/Textualize/textual/pull/2018
- Added Tabs Widget https://github.com/Textualize/textual/pull/2020

### Changed

- Breaking change: Renamed Widget.action and App.action to Widget.run_action and App.run_action
- Added `shift`, `meta` and `control` arguments to `Pilot.click`.

## [0.14.0] - 2023-03-09

### Changed

- Breaking change: There is now only `post_message` to post events, which is non-async, `post_message_no_wait` was dropped. https://github.com/Textualize/textual/pull/1940
- Breaking change: The Timer class now has just one method to stop it, `Timer.stop` which is non sync https://github.com/Textualize/textual/pull/1940
- Breaking change: Messages don't require a `sender` in their constructor https://github.com/Textualize/textual/pull/1940
- Many messages have grown a `control` property which returns the control they relate to. https://github.com/Textualize/textual/pull/1940
- Updated styling to make it clear DataTable grows horizontally https://github.com/Textualize/textual/pull/1946
- Changed the `Checkbox` character due to issues with Windows Terminal and Windows 10 https://github.com/Textualize/textual/issues/1934
- Changed the `RadioButton` character due to issues with Windows Terminal and Windows 10 and 11 https://github.com/Textualize/textual/issues/1934
- Changed the `Markdown` initial bullet character due to issues with Windows Terminal and Windows 10 and 11 https://github.com/Textualize/textual/issues/1982
- The underscore `_` is no longer a special alias for the method `pilot.press`

### Added

- Added `data_table` attribute to DataTable events https://github.com/Textualize/textual/pull/1940
- Added `list_view` attribute to `ListView` events https://github.com/Textualize/textual/pull/1940
- Added `radio_set` attribute to `RadioSet` events https://github.com/Textualize/textual/pull/1940
- Added `switch` attribute to `Switch` events https://github.com/Textualize/textual/pull/1940
- Added `hover` and `click` methods to `Pilot` https://github.com/Textualize/textual/pull/1966
- Breaking change: Added `toggle_button` attribute to RadioButton and Checkbox events, replaces `input` https://github.com/Textualize/textual/pull/1940
- A percentage alpha can now be applied to a border https://github.com/Textualize/textual/issues/1863
- Added `Color.multiply_alpha`.
- Added `ContentSwitcher` https://github.com/Textualize/textual/issues/1945

### Fixed

- Fixed bug that prevented pilot from pressing some keys https://github.com/Textualize/textual/issues/1815
- DataTable race condition that caused crash https://github.com/Textualize/textual/pull/1962
- Fixed scrollbar getting "stuck" to cursor when cursor leaves window during drag https://github.com/Textualize/textual/pull/1968 https://github.com/Textualize/textual/pull/2003
- DataTable crash when enter pressed when table is empty https://github.com/Textualize/textual/pull/1973

## [0.13.0] - 2023-03-02

### Added

- Added `Checkbox` https://github.com/Textualize/textual/pull/1872
- Added `RadioButton` https://github.com/Textualize/textual/pull/1872
- Added `RadioSet` https://github.com/Textualize/textual/pull/1872

### Changed

- Widget scrolling methods (such as `Widget.scroll_home` and `Widget.scroll_end`) now perform the scroll after the next refresh https://github.com/Textualize/textual/issues/1774
- Buttons no longer accept arbitrary renderables https://github.com/Textualize/textual/issues/1870

### Fixed

- Scrolling with cursor keys now moves just one cell https://github.com/Textualize/textual/issues/1897
- Fix exceptions in watch methods being hidden on startup https://github.com/Textualize/textual/issues/1886
- Fixed scrollbar size miscalculation https://github.com/Textualize/textual/pull/1910
- Fixed slow exit on some terminals https://github.com/Textualize/textual/issues/1920

## [0.12.1] - 2023-02-25

### Fixed

- Fix for batch update glitch https://github.com/Textualize/textual/pull/1880

## [0.12.0] - 2023-02-24

### Added

- Added `App.batch_update` https://github.com/Textualize/textual/pull/1832
- Added horizontal rule to Markdown https://github.com/Textualize/textual/pull/1832
- Added `Widget.disabled` https://github.com/Textualize/textual/pull/1785
- Added `DOMNode.notify_style_update` to replace `messages.StylesUpdated` message https://github.com/Textualize/textual/pull/1861
- Added `DataTable.show_row_labels` reactive to show and hide row labels https://github.com/Textualize/textual/pull/1868
- Added `DataTable.RowLabelSelected` event, which is emitted when a row label is clicked https://github.com/Textualize/textual/pull/1868
- Added `MessagePump.prevent` context manager to temporarily suppress a given message type https://github.com/Textualize/textual/pull/1866

### Changed

- Scrolling by page now adds to current position.
- Markdown lists have been polished: a selection of bullets, better alignment of numbers, style tweaks https://github.com/Textualize/textual/pull/1832
- Added alternative method of composing Widgets https://github.com/Textualize/textual/pull/1847
- Added `label` parameter to `DataTable.add_row` https://github.com/Textualize/textual/pull/1868
- Breaking change: Some `DataTable` component classes were renamed - see PR for details https://github.com/Textualize/textual/pull/1868

### Removed

- Removed `screen.visible_widgets` and `screen.widgets`
- Removed `StylesUpdate` message. https://github.com/Textualize/textual/pull/1861

### Fixed

- Numbers in a descendant-combined selector no longer cause an error https://github.com/Textualize/textual/issues/1836
- Fixed superfluous scrolling when focusing a docked widget https://github.com/Textualize/textual/issues/1816
- Fixes walk_children which was returning more than one screen https://github.com/Textualize/textual/issues/1846
- Fixed issue with watchers fired for detached nodes https://github.com/Textualize/textual/issues/1846

## [0.11.1] - 2023-02-17

### Fixed

- DataTable fix issue where offset cache was not being used https://github.com/Textualize/textual/pull/1810
- DataTable scrollbars resize correctly when header is toggled https://github.com/Textualize/textual/pull/1803
- DataTable location mapping cleared when clear called https://github.com/Textualize/textual/pull/1809

## [0.11.0] - 2023-02-15

### Added

- Added `TreeNode.expand_all` https://github.com/Textualize/textual/issues/1430
- Added `TreeNode.collapse_all` https://github.com/Textualize/textual/issues/1430
- Added `TreeNode.toggle_all` https://github.com/Textualize/textual/issues/1430
- Added the coroutines `Animator.wait_until_complete` and `pilot.wait_for_scheduled_animations` that allow waiting for all current and scheduled animations https://github.com/Textualize/textual/issues/1658
- Added the method `Animator.is_being_animated` that checks if an attribute of an object is being animated or is scheduled for animation
- Added more keyboard actions and related bindings to `Input` https://github.com/Textualize/textual/pull/1676
- Added App.scroll_sensitivity_x and App.scroll_sensitivity_y to adjust how many lines the scroll wheel moves the scroll position https://github.com/Textualize/textual/issues/928
- Added Shift+scroll wheel and ctrl+scroll wheel to scroll horizontally
- Added `Tree.action_toggle_node` to toggle a node without selecting, and bound it to <kbd>Space</kbd> https://github.com/Textualize/textual/issues/1433
- Added `Tree.reset` to fully reset a `Tree` https://github.com/Textualize/textual/issues/1437
- Added `DataTable.sort` to sort rows https://github.com/Textualize/textual/pull/1638
- Added `DataTable.get_cell` to retrieve a cell by column/row keys https://github.com/Textualize/textual/pull/1638
- Added `DataTable.get_cell_at` to retrieve a cell by coordinate https://github.com/Textualize/textual/pull/1638
- Added `DataTable.update_cell` to update a cell by column/row keys https://github.com/Textualize/textual/pull/1638
- Added `DataTable.update_cell_at` to update a cell at a coordinate  https://github.com/Textualize/textual/pull/1638
- Added `DataTable.ordered_rows` property to retrieve `Row`s as they're currently ordered https://github.com/Textualize/textual/pull/1638
- Added `DataTable.ordered_columns` property to retrieve `Column`s as they're currently ordered https://github.com/Textualize/textual/pull/1638
- Added `DataTable.coordinate_to_cell_key` to find the key for the cell at a coordinate https://github.com/Textualize/textual/pull/1638
- Added `DataTable.is_valid_coordinate` https://github.com/Textualize/textual/pull/1638
- Added `DataTable.is_valid_row_index` https://github.com/Textualize/textual/pull/1638
- Added `DataTable.is_valid_column_index` https://github.com/Textualize/textual/pull/1638
- Added attributes to events emitted from `DataTable` indicating row/column/cell keys https://github.com/Textualize/textual/pull/1638
- Added `DataTable.get_row` to retrieve the values from a row by key https://github.com/Textualize/textual/pull/1786
- Added `DataTable.get_row_at` to retrieve the values from a row by index https://github.com/Textualize/textual/pull/1786
- Added `DataTable.get_column` to retrieve the values from a column by key https://github.com/Textualize/textual/pull/1786
- Added `DataTable.get_column_at` to retrieve the values from a column by index https://github.com/Textualize/textual/pull/1786
- Added `DataTable.HeaderSelected` which is posted when header label clicked https://github.com/Textualize/textual/pull/1788
- Added `DOMNode.watch` and `DOMNode.is_attached` methods  https://github.com/Textualize/textual/pull/1750
- Added `DOMNode.css_tree` which is a renderable that shows the DOM and CSS https://github.com/Textualize/textual/pull/1778
- Added `DOMNode.children_view` which is a view on to a nodes children list, use for querying https://github.com/Textualize/textual/pull/1778
- Added `Markdown` and `MarkdownViewer` widgets.
- Added `--screenshot` option to `textual run`

### Changed

- Breaking change: `TreeNode` can no longer be imported from `textual.widgets`; it is now available via `from textual.widgets.tree import TreeNode`. https://github.com/Textualize/textual/pull/1637
- `Tree` now shows a (subdued) cursor for a highlighted node when focus has moved elsewhere https://github.com/Textualize/textual/issues/1471
- `DataTable.add_row` now accepts `key` argument to uniquely identify the row https://github.com/Textualize/textual/pull/1638
- `DataTable.add_column` now accepts `key` argument to uniquely identify the column https://github.com/Textualize/textual/pull/1638
- `DataTable.add_row` and `DataTable.add_column` now return lists of keys identifying the added rows/columns https://github.com/Textualize/textual/pull/1638
- Breaking change: `DataTable.get_cell_value` renamed to `DataTable.get_value_at` https://github.com/Textualize/textual/pull/1638
- `DataTable.row_count` is now a property https://github.com/Textualize/textual/pull/1638
- Breaking change: `DataTable.cursor_cell` renamed to `DataTable.cursor_coordinate` https://github.com/Textualize/textual/pull/1638
  - The method `validate_cursor_cell` was renamed to `validate_cursor_coordinate`.
  - The method `watch_cursor_cell` was renamed to `watch_cursor_coordinate`.
- Breaking change: `DataTable.hover_cell` renamed to `DataTable.hover_coordinate` https://github.com/Textualize/textual/pull/1638
  - The method `validate_hover_cell` was renamed to `validate_hover_coordinate`.
- Breaking change: `DataTable.data` structure changed, and will be made private in upcoming release https://github.com/Textualize/textual/pull/1638
- Breaking change: `DataTable.refresh_cell` was renamed to `DataTable.refresh_coordinate` https://github.com/Textualize/textual/pull/1638
- Breaking change: `DataTable.get_row_height` now takes a `RowKey` argument instead of a row index https://github.com/Textualize/textual/pull/1638
- Breaking change: `DataTable.data` renamed to `DataTable._data` (it's now private) https://github.com/Textualize/textual/pull/1786
- The `_filter` module was made public (now called `filter`) https://github.com/Textualize/textual/pull/1638
- Breaking change: renamed `Checkbox` to `Switch` https://github.com/Textualize/textual/issues/1746
- `App.install_screen` name is no longer optional https://github.com/Textualize/textual/pull/1778
- `App.query` now only includes the current screen https://github.com/Textualize/textual/pull/1778
- `DOMNode.tree` now displays simple DOM structure only https://github.com/Textualize/textual/pull/1778
- `App.install_screen` now returns None rather than AwaitMount https://github.com/Textualize/textual/pull/1778
- `DOMNode.children` is now a simple sequence, the NodesList is exposed as `DOMNode._nodes` https://github.com/Textualize/textual/pull/1778
- `DataTable` cursor can now enter fixed columns https://github.com/Textualize/textual/pull/1799

### Fixed

- Fixed stuck screen  https://github.com/Textualize/textual/issues/1632
- Fixed programmatic style changes not refreshing children layouts when parent widget did not change size https://github.com/Textualize/textual/issues/1607
- Fixed relative units in `grid-rows` and `grid-columns` being computed with respect to the wrong dimension https://github.com/Textualize/textual/issues/1406
- Fixed bug with animations that were triggered back to back, where the second one wouldn't start https://github.com/Textualize/textual/issues/1372
- Fixed bug with animations that were scheduled where all but the first would be skipped https://github.com/Textualize/textual/issues/1372
- Programmatically setting `overflow_x`/`overflow_y` refreshes the layout correctly https://github.com/Textualize/textual/issues/1616
- Fixed double-paste into `Input` https://github.com/Textualize/textual/issues/1657
- Added a workaround for an apparent Windows Terminal paste issue https://github.com/Textualize/textual/issues/1661
- Fixed issue with renderable width calculation https://github.com/Textualize/textual/issues/1685
- Fixed issue with app not processing Paste event https://github.com/Textualize/textual/issues/1666
- Fixed glitch with view position with auto width inputs https://github.com/Textualize/textual/issues/1693
- Fixed `DataTable` "selected" events containing wrong coordinates when mouse was used https://github.com/Textualize/textual/issues/1723

### Removed

- Methods `MessagePump.emit` and `MessagePump.emit_no_wait` https://github.com/Textualize/textual/pull/1738
- Removed `reactive.watch` in favor of DOMNode.watch.

## [0.10.1] - 2023-01-20

### Added

- Added Strip.text property https://github.com/Textualize/textual/issues/1620

### Fixed

- Fixed `textual diagnose` crash on older supported Python versions. https://github.com/Textualize/textual/issues/1622

### Changed

- The default filename for screenshots uses a datetime format similar to ISO8601, but with reserved characters replaced by underscores https://github.com/Textualize/textual/pull/1518


## [0.10.0] - 2023-01-19

### Added

- Added `TreeNode.parent` -- a read-only property for accessing a node's parent https://github.com/Textualize/textual/issues/1397
- Added public `TreeNode` label access via `TreeNode.label` https://github.com/Textualize/textual/issues/1396
- Added read-only public access to the children of a `TreeNode` via `TreeNode.children` https://github.com/Textualize/textual/issues/1398
- Added `Tree.get_node_by_id` to allow getting a node by its ID https://github.com/Textualize/textual/pull/1535
- Added a `Tree.NodeHighlighted` message, giving a `on_tree_node_highlighted` event handler https://github.com/Textualize/textual/issues/1400
- Added a `inherit_component_classes` subclassing parameter to control whether component classes are inherited from base classes https://github.com/Textualize/textual/issues/1399
- Added `diagnose` as a `textual` command https://github.com/Textualize/textual/issues/1542
- Added `row` and `column` cursors to `DataTable` https://github.com/Textualize/textual/pull/1547
- Added an optional parameter `selector` to the methods `Screen.focus_next` and `Screen.focus_previous` that enable using a CSS selector to narrow down which widgets can get focus https://github.com/Textualize/textual/issues/1196

### Changed

- `MouseScrollUp` and `MouseScrollDown` now inherit from `MouseEvent` and have attached modifier keys. https://github.com/Textualize/textual/pull/1458
- Fail-fast and print pretty tracebacks for Widget compose errors https://github.com/Textualize/textual/pull/1505
- Added Widget._refresh_scroll to avoid expensive layout when scrolling https://github.com/Textualize/textual/pull/1524
- `events.Paste` now bubbles https://github.com/Textualize/textual/issues/1434
- Improved error message when style flag `none` is mixed with other flags (e.g., when setting `text-style`) https://github.com/Textualize/textual/issues/1420
- Clock color in the `Header` widget now matches the header color https://github.com/Textualize/textual/issues/1459
- Programmatic calls to scroll now optionally scroll even if overflow styling says otherwise (introduces a new `force` parameter to all the `scroll_*` methods) https://github.com/Textualize/textual/issues/1201
- `COMPONENT_CLASSES` are now inherited from base classes https://github.com/Textualize/textual/issues/1399
- Watch methods may now take no parameters
- Added `compute` parameter to reactive
- A `TypeError` raised during `compose` now carries the full traceback
- Removed base class `NodeMessage` from which all node-related `Tree` events inherited

### Fixed

- The styles `scrollbar-background-active` and `scrollbar-color-hover` are no longer ignored https://github.com/Textualize/textual/pull/1480
- The widget `Placeholder` can now have its width set to `auto` https://github.com/Textualize/textual/pull/1508
- Behavior of widget `Input` when rendering after programmatic value change and related scenarios https://github.com/Textualize/textual/issues/1477 https://github.com/Textualize/textual/issues/1443
- `DataTable.show_cursor` now correctly allows cursor toggling https://github.com/Textualize/textual/pull/1547
- Fixed cursor not being visible on `DataTable` mount when `fixed_columns` were used https://github.com/Textualize/textual/pull/1547
- Fixed `DataTable` cursors not resetting to origin on `clear()` https://github.com/Textualize/textual/pull/1601
- Fixed TextLog wrapping issue https://github.com/Textualize/textual/issues/1554
- Fixed issue with TextLog not writing anything before layout https://github.com/Textualize/textual/issues/1498
- Fixed an exception when populating a child class of `ListView` purely from `compose` https://github.com/Textualize/textual/issues/1588
- Fixed freeze in tests https://github.com/Textualize/textual/issues/1608
- Fixed minus not displaying as symbol https://github.com/Textualize/textual/issues/1482

## [0.9.1] - 2022-12-30

### Added

- Added textual._win_sleep for Python on Windows < 3.11 https://github.com/Textualize/textual/pull/1457

## [0.9.0] - 2022-12-30

### Added

- Added textual.strip.Strip primitive
- Added textual._cache.FIFOCache
- Added an option to clear columns in DataTable.clear() https://github.com/Textualize/textual/pull/1427

### Changed

- Widget.render_line now returns a Strip
- Fix for slow updates on Windows
- Bumped Rich dependency

## [0.8.2] - 2022-12-28

### Fixed

- Fixed issue with TextLog.clear() https://github.com/Textualize/textual/issues/1447

## [0.8.1] - 2022-12-25

### Fixed

- Fix for overflowing tree issue https://github.com/Textualize/textual/issues/1425

## [0.8.0] - 2022-12-22

### Fixed

- Fixed issues with nested auto dimensions https://github.com/Textualize/textual/issues/1402
- Fixed watch method incorrectly running on first set when value hasn't changed and init=False https://github.com/Textualize/textual/pull/1367
- `App.dark` can now be set from `App.on_load` without an error being raised  https://github.com/Textualize/textual/issues/1369
- Fixed setting `visibility` changes needing a `refresh` https://github.com/Textualize/textual/issues/1355

### Added

- Added `textual.actions.SkipAction` exception which can be raised from an action to allow parents to process bindings.
- Added `textual keys` preview.
- Added ability to bind to a character in addition to key name. i.e. you can bind to "." or "full_stop".
- Added TextLog.shrink attribute to allow renderable to reduce in size to fit width.

### Changed

- Deprecated `PRIORITY_BINDINGS` class variable.
- Renamed `char` to `character` on Key event.
- Renamed `key_name` to `name` on Key event.
- Queries/`walk_children` no longer includes self in results by default https://github.com/Textualize/textual/pull/1416

## [0.7.0] - 2022-12-17

### Added

- Added `PRIORITY_BINDINGS` class variable, which can be used to control if a widget's bindings have priority by default. https://github.com/Textualize/textual/issues/1343

### Changed

- Renamed the `Binding` argument `universal` to `priority`. https://github.com/Textualize/textual/issues/1343
- When looking for bindings that have priority, they are now looked from `App` downwards. https://github.com/Textualize/textual/issues/1343
- `BINDINGS` on an `App`-derived class have priority by default. https://github.com/Textualize/textual/issues/1343
- `BINDINGS` on a `Screen`-derived class have priority by default. https://github.com/Textualize/textual/issues/1343
- Added a message parameter to Widget.exit

### Fixed

- Fixed validator not running on first reactive set https://github.com/Textualize/textual/pull/1359
- Ensure only printable characters are used as key_display https://github.com/Textualize/textual/pull/1361


## [0.6.0] - 2022-12-11

https://textual.textualize.io/blog/2022/12/11/version-060

### Added

- Added "inherited bindings" -- BINDINGS classvar will be merged with base classes, unless inherit_bindings is set to False
- Added `Tree` widget which replaces `TreeControl`.
- Added widget `Placeholder` https://github.com/Textualize/textual/issues/1200.
- Added `ListView` and `ListItem` widgets https://github.com/Textualize/textual/pull/1143

### Changed

- Rebuilt `DirectoryTree` with new `Tree` control.
- Empty containers with a dimension set to `"auto"` will now collapse instead of filling up the available space.
- Container widgets now have default height of `1fr`.
- The default `width` of a `Label` is now `auto`.

### Fixed

- Type selectors can now contain numbers https://github.com/Textualize/textual/issues/1253
- Fixed visibility not affecting children https://github.com/Textualize/textual/issues/1313
- Fixed issue with auto width/height and relative children https://github.com/Textualize/textual/issues/1319
- Fixed issue with offset applied to containers https://github.com/Textualize/textual/issues/1256
- Fixed default CSS retrieval for widgets with no `DEFAULT_CSS` that inherited from widgets with `DEFAULT_CSS` https://github.com/Textualize/textual/issues/1335
- Fixed merging of `BINDINGS` when binding inheritance is set to `None` https://github.com/Textualize/textual/issues/1351

## [0.5.0] - 2022-11-20

### Added

- Add get_child_by_id and get_widget_by_id, remove get_child https://github.com/Textualize/textual/pull/1146
- Add easing parameter to Widget.scroll_* methods https://github.com/Textualize/textual/pull/1144
- Added Widget.call_later which invokes a callback on idle.
- `DOMNode.ancestors` no longer includes `self`.
- Added `DOMNode.ancestors_with_self`, which retains the old behaviour of
  `DOMNode.ancestors`.
- Improved the speed of `DOMQuery.remove`.
- Added DataTable.clear
- Added low-level `textual.walk` methods.
- It is now possible to `await` a `Widget.remove`.
  https://github.com/Textualize/textual/issues/1094
- It is now possible to `await` a `DOMQuery.remove`. Note that this changes
  the return value of `DOMQuery.remove`, which used to return `self`.
  https://github.com/Textualize/textual/issues/1094
- Added Pilot.wait_for_animation
- Added `Widget.move_child` https://github.com/Textualize/textual/issues/1121
- Added a `Label` widget https://github.com/Textualize/textual/issues/1190
- Support lazy-instantiated Screens (callables in App.SCREENS) https://github.com/Textualize/textual/pull/1185
- Display of keys in footer has more sensible defaults https://github.com/Textualize/textual/pull/1213
- Add App.get_key_display, allowing custom key_display App-wide https://github.com/Textualize/textual/pull/1213

### Changed

- Watchers are now called immediately when setting the attribute if they are synchronous. https://github.com/Textualize/textual/pull/1145
- Widget.call_later has been renamed to Widget.call_after_refresh.
- Button variant values are now checked at runtime. https://github.com/Textualize/textual/issues/1189
- Added caching of some properties in Styles object

### Fixed

- Fixed DataTable row not updating after add https://github.com/Textualize/textual/issues/1026
- Fixed issues with animation. Now objects of different types may be animated.
- Fixed containers with transparent background not showing borders https://github.com/Textualize/textual/issues/1175
- Fixed auto-width in horizontal containers https://github.com/Textualize/textual/pull/1155
- Fixed Input cursor invisible when placeholder empty https://github.com/Textualize/textual/pull/1202
- Fixed deadlock when removing widgets from the App https://github.com/Textualize/textual/pull/1219

## [0.4.0] - 2022-11-08

https://textual.textualize.io/blog/2022/11/08/version-040/#version-040

### Changed

- Dropped support for mounting "named" and "anonymous" widgets via
  `App.mount` and `Widget.mount`. Both methods now simply take one or more
  widgets as positional arguments.
- `DOMNode.query_one` now raises a `TooManyMatches` exception if there is
  more than one matching node.
  https://github.com/Textualize/textual/issues/1096
- `App.mount` and `Widget.mount` have new `before` and `after` parameters https://github.com/Textualize/textual/issues/778

### Added

- Added `init` param to reactive.watch
- `CSS_PATH` can now be a list of CSS files https://github.com/Textualize/textual/pull/1079
- Added `DOMQuery.only_one` https://github.com/Textualize/textual/issues/1096
- Writes to stdout are now done in a thread, for smoother animation. https://github.com/Textualize/textual/pull/1104

## [0.3.0] - 2022-10-31

### Fixed

- Fixed issue where scrollbars weren't being unmounted
- Fixed fr units for horizontal and vertical layouts https://github.com/Textualize/textual/pull/1067
- Fixed `textual run` breaking sys.argv https://github.com/Textualize/textual/issues/1064
- Fixed footer not updating styles when toggling dark mode
- Fixed how the app title in a `Header` is centred https://github.com/Textualize/textual/issues/1060
- Fixed the swapping of button variants https://github.com/Textualize/textual/issues/1048
- Fixed reserved characters in screenshots https://github.com/Textualize/textual/issues/993
- Fixed issue with TextLog max_lines https://github.com/Textualize/textual/issues/1058

### Changed

- DOMQuery now raises InvalidQueryFormat in response to invalid query strings, rather than cryptic CSS error
- Dropped quit_after, screenshot, and screenshot_title from App.run, which can all be done via auto_pilot
- Widgets are now closed in reversed DOM order
- Input widget justify hardcoded to left to prevent text-align interference
- Changed `textual run` so that it patches `argv` in more situations
- DOM classes and IDs are now always treated fully case-sensitive https://github.com/Textualize/textual/issues/1047

### Added

- Added Unmount event
- Added App.run_async method
- Added App.run_test context manager
- Added auto_pilot to App.run and App.run_async
- Added Widget._get_virtual_dom to get scrollbars
- Added size parameter to run and run_async
- Added always_update to reactive
- Returned an awaitable from push_screen, switch_screen, and install_screen https://github.com/Textualize/textual/pull/1061

## [0.2.1] - 2022-10-23

### Changed

- Updated meta data for PyPI

## [0.2.0] - 2022-10-23

### Added

- CSS support
- Too numerous to mention
## [0.1.18] - 2022-04-30

### Changed

- Bump typing extensions

## [0.1.17] - 2022-03-10

### Changed

- Bumped Rich dependency

## [0.1.16] - 2022-03-10

### Fixed

- Fixed escape key hanging on Windows

## [0.1.15] - 2022-01-31

### Added

- Added Windows Driver

## [0.1.14] - 2022-01-09

### Changed

- Updated Rich dependency to 11.X

## [0.1.13] - 2022-01-01

### Fixed

- Fixed spurious characters when exiting app
- Fixed increasing delay when exiting

## [0.1.12] - 2021-09-20

### Added

- Added geometry.Spacing

### Fixed

- Fixed calculation of virtual size in scroll views

## [0.1.11] - 2021-09-12

### Changed

- Changed message handlers to use prefix handle\_
- Renamed messages to drop the Message suffix
- Events now bubble by default
- Refactor of layout

### Added

- Added App.measure
- Added auto_width to Vertical Layout, WindowView, an ScrollView
- Added big_table.py example
- Added easing.py example

## [0.1.10] - 2021-08-25

### Added

- Added keyboard control of tree control
- Added Widget.gutter to calculate space between renderable and outside edge
- Added margin, padding, and border attributes to Widget

### Changed

- Callbacks may be async or non-async.
- Event handler event argument is optional.
- Fixed exception in clock example https://github.com/willmcgugan/textual/issues/52
- Added Message.wait() which waits for a message to be processed
- Key events are now sent to widgets first, before processing bindings

## [0.1.9] - 2021-08-06

### Added

- Added hover over and mouse click to activate keys in footer
- Added verbosity argument to Widget.log

### Changed

- Simplified events. Remove Startup event (use Mount)
- Changed geometry.Point to geometry.Offset and geometry.Dimensions to geometry.Size

## [0.1.8] - 2021-07-17

### Fixed

- Fixed exiting mouse mode
- Fixed slow animation

### Added

- New log system

## [0.1.7] - 2021-07-14

### Changed

- Added functionality to calculator example.
- Scrollview now shows scrollbars automatically
- New handler system for messages that doesn't require inheritance
- Improved traceback handling

[0.35.1]: https://github.com/Textualize/textual/compare/v0.35.0...v0.35.1
[0.35.0]: https://github.com/Textualize/textual/compare/v0.34.0...v0.35.0
[0.34.0]: https://github.com/Textualize/textual/compare/v0.33.0...v0.34.0
[0.33.0]: https://github.com/Textualize/textual/compare/v0.32.0...v0.33.0
[0.32.0]: https://github.com/Textualize/textual/compare/v0.31.0...v0.32.0
[0.31.0]: https://github.com/Textualize/textual/compare/v0.30.0...v0.31.0
[0.30.0]: https://github.com/Textualize/textual/compare/v0.29.0...v0.30.0
[0.29.0]: https://github.com/Textualize/textual/compare/v0.28.1...v0.29.0
[0.28.1]: https://github.com/Textualize/textual/compare/v0.28.0...v0.28.1
[0.28.0]: https://github.com/Textualize/textual/compare/v0.27.0...v0.28.0
[0.27.0]: https://github.com/Textualize/textual/compare/v0.26.0...v0.27.0
[0.26.0]: https://github.com/Textualize/textual/compare/v0.25.0...v0.26.0
[0.25.0]: https://github.com/Textualize/textual/compare/v0.24.1...v0.25.0
[0.24.1]: https://github.com/Textualize/textual/compare/v0.24.0...v0.24.1
[0.24.0]: https://github.com/Textualize/textual/compare/v0.23.0...v0.24.0
[0.23.0]: https://github.com/Textualize/textual/compare/v0.22.3...v0.23.0
[0.22.3]: https://github.com/Textualize/textual/compare/v0.22.2...v0.22.3
[0.22.2]: https://github.com/Textualize/textual/compare/v0.22.1...v0.22.2
[0.22.1]: https://github.com/Textualize/textual/compare/v0.22.0...v0.22.1
[0.22.0]: https://github.com/Textualize/textual/compare/v0.21.0...v0.22.0
[0.21.0]: https://github.com/Textualize/textual/compare/v0.20.1...v0.21.0
[0.20.1]: https://github.com/Textualize/textual/compare/v0.20.0...v0.20.1
[0.20.0]: https://github.com/Textualize/textual/compare/v0.19.1...v0.20.0
[0.19.1]: https://github.com/Textualize/textual/compare/v0.19.0...v0.19.1
[0.19.0]: https://github.com/Textualize/textual/compare/v0.18.0...v0.19.0
[0.18.0]: https://github.com/Textualize/textual/compare/v0.17.4...v0.18.0
[0.17.3]: https://github.com/Textualize/textual/compare/v0.17.2...v0.17.3
[0.17.2]: https://github.com/Textualize/textual/compare/v0.17.1...v0.17.2
[0.17.1]: https://github.com/Textualize/textual/compare/v0.17.0...v0.17.1
[0.17.0]: https://github.com/Textualize/textual/compare/v0.16.0...v0.17.0
[0.16.0]: https://github.com/Textualize/textual/compare/v0.15.1...v0.16.0
[0.15.1]: https://github.com/Textualize/textual/compare/v0.15.0...v0.15.1
[0.15.0]: https://github.com/Textualize/textual/compare/v0.14.0...v0.15.0
[0.14.0]: https://github.com/Textualize/textual/compare/v0.13.0...v0.14.0
[0.13.0]: https://github.com/Textualize/textual/compare/v0.12.1...v0.13.0
[0.12.1]: https://github.com/Textualize/textual/compare/v0.12.0...v0.12.1
[0.12.0]: https://github.com/Textualize/textual/compare/v0.11.1...v0.12.0
[0.11.1]: https://github.com/Textualize/textual/compare/v0.11.0...v0.11.1
[0.11.0]: https://github.com/Textualize/textual/compare/v0.10.1...v0.11.0
[0.10.1]: https://github.com/Textualize/textual/compare/v0.10.0...v0.10.1
[0.10.0]: https://github.com/Textualize/textual/compare/v0.9.1...v0.10.0
[0.9.1]: https://github.com/Textualize/textual/compare/v0.9.0...v0.9.1
[0.9.0]: https://github.com/Textualize/textual/compare/v0.8.2...v0.9.0
[0.8.2]: https://github.com/Textualize/textual/compare/v0.8.1...v0.8.2
[0.8.1]: https://github.com/Textualize/textual/compare/v0.8.0...v0.8.1
[0.8.0]: https://github.com/Textualize/textual/compare/v0.7.0...v0.8.0
[0.7.0]: https://github.com/Textualize/textual/compare/v0.6.0...v0.7.0
[0.6.0]: https://github.com/Textualize/textual/compare/v0.5.0...v0.6.0
[0.5.0]: https://github.com/Textualize/textual/compare/v0.4.0...v0.5.0
[0.4.0]: https://github.com/Textualize/textual/compare/v0.3.0...v0.4.0
[0.3.0]: https://github.com/Textualize/textual/compare/v0.2.1...v0.3.0
[0.2.1]: https://github.com/Textualize/textual/compare/v0.2.0...v0.2.1
[0.2.0]: https://github.com/Textualize/textual/compare/v0.1.18...v0.2.0
[0.1.18]: https://github.com/Textualize/textual/compare/v0.1.17...v0.1.18
[0.1.17]: https://github.com/Textualize/textual/compare/v0.1.16...v0.1.17
[0.1.16]: https://github.com/Textualize/textual/compare/v0.1.15...v0.1.16
[0.1.15]: https://github.com/Textualize/textual/compare/v0.1.14...v0.1.15
[0.1.14]: https://github.com/Textualize/textual/compare/v0.1.13...v0.1.14
[0.1.13]: https://github.com/Textualize/textual/compare/v0.1.12...v0.1.13
[0.1.12]: https://github.com/Textualize/textual/compare/v0.1.11...v0.1.12
[0.1.11]: https://github.com/Textualize/textual/compare/v0.1.10...v0.1.11
[0.1.10]: https://github.com/Textualize/textual/compare/v0.1.9...v0.1.10
[0.1.9]: https://github.com/Textualize/textual/compare/v0.1.8...v0.1.9
[0.1.8]: https://github.com/Textualize/textual/compare/v0.1.7...v0.1.8
[0.1.7]: https://github.com/Textualize/textual/releases/tag/v0.1.7<|MERGE_RESOLUTION|>--- conflicted
+++ resolved
@@ -10,6 +10,7 @@
 ### Added
 
 - TCSS styles `layer` and `layers` can be strings https://github.com/Textualize/textual/pull/3169
+- `MarkdownViewer` now correctly handles anchors in links https://github.com/Textualize/textual/pull/2941
 
 ### Changed
 
@@ -21,6 +22,7 @@
 
 - Fixed flicker when calling pop_screen multiple times https://github.com/Textualize/textual/issues/3126
 - Fixed setting styles.layout not updating https://github.com/Textualize/textual/issues/3047
+- Fixed a crash in `MarkdownViewer` when clicking on a link containing an anchor https://github.com/Textualize/textual/issues/3094
 
 ## [0.35.1]
 
@@ -33,16 +35,11 @@
 ### Added
 
 - Ability to enable/disable tabs via the reactive `disabled` in tab panes https://github.com/Textualize/textual/pull/3152
-<<<<<<< HEAD
-- `MarkdownViewer` now correctly handles anchors in links https://github.com/Textualize/textual/pull/2941
-=======
 - Textual-web driver support for Windows
->>>>>>> c133152f
 
 ### Fixed
 
 - Could not hide/show/disable/enable tabs in nested `TabbedContent` https://github.com/Textualize/textual/pull/3150
-- Fixed a crash in `MarkdownViewer` when clicking on a link containing an anchor https://github.com/Textualize/textual/issues/3094
 
 ## [0.34.0] - 2023-08-22
 
