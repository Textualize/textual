# Change Log

All notable changes to this project will be documented in this file.

The format is based on [Keep a Changelog](http://keepachangelog.com/)
and this project adheres to [Semantic Versioning](http://semver.org/).

<<<<<<< HEAD
## Unreleased

### Fixed

- Fixed `ListView` not updating its index or highlighting after removing items https://github.com/Textualize/textual/issues/5114

### Changed

- `ListView.pop` now returns `AwaitComplete` rather than `AwaitRemove` https://github.com/Textualize/textual/pull/5135
- `ListView.remove_items` now returns `AwaitComplete` rather than `AwaitRemove` https://github.com/Textualize/textual/pull/5135
=======
## [0.86.3] - 2024-11-19

### Changed

- Updated the tutorial (text and code) https://github.com/Textualize/textual/pull/5257

### Fixed

- Fixed a glitch with the scrollbar that occurs when you hold `a` to add stopwatches in the tutorial app https://github.com/Textualize/textual/pull/5257
>>>>>>> f1a60369

## [0.86.2] - 2024-11-18

### Fixed

- Fixed visibility glitch for widgets with an offset https://github.com/Textualize/textual/pull/5253
- Fixed theme variables being unavailable in code until refresh_css was called https://github.com/Textualize/textual/pull/5254


## [0.86.1] - 2024-11-16

### Fixed

- Tweaks to demo

## [0.86.0] - 2024-11-16

### Fixed

- Fixed duplicated key displays in the help panel https://github.com/Textualize/textual/issues/5037
- Fixed `TextArea` mouse selection with tab characters https://github.com/Textualize/textual/issues/5212
- Fixed `Tabs` not updating the highlighting after removing a tab https://github.com/Textualize/textual/issues/5218

### Added

- Added `App.theme` reactive attribute https://github.com/Textualize/textual/pull/5087
- Added various starter themes https://github.com/Textualize/textual/pull/5087
- Added "Change theme" command to command palette https://github.com/Textualize/textual/pull/5087
- Added `variant` parameter to `Label` widget for quick access to common styles https://github.com/Textualize/textual/pull/5087
- Added `App.get_theme` which returns a theme by name https://github.com/Textualize/textual/pull/5087
- Added `App.register_theme` and `App.unregister_theme` https://github.com/Textualize/textual/pull/5087
- Added `App.theme_changed_signal` https://github.com/Textualize/textual/pull/5087
- Added `App.available_themes` property which returns a mapping of theme names to `Theme` instances https://github.com/Textualize/textual/pull/5087
- Added `App.current_theme` property which returns the currently active theme object https://github.com/Textualize/textual/pull/5087
- Added `App.get_theme_variable_defaults` which returns a mapping of theme variables to their default values https://github.com/Textualize/textual/pull/5087
- Added `App.search` which allows bringing up a fuzzy search list of commands on-demand https://github.com/Textualize/textual/pull/5087
- Added `App.search_themes` which allows bringing up a fuzzy search list of themes on-demand https://github.com/Textualize/textual/pull/5087
- Added `textual.theme.ThemeProvider`, a command palette provider which returns all registered themes https://github.com/Textualize/textual/pull/5087
- Added several new built-in CSS variables https://github.com/Textualize/textual/pull/5087
- Added support for in-band terminal resize protocol https://github.com/Textualize/textual/pull/5217
- Added TEXTUAL_THEME environment var, which should be a comma separated list of desired themes https://github.com/Textualize/textual/pull/5238
- Added `Widget.is_scrolling` https://github.com/Textualize/textual/pull/5238
- Added `Tree.add_json` https://github.com/Textualize/textual/pull/5238

### Changed

- `Driver.process_event` is now `Driver.process_message` https://github.com/Textualize/textual/pull/5217
- `Driver.send_event` is now `Driver.send_message` https://github.com/Textualize/textual/pull/5217
- Added `can_focus` and `can_focus_children` parameters to scrollable container types. https://github.com/Textualize/textual/pull/5226
- Added `textual.lazy.Reveal` https://github.com/Textualize/textual/pull/5226
- Added `Screen.action_blur` https://github.com/Textualize/textual/pull/5226
- `Click` events can now be used with the on decorator to match the originally clicked widget https://github.com/Textualize/textual/pull/5238
- Breaking change: Removed `App.dark` reactive attribute https://github.com/Textualize/textual/pull/5087
- Breaking change: To improve consistency, several changes have been made to default widget CSS and the CSS variables which ship with Textual. On upgrading, your app will likely look different. All of these changes can be overidden with your own CSS. https://github.com/Textualize/textual/pull/5087

### Removed

- Removed `App.HOVER_EFFECTS_SCROLL_PAUSE` https://github.com/Textualize/textual/pull/5238

## [0.85.2] - 2024-11-02

- Fixed broken focus-within https://github.com/Textualize/textual/pull/5190

## [0.85.1] - 2024-10-26

### Fixed

- Fixed encoding issue when saving files such as screenshots on Windows https://github.com/Textualize/textual/pull/5182

## [0.85.0] - 2024-10-25

### Changed

- Grid will now size children to the maximum height of a row https://github.com/Textualize/textual/pull/5113
- Markdown links will be opened with `App.open_url` automatically https://github.com/Textualize/textual/pull/5113
- The universal selector (`*`) will now not match widgets with the class `-textual-system` (scrollbars, notifications etc) https://github.com/Textualize/textual/pull/5113
- Renamed `Screen.can_view` and `Widget.can_view` to `Screen.can_view_entire` and `Widget.can_view_entire` https://github.com/Textualize/textual/pull/5174

### Added

- Added Link widget https://github.com/Textualize/textual/pull/5113
- Added `open_links` to `Markdown` and `MarkdownViewer` widgets https://github.com/Textualize/textual/pull/5113
- Added `App.DEFAULT_MODE` https://github.com/Textualize/textual/pull/5113
- Added `Containers.HorizontalGroup` and `Containers.VerticalGroup` https://github.com/Textualize/textual/pull/5113
- Added `$`, `£`, `€`, `(`, `)` symbols to Digits https://github.com/Textualize/textual/pull/5113
- Added `Button.action` parameter to invoke action when clicked https://github.com/Textualize/textual/pull/5113
- Added `immediate` parameter to scroll methods https://github.com/Textualize/textual/pull/5164
- Added `textual._loop.loop_from_index` https://github.com/Textualize/textual/pull/5164
- Added `min_color` and `max_color` to Sparklines constructor, which take precedence over CSS https://github.com/Textualize/textual/pull/5174
- Added new demo `python -m textual`, not *quite* finished but better than the old one https://github.com/Textualize/textual/pull/5174
- Added `Screen.can_view_partial` and `Widget.can_view_partial` https://github.com/Textualize/textual/pull/5174
- Added `App.is_web` property to indicate if the app is running via a web browser https://github.com/Textualize/textual/pull/5128
- `Enter` and `Leave` events can now be used with the `on` decorator https://github.com/Textualize/textual/pull/5159

### Fixed

- Fixed glitchy ListView https://github.com/Textualize/textual/issues/5163

## [0.84.0] - 2024-10-22

### Fixed

- Fixed `RadioSet` not being scrollable https://github.com/Textualize/textual/issues/5100
- Fixed infinite loop in TextArea https://github.com/Textualize/textual/pull/5154

### Added

- Added `background-tint` CSS rule https://github.com/Textualize/textual/pull/5117
- Added `:first-of-type`, `:last-of-type`, `:odd`, and `:even` pseudo classes https://github.com/Textualize/textual/pull/5139

## [0.83.0] - 2024-10-10

### Added

- Added support for A-F to Digits widget https://github.com/Textualize/textual/pull/5094
- Added `Region.constrain` https://github.com/Textualize/textual/pull/5097

### Changed

- `Screen.ALLOW_IN_MAXIMIZED_VIEW` will now default to `App.ALLOW_IN_MAXIMIZED_VIEW` https://github.com/Textualize/textual/pull/5088
- Widgets matching `.-textual-system` will now be included in the maximize view by default https://github.com/Textualize/textual/pull/5088
- Digits are now thin by default, style with text-style: bold to get bold digits https://github.com/Textualize/textual/pull/5094
- Made `Widget.absolute_offset` public https://github.com/Textualize/textual/pull/5097
- Tooltips are now displayed directly below the mouse cursor https://github.com/Textualize/textual/pull/5097
- `Region.inflect` will now assume that margins overlap https://github.com/Textualize/textual/pull/5097
- `Pilot.click` and friends will now accept a widget, in addition to a selector https://github.com/Textualize/textual/pull/5095

## [0.82.0] - 2024-10-03

### Fixed

- Fixed issue with screen not updating when auto_refresh was enabled https://github.com/Textualize/textual/pull/5063
- Fixed issues regarding loading indicator https://github.com/Textualize/textual/pull/5079
- Fixed issues with inspecting the lazy loaded widgets module https://github.com/Textualize/textual/pull/5080

### Added

- Added `DOMNode.is_on_screen` property https://github.com/Textualize/textual/pull/5063
- Added support for keymaps (user configurable key bindings) https://github.com/Textualize/textual/pull/5038
- Added descriptions to bindings for all internal widgets, and updated casing to be consistent https://github.com/Textualize/textual/pull/5062

### Changed

- Breaking change: `Widget.set_loading` no longer return an awaitable https://github.com/Textualize/textual/pull/5079

## [0.81.0] - 2024-09-25

### Added

- Added `x_axis` and `y_axis` parameters to `Widget.scroll_to_region` https://github.com/Textualize/textual/pull/5047
- Added `Tree.move_cursor_to_line` https://github.com/Textualize/textual/pull/5052
- Added `Screen.pop_until_active` https://github.com/Textualize/textual/pull/5069

### Changed

- Tree will no longer scroll the X axis when moving the cursor https://github.com/Textualize/textual/pull/5047
- DirectoryTree will no longer select the first node https://github.com/Textualize/textual/pull/5052

### Fixed

- Fixed widgets occasionally not getting Resize events https://github.com/Textualize/textual/pull/5048
- Fixed tree regression https://github.com/Textualize/textual/pull/5052
- Fixed glitch with single line inline widget https://github.com/Textualize/textual/pull/5054

## [0.80.1] - 2024-09-24

### Fixed

- Fixed crash when exiting the app prematurely https://github.com/Textualize/textual/pull/5039
- Fixed exception constructing TextArea outside of App https://github.com/Textualize/textual/pull/5045

## [0.80.0] - 2024-09-23

### Added

- Added `MaskedInput` widget https://github.com/Textualize/textual/pull/4783
- Input validation for floats and integers accept embedded underscores, e.g., "1_234_567" is valid. https://github.com/Textualize/textual/pull/4784
- Support for `"none"` value added to `dock`, `hatch` and `split` styles https://github.com/Textualize/textual/pull/4982
- Support for `"none"` added to box and border style properties (e.g `widget.style.border = "none"`) https://github.com/Textualize/textual/pull/4982
- Docstrings added to most style properties https://github.com/Textualize/textual/pull/4982
- Added `ansi_color` switch to App to permit ANSI (themed) colors https://github.com/Textualize/textual/pull/5000
- Added `:ansi` pseudo class https://github.com/Textualize/textual/pull/5000
- Added `-ansi-scrollbar` style to widgets https://github.com/Textualize/textual/pull/5000
- Added `App.INLINE_PADDING` to define the number of spaces above inline apps https://github.com/Textualize/textual/pull/5000
- Added `nocolor` psuedoclass when NO_COLOR env var is set- `BINDING_GROUP_TITLE` now defaults to `None` https://github.com/Textualize/textual/pull/5023
- Added `TreeNode.siblings`, `TreeNode.next_sibling`, `TreeNode.previous_sibling`, `TreeNode.is_collapsed` https://github.com/Textualize/textual/pull/5023
- Added additional bindings to Tree widget https://github.com/Textualize/textual/pull/5023
- Added `Tree.center_scroll` https://github.com/Textualize/textual/pull/5023
- Added `Tree.unselect` https://github.com/Textualize/textual/pull/5023


### Changed

- Input validation for integers no longer accepts scientific notation like '1.5e2'; must be castable to int. https://github.com/Textualize/textual/pull/4784
- Default `scrollbar-size-vertical` changed to `2` in inline styles to match Widget default CSS (unlikely to affect users) https://github.com/Textualize/textual/pull/4982
- Removed border-right from `Toast` https://github.com/Textualize/textual/pull/4984
- Some fixes in `RichLog` result in slightly different semantics, see docstrings for details https://github.com/Textualize/textual/pull/4978
- Changed how scrollbars are rendered (will have no visual effect, but will break snapshot tests) https://github.com/Textualize/textual/pull/5000
- Added `enabled` switch to filters (mostly used internally) https://github.com/Textualize/textual/pull/5000
- `BINDING_GROUP_TITLE` now defaults to `None` https://github.com/Textualize/textual/pull/5023
- Breaking change: Changed how scrollbars are rendered so they work in ansi mode (will break snapshots) https://github.com/Textualize/textual/pull/5023

### Fixed

- Input validation of floats no longer accepts NaN (not a number). https://github.com/Textualize/textual/pull/4784
- Fixed issues with screenshots by simplifying segments only for snapshot tests https://github.com/Textualize/textual/issues/4929
- Fixed `RichLog.write` not respecting `width` parameter https://github.com/Textualize/textual/pull/4978
- Fixed `RichLog` writing at wrong width when `write` occurs before width is known (e.g. in `compose` or `on_mount`) https://github.com/Textualize/textual/pull/4978
- Fixed `RichLog.write` incorrectly shrinking width to `RichLog.min_width` when `shrink=True` (now shrinks to fit content area instead) https://github.com/Textualize/textual/pull/4978
- Fixed flicker when setting `dark` reactive on startup https://github.com/Textualize/textual/pull/4989
- Fixed command palette not sorting search results by their match score https://github.com/Textualize/textual/pull/4994
- Fixed `DataTable` cached height issue on re-populating the table when using auto-height rows https://github.com/Textualize/textual/pull/4992
- Fixed inline app output being cleared when `inline_no_clear=True` https://github.com/Textualize/textual/issues/5019

## [0.79.1] - 2024-08-31

### Fixed

- Fixed broken updates when non active screen changes https://github.com/Textualize/textual/pull/4957

## [0.79.0] - 2024-08-30

### Added

- Added `DOMNode.check_consume_key` https://github.com/Textualize/textual/pull/4940
- Added `App.ESCAPE_TO_MINIMIZE`, `App.screen_to_minimize`, and `Screen.ESCAPE_TO_MINIMIZE` https://github.com/Textualize/textual/pull/4951
- Added `DOMNode.query_exactly_one` https://github.com/Textualize/textual/pull/4950
- Added `SelectorSet.is_simple` https://github.com/Textualize/textual/pull/4950

### Changed

- KeyPanel will show multiple keys if bound to the same action https://github.com/Textualize/textual/pull/4940
- Breaking change: `DOMNode.query_one` will not `raise TooManyMatches` https://github.com/Textualize/textual/pull/4950

## [0.78.0] - 2024-08-27

### Added

- Added Maximize and Minimize system commands. https://github.com/Textualize/textual/pull/4931
- Added `Screen.maximize`, `Screen.minimize`, `Screen.action_maximize`, `Screen.action_minimize`, `Widget.is_maximized`, `Widget.allow_maximize`. https://github.com/Textualize/textual/pull/4931
- Added `Widget.ALLOW_MAXIMIZE`, `Screen.ALLOW_IN_MAXIMIZED_VIEW` classvars https://github.com/Textualize/textual/pull/4931

## [0.77.0] - 2024-08-22

### Added

- Added `tooltip` to Binding https://github.com/Textualize/textual/pull/4859
- Added a link to the command palette to the Footer (set `show_command_palette=False` to disable) https://github.com/Textualize/textual/pull/4867
- Added `TOOLTIP_DELAY` to App to customize time until a tooltip is displayed
- Added "Show keys" option to system commands to show a summary of key bindings. https://github.com/Textualize/textual/pull/4876
- Added "split" CSS style, currently undocumented, and may change. https://github.com/Textualize/textual/pull/4876
- Added `Region.get_spacing_between` https://github.com/Textualize/textual/pull/4876
- Added `App.COMMAND_PALETTE_KEY` to change default command palette key binding https://github.com/Textualize/textual/pull/4867
- Added `App.get_key_display` https://github.com/Textualize/textual/pull/4890
- Added `DOMNode.BINDING_GROUP` https://github.com/Textualize/textual/pull/4906
- Added `DOMNode.HELP` classvar which contains Markdown help to be shown in the help panel https://github.com/Textualize/textual/pull/4915
- Added `App.get_system_commands` https://github.com/Textualize/textual/pull/4920
- Added "Save Screenshot" system command https://github.com/Textualize/textual/pull/4922

### Changed

- Removed caps_lock and num_lock modifiers https://github.com/Textualize/textual/pull/4861 
- Keys such as escape and space are now displayed in lower case in footer https://github.com/Textualize/textual/pull/4876
- Changed default command palette binding to `ctrl+p` https://github.com/Textualize/textual/pull/4867
- Removed `ctrl_to_caret` and `upper_case_keys` from Footer. These can be implemented in `App.get_key_display`.
- Renamed `SystemCommands` to `SystemCommandsProvider` https://github.com/Textualize/textual/pull/4920
- Breaking change: Removed `ClassicFooter` widget (please use new `Footer` widget) https://github.com/Textualize/textual/pull/4921
- Disallowed `Screen` instances in `App.SCREENS` and `App.MODES`

### Fixed

- Fix crash when `validate_on` value isn't a set https://github.com/Textualize/textual/pull/4868
- Fix `Input.cursor_blink` having no effect on the blink cycle after mounting https://github.com/Textualize/textual/pull/4869
- Fixed scrolling by page not taking scrollbar in to account https://github.com/Textualize/textual/pull/4916
- Fixed `App.MODES` being the same for all instances -- per-instance modes now exist internally

## [0.76.0]

### Changed

- Input cursor will no longer jump to the end on focus https://github.com/Textualize/textual/pull/4773
- Removed `Size.cip_size`, which was a clone of `crop_size`
- Widgets with auto dimensions will now grow if there is a scrollbar https://github.com/Textualize/textual/pull/4844
- Don't do automatic refresh when widget is not visible https://github.com/Textualize/textual/pull/4847
- Renamed `DOMNode._automatic_refresh` to `DOMNode.automatic_refresh` to allow for customization https://github.com/Textualize/textual/pull/4847

### Fixed

- Input cursor blink effect will now restart correctly when any action is performed on the input https://github.com/Textualize/textual/pull/4773
- Fixed bindings on same key not updating description https://github.com/Textualize/textual/pull/4850

### Added

- Textual will use the `ESCDELAY` env var when detecting escape keys https://github.com/Textualize/textual/pull/4848

## [0.75.1] - 2024-08-02

### Fixed

- Fixed issue with Enter events causing unresponsive UI https://github.com/Textualize/textual/pull/4833


## [0.75.0] - 2024-08-01

### Added

- Added `App.open_url` to open URLs in the web browser. When running via the WebDriver, the URL will be opened in the browser that is controlling the app https://github.com/Textualize/textual/pull/4819
- Added `Widget.is_mouse_over` https://github.com/Textualize/textual/pull/4818
- Added `node` attribute to `events.Enter` and `events.Leave` https://github.com/Textualize/textual/pull/4818

### Changed

- `events.Enter` and `events.Leave` events now bubble. https://github.com/Textualize/textual/pull/4818
- Renamed `Widget.mouse_over` to `Widget.mouse_hover` https://github.com/Textualize/textual/pull/4818

### Fixed

- Fixed issue with `mutate_reactive` and data binding https://github.com/Textualize/textual/pull/4828

## [0.74.0] - 2024-07-25

### Fixed

- Fixed issues in Kitty terminal after exiting app https://github.com/Textualize/textual/issues/4779
- Fixed exception when removing Selects https://github.com/Textualize/textual/pull/4786
- Fixed issue with non-clickable Footer keys https://github.com/Textualize/textual/pull/4798
- Fixed issue with recompose not working from Mount handler https://github.com/Textualize/textual/pull/4802

### Changed

- Calling `Screen.dismiss` with no arguments will invoke the screen callback with `None` (previously the callback wasn't invoke at all). https://github.com/Textualize/textual/pull/4795

## [0.73.0] - 2024-07-18

### Added

- Added `TextArea.line_number_start` reactive attribute https://github.com/Textualize/textual/pull/4471
- Added `TextArea.matching_bracket_location` property https://github.com/Textualize/textual/pull/4764
- Added `DOMNode.mutate_reactive` https://github.com/Textualize/textual/pull/4731
- Added "quality" parameter to `textual.color.Gradient` https://github.com/Textualize/textual/pull/4739
- Added `textual.color.Gradient.get_rich_color` https://github.com/Textualize/textual/pull/4739
- `Widget.remove_children` now accepts an iterable if widgets in addition to a selector https://github.com/Textualize/textual/issues/4735
- Raise `ValueError` with improved error message when number of cells inserted using `DataTable.add_row` doesn't match the number of columns in the table https://github.com/Textualize/textual/pull/4742
- Add `Tree.move_cursor` to programmatically move the cursor without selecting the node https://github.com/Textualize/textual/pull/4753
- Added `Footer` component style handling of padding for the key/description https://github.com/Textualize/textual/pull/4651
- `StringKey` is now exported from `data_table` https://github.com/Textualize/textual/pull/4760
- `TreeNode.add` and `TreeNode.add_leaf` now accepts `before` and `after` arguments to position a new node https://github.com/Textualize/textual/pull/4772
- Added a `gradient` parameter to the `ProgressBar` widget https://github.com/Textualize/textual/pull/4774

### Fixed

- Fixed issue with `Tabs` where disabled tabs could still be activated by clicking the underline https://github.com/Textualize/textual/issues/4701
- Fixed scroll_visible with margin https://github.com/Textualize/textual/pull/4719
- Fixed programmatically disabling button stuck in hover state https://github.com/Textualize/textual/pull/4724
- Fixed `DataTable` poor performance on startup and focus change when rows contain multi-line content https://github.com/Textualize/textual/pull/4748
- Fixed `Tree` and `DirectoryTree` horizontal scrolling off-by-2 https://github.com/Textualize/textual/pull/4744
- Fixed text-opacity in component styles https://github.com/Textualize/textual/pull/4747
- Ensure `Tree.select_node` sends `NodeSelected` message https://github.com/Textualize/textual/pull/4753
- Fixed message handlers not working when message types are assigned as the value of class vars https://github.com/Textualize/textual/pull/3940
- Fixed `CommandPalette` not focusing the input when opened when `App.AUTO_FOCUS` doesn't match the input https://github.com/Textualize/textual/pull/4763
- `SelectionList.SelectionToggled` will now be sent for each option when a bulk toggle is performed (e.g. `toggle_all`). Previously no messages were sent at all. https://github.com/Textualize/textual/pull/4759
- Fixed focus styles not being updated on blur https://github.com/Textualize/textual/pull/4771

### Changed

- "Discover" hits in the command palette are no longer sorted alphabetically https://github.com/Textualize/textual/pull/4720
- `TreeNodeSelected` messages are now posted before `TreeNodeExpanded` messages
when an expandable node is selected https://github.com/Textualize/textual/pull/4753
- `Markdown.LinkClicked.href` is now automatically unquoted https://github.com/Textualize/textual/pull/4749
- The mouse cursor hover effect of `Tree` and `DirectoryTree` will no longer linger after the mouse leaves the widget https://github.com/Textualize/textual/pull/4766


## [0.72.0] - 2024-07-09

### Changed

- More predictable DOM removals. https://github.com/Textualize/textual/pull/4708

### Fixed

- Fixed clicking separator in OptionList moving cursor https://github.com/Textualize/textual/issues/4710
- Fixed scrolling issue in OptionList https://github.com/Textualize/textual/pull/4709

## [0.71.0] - 2024-06-29

### Changed

- Snapshot tests will normalize SVG output so that changes with no visual impact don't break snapshots, but this release will break most of them.
- Breaking change: `App.push_screen` now returns an Awaitable rather than a screen. https://github.com/Textualize/textual/pull/4672
- Breaking change: `Screen.dismiss` now returns an Awaitable rather than a bool. https://github.com/Textualize/textual/pull/4672

### Fixed

- Fixed grid + keyline when the grid has auto dimensions https://github.com/Textualize/textual/pull/4680
- Fixed mouse code leakage https://github.com/Textualize/textual/pull/4681
- Fixed link inside markdown table not posting a `Markdown.LinkClicked` message https://github.com/Textualize/textual/issues/4683
- Fixed issue with mouse movements on non-active screen https://github.com/Textualize/textual/pull/4688

## [0.70.0] - 2024-06-19

### Fixed

- Fixed erroneous mouse 'ButtonDown' reporting for mouse movement when any-event mode is enabled in xterm. https://github.com/Textualize/textual/pull/3647

## [0.69.0] - 2024-06-16

### Added

- Added `App.simulate_key` https://github.com/Textualize/textual/pull/4657

### Fixed

- Fixed issue with pop_screen launched from an action https://github.com/Textualize/textual/pull/4657

### Changed

- `App.check_bindings` is now private
- `App.action_check_bindings` is now `App.action_simulate_key`

## [0.68.0] - 2024-06-14

### Added

- Added `ContentSwitcher.add_content`

### Fixed

- Improved handling of non-tty input https://github.com/Textualize/textual/pull/4647

## [0.67.1] - 2024-06-12

### Changed

- Reverts Vim keys in DataTable, provides alternatives https://github.com/Textualize/textual/pull/4638

## [0.67.0] - 2024-06-11

### Added

- Added support for Kitty's key protocol https://github.com/Textualize/textual/pull/4631
- `ctrl+pageup`/`ctrl+pagedown` will scroll page left/right in DataTable https://github.com/Textualize/textual/pull/4633
- `g`/`G` will scroll to the top/bottom of the DataTable https://github.com/Textualize/textual/pull/4633
- Added simple `hjkl` key bindings to move the cursor in DataTable https://github.com/Textualize/textual/pull/4633

### Changed

- `home` and `end` now works horizontally instead of vertically in DataTable https://github.com/Textualize/textual/pull/4633
- `Tree` and `DirectoryTree` nodes now have a bigger click target, spanning the full line https://github.com/Textualize/textual/pull/4636

### Fixed

- Fixed pageup/pagedown behavior in DataTable https://github.com/Textualize/textual/pull/4633
- Added `App.CLOSE_TIMEOUT` https://github.com/Textualize/textual/pull/4635
- Fixed deadlock on shutdown https://github.com/Textualize/textual/pull/4635

## [0.66.0] - 2024-06-08

### Changed

- `get_content_height` will now return 0 if the renderable is Falsey https://github.com/Textualize/textual/pull/4617
- Buttons may not be pressed within their "active_effect_duration" to prevent inadvertent activations https://github.com/Textualize/textual/pull/4621
- `Screen.dismiss` is now a noop if the screen isn't active. Previously it would raise a `ScreenStackError`, now it returns `False`. https://github.com/Textualize/textual/pull/4621
- Increased window for escape processing to 100ms https://github.com/Textualize/textual/pull/4625
- Tooltips are now hidden when any key is pressed https://github.com/Textualize/textual/pull/4625

### Added

- Added `Screen.is_active` 
- Added `icon` reactive to Header widget https://github.com/Textualize/textual/pull/4627
- Added `time_format` reactive to Header widget https://github.com/Textualize/textual/pull/4627
- Added `tooltip` parameter to input widgets https://github.com/Textualize/textual/pull/4625

## [0.65.2] - 2024-06-06

### Fixed

- Fixed issue with notifications and screen switches https://github.com/Textualize/textual/pull/4615

### Added

- Added textual.rlock.RLock https://github.com/Textualize/textual/pull/4615

## [0.65.1] - 2024-06-05

### Fixed

- Fixed hot reloading with hatch rule https://github.com/Textualize/textual/pull/4606
- Fixed hatch style parsing https://github.com/Textualize/textual/pull/4606

## [0.65.0] - 2024-06-05

### Added

- Added Command Palette Opened, Closed, and OptionHighlighted events https://github.com/Textualize/textual/pull/4600
- Added hatch style https://github.com/Textualize/textual/pull/4603

### Fixed

- Fixed DataTable cursor flicker on scroll https://github.com/Textualize/textual/pull/4598

### Changes

- TabbedContent will automatically make tabs active when a widget in a pane is focused https://github.com/Textualize/textual/issues/4593

## [0.64.0] - 2024-06-03

### Fixed

- Fix traceback on exit https://github.com/Textualize/textual/pull/4575
- Fixed `Markdown.goto_anchor` no longer scrolling the heading into view https://github.com/Textualize/textual/pull/4583
- Fixed Footer flicker on initial focus https://github.com/Textualize/textual/issues/4573

## [0.63.6] - 2024-05-29

### Fixed

- Fixed issue with bindings not refreshing https://github.com/Textualize/textual/pull/4571

## [0.63.5] - 2024-05-28

### Fixed

- Fixed data table disappearing from tabs https://github.com/Textualize/textual/pull/4567

### Added

- Added `Styles.is_auto_width` and `Style.is_auto_height`

## [0.63.4] - 2024-05-26

### Added

- Added `immediate` switch to `Signal.publish`

### Fixed

- Fixed freeze in recompose from bindings https://github.com/Textualize/textual/pull/4558

## [0.63.3] - 2024-05-24

### Fixed

- Fixed `Footer` grid size https://github.com/Textualize/textual/pull/4545
- Fixed bindings not updated on auto focus https://github.com/Textualize/textual/pull/4551

### Changed

- Attempting to mount on a non-mounted widget now raises a MountError https://github.com/Textualize/textual/pull/4547

## [0.63.2] - 2024-05-23

### Fixed

- Fixed issue with namespaces in links https://github.com/Textualize/textual/pull/4546

## [0.63.1] - 2024-05-22

### Fixed

- Fixed display of multiple bindings https://github.com/Textualize/textual/pull/4543

## [0.63.0] - 2024-05-22

### Fixed

- Fixed actions in links https://github.com/Textualize/textual/pull/4540

### Changed

- Breaking change: New Footer (likely a drop in replacement, unless you have customized styles) https://github.com/Textualize/textual/pull/4537
- Stylistic changes to Markdown (simpler headers, less margin, etc) https://github.com/Textualize/textual/pull/4541

## [0.62.0] - 2024-05-20

### Added

- Added `start` and `end` properties to Markdown Navigator
- Added `Widget.anchor`, `Widget.clear_anchor`, and `Widget.is_anchored` https://github.com/Textualize/textual/pull/4530

## [0.61.1] - 2024-05-19

### Fixed

- Fixed auto grid columns ignoring gutter https://github.com/Textualize/textual/issues/4522

## [0.61.0] - 2024-05-18

### Added

- Added `App.get_default_screen` https://github.com/Textualize/textual/pull/4520
- Added dynamic binding via `DOMNode.check_action` https://github.com/Textualize/textual/pull/4516
- Added `"focused"` action namespace so you can bind a key to an action on the focused widget https://github.com/Textualize/textual/pull/4516
- Added "focused" to allowed action namespaces https://github.com/Textualize/textual/pull/4516

### Changed

- Breaking change: Actions (as used in bindings) will no longer check the app if they are unhandled. This was undocumented anyway, and not that useful. https://github.com/Textualize/textual/pull/4516
- Breaking change: Renamed `App.namespace_bindings` to `active_bindings`


## [0.60.1] - 2024-05-15

### Fixed

- Dependency issue

## [0.60.0] - 2024-05-14

### Fixed

- Fixed auto width not working for option lists https://github.com/Textualize/textual/pull/4507

### Added

- Added `DOMNode.query_children` https://github.com/Textualize/textual/pull/4508

## [0.59.0] - 2024-05-11

### Fixed

- Fixed `SelectionList` issues after removing an option https://github.com/Textualize/textual/pull/4464
- Fixed `ListView` bugs with the initial index https://github.com/Textualize/textual/pull/4452
- Fixed `Select` not closing https://github.com/Textualize/textual/pull/4499
- Fixed setting `loading=False` removing all child loading indicators https://github.com/Textualize/textual/pull/4499

### Changed

- When displaying a message using `App.exit()`, the console no longer highlights things such as numbers.

### Added

- Added `message_signal` to MessagePump, to listen to events sent to another widget. https://github.com/Textualize/textual/pull/4487
- Added `Widget.suppress_click` https://github.com/Textualize/textual/pull/4499

## [0.58.1] - 2024-05-01

### Fixed

- Fixed issue with Markdown mounting content lazily https://github.com/Textualize/textual/pull/4466
- Fixed intermittent issue with scrolling to focus https://github.com/Textualize/textual/commit/567caf8acb196260adf6a0a6250e3ff5093056d0
- Fixed issue with scrolling to center https://github.com/Textualize/textual/pull/4469


## [0.58.0] - 2024-04-25

### Fixed

- Fixed `TextArea` to end mouse selection only if currently selecting https://github.com/Textualize/textual/pull/4436
- Fixed issue with scroll_to_widget https://github.com/Textualize/textual/pull/4446
- Fixed issue with margins https://github.com/Textualize/textual/pull/4441

### Changed

- Added argument to signal callbacks https://github.com/Textualize/textual/pull/4438

## [0.57.1] - 2024-04-20

### Fixed

- Fixed an off-by-one error in the line number of the `Document.end` property https://github.com/Textualize/textual/issues/4426
- Fixed setting scrollbar colors not updating the scrollbar https://github.com/Textualize/textual/pull/4433
- Fixed flushing in inline mode https://github.com/Textualize/textual/pull/4435

### Added

- Added `Offset.clamp` and `Size.clamp_offset` https://github.com/Textualize/textual/pull/4435


## [0.57.0] - 2024-04-19

### Fixed

- Fixed `Integer` validator missing failure description when not a number https://github.com/Textualize/textual/issues/4413
- Fixed a crash in `DataTable` if you clicked a link in the border https://github.com/Textualize/textual/issues/4410
- Fixed issue with cursor position https://github.com/Textualize/textual/pull/4429

### Added

- Added `App.copy_to_clipboard` https://github.com/Textualize/textual/pull/4416

## [0.56.4] - 2024-04-09

### Fixed

- Disabled terminal synchronization in inline mode as it breaks on some terminals

## [0.56.3] - 2024-04-08

### Fixed

- Fixed inline mode not updating https://github.com/Textualize/textual/issues/4403

## [0.56.2] - 2024-04-07

### Fixed

- Fixed inline mode not clearing with multiple screen

## [0.56.1] - 2024-04-07

### Fixed

- Fixed flicker when non-current screen updates https://github.com/Textualize/textual/pull/4401

### Changed

- Removed additional line at the end of an inline app https://github.com/Textualize/textual/pull/4401

## [0.56.0] - 2024-04-06

### Added

- Added `Size.with_width` and `Size.with_height` https://github.com/Textualize/textual/pull/4393

### Fixed

- Fixed issue with inline mode and multiple screens https://github.com/Textualize/textual/pull/4393
- Fixed issue with priority bindings https://github.com/Textualize/textual/pull/4395

### Changed

- self.prevent can be used in a widget constructor to prevent messages on mount https://github.com/Textualize/textual/pull/4392


## [0.55.1] - 2024-04-2

### Fixed

- Fixed mouse escape sequences being generated with `mouse=False`

## [0.55.0] - 2024-04-1

### Fixed

- Fix priority bindings not appearing in footer when key clashes with focused widget https://github.com/Textualize/textual/pull/4342
- Reverted auto-width change https://github.com/Textualize/textual/pull/4369

### Changed

- Exceptions inside `Widget.compose` or workers weren't bubbling up in tests https://github.com/Textualize/textual/issues/4282
- Fixed `DataTable` scrolling issues by changing `max-height` back to 100% https://github.com/Textualize/textual/issues/4286
- Fixed `Button` not rendering correctly with console markup https://github.com/Textualize/textual/issues/4328

### Added

- Added `Document.start` and `end` location properties for convenience https://github.com/Textualize/textual/pull/4267
- Added support for JavaScript, Golang, Rust, Bash, Java and Kotlin to `TextArea` https://github.com/Textualize/textual/pull/4350
- Added `inline` parameter to `run` and `run_async` to run app inline (under the prompt). https://github.com/Textualize/textual/pull/4343
- Added `mouse` parameter to disable mouse support https://github.com/Textualize/textual/pull/4343

## [0.54.0] - 2024-03-26

### Fixed

- Fixed a crash in `TextArea` when undoing an edit to a selection the selection was made backwards https://github.com/Textualize/textual/issues/4301
- Fixed issue with flickering scrollbars https://github.com/Textualize/textual/pull/4315
- Fixed issue where narrow TextArea would repeatedly wrap due to scrollbar appearing/disappearing https://github.com/Textualize/textual/pull/4334
- Fix progress bar ETA not updating when setting `total` reactive https://github.com/Textualize/textual/pull/4316

### Changed

- ProgressBar won't show ETA until there is at least one second of samples https://github.com/Textualize/textual/pull/4316
- `Input` waits until an edit has been made, after entry to the widget, before offering a suggestion https://github.com/Textualize/textual/pull/4335

## [0.53.1] - 2024-03-18

### Fixed

- Fixed issue with data binding https://github.com/Textualize/textual/pull/4308

## [0.53.0] - 2024-03-18

### Added

- Mapping of ANSI colors to hex codes configurable via `App.ansi_theme_dark` and `App.ansi_theme_light` https://github.com/Textualize/textual/pull/4192
- `Pilot.resize_terminal` to resize the terminal in testing https://github.com/Textualize/textual/issues/4212
- Added `sort_children` method https://github.com/Textualize/textual/pull/4244
- Support for pseudo-classes in nested TCSS https://github.com/Textualize/textual/issues/4039

### Fixed

- Fixed `TextArea.code_editor` missing recently added attributes https://github.com/Textualize/textual/pull/4172
- Fixed `Sparkline` not working with data in a `deque` https://github.com/Textualize/textual/issues/3899
- Tooltips are now cleared when the related widget is no longer under them https://github.com/Textualize/textual/issues/3045
- Simplified tree-sitter highlight queries for HTML, which also seems to fix segfault issue https://github.com/Textualize/textual/pull/4195
- Fixed `DirectoryTree.path` no longer reacting to new values https://github.com/Textualize/textual/issues/4208
- Fixed content size cache with Pretty widget https://github.com/Textualize/textual/pull/4211
- Fixed `grid-gutter` interaction with Pretty widget https://github.com/Textualize/textual/pull/4219
- Fixed `TextArea` styling issue on alternate screens https://github.com/Textualize/textual/pull/4220
- Fixed writing to invisible `RichLog` https://github.com/Textualize/textual/pull/4223
- Fixed `RichLog.min_width` not being used https://github.com/Textualize/textual/pull/4223
- Rename `CollapsibleTitle.action_toggle` to `action_toggle_collapsible` to fix clash with `DOMNode.action_toggle` https://github.com/Textualize/textual/pull/4221
- Markdown component classes weren't refreshed when watching for CSS https://github.com/Textualize/textual/issues/3464
- Rename `Switch.action_toggle` to `action_toggle_switch` to fix clash with `DOMNode.action_toggle` https://github.com/Textualize/textual/issues/4262
- Fixed `OptionList.OptionHighlighted` leaking out of `Select` https://github.com/Textualize/textual/issues/4224
- Fixed `Tab` enable/disable messages leaking into `TabbedContent` https://github.com/Textualize/textual/issues/4233
- Fixed a style leak from `TabbedContent` https://github.com/Textualize/textual/issues/4232
- Fixed active hidden scrollbars not releasing the mouse https://github.com/Textualize/textual/issues/4274
- Fixed the mouse not being released when hiding a `TextArea` while mouse selection is happening https://github.com/Textualize/textual/issues/4292
- Fix mouse scrolling not working when mouse cursor is over a disabled child widget https://github.com/Textualize/textual/issues/4242

### Changed

- Clicking a non focusable widget focus ancestors https://github.com/Textualize/textual/pull/4236
- BREAKING: widget class names must start with a capital letter or an underscore `_` https://github.com/Textualize/textual/pull/4252
- BREAKING: for many widgets, messages are now sent when programmatic changes that mirror user input are made https://github.com/Textualize/textual/pull/4256
  - Changed `Collapsible`
  - Changed `Markdown`
  - Changed `Select`
  - Changed `SelectionList`
  - Changed `TabbedContent`
  - Changed `Tabs`
  - Changed `TextArea`
  - Changed `Tree`
- Improved ETA calculation for ProgressBar https://github.com/Textualize/textual/pull/4271
- BREAKING: `AppFocus` and `AppBlur` are now posted when the terminal window gains or loses focus, if the terminal supports this https://github.com/Textualize/textual/pull/4265
  - When the terminal window loses focus, the currently-focused widget will also lose focus.
  - When the terminal window regains focus, the previously-focused widget will regain focus.
- TextArea binding for <kbd>ctrl</kbd>+<kbd>k</kbd> will now delete the line if the line is empty https://github.com/Textualize/textual/issues/4277
- The active tab (in `Tabs`) / tab pane (in `TabbedContent`) can now be unset https://github.com/Textualize/textual/issues/4241

## [0.52.1] - 2024-02-20

### Fixed

- Fixed the check for animation level in `LoadingIndicator` https://github.com/Textualize/textual/issues/4188

## [0.52.0] - 2024-02-19

### Changed

- Textual now writes to stderr rather than stdout https://github.com/Textualize/textual/pull/4177

### Added

- Added an `asyncio` lock attribute `Widget.lock` to be used to synchronize widget state https://github.com/Textualize/textual/issues/4134
- Added support for environment variable `TEXTUAL_ANIMATIONS` to control what animations Textual displays https://github.com/Textualize/textual/pull/4062
- Add attribute `App.animation_level` to control whether animations on that app run or not https://github.com/Textualize/textual/pull/4062
- Added support for a `TEXTUAL_SCREENSHOT_LOCATION` environment variable to specify the location of an automated screenshot https://github.com/Textualize/textual/pull/4181/
- Added support for a `TEXTUAL_SCREENSHOT_FILENAME` environment variable to specify the filename of an automated screenshot https://github.com/Textualize/textual/pull/4181/
- Added an `asyncio` lock attribute `Widget.lock` to be used to synchronize widget state https://github.com/Textualize/textual/issues/4134
- `Widget.remove_children` now accepts a CSS selector to specify which children to remove https://github.com/Textualize/textual/pull/4183
- `Widget.batch` combines widget locking and app update batching https://github.com/Textualize/textual/pull/4183

## [0.51.0] - 2024-02-15

### Added

- TextArea now has `read_only` mode https://github.com/Textualize/textual/pull/4151
- Add some syntax highlighting to TextArea default theme https://github.com/Textualize/textual/pull/4149
- Add undo and redo to TextArea https://github.com/Textualize/textual/pull/4124
- Added support for command palette command discoverability https://github.com/Textualize/textual/pull/4154

### Fixed

- Fixed out-of-view `Tab` not being scrolled into view when `Tabs.active` is assigned https://github.com/Textualize/textual/issues/4150
- Fixed `TabbedContent.TabActivate` not being posted when `TabbedContent.active` is assigned https://github.com/Textualize/textual/issues/4150

### Changed

- Breaking change: Renamed `TextArea.tab_behaviour` to `TextArea.tab_behavior` https://github.com/Textualize/textual/pull/4124
- `TextArea.theme` now defaults to `"css"` instead of None, and is no longer optional https://github.com/Textualize/textual/pull/4157

### Fixed

- Improve support for selector lists in nested TCSS https://github.com/Textualize/textual/issues/3969
- Improve support for rule declarations after nested TCSS rule sets https://github.com/Textualize/textual/issues/3999

## [0.50.1] - 2024-02-09

### Fixed

- Fixed tint applied to ANSI colors https://github.com/Textualize/textual/pull/4142

## [0.50.0] - 2024-02-08

### Fixed

- Fixed issue with ANSI colors not being converted to truecolor https://github.com/Textualize/textual/pull/4138
- Fixed duplicate watch methods being attached to DOM nodes https://github.com/Textualize/textual/pull/4030
- Fixed using `watch` to create additional watchers would trigger other watch methods https://github.com/Textualize/textual/issues/3878

### Added

- Added support for configuring dark and light themes for code in `Markdown` https://github.com/Textualize/textual/issues/3997

## [0.49.0] - 2024-02-07

### Fixed

- Fixed scrolling in long `OptionList` by adding max height of 100% https://github.com/Textualize/textual/issues/4021
- Fixed `DirectoryTree.clear_node` not clearing the node specified https://github.com/Textualize/textual/issues/4122

### Changed

- `DirectoryTree.reload` and `DirectoryTree.reload_node` now preserve state when reloading https://github.com/Textualize/textual/issues/4056
- Fixed a crash in the TextArea when performing a backward replace https://github.com/Textualize/textual/pull/4126
- Fixed selection not updating correctly when pasting while there's a non-zero selection https://github.com/Textualize/textual/pull/4126
- Breaking change: `TextArea` will not use `Escape` to shift focus if the `tab_behaviour` is the default https://github.com/Textualize/textual/issues/4110
- `TextArea` cursor will now be invisible before first focus https://github.com/Textualize/textual/pull/4128
- Fix toggling `TextArea.cursor_blink` reactive when widget does not have focus https://github.com/Textualize/textual/pull/4128

### Added

- Added DOMQuery.set https://github.com/Textualize/textual/pull/4075
- Added DOMNode.set_reactive https://github.com/Textualize/textual/pull/4075
- Added DOMNode.data_bind https://github.com/Textualize/textual/pull/4075
- Added DOMNode.action_toggle https://github.com/Textualize/textual/pull/4075
- Added Worker.cancelled_event https://github.com/Textualize/textual/pull/4075
- `Tree` (and `DirectoryTree`) grew an attribute `lock` that can be used for synchronization across coroutines https://github.com/Textualize/textual/issues/4056


## [0.48.2] - 2024-02-02

### Fixed

- Fixed a hang in the Linux driver when connected to a pipe https://github.com/Textualize/textual/issues/4104
- Fixed broken `OptionList` `Option.id` mappings https://github.com/Textualize/textual/issues/4101

### Changed

- Breaking change: keyboard navigation in `RadioSet`, `ListView`, `OptionList`, and `SelectionList`, no longer allows highlighting disabled items https://github.com/Textualize/textual/issues/3881

## [0.48.1] - 2024-02-01

### Fixed

- `TextArea` uses CSS theme by default instead of `monokai` https://github.com/Textualize/textual/pull/4091

## [0.48.0] - 2024-02-01

### Changed

- Breaking change: Significant changes to `TextArea.__init__` default values/behaviour https://github.com/Textualize/textual/pull/3933
  - `soft_wrap=True` - soft wrapping is now enabled by default.
  - `show_line_numbers=False` - line numbers are now disabled by default.
  - `tab_behaviour="focus"` - pressing the tab key now switches focus instead of indenting by default.
- Breaking change: `TextArea` default theme changed to CSS, and default styling changed https://github.com/Textualize/textual/pull/4074
- Breaking change: `DOMNode.has_pseudo_class` now accepts a single name only https://github.com/Textualize/textual/pull/3970
- Made `textual.cache` (formerly `textual._cache`) public https://github.com/Textualize/textual/pull/3976
- `Tab.label` can now be used to change the label of a tab https://github.com/Textualize/textual/pull/3979
- Changed the default notification timeout from 3 to 5 seconds https://github.com/Textualize/textual/pull/4059
- Prior scroll animations are now cancelled on new scrolls https://github.com/Textualize/textual/pull/4081

### Added

- Added `DOMNode.has_pseudo_classes` https://github.com/Textualize/textual/pull/3970
- Added `Widget.allow_focus` and `Widget.allow_focus_children` https://github.com/Textualize/textual/pull/3989
- Added `TextArea.soft_wrap` reactive attribute added https://github.com/Textualize/textual/pull/3933
- Added `TextArea.tab_behaviour` reactive attribute added https://github.com/Textualize/textual/pull/3933
- Added `TextArea.code_editor` classmethod/alternative constructor https://github.com/Textualize/textual/pull/3933
- Added `TextArea.wrapped_document` attribute which can convert between wrapped visual coordinates and locations https://github.com/Textualize/textual/pull/3933
- Added `show_line_numbers` to `TextArea.__init__` https://github.com/Textualize/textual/pull/3933
- Added component classes allowing `TextArea` to be styled using CSS https://github.com/Textualize/textual/pull/4074
- Added `Query.blur` and `Query.focus` https://github.com/Textualize/textual/pull/4012
- Added `MessagePump.message_queue_size` https://github.com/Textualize/textual/pull/4012
- Added `TabbedContent.active_pane` https://github.com/Textualize/textual/pull/4012
- Added `App.suspend` https://github.com/Textualize/textual/pull/4064
- Added `App.action_suspend_process` https://github.com/Textualize/textual/pull/4064


### Fixed

- Parameter `animate` from `DataTable.move_cursor` was being ignored https://github.com/Textualize/textual/issues/3840
- Fixed a crash if `DirectoryTree.show_root` was set before the DOM was fully available https://github.com/Textualize/textual/issues/2363
- Live reloading of TCSS wouldn't apply CSS changes to screens under the top screen of the stack https://github.com/Textualize/textual/issues/3931
- `SelectionList` option IDs are usable as soon as the widget is instantiated https://github.com/Textualize/textual/issues/3903
- Fix issue with `Strip.crop` when crop window start aligned with strip end https://github.com/Textualize/textual/pull/3998
- Fixed Strip.crop_extend https://github.com/Textualize/textual/pull/4011
- Fix for percentage dimensions https://github.com/Textualize/textual/pull/4037
- Fixed a crash if the `TextArea` language was set but tree-sitter language binaries were not installed https://github.com/Textualize/textual/issues/4045
- Ensuring `TextArea.SelectionChanged` message only sends when the updated selection is different https://github.com/Textualize/textual/pull/3933
- Fixed declaration after nested rule set causing a parse error https://github.com/Textualize/textual/pull/4012
- ID and class validation was too lenient https://github.com/Textualize/textual/issues/3954
- Fixed CSS watcher crash if file becomes unreadable (even temporarily) https://github.com/Textualize/textual/pull/4079
- Fixed display of keys when used in conjunction with other keys https://github.com/Textualize/textual/pull/3050
- Fixed double detection of <kbd>Escape</kbd> on Windows https://github.com/Textualize/textual/issues/4038


## [0.47.1] - 2024-01-05

### Fixed

- Fixed nested specificity https://github.com/Textualize/textual/pull/3963

## [0.47.0] - 2024-01-04

### Fixed

- `Widget.move_child` would break if `before`/`after` is set to the index of the widget in `child` https://github.com/Textualize/textual/issues/1743
- Fixed auto width text not processing markup https://github.com/Textualize/textual/issues/3918
- Fixed `Tree.clear` not retaining the root's expanded state https://github.com/Textualize/textual/issues/3557

### Changed

- Breaking change: `Widget.move_child` parameters `before` and `after` are now keyword-only https://github.com/Textualize/textual/pull/3896
- Style tweak to toasts https://github.com/Textualize/textual/pull/3955

### Added

- Added textual.lazy https://github.com/Textualize/textual/pull/3936
- Added App.push_screen_wait https://github.com/Textualize/textual/pull/3955
- Added nesting of CSS https://github.com/Textualize/textual/pull/3946

## [0.46.0] - 2023-12-17

### Fixed

- Disabled radio buttons could be selected with the keyboard https://github.com/Textualize/textual/issues/3839
- Fixed zero width scrollbars causing content to disappear https://github.com/Textualize/textual/issues/3886

### Changed

- The tabs within a `TabbedContent` now prefix their IDs to stop any clash with their associated `TabPane` https://github.com/Textualize/textual/pull/3815
- Breaking change: `tab` is no longer a `@on` decorator selector for `TabbedContent.TabActivated` -- use `pane` instead https://github.com/Textualize/textual/pull/3815

### Added

- Added `Collapsible.title` reactive attribute https://github.com/Textualize/textual/pull/3830
- Added a `pane` attribute to `TabbedContent.TabActivated` https://github.com/Textualize/textual/pull/3815
- Added caching of rules attributes and `cache` parameter to Stylesheet.apply https://github.com/Textualize/textual/pull/3880

## [0.45.1] - 2023-12-12

### Fixed

- Fixed issues where styles wouldn't update if changed in mount. https://github.com/Textualize/textual/pull/3860

## [0.45.0] - 2023-12-12

### Fixed

- Fixed `DataTable.update_cell` not raising an error with an invalid column key https://github.com/Textualize/textual/issues/3335
- Fixed `Input` showing suggestions when not focused https://github.com/Textualize/textual/pull/3808
- Fixed loading indicator not covering scrollbars https://github.com/Textualize/textual/pull/3816

### Removed

- Removed renderables/align.py which was no longer used.

### Changed

- Dropped ALLOW_CHILDREN flag introduced in 0.43.0 https://github.com/Textualize/textual/pull/3814
- Widgets with an auto height in an auto height container will now expand if they have no siblings https://github.com/Textualize/textual/pull/3814
- Breaking change: Removed `limit_rules` from Stylesheet.apply https://github.com/Textualize/textual/pull/3844

### Added

- Added `get_loading_widget` to Widget and App customize the loading widget. https://github.com/Textualize/textual/pull/3816
- Added messages `Collapsible.Expanded` and `Collapsible.Collapsed` that inherit from `Collapsible.Toggled`. https://github.com/Textualize/textual/issues/3824

## [0.44.1] - 2023-12-4

### Fixed

- Fixed slow scrolling when there are many widgets https://github.com/Textualize/textual/pull/3801

## [0.44.0] - 2023-12-1

### Changed

- Breaking change: Dropped 3.7 support https://github.com/Textualize/textual/pull/3766
- Breaking changes https://github.com/Textualize/textual/issues/1530
 - `link-hover-background` renamed to `link-background-hover`
 - `link-hover-color` renamed to `link-color-hover`
 - `link-hover-style` renamed to `link-style-hover`
- `Tree` now forces a scroll when `scroll_to_node` is called https://github.com/Textualize/textual/pull/3786
- Brought rxvt's use of shift-numpad keys in line with most other terminals https://github.com/Textualize/textual/pull/3769

### Added

- Added support for Ctrl+Fn and Ctrl+Shift+Fn keys in urxvt https://github.com/Textualize/textual/pull/3737
- Friendly error messages when trying to mount non-widgets https://github.com/Textualize/textual/pull/3780
- Added `Select.from_values` class method that can be used to initialize a Select control with an iterator of values https://github.com/Textualize/textual/pull/3743

### Fixed

- Fixed NoWidget when mouse goes outside window https://github.com/Textualize/textual/pull/3790
- Removed spurious print statements from press_keys https://github.com/Textualize/textual/issues/3785

## [0.43.2] - 2023-11-29

### Fixed

- Fixed NoWidget error https://github.com/Textualize/textual/pull/3779

## [0.43.1] - 2023-11-29

### Fixed

- Fixed clicking on scrollbar moves TextArea cursor https://github.com/Textualize/textual/issues/3763

## [0.43.0] - 2023-11-28

### Fixed

- Fixed mouse targeting issue in `TextArea` when tabs were not fully expanded https://github.com/Textualize/textual/pull/3725
- Fixed `Select` not updating after changing the `prompt` reactive https://github.com/Textualize/textual/issues/2983
- Fixed flicker when updating Markdown https://github.com/Textualize/textual/pull/3757

### Added

- Added experimental Canvas class https://github.com/Textualize/textual/pull/3669/
- Added `keyline` rule https://github.com/Textualize/textual/pull/3669/
- Widgets can now have an ALLOW_CHILDREN (bool) classvar to disallow adding children to a widget https://github.com/Textualize/textual/pull/3758
- Added the ability to set the `label` property of a `Checkbox` https://github.com/Textualize/textual/pull/3765
- Added the ability to set the `label` property of a `RadioButton` https://github.com/Textualize/textual/pull/3765
- Added support for various modified edit and navigation keys in urxvt https://github.com/Textualize/textual/pull/3739
- Added app focus/blur for textual-web https://github.com/Textualize/textual/pull/3767

### Changed

- Method `MarkdownTableOfContents.set_table_of_contents` renamed to `MarkdownTableOfContents.rebuild_table_of_contents` https://github.com/Textualize/textual/pull/3730
- Exception `Tree.UnknownNodeID` moved out of `Tree`, import from `textual.widgets.tree` https://github.com/Textualize/textual/pull/3730
- Exception `TreeNode.RemoveRootError` moved out of `TreeNode`, import from `textual.widgets.tree` https://github.com/Textualize/textual/pull/3730
- Optimized startup time https://github.com/Textualize/textual/pull/3753
- App.COMMANDS or Screen.COMMANDS can now accept a callable which returns a command palette provider https://github.com/Textualize/textual/pull/3756

## [0.42.0] - 2023-11-22

### Fixed

- Duplicate CSS errors when parsing CSS from a screen https://github.com/Textualize/textual/issues/3581
- Added missing `blur` pseudo class https://github.com/Textualize/textual/issues/3439
- Fixed visual glitched characters on Windows due to Python limitation https://github.com/Textualize/textual/issues/2548
- Fixed `ScrollableContainer` to receive focus https://github.com/Textualize/textual/pull/3632
- Fixed app-level queries causing a crash when the command palette is active https://github.com/Textualize/textual/issues/3633
- Fixed outline not rendering correctly in some scenarios (e.g. on Button widgets) https://github.com/Textualize/textual/issues/3628
- Fixed live-reloading of screen CSS https://github.com/Textualize/textual/issues/3454
- `Select.value` could be in an invalid state https://github.com/Textualize/textual/issues/3612
- Off-by-one in CSS error reporting https://github.com/Textualize/textual/issues/3625
- Loading indicators and app notifications overlapped in the wrong order https://github.com/Textualize/textual/issues/3677
- Widgets being loaded are disabled and have their scrolling explicitly disabled too https://github.com/Textualize/textual/issues/3677
- Method render on a widget could be called before mounting said widget https://github.com/Textualize/textual/issues/2914

### Added

- Exceptions to `textual.widgets.select` https://github.com/Textualize/textual/pull/3614
  - `InvalidSelectValueError` for when setting a `Select` to an invalid value
  - `EmptySelectError` when creating/setting a `Select` to have no options when `allow_blank` is `False`
- `Select` methods https://github.com/Textualize/textual/pull/3614
  - `clear`
  - `is_blank`
- Constant `Select.BLANK` to flag an empty selection https://github.com/Textualize/textual/pull/3614
- Added `restrict`, `type`, `max_length`, and `valid_empty` to Input https://github.com/Textualize/textual/pull/3657
- Added `Pilot.mouse_down` to simulate `MouseDown` events https://github.com/Textualize/textual/pull/3495
- Added `Pilot.mouse_up` to simulate `MouseUp` events https://github.com/Textualize/textual/pull/3495
- Added `Widget.is_mounted` property https://github.com/Textualize/textual/pull/3709
- Added `TreeNode.refresh` https://github.com/Textualize/textual/pull/3639

### Changed

- CSS error reporting will no longer provide links to the files in question https://github.com/Textualize/textual/pull/3582
- inline CSS error reporting will report widget/class variable where the CSS was read from https://github.com/Textualize/textual/pull/3582
- Breaking change: `Tree.refresh_line` has now become an internal https://github.com/Textualize/textual/pull/3639
- Breaking change: Setting `Select.value` to `None` no longer clears the selection (See `Select.BLANK` and `Select.clear`) https://github.com/Textualize/textual/pull/3614
- Breaking change: `Button` no longer inherits from `Static`, now it inherits directly from `Widget` https://github.com/Textualize/textual/issues/3603
- Rich markup in markdown headings is now escaped when building the TOC https://github.com/Textualize/textual/issues/3689
- Mechanics behind mouse clicks. See [this](https://github.com/Textualize/textual/pull/3495#issue-1934915047) for more details. https://github.com/Textualize/textual/pull/3495
- Breaking change: max/min-width/height now includes padding and border. https://github.com/Textualize/textual/pull/3712

## [0.41.0] - 2023-10-31

### Fixed

- Fixed `Input.cursor_blink` reactive not changing blink state after `Input` was mounted https://github.com/Textualize/textual/pull/3498
- Fixed `Tabs.active` attribute value not being re-assigned after removing a tab or clearing https://github.com/Textualize/textual/pull/3498
- Fixed `DirectoryTree` race-condition crash when changing path https://github.com/Textualize/textual/pull/3498
- Fixed issue with `LRUCache.discard` https://github.com/Textualize/textual/issues/3537
- Fixed `DataTable` not scrolling to rows that were just added https://github.com/Textualize/textual/pull/3552
- Fixed cache bug with `DataTable.update_cell` https://github.com/Textualize/textual/pull/3551
- Fixed CSS errors being repeated https://github.com/Textualize/textual/pull/3566
- Fix issue with chunky highlights on buttons https://github.com/Textualize/textual/pull/3571
- Fixed `OptionList` event leakage from `CommandPalette` to `App`.
- Fixed crash in `LoadingIndicator` https://github.com/Textualize/textual/pull/3498
- Fixed crash when `Tabs` appeared as a descendant of `TabbedContent` in the DOM https://github.com/Textualize/textual/pull/3602
- Fixed the command palette cancelling other workers https://github.com/Textualize/textual/issues/3615

### Added

- Add Document `get_index_from_location` / `get_location_from_index` https://github.com/Textualize/textual/pull/3410
- Add setter for `TextArea.text` https://github.com/Textualize/textual/discussions/3525
- Added `key` argument to the `DataTable.sort()` method, allowing the table to be sorted using a custom function (or other callable) https://github.com/Textualize/textual/pull/3090
- Added `initial` to all css rules, which restores default (i.e. value from DEFAULT_CSS) https://github.com/Textualize/textual/pull/3566
- Added HorizontalPad to pad.py https://github.com/Textualize/textual/pull/3571
- Added `AwaitComplete` class, to be used for optionally awaitable return values https://github.com/Textualize/textual/pull/3498

### Changed

- Breaking change: `Button.ACTIVE_EFFECT_DURATION` classvar converted to `Button.active_effect_duration` attribute https://github.com/Textualize/textual/pull/3498
- Breaking change: `Input.blink_timer` made private (renamed to `Input._blink_timer`) https://github.com/Textualize/textual/pull/3498
- Breaking change: `Input.cursor_blink` reactive updated to not run on mount (now `init=False`) https://github.com/Textualize/textual/pull/3498
- Breaking change: `AwaitTabbedContent` class removed https://github.com/Textualize/textual/pull/3498
- Breaking change: `Tabs.remove_tab` now returns an `AwaitComplete` instead of an `AwaitRemove` https://github.com/Textualize/textual/pull/3498
- Breaking change: `Tabs.clear` now returns an `AwaitComplete` instead of an `AwaitRemove` https://github.com/Textualize/textual/pull/3498
- `TabbedContent.add_pane` now returns an `AwaitComplete` instead of an `AwaitTabbedContent` https://github.com/Textualize/textual/pull/3498
- `TabbedContent.remove_pane` now returns an `AwaitComplete` instead of an `AwaitTabbedContent` https://github.com/Textualize/textual/pull/3498
- `TabbedContent.clear_pane` now returns an `AwaitComplete` instead of an `AwaitTabbedContent` https://github.com/Textualize/textual/pull/3498
- `Tabs.add_tab` now returns an `AwaitComplete` instead of an `AwaitMount` https://github.com/Textualize/textual/pull/3498
- `DirectoryTree.reload` now returns an `AwaitComplete`, which may be awaited to ensure the node has finished being processed by the internal queue https://github.com/Textualize/textual/pull/3498
- `Tabs.remove_tab` now returns an `AwaitComplete`, which may be awaited to ensure the tab is unmounted and internal state is updated https://github.com/Textualize/textual/pull/3498
- `App.switch_mode` now returns an `AwaitMount`, which may be awaited to ensure the screen is mounted https://github.com/Textualize/textual/pull/3498
- Buttons will now display multiple lines, and have auto height https://github.com/Textualize/textual/pull/3539
- DataTable now has a max-height of 100vh rather than 100%, which doesn't work with auto
- Breaking change: empty rules now result in an error https://github.com/Textualize/textual/pull/3566
- Improved startup time by caching CSS parsing https://github.com/Textualize/textual/pull/3575
- Workers are now created/run in a thread-safe way https://github.com/Textualize/textual/pull/3586

## [0.40.0] - 2023-10-11

### Added

- Added `loading` reactive property to widgets https://github.com/Textualize/textual/pull/3509

## [0.39.0] - 2023-10-10

### Fixed

- `Pilot.click`/`Pilot.hover` can't use `Screen` as a selector https://github.com/Textualize/textual/issues/3395
- App exception when a `Tree` is initialized/mounted with `disabled=True` https://github.com/Textualize/textual/issues/3407
- Fixed `print` locations not being correctly reported in `textual console` https://github.com/Textualize/textual/issues/3237
- Fix location of IME and emoji popups https://github.com/Textualize/textual/pull/3408
- Fixed application freeze when pasting an emoji into an application on Windows https://github.com/Textualize/textual/issues/3178
- Fixed duplicate option ID handling in the `OptionList` https://github.com/Textualize/textual/issues/3455
- Fix crash when removing and updating DataTable cell at same time https://github.com/Textualize/textual/pull/3487
- Fixed fractional styles to allow integer values https://github.com/Textualize/textual/issues/3414
- Stop eating stdout/stderr in headless mode - print works again in tests https://github.com/Textualize/textual/pull/3486

### Added

- `OutOfBounds` exception to be raised by `Pilot` https://github.com/Textualize/textual/pull/3360
- `TextArea.cursor_screen_offset` property for getting the screen-relative position of the cursor https://github.com/Textualize/textual/pull/3408
- `Input.cursor_screen_offset` property for getting the screen-relative position of the cursor https://github.com/Textualize/textual/pull/3408
- Reactive `cell_padding` (and respective parameter) to define horizontal cell padding in data table columns https://github.com/Textualize/textual/issues/3435
- Added `Input.clear` method https://github.com/Textualize/textual/pull/3430
- Added `TextArea.SelectionChanged` and `TextArea.Changed` messages https://github.com/Textualize/textual/pull/3442
- Added `wait_for_dismiss` parameter to `App.push_screen` https://github.com/Textualize/textual/pull/3477
- Allow scrollbar-size to be set to 0 to achieve scrollable containers with no visible scrollbars https://github.com/Textualize/textual/pull/3488

### Changed

- Breaking change: tree-sitter and tree-sitter-languages dependencies moved to `syntax` extra https://github.com/Textualize/textual/pull/3398
- `Pilot.click`/`Pilot.hover` now raises `OutOfBounds` when clicking outside visible screen https://github.com/Textualize/textual/pull/3360
- `Pilot.click`/`Pilot.hover` now return a Boolean indicating whether the click/hover landed on the widget that matches the selector https://github.com/Textualize/textual/pull/3360
- Added a delay to when the `No Matches` message appears in the command palette, thus removing a flicker https://github.com/Textualize/textual/pull/3399
- Timer callbacks are now typed more loosely https://github.com/Textualize/textual/issues/3434

## [0.38.1] - 2023-09-21

### Fixed

- Hotfix - added missing highlight files in build distribution https://github.com/Textualize/textual/pull/3370

## [0.38.0] - 2023-09-21

### Added

- Added a TextArea https://github.com/Textualize/textual/pull/2931
- Added :dark and :light pseudo classes

### Fixed

- Fixed `DataTable` not updating component styles on hot-reloading https://github.com/Textualize/textual/issues/3312

### Changed

- Breaking change: CSS in DEFAULT_CSS is now automatically scoped to the widget (set SCOPED_CSS=False) to disable
- Breaking change: Changed `Markdown.goto_anchor` to return a boolean (if the anchor was found) instead of `None` https://github.com/Textualize/textual/pull/3334

## [0.37.1] - 2023-09-16

### Fixed

- Fixed the command palette crashing with a `TimeoutError` in any Python before 3.11 https://github.com/Textualize/textual/issues/3320
- Fixed `Input` event leakage from `CommandPalette` to `App`.

## [0.37.0] - 2023-09-15

### Added

- Added the command palette https://github.com/Textualize/textual/pull/3058
- `Input` is now validated when focus moves out of it https://github.com/Textualize/textual/pull/3193
- Attribute `Input.validate_on` (and `__init__` parameter of the same name) to customise when validation occurs https://github.com/Textualize/textual/pull/3193
- Screen-specific (sub-)title attributes https://github.com/Textualize/textual/pull/3199:
  - `Screen.TITLE`
  - `Screen.SUB_TITLE`
  - `Screen.title`
  - `Screen.sub_title`
- Properties `Header.screen_title` and `Header.screen_sub_title` https://github.com/Textualize/textual/pull/3199
- Added `DirectoryTree.DirectorySelected` message https://github.com/Textualize/textual/issues/3200
- Added `widgets.Collapsible` contributed by Sunyoung Yoo https://github.com/Textualize/textual/pull/2989

### Fixed

- Fixed a crash when removing an option from an `OptionList` while the mouse is hovering over the last option https://github.com/Textualize/textual/issues/3270
- Fixed a crash in `MarkdownViewer` when clicking on a link that contains an anchor https://github.com/Textualize/textual/issues/3094
- Fixed wrong message pump in pop_screen https://github.com/Textualize/textual/pull/3315

### Changed

- Widget.notify and App.notify are now thread-safe https://github.com/Textualize/textual/pull/3275
- Breaking change: Widget.notify and App.notify now return None https://github.com/Textualize/textual/pull/3275
- App.unnotify is now private (renamed to App._unnotify) https://github.com/Textualize/textual/pull/3275
- `Markdown.load` will now attempt to scroll to a related heading if an anchor is provided https://github.com/Textualize/textual/pull/3244
- `ProgressBar` explicitly supports being set back to its indeterminate state https://github.com/Textualize/textual/pull/3286

## [0.36.0] - 2023-09-05

### Added

- TCSS styles `layer` and `layers` can be strings https://github.com/Textualize/textual/pull/3169
- `App.return_code` for the app return code https://github.com/Textualize/textual/pull/3202
- Added `animate` switch to `Tree.scroll_to_line` and `Tree.scroll_to_node` https://github.com/Textualize/textual/pull/3210
- Added `Rule` widget https://github.com/Textualize/textual/pull/3209
- Added App.current_mode to get the current mode https://github.com/Textualize/textual/pull/3233

### Changed

- Reactive callbacks are now scheduled on the message pump of the reactable that is watching instead of the owner of reactive attribute https://github.com/Textualize/textual/pull/3065
- Callbacks scheduled with `call_next` will now have the same prevented messages as when the callback was scheduled https://github.com/Textualize/textual/pull/3065
- Added `cursor_type` to the `DataTable` constructor.
- Fixed `push_screen` not updating Screen.CSS styles https://github.com/Textualize/textual/issues/3217
- `DataTable.add_row` accepts `height=None` to automatically compute optimal height for a row https://github.com/Textualize/textual/pull/3213

### Fixed

- Fixed flicker when calling pop_screen multiple times https://github.com/Textualize/textual/issues/3126
- Fixed setting styles.layout not updating https://github.com/Textualize/textual/issues/3047
- Fixed flicker when scrolling tree up or down a line https://github.com/Textualize/textual/issues/3206

## [0.35.1]

### Fixed

- Fixed flash of 80x24 interface in textual-web

## [0.35.0]

### Added

- Ability to enable/disable tabs via the reactive `disabled` in tab panes https://github.com/Textualize/textual/pull/3152
- Textual-web driver support for Windows

### Fixed

- Could not hide/show/disable/enable tabs in nested `TabbedContent` https://github.com/Textualize/textual/pull/3150

## [0.34.0] - 2023-08-22

### Added

- Methods `TabbedContent.disable_tab` and `TabbedContent.enable_tab` https://github.com/Textualize/textual/pull/3112
- Methods `Tabs.disable` and `Tabs.enable` https://github.com/Textualize/textual/pull/3112
- Messages `Tab.Disabled`, `Tab.Enabled`, `Tabs.TabDisabled` and `Tabs.Enabled` https://github.com/Textualize/textual/pull/3112
- Methods `TabbedContent.hide_tab` and `TabbedContent.show_tab` https://github.com/Textualize/textual/pull/3112
- Methods `Tabs.hide` and `Tabs.show` https://github.com/Textualize/textual/pull/3112
- Messages `Tabs.TabHidden` and `Tabs.TabShown` https://github.com/Textualize/textual/pull/3112
- Added `ListView.extend` method to append multiple items https://github.com/Textualize/textual/pull/3012

### Changed

- grid-columns and grid-rows now accept an `auto` token to detect the optimal size https://github.com/Textualize/textual/pull/3107
- LoadingIndicator now has a minimum height of 1 line.

### Fixed

- Fixed auto height container with default grid-rows https://github.com/Textualize/textual/issues/1597
- Fixed `page_up` and `page_down` bug in `DataTable` when `show_header = False` https://github.com/Textualize/textual/pull/3093
- Fixed issue with visible children inside invisible container when moving focus https://github.com/Textualize/textual/issues/3053

## [0.33.0] - 2023-08-15

### Fixed

- Fixed unintuitive sizing behaviour of TabbedContent https://github.com/Textualize/textual/issues/2411
- Fixed relative units not always expanding auto containers https://github.com/Textualize/textual/pull/3059
- Fixed background refresh https://github.com/Textualize/textual/issues/3055
- Fixed `SelectionList.clear_options` https://github.com/Textualize/textual/pull/3075
- `MouseMove` events bubble up from widgets. `App` and `Screen` receive `MouseMove` events even if there's no Widget under the cursor. https://github.com/Textualize/textual/issues/2905
- Fixed click on double-width char https://github.com/Textualize/textual/issues/2968

### Changed

- Breaking change: `DOMNode.visible` now takes into account full DOM to report whether a node is visible or not.

### Removed

- Property `Widget.focusable_children` https://github.com/Textualize/textual/pull/3070

### Added

- Added an interface for replacing prompt of an individual option in an `OptionList` https://github.com/Textualize/textual/issues/2603
- Added `DirectoryTree.reload_node` method https://github.com/Textualize/textual/issues/2757
- Added widgets.Digit https://github.com/Textualize/textual/pull/3073
- Added `BORDER_TITLE` and `BORDER_SUBTITLE` classvars to Widget https://github.com/Textualize/textual/pull/3097

### Changed

- DescendantBlur and DescendantFocus can now be used with @on decorator

## [0.32.0] - 2023-08-03

### Added

- Added widgets.Log
- Added Widget.is_vertical_scroll_end, Widget.is_horizontal_scroll_end, Widget.is_vertical_scrollbar_grabbed, Widget.is_horizontal_scrollbar_grabbed

### Changed

- Breaking change: Renamed TextLog to RichLog

## [0.31.0] - 2023-08-01

### Added

- Added App.begin_capture_print, App.end_capture_print, Widget.begin_capture_print, Widget.end_capture_print https://github.com/Textualize/textual/issues/2952
- Added the ability to run async methods as thread workers https://github.com/Textualize/textual/pull/2938
- Added `App.stop_animation` https://github.com/Textualize/textual/issues/2786
- Added `Widget.stop_animation` https://github.com/Textualize/textual/issues/2786

### Changed

- Breaking change: Creating a thread worker now requires that a `thread=True` keyword argument is passed https://github.com/Textualize/textual/pull/2938
- Breaking change: `Markdown.load` no longer captures all errors and returns a `bool`, errors now propagate https://github.com/Textualize/textual/issues/2956
- Breaking change: the default style of a `DataTable` now has `max-height: 100%` https://github.com/Textualize/textual/issues/2959

### Fixed

- Fixed a crash when a `SelectionList` had a prompt wider than itself https://github.com/Textualize/textual/issues/2900
- Fixed a bug where `Click` events were bubbling up from `Switch` widgets https://github.com/Textualize/textual/issues/2366
- Fixed a crash when using empty CSS variables https://github.com/Textualize/textual/issues/1849
- Fixed issue with tabs in TextLog https://github.com/Textualize/textual/issues/3007
- Fixed a bug with `DataTable` hover highlighting https://github.com/Textualize/textual/issues/2909

## [0.30.0] - 2023-07-17

### Added

- Added `DataTable.remove_column` method https://github.com/Textualize/textual/pull/2899
- Added notifications https://github.com/Textualize/textual/pull/2866
- Added `on_complete` callback to scroll methods https://github.com/Textualize/textual/pull/2903

### Fixed

- Fixed CancelledError issue with timer https://github.com/Textualize/textual/issues/2854
- Fixed Toggle Buttons issue with not being clickable/hoverable https://github.com/Textualize/textual/pull/2930


## [0.29.0] - 2023-07-03

### Changed

- Factored dev tools (`textual` command) in to external lib (`textual-dev`).

### Added

- Updated `DataTable.get_cell` type hints to accept string keys https://github.com/Textualize/textual/issues/2586
- Added `DataTable.get_cell_coordinate` method
- Added `DataTable.get_row_index` method https://github.com/Textualize/textual/issues/2587
- Added `DataTable.get_column_index` method
- Added can-focus pseudo-class to target widgets that may receive focus
- Make `Markdown.update` optionally awaitable https://github.com/Textualize/textual/pull/2838
- Added `default` parameter to `DataTable.add_column` for populating existing rows https://github.com/Textualize/textual/pull/2836
- Added can-focus pseudo-class to target widgets that may receive focus

### Fixed

- Fixed crash when columns were added to populated `DataTable` https://github.com/Textualize/textual/pull/2836
- Fixed issues with opacity on Screens https://github.com/Textualize/textual/issues/2616
- Fixed style problem with selected selections in a non-focused selection list https://github.com/Textualize/textual/issues/2768
- Fixed sys.stdout and sys.stderr being None https://github.com/Textualize/textual/issues/2879

## [0.28.1] - 2023-06-20

### Fixed

- Fixed indented code blocks not showing up in `Markdown` https://github.com/Textualize/textual/issues/2781
- Fixed inline code blocks in lists showing out of order in `Markdown` https://github.com/Textualize/textual/issues/2676
- Fixed list items in a `Markdown` being added to the focus chain https://github.com/Textualize/textual/issues/2380
- Fixed `Tabs` posting unnecessary messages when removing non-active tabs https://github.com/Textualize/textual/issues/2807
- call_after_refresh will preserve the sender within the callback https://github.com/Textualize/textual/pull/2806

### Added

- Added a method of allowing third party code to handle unhandled tokens in `Markdown` https://github.com/Textualize/textual/pull/2803
- Added `MarkdownBlock` as an exported symbol in `textual.widgets.markdown` https://github.com/Textualize/textual/pull/2803

### Changed

- Tooltips are now inherited, so will work with compound widgets


## [0.28.0] - 2023-06-19

### Added

- The devtools console now confirms when CSS files have been successfully loaded after a previous error https://github.com/Textualize/textual/pull/2716
- Class variable `CSS` to screens https://github.com/Textualize/textual/issues/2137
- Class variable `CSS_PATH` to screens https://github.com/Textualize/textual/issues/2137
- Added `cursor_foreground_priority` and `cursor_background_priority` to `DataTable` https://github.com/Textualize/textual/pull/2736
- Added Region.center
- Added `center` parameter to `Widget.scroll_to_region`
- Added `origin_visible` parameter to `Widget.scroll_to_region`
- Added `origin_visible` parameter to `Widget.scroll_to_center`
- Added `TabbedContent.tab_count` https://github.com/Textualize/textual/pull/2751
- Added `TabbedContent.add_pane` https://github.com/Textualize/textual/pull/2751
- Added `TabbedContent.remove_pane` https://github.com/Textualize/textual/pull/2751
- Added `TabbedContent.clear_panes` https://github.com/Textualize/textual/pull/2751
- Added `TabbedContent.Cleared` https://github.com/Textualize/textual/pull/2751

### Fixed

- Fixed setting `TreeNode.label` on an existing `Tree` node not immediately refreshing https://github.com/Textualize/textual/pull/2713
- Correctly implement `__eq__` protocol in DataTable https://github.com/Textualize/textual/pull/2705
- Fixed exceptions in Pilot tests being silently ignored https://github.com/Textualize/textual/pull/2754
- Fixed issue where internal data of `OptionList` could be invalid for short window after `clear_options` https://github.com/Textualize/textual/pull/2754
- Fixed `Tooltip` causing a `query_one` on a lone `Static` to fail https://github.com/Textualize/textual/issues/2723
- Nested widgets wouldn't lose focus when parent is disabled https://github.com/Textualize/textual/issues/2772
- Fixed the `Tabs` `Underline` highlight getting "lost" in some extreme situations https://github.com/Textualize/textual/pull/2751

### Changed

- Breaking change: The `@on` decorator will now match a message class and any child classes https://github.com/Textualize/textual/pull/2746
- Breaking change: Styles update to checkbox, radiobutton, OptionList, Select, SelectionList, Switch https://github.com/Textualize/textual/pull/2777
- `Tabs.add_tab` is now optionally awaitable https://github.com/Textualize/textual/pull/2778
- `Tabs.add_tab` now takes `before` and `after` arguments to position a new tab https://github.com/Textualize/textual/pull/2778
- `Tabs.remove_tab` is now optionally awaitable https://github.com/Textualize/textual/pull/2778
- Breaking change: `Tabs.clear` has been changed from returning `self` to being optionally awaitable https://github.com/Textualize/textual/pull/2778

## [0.27.0] - 2023-06-01

### Fixed

- Fixed zero division error https://github.com/Textualize/textual/issues/2673
- Fix `scroll_to_center` when there were nested layers out of view (Compositor full_map not populated fully) https://github.com/Textualize/textual/pull/2684
- Fix crash when `Select` widget value attribute was set in `compose` https://github.com/Textualize/textual/pull/2690
- Issue with computing progress in workers https://github.com/Textualize/textual/pull/2686
- Issues with `switch_screen` not updating the results callback appropriately https://github.com/Textualize/textual/issues/2650
- Fixed incorrect mount order https://github.com/Textualize/textual/pull/2702

### Added

- `work` decorator accepts `description` parameter to add debug string https://github.com/Textualize/textual/issues/2597
- Added `SelectionList` widget https://github.com/Textualize/textual/pull/2652
- `App.AUTO_FOCUS` to set auto focus on all screens https://github.com/Textualize/textual/issues/2594
- Option to `scroll_to_center` to ensure we don't scroll such that the top left corner of the widget is not visible https://github.com/Textualize/textual/pull/2682
- Added `Widget.tooltip` property https://github.com/Textualize/textual/pull/2670
- Added `Region.inflect` https://github.com/Textualize/textual/pull/2670
- `Suggester` API to compose with widgets for automatic suggestions https://github.com/Textualize/textual/issues/2330
- `SuggestFromList` class to let widgets get completions from a fixed set of options https://github.com/Textualize/textual/pull/2604
- `Input` has a new component class `input--suggestion` https://github.com/Textualize/textual/pull/2604
- Added `Widget.remove_children` https://github.com/Textualize/textual/pull/2657
- Added `Validator` framework and validation for `Input` https://github.com/Textualize/textual/pull/2600
- Ability to have private and public validate methods https://github.com/Textualize/textual/pull/2708
- Ability to have private compute methods https://github.com/Textualize/textual/pull/2708
- Added `message_hook` to App.run_test https://github.com/Textualize/textual/pull/2702
- Added `Sparkline` widget https://github.com/Textualize/textual/pull/2631

### Changed

- `Placeholder` now sets its color cycle per app https://github.com/Textualize/textual/issues/2590
- Footer now clears key highlight regardless of whether it's in the active screen or not https://github.com/Textualize/textual/issues/2606
- The default Widget repr no longer displays classes and pseudo-classes (to reduce noise in logs). Add them to your `__rich_repr__` method if needed. https://github.com/Textualize/textual/pull/2623
- Setting `Screen.AUTO_FOCUS` to `None` will inherit `AUTO_FOCUS` from the app instead of disabling it https://github.com/Textualize/textual/issues/2594
- Setting `Screen.AUTO_FOCUS` to `""` will disable it on the screen https://github.com/Textualize/textual/issues/2594
- Messages now have a `handler_name` class var which contains the name of the default handler method.
- `Message.control` is now a property instead of a class variable. https://github.com/Textualize/textual/issues/2528
- `Tree` and `DirectoryTree` Messages no longer accept a `tree` parameter, using `self.node.tree` instead. https://github.com/Textualize/textual/issues/2529
- Keybinding <kbd>right</kbd> in `Input` is also used to accept a suggestion if the cursor is at the end of the input https://github.com/Textualize/textual/pull/2604
- `Input.__init__` now accepts a `suggester` attribute for completion suggestions https://github.com/Textualize/textual/pull/2604
- Using `switch_screen` to switch to the currently active screen is now a no-op https://github.com/Textualize/textual/pull/2692
- Breaking change: removed `reactive.py::Reactive.var` in favor of `reactive.py::var` https://github.com/Textualize/textual/pull/2709/

### Removed

- `Placeholder.reset_color_cycle`
- Removed `Widget.reset_focus` (now called `Widget.blur`) https://github.com/Textualize/textual/issues/2642

## [0.26.0] - 2023-05-20

### Added

- Added `Widget.can_view`

### Changed

- Textual will now scroll focused widgets to center if not in view

## [0.25.0] - 2023-05-17

### Changed

- App `title` and `sub_title` attributes can be set to any type https://github.com/Textualize/textual/issues/2521
- `DirectoryTree` now loads directory contents in a worker https://github.com/Textualize/textual/issues/2456
- Only a single error will be written by default, unless in dev mode ("debug" in App.features) https://github.com/Textualize/textual/issues/2480
- Using `Widget.move_child` where the target and the child being moved are the same is now a no-op https://github.com/Textualize/textual/issues/1743
- Calling `dismiss` on a screen that is not at the top of the stack now raises an exception https://github.com/Textualize/textual/issues/2575
- `MessagePump.call_after_refresh` and `MessagePump.call_later` will now return `False` if the callback could not be scheduled. https://github.com/Textualize/textual/pull/2584

### Fixed

- Fixed `ZeroDivisionError` in `resolve_fraction_unit` https://github.com/Textualize/textual/issues/2502
- Fixed `TreeNode.expand` and `TreeNode.expand_all` not posting a `Tree.NodeExpanded` message https://github.com/Textualize/textual/issues/2535
- Fixed `TreeNode.collapse` and `TreeNode.collapse_all` not posting a `Tree.NodeCollapsed` message https://github.com/Textualize/textual/issues/2535
- Fixed `TreeNode.toggle` and `TreeNode.toggle_all` not posting a `Tree.NodeExpanded` or `Tree.NodeCollapsed` message https://github.com/Textualize/textual/issues/2535
- `footer--description` component class was being ignored https://github.com/Textualize/textual/issues/2544
- Pasting empty selection in `Input` would raise an exception https://github.com/Textualize/textual/issues/2563
- `Screen.AUTO_FOCUS` now focuses the first _focusable_ widget that matches the selector https://github.com/Textualize/textual/issues/2578
- `Screen.AUTO_FOCUS` now works on the default screen on startup https://github.com/Textualize/textual/pull/2581
- Fix for setting dark in App `__init__` https://github.com/Textualize/textual/issues/2583
- Fix issue with scrolling and docks https://github.com/Textualize/textual/issues/2525
- Fix not being able to use CSS classes with `Tab` https://github.com/Textualize/textual/pull/2589

### Added

- Class variable `AUTO_FOCUS` to screens https://github.com/Textualize/textual/issues/2457
- Added `NULL_SPACING` and `NULL_REGION` to geometry.py

## [0.24.1] - 2023-05-08

### Fixed

- Fix TypeError in code browser

## [0.24.0] - 2023-05-08

### Fixed

- Fixed crash when creating a `DirectoryTree` starting anywhere other than `.`
- Fixed line drawing in `Tree` when `Tree.show_root` is `True` https://github.com/Textualize/textual/issues/2397
- Fixed line drawing in `Tree` not marking branches as selected when first getting focus https://github.com/Textualize/textual/issues/2397

### Changed

- The DataTable cursor is now scrolled into view when the cursor coordinate is changed programmatically https://github.com/Textualize/textual/issues/2459
- run_worker exclusive parameter is now `False` by default https://github.com/Textualize/textual/pull/2470
- Added `always_update` as an optional argument for `reactive.var`
- Made Binding description default to empty string, which is equivalent to show=False https://github.com/Textualize/textual/pull/2501
- Modified Message to allow it to be used as a dataclass https://github.com/Textualize/textual/pull/2501
- Decorator `@on` accepts arbitrary `**kwargs` to apply selectors to attributes of the message https://github.com/Textualize/textual/pull/2498

### Added

- Property `control` as alias for attribute `tabs` in `Tabs` messages https://github.com/Textualize/textual/pull/2483
- Experimental: Added "overlay" rule https://github.com/Textualize/textual/pull/2501
- Experimental: Added "constrain" rule https://github.com/Textualize/textual/pull/2501
- Added textual.widgets.Select https://github.com/Textualize/textual/pull/2501
- Added Region.translate_inside https://github.com/Textualize/textual/pull/2501
- `TabbedContent` now takes kwargs `id`, `name`, `classes`, and `disabled`, upon initialization, like other widgets https://github.com/Textualize/textual/pull/2497
- Method `DataTable.move_cursor` https://github.com/Textualize/textual/issues/2472
- Added `OptionList.add_options` https://github.com/Textualize/textual/pull/2508
- Added `TreeNode.is_root` https://github.com/Textualize/textual/pull/2510
- Added `TreeNode.remove_children` https://github.com/Textualize/textual/pull/2510
- Added `TreeNode.remove` https://github.com/Textualize/textual/pull/2510
- Added classvar `Message.ALLOW_SELECTOR_MATCH` https://github.com/Textualize/textual/pull/2498
- Added `ALLOW_SELECTOR_MATCH` to all built-in messages associated with widgets https://github.com/Textualize/textual/pull/2498
- Markdown document sub-widgets now reference the container document
- Table of contents of a markdown document now references the document
- Added the `control` property to messages
  - `DirectoryTree.FileSelected`
  - `ListView`
    - `Highlighted`
    - `Selected`
  - `Markdown`
    - `TableOfContentsUpdated`
    - `TableOfContentsSelected`
    - `LinkClicked`
  - `OptionList`
    - `OptionHighlighted`
    - `OptionSelected`
  - `RadioSet.Changed`
  - `TabContent.TabActivated`
  - `Tree`
    - `NodeSelected`
    - `NodeHighlighted`
    - `NodeExpanded`
    - `NodeCollapsed`

## [0.23.0] - 2023-05-03

### Fixed

- Fixed `outline` top and bottom not handling alpha - https://github.com/Textualize/textual/issues/2371
- Fixed `!important` not applying to `align` https://github.com/Textualize/textual/issues/2420
- Fixed `!important` not applying to `border` https://github.com/Textualize/textual/issues/2420
- Fixed `!important` not applying to `content-align` https://github.com/Textualize/textual/issues/2420
- Fixed `!important` not applying to `outline` https://github.com/Textualize/textual/issues/2420
- Fixed `!important` not applying to `overflow` https://github.com/Textualize/textual/issues/2420
- Fixed `!important` not applying to `scrollbar-size` https://github.com/Textualize/textual/issues/2420
- Fixed `outline-right` not being recognised https://github.com/Textualize/textual/issues/2446
- Fixed OSError when a file system is not available https://github.com/Textualize/textual/issues/2468

### Changed

- Setting attributes with a `compute_` method will now raise an `AttributeError` https://github.com/Textualize/textual/issues/2383
- Unknown psuedo-selectors will now raise a tokenizer error (previously they were silently ignored) https://github.com/Textualize/textual/pull/2445
- Breaking change: `DirectoryTree.FileSelected.path` is now always a `Path` https://github.com/Textualize/textual/issues/2448
- Breaking change: `Directorytree.load_directory` renamed to `Directorytree._load_directory` https://github.com/Textualize/textual/issues/2448
- Unknown pseudo-selectors will now raise a tokenizer error (previously they were silently ignored) https://github.com/Textualize/textual/pull/2445

### Added

- Watch methods can now optionally be private https://github.com/Textualize/textual/issues/2382
- Added `DirectoryTree.path` reactive attribute https://github.com/Textualize/textual/issues/2448
- Added `DirectoryTree.FileSelected.node` https://github.com/Textualize/textual/pull/2463
- Added `DirectoryTree.reload` https://github.com/Textualize/textual/issues/2448
- Added textual.on decorator https://github.com/Textualize/textual/issues/2398

## [0.22.3] - 2023-04-29

### Fixed

- Fixed `textual run` on Windows https://github.com/Textualize/textual/issues/2406
- Fixed top border of button hover state

## [0.22.2] - 2023-04-29

### Added

- Added `TreeNode.tree` as a read-only public attribute https://github.com/Textualize/textual/issues/2413

### Fixed

- Fixed superfluous style updates for focus-within pseudo-selector

## [0.22.1] - 2023-04-28

### Fixed

- Fixed timer issue https://github.com/Textualize/textual/issues/2416
- Fixed `textual run` issue https://github.com/Textualize/textual/issues/2391

## [0.22.0] - 2023-04-27

### Fixed

- Fixed broken fr units when there is a min or max dimension https://github.com/Textualize/textual/issues/2378
- Fixed plain text in Markdown code blocks with no syntax being difficult to read https://github.com/Textualize/textual/issues/2400

### Added

- Added `ProgressBar` widget https://github.com/Textualize/textual/pull/2333

### Changed

- All `textual.containers` are now `1fr` in relevant dimensions by default https://github.com/Textualize/textual/pull/2386


## [0.21.0] - 2023-04-26

### Changed

- `textual run` execs apps in a new context.
- Textual console no longer parses console markup.
- Breaking change: `Container` no longer shows required scrollbars by default https://github.com/Textualize/textual/issues/2361
- Breaking change: `VerticalScroll` no longer shows a required horizontal scrollbar by default
- Breaking change: `HorizontalScroll` no longer shows a required vertical scrollbar by default
- Breaking change: Renamed `App.action_add_class_` to `App.action_add_class`
- Breaking change: Renamed `App.action_remove_class_` to `App.action_remove_class`
- Breaking change: `RadioSet` is now a single focusable widget https://github.com/Textualize/textual/pull/2372
- Breaking change: Removed `containers.Content` (use `containers.VerticalScroll` now)

### Added

- Added `-c` switch to `textual run` which runs commands in a Textual dev environment.
- Breaking change: standard keyboard scrollable navigation bindings have been moved off `Widget` and onto a new base class for scrollable containers (see also below addition) https://github.com/Textualize/textual/issues/2332
- `ScrollView` now inherits from `ScrollableContainer` rather than `Widget` https://github.com/Textualize/textual/issues/2332
- Containers no longer inherit any bindings from `Widget` https://github.com/Textualize/textual/issues/2331
- Added `ScrollableContainer`; a container class that binds the common navigation keys to scroll actions (see also above breaking change) https://github.com/Textualize/textual/issues/2332

### Fixed

- Fixed dark mode toggles in a "child" screen not updating a "parent" screen https://github.com/Textualize/textual/issues/1999
- Fixed "panel" border not exposed via CSS
- Fixed `TabbedContent.active` changes not changing the actual content https://github.com/Textualize/textual/issues/2352
- Fixed broken color on macOS Terminal https://github.com/Textualize/textual/issues/2359

## [0.20.1] - 2023-04-18

### Fix

- New fix for stuck tabs underline https://github.com/Textualize/textual/issues/2229

## [0.20.0] - 2023-04-18

### Changed

- Changed signature of Driver. Technically a breaking change, but unlikely to affect anyone.
- Breaking change: Timer.start is now private, and returns None. There was no reason to call this manually, so unlikely to affect anyone.
- A clicked tab will now be scrolled to the center of its tab container https://github.com/Textualize/textual/pull/2276
- Style updates are now done immediately rather than on_idle https://github.com/Textualize/textual/pull/2304
- `ButtonVariant` is now exported from `textual.widgets.button` https://github.com/Textualize/textual/issues/2264
- `HorizontalScroll` and `VerticalScroll` are now focusable by default https://github.com/Textualize/textual/pull/2317

### Added

- Added `DataTable.remove_row` method https://github.com/Textualize/textual/pull/2253
- option `--port` to the command `textual console` to specify which port the console should connect to https://github.com/Textualize/textual/pull/2258
- `Widget.scroll_to_center` method to scroll children to the center of container widget https://github.com/Textualize/textual/pull/2255 and https://github.com/Textualize/textual/pull/2276
- Added `TabActivated` message to `TabbedContent` https://github.com/Textualize/textual/pull/2260
- Added "panel" border style https://github.com/Textualize/textual/pull/2292
- Added `border-title-color`, `border-title-background`, `border-title-style` rules https://github.com/Textualize/textual/issues/2289
- Added `border-subtitle-color`, `border-subtitle-background`, `border-subtitle-style` rules https://github.com/Textualize/textual/issues/2289

### Fixed

- Fixed order styles are applied in DataTable - allows combining of renderable styles and component classes https://github.com/Textualize/textual/pull/2272
- Fixed key combos with up/down keys in some terminals https://github.com/Textualize/textual/pull/2280
- Fix empty ListView preventing bindings from firing https://github.com/Textualize/textual/pull/2281
- Fix `get_component_styles` returning incorrect values on first call when combined with pseudoclasses https://github.com/Textualize/textual/pull/2304
- Fixed `active_message_pump.get` sometimes resulting in a `LookupError` https://github.com/Textualize/textual/issues/2301

## [0.19.1] - 2023-04-10

### Fixed

- Fix viewport units using wrong viewport size  https://github.com/Textualize/textual/pull/2247
- Fixed layout not clearing arrangement cache https://github.com/Textualize/textual/pull/2249


## [0.19.0] - 2023-04-07

### Added

- Added support for filtering a `DirectoryTree` https://github.com/Textualize/textual/pull/2215

### Changed

- Allowed border_title and border_subtitle to accept Text objects
- Added additional line around titles
- When a container is auto, relative dimensions in children stretch the container. https://github.com/Textualize/textual/pull/2221
- DataTable page up / down now move cursor

### Fixed

- Fixed margin not being respected when width or height is "auto" https://github.com/Textualize/textual/issues/2220
- Fixed issue which prevent scroll_visible from working https://github.com/Textualize/textual/issues/2181
- Fixed missing tracebacks on Windows https://github.com/Textualize/textual/issues/2027

## [0.18.0] - 2023-04-04

### Added

- Added Worker API https://github.com/Textualize/textual/pull/2182

### Changed

- Breaking change: Markdown.update is no longer a coroutine https://github.com/Textualize/textual/pull/2182

### Fixed

- `RadioSet` is now far less likely to report `pressed_button` as `None` https://github.com/Textualize/textual/issues/2203

## [0.17.3] - 2023-04-02

### [Fixed]

- Fixed scrollable area not taking in to account dock https://github.com/Textualize/textual/issues/2188

## [0.17.2] - 2023-04-02

### [Fixed]

- Fixed bindings persistance https://github.com/Textualize/textual/issues/1613
- The `Markdown` widget now auto-increments ordered lists https://github.com/Textualize/textual/issues/2002
- Fixed modal bindings https://github.com/Textualize/textual/issues/2194
- Fix binding enter to active button https://github.com/Textualize/textual/issues/2194

### [Changed]

- tab and shift+tab are now defined on Screen.

## [0.17.1] - 2023-03-30

### Fixed

- Fix cursor not hiding on Windows https://github.com/Textualize/textual/issues/2170
- Fixed freeze when ctrl-clicking links https://github.com/Textualize/textual/issues/2167 https://github.com/Textualize/textual/issues/2073

## [0.17.0] - 2023-03-29

### Fixed

- Issue with parsing action strings whose arguments contained quoted closing parenthesis https://github.com/Textualize/textual/pull/2112
- Issues with parsing action strings with tuple arguments https://github.com/Textualize/textual/pull/2112
- Issue with watching for CSS file changes https://github.com/Textualize/textual/pull/2128
- Fix for tabs not invalidating https://github.com/Textualize/textual/issues/2125
- Fixed scrollbar layers issue https://github.com/Textualize/textual/issues/1358
- Fix for interaction between pseudo-classes and widget-level render caches https://github.com/Textualize/textual/pull/2155

### Changed

- DataTable now has height: auto by default. https://github.com/Textualize/textual/issues/2117
- Textual will now render strings within renderables (such as tables) as Console Markup by default. You can wrap your text with rich.Text() if you want the original behavior. https://github.com/Textualize/textual/issues/2120
- Some widget methods now return `self` instead of `None` https://github.com/Textualize/textual/pull/2102:
  - `Widget`: `refresh`, `focus`, `reset_focus`
  - `Button.press`
  - `DataTable`: `clear`, `refresh_coordinate`, `refresh_row`, `refresh_column`, `sort`
  - `Placehoder.cycle_variant`
  - `Switch.toggle`
  - `Tabs.clear`
  - `TextLog`: `write`, `clear`
  - `TreeNode`: `expand`, `expand_all`, `collapse`, `collapse_all`, `toggle`, `toggle_all`
  - `Tree`: `clear`, `reset`
- Screens with alpha in their background color will now blend with the background. https://github.com/Textualize/textual/pull/2139
- Added "thick" border style. https://github.com/Textualize/textual/pull/2139
- message_pump.app will now set the active app if it is not already set.
- DataTable now has max height set to 100vh

### Added

- Added auto_scroll attribute to TextLog https://github.com/Textualize/textual/pull/2127
- Added scroll_end switch to TextLog.write https://github.com/Textualize/textual/pull/2127
- Added `Widget.get_pseudo_class_state` https://github.com/Textualize/textual/pull/2155
- Added Screen.ModalScreen which prevents App from handling bindings. https://github.com/Textualize/textual/pull/2139
- Added TEXTUAL_LOG env var which should be a path that Textual will write verbose logs to (textual devtools is generally preferred) https://github.com/Textualize/textual/pull/2148
- Added textual.logging.TextualHandler logging handler
- Added Query.set_classes, DOMNode.set_classes, and `classes` setter for Widget https://github.com/Textualize/textual/issues/1081
- Added `OptionList` https://github.com/Textualize/textual/pull/2154

## [0.16.0] - 2023-03-22

### Added
- Added `parser_factory` argument to `Markdown` and `MarkdownViewer` constructors https://github.com/Textualize/textual/pull/2075
- Added `HorizontalScroll` https://github.com/Textualize/textual/issues/1957
- Added `Center` https://github.com/Textualize/textual/issues/1957
- Added `Middle` https://github.com/Textualize/textual/issues/1957
- Added `VerticalScroll` (mimicking the old behaviour of `Vertical`) https://github.com/Textualize/textual/issues/1957
- Added `Widget.border_title` and `Widget.border_subtitle` to set border (sub)title for a widget https://github.com/Textualize/textual/issues/1864
- Added CSS styles `border_title_align` and `border_subtitle_align`.
- Added `TabbedContent` widget https://github.com/Textualize/textual/pull/2059
- Added `get_child_by_type` method to widgets / app https://github.com/Textualize/textual/pull/2059
- Added `Widget.render_str` method https://github.com/Textualize/textual/pull/2059
- Added TEXTUAL_DRIVER environment variable

### Changed

- Dropped "loading-indicator--dot" component style from LoadingIndicator https://github.com/Textualize/textual/pull/2050
- Tabs widget now sends Tabs.Cleared when there is no active tab.
- Breaking change: changed default behaviour of `Vertical` (see `VerticalScroll`) https://github.com/Textualize/textual/issues/1957
- The default `overflow` style for `Horizontal` was changed to `hidden hidden` https://github.com/Textualize/textual/issues/1957
- `DirectoryTree` also accepts `pathlib.Path` objects as the path to list https://github.com/Textualize/textual/issues/1438

### Removed

- Removed `sender` attribute from messages. It's now just private (`_sender`). https://github.com/Textualize/textual/pull/2071

### Fixed

- Fixed borders not rendering correctly. https://github.com/Textualize/textual/pull/2074
- Fix for error when removing nodes. https://github.com/Textualize/textual/issues/2079

## [0.15.1] - 2023-03-14

### Fixed

- Fixed how the namespace for messages is calculated to facilitate inheriting messages https://github.com/Textualize/textual/issues/1814
- `Tab` is now correctly made available from `textual.widgets`. https://github.com/Textualize/textual/issues/2044

## [0.15.0] - 2023-03-13

### Fixed

- Fixed container not resizing when a widget is removed https://github.com/Textualize/textual/issues/2007
- Fixes issue where the horizontal scrollbar would be incorrectly enabled https://github.com/Textualize/textual/pull/2024

## [0.15.0] - 2023-03-13

### Changed

- Fixed container not resizing when a widget is removed https://github.com/Textualize/textual/issues/2007
- Fixed issue where the horizontal scrollbar would be incorrectly enabled https://github.com/Textualize/textual/pull/2024
- Fixed `Pilot.click` not correctly creating the mouse events https://github.com/Textualize/textual/issues/2022
- Fixes issue where the horizontal scrollbar would be incorrectly enabled https://github.com/Textualize/textual/pull/2024
- Fixes for tracebacks not appearing on exit https://github.com/Textualize/textual/issues/2027

### Added

- Added a LoadingIndicator widget https://github.com/Textualize/textual/pull/2018
- Added Tabs Widget https://github.com/Textualize/textual/pull/2020

### Changed

- Breaking change: Renamed Widget.action and App.action to Widget.run_action and App.run_action
- Added `shift`, `meta` and `control` arguments to `Pilot.click`.

## [0.14.0] - 2023-03-09

### Changed

- Breaking change: There is now only `post_message` to post events, which is non-async, `post_message_no_wait` was dropped. https://github.com/Textualize/textual/pull/1940
- Breaking change: The Timer class now has just one method to stop it, `Timer.stop` which is non sync https://github.com/Textualize/textual/pull/1940
- Breaking change: Messages don't require a `sender` in their constructor https://github.com/Textualize/textual/pull/1940
- Many messages have grown a `control` property which returns the control they relate to. https://github.com/Textualize/textual/pull/1940
- Updated styling to make it clear DataTable grows horizontally https://github.com/Textualize/textual/pull/1946
- Changed the `Checkbox` character due to issues with Windows Terminal and Windows 10 https://github.com/Textualize/textual/issues/1934
- Changed the `RadioButton` character due to issues with Windows Terminal and Windows 10 and 11 https://github.com/Textualize/textual/issues/1934
- Changed the `Markdown` initial bullet character due to issues with Windows Terminal and Windows 10 and 11 https://github.com/Textualize/textual/issues/1982
- The underscore `_` is no longer a special alias for the method `pilot.press`

### Added

- Added `data_table` attribute to DataTable events https://github.com/Textualize/textual/pull/1940
- Added `list_view` attribute to `ListView` events https://github.com/Textualize/textual/pull/1940
- Added `radio_set` attribute to `RadioSet` events https://github.com/Textualize/textual/pull/1940
- Added `switch` attribute to `Switch` events https://github.com/Textualize/textual/pull/1940
- Added `hover` and `click` methods to `Pilot` https://github.com/Textualize/textual/pull/1966
- Breaking change: Added `toggle_button` attribute to RadioButton and Checkbox events, replaces `input` https://github.com/Textualize/textual/pull/1940
- A percentage alpha can now be applied to a border https://github.com/Textualize/textual/issues/1863
- Added `Color.multiply_alpha`.
- Added `ContentSwitcher` https://github.com/Textualize/textual/issues/1945

### Fixed

- Fixed bug that prevented pilot from pressing some keys https://github.com/Textualize/textual/issues/1815
- DataTable race condition that caused crash https://github.com/Textualize/textual/pull/1962
- Fixed scrollbar getting "stuck" to cursor when cursor leaves window during drag https://github.com/Textualize/textual/pull/1968 https://github.com/Textualize/textual/pull/2003
- DataTable crash when enter pressed when table is empty https://github.com/Textualize/textual/pull/1973

## [0.13.0] - 2023-03-02

### Added

- Added `Checkbox` https://github.com/Textualize/textual/pull/1872
- Added `RadioButton` https://github.com/Textualize/textual/pull/1872
- Added `RadioSet` https://github.com/Textualize/textual/pull/1872

### Changed

- Widget scrolling methods (such as `Widget.scroll_home` and `Widget.scroll_end`) now perform the scroll after the next refresh https://github.com/Textualize/textual/issues/1774
- Buttons no longer accept arbitrary renderables https://github.com/Textualize/textual/issues/1870

### Fixed

- Scrolling with cursor keys now moves just one cell https://github.com/Textualize/textual/issues/1897
- Fix exceptions in watch methods being hidden on startup https://github.com/Textualize/textual/issues/1886
- Fixed scrollbar size miscalculation https://github.com/Textualize/textual/pull/1910
- Fixed slow exit on some terminals https://github.com/Textualize/textual/issues/1920

## [0.12.1] - 2023-02-25

### Fixed

- Fix for batch update glitch https://github.com/Textualize/textual/pull/1880

## [0.12.0] - 2023-02-24

### Added

- Added `App.batch_update` https://github.com/Textualize/textual/pull/1832
- Added horizontal rule to Markdown https://github.com/Textualize/textual/pull/1832
- Added `Widget.disabled` https://github.com/Textualize/textual/pull/1785
- Added `DOMNode.notify_style_update` to replace `messages.StylesUpdated` message https://github.com/Textualize/textual/pull/1861
- Added `DataTable.show_row_labels` reactive to show and hide row labels https://github.com/Textualize/textual/pull/1868
- Added `DataTable.RowLabelSelected` event, which is emitted when a row label is clicked https://github.com/Textualize/textual/pull/1868
- Added `MessagePump.prevent` context manager to temporarily suppress a given message type https://github.com/Textualize/textual/pull/1866

### Changed

- Scrolling by page now adds to current position.
- Markdown lists have been polished: a selection of bullets, better alignment of numbers, style tweaks https://github.com/Textualize/textual/pull/1832
- Added alternative method of composing Widgets https://github.com/Textualize/textual/pull/1847
- Added `label` parameter to `DataTable.add_row` https://github.com/Textualize/textual/pull/1868
- Breaking change: Some `DataTable` component classes were renamed - see PR for details https://github.com/Textualize/textual/pull/1868

### Removed

- Removed `screen.visible_widgets` and `screen.widgets`
- Removed `StylesUpdate` message. https://github.com/Textualize/textual/pull/1861

### Fixed

- Numbers in a descendant-combined selector no longer cause an error https://github.com/Textualize/textual/issues/1836
- Fixed superfluous scrolling when focusing a docked widget https://github.com/Textualize/textual/issues/1816
- Fixes walk_children which was returning more than one screen https://github.com/Textualize/textual/issues/1846
- Fixed issue with watchers fired for detached nodes https://github.com/Textualize/textual/issues/1846

## [0.11.1] - 2023-02-17

### Fixed

- DataTable fix issue where offset cache was not being used https://github.com/Textualize/textual/pull/1810
- DataTable scrollbars resize correctly when header is toggled https://github.com/Textualize/textual/pull/1803
- DataTable location mapping cleared when clear called https://github.com/Textualize/textual/pull/1809

## [0.11.0] - 2023-02-15

### Added

- Added `TreeNode.expand_all` https://github.com/Textualize/textual/issues/1430
- Added `TreeNode.collapse_all` https://github.com/Textualize/textual/issues/1430
- Added `TreeNode.toggle_all` https://github.com/Textualize/textual/issues/1430
- Added the coroutines `Animator.wait_until_complete` and `pilot.wait_for_scheduled_animations` that allow waiting for all current and scheduled animations https://github.com/Textualize/textual/issues/1658
- Added the method `Animator.is_being_animated` that checks if an attribute of an object is being animated or is scheduled for animation
- Added more keyboard actions and related bindings to `Input` https://github.com/Textualize/textual/pull/1676
- Added App.scroll_sensitivity_x and App.scroll_sensitivity_y to adjust how many lines the scroll wheel moves the scroll position https://github.com/Textualize/textual/issues/928
- Added Shift+scroll wheel and ctrl+scroll wheel to scroll horizontally
- Added `Tree.action_toggle_node` to toggle a node without selecting, and bound it to <kbd>Space</kbd> https://github.com/Textualize/textual/issues/1433
- Added `Tree.reset` to fully reset a `Tree` https://github.com/Textualize/textual/issues/1437
- Added `DataTable.sort` to sort rows https://github.com/Textualize/textual/pull/1638
- Added `DataTable.get_cell` to retrieve a cell by column/row keys https://github.com/Textualize/textual/pull/1638
- Added `DataTable.get_cell_at` to retrieve a cell by coordinate https://github.com/Textualize/textual/pull/1638
- Added `DataTable.update_cell` to update a cell by column/row keys https://github.com/Textualize/textual/pull/1638
- Added `DataTable.update_cell_at` to update a cell at a coordinate  https://github.com/Textualize/textual/pull/1638
- Added `DataTable.ordered_rows` property to retrieve `Row`s as they're currently ordered https://github.com/Textualize/textual/pull/1638
- Added `DataTable.ordered_columns` property to retrieve `Column`s as they're currently ordered https://github.com/Textualize/textual/pull/1638
- Added `DataTable.coordinate_to_cell_key` to find the key for the cell at a coordinate https://github.com/Textualize/textual/pull/1638
- Added `DataTable.is_valid_coordinate` https://github.com/Textualize/textual/pull/1638
- Added `DataTable.is_valid_row_index` https://github.com/Textualize/textual/pull/1638
- Added `DataTable.is_valid_column_index` https://github.com/Textualize/textual/pull/1638
- Added attributes to events emitted from `DataTable` indicating row/column/cell keys https://github.com/Textualize/textual/pull/1638
- Added `DataTable.get_row` to retrieve the values from a row by key https://github.com/Textualize/textual/pull/1786
- Added `DataTable.get_row_at` to retrieve the values from a row by index https://github.com/Textualize/textual/pull/1786
- Added `DataTable.get_column` to retrieve the values from a column by key https://github.com/Textualize/textual/pull/1786
- Added `DataTable.get_column_at` to retrieve the values from a column by index https://github.com/Textualize/textual/pull/1786
- Added `DataTable.HeaderSelected` which is posted when header label clicked https://github.com/Textualize/textual/pull/1788
- Added `DOMNode.watch` and `DOMNode.is_attached` methods  https://github.com/Textualize/textual/pull/1750
- Added `DOMNode.css_tree` which is a renderable that shows the DOM and CSS https://github.com/Textualize/textual/pull/1778
- Added `DOMNode.children_view` which is a view on to a nodes children list, use for querying https://github.com/Textualize/textual/pull/1778
- Added `Markdown` and `MarkdownViewer` widgets.
- Added `--screenshot` option to `textual run`

### Changed

- Breaking change: `TreeNode` can no longer be imported from `textual.widgets`; it is now available via `from textual.widgets.tree import TreeNode`. https://github.com/Textualize/textual/pull/1637
- `Tree` now shows a (subdued) cursor for a highlighted node when focus has moved elsewhere https://github.com/Textualize/textual/issues/1471
- `DataTable.add_row` now accepts `key` argument to uniquely identify the row https://github.com/Textualize/textual/pull/1638
- `DataTable.add_column` now accepts `key` argument to uniquely identify the column https://github.com/Textualize/textual/pull/1638
- `DataTable.add_row` and `DataTable.add_column` now return lists of keys identifying the added rows/columns https://github.com/Textualize/textual/pull/1638
- Breaking change: `DataTable.get_cell_value` renamed to `DataTable.get_value_at` https://github.com/Textualize/textual/pull/1638
- `DataTable.row_count` is now a property https://github.com/Textualize/textual/pull/1638
- Breaking change: `DataTable.cursor_cell` renamed to `DataTable.cursor_coordinate` https://github.com/Textualize/textual/pull/1638
  - The method `validate_cursor_cell` was renamed to `validate_cursor_coordinate`.
  - The method `watch_cursor_cell` was renamed to `watch_cursor_coordinate`.
- Breaking change: `DataTable.hover_cell` renamed to `DataTable.hover_coordinate` https://github.com/Textualize/textual/pull/1638
  - The method `validate_hover_cell` was renamed to `validate_hover_coordinate`.
- Breaking change: `DataTable.data` structure changed, and will be made private in upcoming release https://github.com/Textualize/textual/pull/1638
- Breaking change: `DataTable.refresh_cell` was renamed to `DataTable.refresh_coordinate` https://github.com/Textualize/textual/pull/1638
- Breaking change: `DataTable.get_row_height` now takes a `RowKey` argument instead of a row index https://github.com/Textualize/textual/pull/1638
- Breaking change: `DataTable.data` renamed to `DataTable._data` (it's now private) https://github.com/Textualize/textual/pull/1786
- The `_filter` module was made public (now called `filter`) https://github.com/Textualize/textual/pull/1638
- Breaking change: renamed `Checkbox` to `Switch` https://github.com/Textualize/textual/issues/1746
- `App.install_screen` name is no longer optional https://github.com/Textualize/textual/pull/1778
- `App.query` now only includes the current screen https://github.com/Textualize/textual/pull/1778
- `DOMNode.tree` now displays simple DOM structure only https://github.com/Textualize/textual/pull/1778
- `App.install_screen` now returns None rather than AwaitMount https://github.com/Textualize/textual/pull/1778
- `DOMNode.children` is now a simple sequence, the NodesList is exposed as `DOMNode._nodes` https://github.com/Textualize/textual/pull/1778
- `DataTable` cursor can now enter fixed columns https://github.com/Textualize/textual/pull/1799

### Fixed

- Fixed stuck screen  https://github.com/Textualize/textual/issues/1632
- Fixed programmatic style changes not refreshing children layouts when parent widget did not change size https://github.com/Textualize/textual/issues/1607
- Fixed relative units in `grid-rows` and `grid-columns` being computed with respect to the wrong dimension https://github.com/Textualize/textual/issues/1406
- Fixed bug with animations that were triggered back to back, where the second one wouldn't start https://github.com/Textualize/textual/issues/1372
- Fixed bug with animations that were scheduled where all but the first would be skipped https://github.com/Textualize/textual/issues/1372
- Programmatically setting `overflow_x`/`overflow_y` refreshes the layout correctly https://github.com/Textualize/textual/issues/1616
- Fixed double-paste into `Input` https://github.com/Textualize/textual/issues/1657
- Added a workaround for an apparent Windows Terminal paste issue https://github.com/Textualize/textual/issues/1661
- Fixed issue with renderable width calculation https://github.com/Textualize/textual/issues/1685
- Fixed issue with app not processing Paste event https://github.com/Textualize/textual/issues/1666
- Fixed glitch with view position with auto width inputs https://github.com/Textualize/textual/issues/1693
- Fixed `DataTable` "selected" events containing wrong coordinates when mouse was used https://github.com/Textualize/textual/issues/1723

### Removed

- Methods `MessagePump.emit` and `MessagePump.emit_no_wait` https://github.com/Textualize/textual/pull/1738
- Removed `reactive.watch` in favor of DOMNode.watch.

## [0.10.1] - 2023-01-20

### Added

- Added Strip.text property https://github.com/Textualize/textual/issues/1620

### Fixed

- Fixed `textual diagnose` crash on older supported Python versions. https://github.com/Textualize/textual/issues/1622

### Changed

- The default filename for screenshots uses a datetime format similar to ISO8601, but with reserved characters replaced by underscores https://github.com/Textualize/textual/pull/1518


## [0.10.0] - 2023-01-19

### Added

- Added `TreeNode.parent` -- a read-only property for accessing a node's parent https://github.com/Textualize/textual/issues/1397
- Added public `TreeNode` label access via `TreeNode.label` https://github.com/Textualize/textual/issues/1396
- Added read-only public access to the children of a `TreeNode` via `TreeNode.children` https://github.com/Textualize/textual/issues/1398
- Added `Tree.get_node_by_id` to allow getting a node by its ID https://github.com/Textualize/textual/pull/1535
- Added a `Tree.NodeHighlighted` message, giving a `on_tree_node_highlighted` event handler https://github.com/Textualize/textual/issues/1400
- Added a `inherit_component_classes` subclassing parameter to control whether component classes are inherited from base classes https://github.com/Textualize/textual/issues/1399
- Added `diagnose` as a `textual` command https://github.com/Textualize/textual/issues/1542
- Added `row` and `column` cursors to `DataTable` https://github.com/Textualize/textual/pull/1547
- Added an optional parameter `selector` to the methods `Screen.focus_next` and `Screen.focus_previous` that enable using a CSS selector to narrow down which widgets can get focus https://github.com/Textualize/textual/issues/1196

### Changed

- `MouseScrollUp` and `MouseScrollDown` now inherit from `MouseEvent` and have attached modifier keys. https://github.com/Textualize/textual/pull/1458
- Fail-fast and print pretty tracebacks for Widget compose errors https://github.com/Textualize/textual/pull/1505
- Added Widget._refresh_scroll to avoid expensive layout when scrolling https://github.com/Textualize/textual/pull/1524
- `events.Paste` now bubbles https://github.com/Textualize/textual/issues/1434
- Improved error message when style flag `none` is mixed with other flags (e.g., when setting `text-style`) https://github.com/Textualize/textual/issues/1420
- Clock color in the `Header` widget now matches the header color https://github.com/Textualize/textual/issues/1459
- Programmatic calls to scroll now optionally scroll even if overflow styling says otherwise (introduces a new `force` parameter to all the `scroll_*` methods) https://github.com/Textualize/textual/issues/1201
- `COMPONENT_CLASSES` are now inherited from base classes https://github.com/Textualize/textual/issues/1399
- Watch methods may now take no parameters
- Added `compute` parameter to reactive
- A `TypeError` raised during `compose` now carries the full traceback
- Removed base class `NodeMessage` from which all node-related `Tree` events inherited

### Fixed

- The styles `scrollbar-background-active` and `scrollbar-color-hover` are no longer ignored https://github.com/Textualize/textual/pull/1480
- The widget `Placeholder` can now have its width set to `auto` https://github.com/Textualize/textual/pull/1508
- Behavior of widget `Input` when rendering after programmatic value change and related scenarios https://github.com/Textualize/textual/issues/1477 https://github.com/Textualize/textual/issues/1443
- `DataTable.show_cursor` now correctly allows cursor toggling https://github.com/Textualize/textual/pull/1547
- Fixed cursor not being visible on `DataTable` mount when `fixed_columns` were used https://github.com/Textualize/textual/pull/1547
- Fixed `DataTable` cursors not resetting to origin on `clear()` https://github.com/Textualize/textual/pull/1601
- Fixed TextLog wrapping issue https://github.com/Textualize/textual/issues/1554
- Fixed issue with TextLog not writing anything before layout https://github.com/Textualize/textual/issues/1498
- Fixed an exception when populating a child class of `ListView` purely from `compose` https://github.com/Textualize/textual/issues/1588
- Fixed freeze in tests https://github.com/Textualize/textual/issues/1608
- Fixed minus not displaying as symbol https://github.com/Textualize/textual/issues/1482

## [0.9.1] - 2022-12-30

### Added

- Added textual._win_sleep for Python on Windows < 3.11 https://github.com/Textualize/textual/pull/1457

## [0.9.0] - 2022-12-30

### Added

- Added textual.strip.Strip primitive
- Added textual._cache.FIFOCache
- Added an option to clear columns in DataTable.clear() https://github.com/Textualize/textual/pull/1427

### Changed

- Widget.render_line now returns a Strip
- Fix for slow updates on Windows
- Bumped Rich dependency

## [0.8.2] - 2022-12-28

### Fixed

- Fixed issue with TextLog.clear() https://github.com/Textualize/textual/issues/1447

## [0.8.1] - 2022-12-25

### Fixed

- Fix for overflowing tree issue https://github.com/Textualize/textual/issues/1425

## [0.8.0] - 2022-12-22

### Fixed

- Fixed issues with nested auto dimensions https://github.com/Textualize/textual/issues/1402
- Fixed watch method incorrectly running on first set when value hasn't changed and init=False https://github.com/Textualize/textual/pull/1367
- `App.dark` can now be set from `App.on_load` without an error being raised  https://github.com/Textualize/textual/issues/1369
- Fixed setting `visibility` changes needing a `refresh` https://github.com/Textualize/textual/issues/1355

### Added

- Added `textual.actions.SkipAction` exception which can be raised from an action to allow parents to process bindings.
- Added `textual keys` preview.
- Added ability to bind to a character in addition to key name. i.e. you can bind to "." or "full_stop".
- Added TextLog.shrink attribute to allow renderable to reduce in size to fit width.

### Changed

- Deprecated `PRIORITY_BINDINGS` class variable.
- Renamed `char` to `character` on Key event.
- Renamed `key_name` to `name` on Key event.
- Queries/`walk_children` no longer includes self in results by default https://github.com/Textualize/textual/pull/1416

## [0.7.0] - 2022-12-17

### Added

- Added `PRIORITY_BINDINGS` class variable, which can be used to control if a widget's bindings have priority by default. https://github.com/Textualize/textual/issues/1343

### Changed

- Renamed the `Binding` argument `universal` to `priority`. https://github.com/Textualize/textual/issues/1343
- When looking for bindings that have priority, they are now looked from `App` downwards. https://github.com/Textualize/textual/issues/1343
- `BINDINGS` on an `App`-derived class have priority by default. https://github.com/Textualize/textual/issues/1343
- `BINDINGS` on a `Screen`-derived class have priority by default. https://github.com/Textualize/textual/issues/1343
- Added a message parameter to Widget.exit

### Fixed

- Fixed validator not running on first reactive set https://github.com/Textualize/textual/pull/1359
- Ensure only printable characters are used as key_display https://github.com/Textualize/textual/pull/1361


## [0.6.0] - 2022-12-11

https://textual.textualize.io/blog/2022/12/11/version-060

### Added

- Added "inherited bindings" -- BINDINGS classvar will be merged with base classes, unless inherit_bindings is set to False
- Added `Tree` widget which replaces `TreeControl`.
- Added widget `Placeholder` https://github.com/Textualize/textual/issues/1200.
- Added `ListView` and `ListItem` widgets https://github.com/Textualize/textual/pull/1143

### Changed

- Rebuilt `DirectoryTree` with new `Tree` control.
- Empty containers with a dimension set to `"auto"` will now collapse instead of filling up the available space.
- Container widgets now have default height of `1fr`.
- The default `width` of a `Label` is now `auto`.

### Fixed

- Type selectors can now contain numbers https://github.com/Textualize/textual/issues/1253
- Fixed visibility not affecting children https://github.com/Textualize/textual/issues/1313
- Fixed issue with auto width/height and relative children https://github.com/Textualize/textual/issues/1319
- Fixed issue with offset applied to containers https://github.com/Textualize/textual/issues/1256
- Fixed default CSS retrieval for widgets with no `DEFAULT_CSS` that inherited from widgets with `DEFAULT_CSS` https://github.com/Textualize/textual/issues/1335
- Fixed merging of `BINDINGS` when binding inheritance is set to `None` https://github.com/Textualize/textual/issues/1351

## [0.5.0] - 2022-11-20

### Added

- Add get_child_by_id and get_widget_by_id, remove get_child https://github.com/Textualize/textual/pull/1146
- Add easing parameter to Widget.scroll_* methods https://github.com/Textualize/textual/pull/1144
- Added Widget.call_later which invokes a callback on idle.
- `DOMNode.ancestors` no longer includes `self`.
- Added `DOMNode.ancestors_with_self`, which retains the old behaviour of
  `DOMNode.ancestors`.
- Improved the speed of `DOMQuery.remove`.
- Added DataTable.clear
- Added low-level `textual.walk` methods.
- It is now possible to `await` a `Widget.remove`.
  https://github.com/Textualize/textual/issues/1094
- It is now possible to `await` a `DOMQuery.remove`. Note that this changes
  the return value of `DOMQuery.remove`, which used to return `self`.
  https://github.com/Textualize/textual/issues/1094
- Added Pilot.wait_for_animation
- Added `Widget.move_child` https://github.com/Textualize/textual/issues/1121
- Added a `Label` widget https://github.com/Textualize/textual/issues/1190
- Support lazy-instantiated Screens (callables in App.SCREENS) https://github.com/Textualize/textual/pull/1185
- Display of keys in footer has more sensible defaults https://github.com/Textualize/textual/pull/1213
- Add App.get_key_display, allowing custom key_display App-wide https://github.com/Textualize/textual/pull/1213

### Changed

- Watchers are now called immediately when setting the attribute if they are synchronous. https://github.com/Textualize/textual/pull/1145
- Widget.call_later has been renamed to Widget.call_after_refresh.
- Button variant values are now checked at runtime. https://github.com/Textualize/textual/issues/1189
- Added caching of some properties in Styles object

### Fixed

- Fixed DataTable row not updating after add https://github.com/Textualize/textual/issues/1026
- Fixed issues with animation. Now objects of different types may be animated.
- Fixed containers with transparent background not showing borders https://github.com/Textualize/textual/issues/1175
- Fixed auto-width in horizontal containers https://github.com/Textualize/textual/pull/1155
- Fixed Input cursor invisible when placeholder empty https://github.com/Textualize/textual/pull/1202
- Fixed deadlock when removing widgets from the App https://github.com/Textualize/textual/pull/1219

## [0.4.0] - 2022-11-08

https://textual.textualize.io/blog/2022/11/08/version-040/#version-040

### Changed

- Dropped support for mounting "named" and "anonymous" widgets via
  `App.mount` and `Widget.mount`. Both methods now simply take one or more
  widgets as positional arguments.
- `DOMNode.query_one` now raises a `TooManyMatches` exception if there is
  more than one matching node.
  https://github.com/Textualize/textual/issues/1096
- `App.mount` and `Widget.mount` have new `before` and `after` parameters https://github.com/Textualize/textual/issues/778

### Added

- Added `init` param to reactive.watch
- `CSS_PATH` can now be a list of CSS files https://github.com/Textualize/textual/pull/1079
- Added `DOMQuery.only_one` https://github.com/Textualize/textual/issues/1096
- Writes to stdout are now done in a thread, for smoother animation. https://github.com/Textualize/textual/pull/1104

## [0.3.0] - 2022-10-31

### Fixed

- Fixed issue where scrollbars weren't being unmounted
- Fixed fr units for horizontal and vertical layouts https://github.com/Textualize/textual/pull/1067
- Fixed `textual run` breaking sys.argv https://github.com/Textualize/textual/issues/1064
- Fixed footer not updating styles when toggling dark mode
- Fixed how the app title in a `Header` is centred https://github.com/Textualize/textual/issues/1060
- Fixed the swapping of button variants https://github.com/Textualize/textual/issues/1048
- Fixed reserved characters in screenshots https://github.com/Textualize/textual/issues/993
- Fixed issue with TextLog max_lines https://github.com/Textualize/textual/issues/1058

### Changed

- DOMQuery now raises InvalidQueryFormat in response to invalid query strings, rather than cryptic CSS error
- Dropped quit_after, screenshot, and screenshot_title from App.run, which can all be done via auto_pilot
- Widgets are now closed in reversed DOM order
- Input widget justify hardcoded to left to prevent text-align interference
- Changed `textual run` so that it patches `argv` in more situations
- DOM classes and IDs are now always treated fully case-sensitive https://github.com/Textualize/textual/issues/1047

### Added

- Added Unmount event
- Added App.run_async method
- Added App.run_test context manager
- Added auto_pilot to App.run and App.run_async
- Added Widget._get_virtual_dom to get scrollbars
- Added size parameter to run and run_async
- Added always_update to reactive
- Returned an awaitable from push_screen, switch_screen, and install_screen https://github.com/Textualize/textual/pull/1061

## [0.2.1] - 2022-10-23

### Changed

- Updated meta data for PyPI

## [0.2.0] - 2022-10-23

### Added

- CSS support
- Too numerous to mention
## [0.1.18] - 2022-04-30

### Changed

- Bump typing extensions

## [0.1.17] - 2022-03-10

### Changed

- Bumped Rich dependency

## [0.1.16] - 2022-03-10

### Fixed

- Fixed escape key hanging on Windows

## [0.1.15] - 2022-01-31

### Added

- Added Windows Driver

## [0.1.14] - 2022-01-09

### Changed

- Updated Rich dependency to 11.X

## [0.1.13] - 2022-01-01

### Fixed

- Fixed spurious characters when exiting app
- Fixed increasing delay when exiting

## [0.1.12] - 2021-09-20

### Added

- Added geometry.Spacing

### Fixed

- Fixed calculation of virtual size in scroll views

## [0.1.11] - 2021-09-12

### Changed

- Changed message handlers to use prefix handle\_
- Renamed messages to drop the Message suffix
- Events now bubble by default
- Refactor of layout

### Added

- Added App.measure
- Added auto_width to Vertical Layout, WindowView, an ScrollView
- Added big_table.py example
- Added easing.py example

## [0.1.10] - 2021-08-25

### Added

- Added keyboard control of tree control
- Added Widget.gutter to calculate space between renderable and outside edge
- Added margin, padding, and border attributes to Widget

### Changed

- Callbacks may be async or non-async.
- Event handler event argument is optional.
- Fixed exception in clock example https://github.com/willmcgugan/textual/issues/52
- Added Message.wait() which waits for a message to be processed
- Key events are now sent to widgets first, before processing bindings

## [0.1.9] - 2021-08-06

### Added

- Added hover over and mouse click to activate keys in footer
- Added verbosity argument to Widget.log

### Changed

- Simplified events. Remove Startup event (use Mount)
- Changed geometry.Point to geometry.Offset and geometry.Dimensions to geometry.Size

## [0.1.8] - 2021-07-17

### Fixed

- Fixed exiting mouse mode
- Fixed slow animation

### Added

- New log system

## [0.1.7] - 2021-07-14

### Changed

- Added functionality to calculator example.
- Scrollview now shows scrollbars automatically
- New handler system for messages that doesn't require inheritance
- Improved traceback handling

[0.86.3]: https://github.com/Textualize/textual/compare/v0.86.2...v0.86.3
[0.86.2]: https://github.com/Textualize/textual/compare/v0.86.1...v0.86.2
[0.86.1]: https://github.com/Textualize/textual/compare/v0.86.0...v0.86.1
[0.86.0]: https://github.com/Textualize/textual/compare/v0.85.2...v0.86.0
[0.85.2]: https://github.com/Textualize/textual/compare/v0.85.1...v0.85.2
[0.85.1]: https://github.com/Textualize/textual/compare/v0.85.0...v0.85.1
[0.85.0]: https://github.com/Textualize/textual/compare/v0.84.0...v0.85.0
[0.84.0]: https://github.com/Textualize/textual/compare/v0.83.0...v0.84.0
[0.83.0]: https://github.com/Textualize/textual/compare/v0.82.0...v0.83.0
[0.82.0]: https://github.com/Textualize/textual/compare/v0.81.0...v0.82.0
[0.81.0]: https://github.com/Textualize/textual/compare/v0.80.1...v0.81.0
[0.80.1]: https://github.com/Textualize/textual/compare/v0.80.0...v0.80.1
[0.80.0]: https://github.com/Textualize/textual/compare/v0.79.0...v0.80.0
[0.79.0]: https://github.com/Textualize/textual/compare/v0.78.0...v0.79.0
[0.78.0]: https://github.com/Textualize/textual/compare/v0.77.0...v0.78.0
[0.77.0]: https://github.com/Textualize/textual/compare/v0.76.0...v0.77.0
[0.76.0]: https://github.com/Textualize/textual/compare/v0.75.1...v0.76.0
[0.75.1]: https://github.com/Textualize/textual/compare/v0.75.0...v0.75.1
[0.75.0]: https://github.com/Textualize/textual/compare/v0.74.0...v0.75.0
[0.74.0]: https://github.com/Textualize/textual/compare/v0.73.0...v0.74.0
[0.73.0]: https://github.com/Textualize/textual/compare/v0.72.0...v0.73.0
[0.72.0]: https://github.com/Textualize/textual/compare/v0.71.0...v0.72.0
[0.71.0]: https://github.com/Textualize/textual/compare/v0.70.0...v0.71.0
[0.70.0]: https://github.com/Textualize/textual/compare/v0.69.0...v0.70.0
[0.69.0]: https://github.com/Textualize/textual/compare/v0.68.0...v0.69.0
[0.68.0]: https://github.com/Textualize/textual/compare/v0.67.1...v0.68.0
[0.67.1]: https://github.com/Textualize/textual/compare/v0.67.0...v0.67.1
[0.67.0]: https://github.com/Textualize/textual/compare/v0.66.0...v0.67.0
[0.66.0]: https://github.com/Textualize/textual/compare/v0.65.2...v0.66.0
[0.65.2]: https://github.com/Textualize/textual/compare/v0.65.1...v0.65.2
[0.65.1]: https://github.com/Textualize/textual/compare/v0.65.0...v0.65.1
[0.65.0]: https://github.com/Textualize/textual/compare/v0.64.0...v0.65.0
[0.64.0]: https://github.com/Textualize/textual/compare/v0.63.6...v0.64.0
[0.63.6]: https://github.com/Textualize/textual/compare/v0.63.5...v0.63.6
[0.63.5]: https://github.com/Textualize/textual/compare/v0.63.4...v0.63.5
[0.63.4]: https://github.com/Textualize/textual/compare/v0.63.3...v0.63.4
[0.63.3]: https://github.com/Textualize/textual/compare/v0.63.2...v0.63.3
[0.63.2]: https://github.com/Textualize/textual/compare/v0.63.1...v0.63.2
[0.63.1]: https://github.com/Textualize/textual/compare/v0.63.0...v0.63.1
[0.63.0]: https://github.com/Textualize/textual/compare/v0.62.0...v0.63.0
[0.62.0]: https://github.com/Textualize/textual/compare/v0.61.1...v0.62.0
[0.61.1]: https://github.com/Textualize/textual/compare/v0.61.0...v0.61.1
[0.61.0]: https://github.com/Textualize/textual/compare/v0.60.1...v0.61.0
[0.60.1]: https://github.com/Textualize/textual/compare/v0.60.0...v0.60.1
[0.60.0]: https://github.com/Textualize/textual/compare/v0.59.0...v0.60.0
[0.59.0]: https://github.com/Textualize/textual/compare/v0.58.1...v0.59.0
[0.58.1]: https://github.com/Textualize/textual/compare/v0.58.0...v0.58.1
[0.58.0]: https://github.com/Textualize/textual/compare/v0.57.1...v0.58.0
[0.57.1]: https://github.com/Textualize/textual/compare/v0.57.0...v0.57.1
[0.57.0]: https://github.com/Textualize/textual/compare/v0.56.3...v0.57.0
[0.56.3]: https://github.com/Textualize/textual/compare/v0.56.2...v0.56.3
[0.56.2]: https://github.com/Textualize/textual/compare/v0.56.1...v0.56.2
[0.56.1]: https://github.com/Textualize/textual/compare/v0.56.0...v0.56.1
[0.56.0]: https://github.com/Textualize/textual/compare/v0.55.1...v0.56.0
[0.55.1]: https://github.com/Textualize/textual/compare/v0.55.0...v0.55.1
[0.55.0]: https://github.com/Textualize/textual/compare/v0.54.0...v0.55.0
[0.54.0]: https://github.com/Textualize/textual/compare/v0.53.1...v0.54.0
[0.53.1]: https://github.com/Textualize/textual/compare/v0.53.0...v0.53.1
[0.53.0]: https://github.com/Textualize/textual/compare/v0.52.1...v0.53.0
[0.52.1]: https://github.com/Textualize/textual/compare/v0.52.0...v0.52.1
[0.52.0]: https://github.com/Textualize/textual/compare/v0.51.0...v0.52.0
[0.51.0]: https://github.com/Textualize/textual/compare/v0.50.1...v0.51.0
[0.50.1]: https://github.com/Textualize/textual/compare/v0.50.0...v0.50.1
[0.50.0]: https://github.com/Textualize/textual/compare/v0.49.0...v0.50.0
[0.49.1]: https://github.com/Textualize/textual/compare/v0.49.0...v0.49.1
[0.49.0]: https://github.com/Textualize/textual/compare/v0.48.2...v0.49.0
[0.48.2]: https://github.com/Textualize/textual/compare/v0.48.1...v0.48.2
[0.48.1]: https://github.com/Textualize/textual/compare/v0.48.0...v0.48.1
[0.48.0]: https://github.com/Textualize/textual/compare/v0.47.1...v0.48.0
[0.47.1]: https://github.com/Textualize/textual/compare/v0.47.0...v0.47.1
[0.47.0]: https://github.com/Textualize/textual/compare/v0.46.0...v0.47.0
[0.46.0]: https://github.com/Textualize/textual/compare/v0.45.1...v0.46.0
[0.45.1]: https://github.com/Textualize/textual/compare/v0.45.0...v0.45.1
[0.45.0]: https://github.com/Textualize/textual/compare/v0.44.1...v0.45.0
[0.44.1]: https://github.com/Textualize/textual/compare/v0.44.0...v0.44.1
[0.44.0]: https://github.com/Textualize/textual/compare/v0.43.2...v0.44.0
[0.43.2]: https://github.com/Textualize/textual/compare/v0.43.1...v0.43.2
[0.43.1]: https://github.com/Textualize/textual/compare/v0.43.0...v0.43.1
[0.43.0]: https://github.com/Textualize/textual/compare/v0.42.0...v0.43.0
[0.42.0]: https://github.com/Textualize/textual/compare/v0.41.0...v0.42.0
[0.41.0]: https://github.com/Textualize/textual/compare/v0.40.0...v0.41.0
[0.40.0]: https://github.com/Textualize/textual/compare/v0.39.0...v0.40.0
[0.39.0]: https://github.com/Textualize/textual/compare/v0.38.1...v0.39.0
[0.38.1]: https://github.com/Textualize/textual/compare/v0.38.0...v0.38.1
[0.38.0]: https://github.com/Textualize/textual/compare/v0.37.1...v0.38.0
[0.37.1]: https://github.com/Textualize/textual/compare/v0.37.0...v0.37.1
[0.37.0]: https://github.com/Textualize/textual/compare/v0.36.0...v0.37.0
[0.36.0]: https://github.com/Textualize/textual/compare/v0.35.1...v0.36.0
[0.35.1]: https://github.com/Textualize/textual/compare/v0.35.0...v0.35.1
[0.35.0]: https://github.com/Textualize/textual/compare/v0.34.0...v0.35.0
[0.34.0]: https://github.com/Textualize/textual/compare/v0.33.0...v0.34.0
[0.33.0]: https://github.com/Textualize/textual/compare/v0.32.0...v0.33.0
[0.32.0]: https://github.com/Textualize/textual/compare/v0.31.0...v0.32.0
[0.31.0]: https://github.com/Textualize/textual/compare/v0.30.0...v0.31.0
[0.30.0]: https://github.com/Textualize/textual/compare/v0.29.0...v0.30.0
[0.29.0]: https://github.com/Textualize/textual/compare/v0.28.1...v0.29.0
[0.28.1]: https://github.com/Textualize/textual/compare/v0.28.0...v0.28.1
[0.28.0]: https://github.com/Textualize/textual/compare/v0.27.0...v0.28.0
[0.27.0]: https://github.com/Textualize/textual/compare/v0.26.0...v0.27.0
[0.26.0]: https://github.com/Textualize/textual/compare/v0.25.0...v0.26.0
[0.25.0]: https://github.com/Textualize/textual/compare/v0.24.1...v0.25.0
[0.24.1]: https://github.com/Textualize/textual/compare/v0.24.0...v0.24.1
[0.24.0]: https://github.com/Textualize/textual/compare/v0.23.0...v0.24.0
[0.23.0]: https://github.com/Textualize/textual/compare/v0.22.3...v0.23.0
[0.22.3]: https://github.com/Textualize/textual/compare/v0.22.2...v0.22.3
[0.22.2]: https://github.com/Textualize/textual/compare/v0.22.1...v0.22.2
[0.22.1]: https://github.com/Textualize/textual/compare/v0.22.0...v0.22.1
[0.22.0]: https://github.com/Textualize/textual/compare/v0.21.0...v0.22.0
[0.21.0]: https://github.com/Textualize/textual/compare/v0.20.1...v0.21.0
[0.20.1]: https://github.com/Textualize/textual/compare/v0.20.0...v0.20.1
[0.20.0]: https://github.com/Textualize/textual/compare/v0.19.1...v0.20.0
[0.19.1]: https://github.com/Textualize/textual/compare/v0.19.0...v0.19.1
[0.19.0]: https://github.com/Textualize/textual/compare/v0.18.0...v0.19.0
[0.18.0]: https://github.com/Textualize/textual/compare/v0.17.4...v0.18.0
[0.17.3]: https://github.com/Textualize/textual/compare/v0.17.2...v0.17.3
[0.17.2]: https://github.com/Textualize/textual/compare/v0.17.1...v0.17.2
[0.17.1]: https://github.com/Textualize/textual/compare/v0.17.0...v0.17.1
[0.17.0]: https://github.com/Textualize/textual/compare/v0.16.0...v0.17.0
[0.16.0]: https://github.com/Textualize/textual/compare/v0.15.1...v0.16.0
[0.15.1]: https://github.com/Textualize/textual/compare/v0.15.0...v0.15.1
[0.15.0]: https://github.com/Textualize/textual/compare/v0.14.0...v0.15.0
[0.14.0]: https://github.com/Textualize/textual/compare/v0.13.0...v0.14.0
[0.13.0]: https://github.com/Textualize/textual/compare/v0.12.1...v0.13.0
[0.12.1]: https://github.com/Textualize/textual/compare/v0.12.0...v0.12.1
[0.12.0]: https://github.com/Textualize/textual/compare/v0.11.1...v0.12.0
[0.11.1]: https://github.com/Textualize/textual/compare/v0.11.0...v0.11.1
[0.11.0]: https://github.com/Textualize/textual/compare/v0.10.1...v0.11.0
[0.10.1]: https://github.com/Textualize/textual/compare/v0.10.0...v0.10.1
[0.10.0]: https://github.com/Textualize/textual/compare/v0.9.1...v0.10.0
[0.9.1]: https://github.com/Textualize/textual/compare/v0.9.0...v0.9.1
[0.9.0]: https://github.com/Textualize/textual/compare/v0.8.2...v0.9.0
[0.8.2]: https://github.com/Textualize/textual/compare/v0.8.1...v0.8.2
[0.8.1]: https://github.com/Textualize/textual/compare/v0.8.0...v0.8.1
[0.8.0]: https://github.com/Textualize/textual/compare/v0.7.0...v0.8.0
[0.7.0]: https://github.com/Textualize/textual/compare/v0.6.0...v0.7.0
[0.6.0]: https://github.com/Textualize/textual/compare/v0.5.0...v0.6.0
[0.5.0]: https://github.com/Textualize/textual/compare/v0.4.0...v0.5.0
[0.4.0]: https://github.com/Textualize/textual/compare/v0.3.0...v0.4.0
[0.3.0]: https://github.com/Textualize/textual/compare/v0.2.1...v0.3.0
[0.2.1]: https://github.com/Textualize/textual/compare/v0.2.0...v0.2.1
[0.2.0]: https://github.com/Textualize/textual/compare/v0.1.18...v0.2.0
[0.1.18]: https://github.com/Textualize/textual/compare/v0.1.17...v0.1.18
[0.1.17]: https://github.com/Textualize/textual/compare/v0.1.16...v0.1.17
[0.1.16]: https://github.com/Textualize/textual/compare/v0.1.15...v0.1.16
[0.1.15]: https://github.com/Textualize/textual/compare/v0.1.14...v0.1.15
[0.1.14]: https://github.com/Textualize/textual/compare/v0.1.13...v0.1.14
[0.1.13]: https://github.com/Textualize/textual/compare/v0.1.12...v0.1.13
[0.1.12]: https://github.com/Textualize/textual/compare/v0.1.11...v0.1.12
[0.1.11]: https://github.com/Textualize/textual/compare/v0.1.10...v0.1.11
[0.1.10]: https://github.com/Textualize/textual/compare/v0.1.9...v0.1.10
[0.1.9]: https://github.com/Textualize/textual/compare/v0.1.8...v0.1.9
[0.1.8]: https://github.com/Textualize/textual/compare/v0.1.7...v0.1.8
[0.1.7]: https://github.com/Textualize/textual/releases/tag/v0.1.7<|MERGE_RESOLUTION|>--- conflicted
+++ resolved
@@ -5,7 +5,7 @@
 The format is based on [Keep a Changelog](http://keepachangelog.com/)
 and this project adheres to [Semantic Versioning](http://semver.org/).
 
-<<<<<<< HEAD
+
 ## Unreleased
 
 ### Fixed
@@ -16,7 +16,7 @@
 
 - `ListView.pop` now returns `AwaitComplete` rather than `AwaitRemove` https://github.com/Textualize/textual/pull/5135
 - `ListView.remove_items` now returns `AwaitComplete` rather than `AwaitRemove` https://github.com/Textualize/textual/pull/5135
-=======
+
 ## [0.86.3] - 2024-11-19
 
 ### Changed
@@ -26,7 +26,7 @@
 ### Fixed
 
 - Fixed a glitch with the scrollbar that occurs when you hold `a` to add stopwatches in the tutorial app https://github.com/Textualize/textual/pull/5257
->>>>>>> f1a60369
+
 
 ## [0.86.2] - 2024-11-18
 
