--- conflicted
+++ resolved
@@ -12,11 +12,8 @@
 - Changed signature of Driver. Technically a breaking change, but unlikely to affect anyone.
 - Breaking change: Timer.start is now private, and returns No
 - A clicked tab will now be scrolled to the center of its tab container https://github.com/Textualize/textual/pull/2276
-<<<<<<< HEAD
 - Style updates are now done immediately rather than on_idle https://github.com/Textualize/textual/pull/2304
-=======
 - `ButtonVariant` is now exported from `textual.widgets.button` https://github.com/Textualize/textual/issues/2264
->>>>>>> 01d67173
 
 ### Added
 
@@ -32,12 +29,8 @@
 
 - Fixed order styles are applied in DataTable - allows combining of renderable styles and component classes https://github.com/Textualize/textual/pull/2272
 - Fix empty ListView preventing bindings from firing https://github.com/Textualize/textual/pull/2281
-<<<<<<< HEAD
 - Fix `get_component_styles` returning incorrect values on first call when combined with pseudoclasses https://github.com/Textualize/textual/pull/2304
-=======
 - Fixed `active_message_pump.get` sometimes resulting in a `LookupError` https://github.com/Textualize/textual/issues/2301
->>>>>>> 01d67173
-
 
 ## [0.19.1] - 2023-04-10
 
