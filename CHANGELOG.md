--- conflicted
+++ resolved
@@ -9,11 +9,8 @@
 
 ### Fixed
 
-<<<<<<< HEAD
-- Fixed `DataTable.update_cell` not raising an error with an invalid column key.
-=======
 - Fixed `DataTable` not updating component styles on hot-reloading https://github.com/Textualize/textual/issues/3312
->>>>>>> 79e9f3bc
+- Fixed `DataTable.update_cell` not raising an error with an invalid column key https://github.com/Textualize/textual/issues/3335
 
 ## [0.37.1] - 2023-09-16
 
