--- conflicted
+++ resolved
@@ -22,14 +22,11 @@
 - Static and Label now accept Content objects, satisfying type checkers https://github.com/Textualize/textual/pull/5618
 - Fixed click selection not being disabled when allow_select was set to false https://github.com/Textualize/textual/issues/5627
 - Fixed crash on clicking line API border https://github.com/Textualize/textual/pull/5641
-<<<<<<< HEAD
 - Fixed Select.selection now correctly returns None if Select.BLANK is selected instead of an AssertionError
-=======
 - Fixed additional spaces after text-wrapping https://github.com/Textualize/textual/pull/5657
 - Added missing `scroll_end` parameter to the `Log.write_line` method https://github.com/Textualize/textual/pull/5672
 - Restored support for blink https://github.com/Textualize/textual/pull/5675
 - Fixed scrolling breaking on DataTable with `overflow: hidden` https://github.com/Textualize/textual/pull/5681
->>>>>>> e27bcda9
 
 ### Added
 
