--- conflicted
+++ resolved
@@ -5,16 +5,7 @@
 The format is based on [Keep a Changelog](http://keepachangelog.com/)
 and this project adheres to [Semantic Versioning](http://semver.org/).
 
-<<<<<<< HEAD
 ## [Unreleased]
-
-### Fixed
-
-- Fixed a bug with key displays when used in conjunction https://github.com/Textualize/textual/issues/3035
-=======
-## Unreleased
-
-- Add `min-height: 1;` to `LoadingIndicator`'s `DEFAULT_CSS`.
 
 ### Added
 
@@ -29,14 +20,15 @@
 ### Changed
 
 - grid-columns and grid-rows now accept an `auto` token to detect the optimal size https://github.com/Textualize/textual/pull/3107
+- Add `min-height: 1;` to `LoadingIndicator`'s `DEFAULT_CSS`.
 
 ### Fixed
 
 - Fixed auto height container with default grid-rows https://github.com/Textualize/textual/issues/1597
 - Fixed `page_up` and `page_down` bug in `DataTable` when `show_header = False` https://github.com/Textualize/textual/pull/3093
+- Fixed a bug with key displays when used in conjunction https://github.com/Textualize/textual/issues/3035
 
 ## [0.33.0] - 2023-08-15
-
 
 ### Fixed
 
@@ -56,7 +48,6 @@
 ### Changed
 
 - DescendantBlur and DescendantFocus can now be used with @on decorator
->>>>>>> 061a88d7
 
 ## [0.32.0] - 2023-08-03
 
