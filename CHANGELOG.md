--- conflicted
+++ resolved
@@ -11,13 +11,10 @@
 ### Changed
 
 - App `title` and `sub_title` attributes can be set to any type https://github.com/Textualize/textual/issues/2521
-<<<<<<< HEAD
 - Only a single error will be written by default, unless in dev mode ("debug" in App.features) https://github.com/Textualize/textual/issues/2480
-=======
 - Using `Widget.move_child` where the target and the child being moved are the same is now a no-op https://github.com/Textualize/textual/issues/1743
 - Calling `dismiss` on a screen that is not at the top of the stack now raises an exception https://github.com/Textualize/textual/issues/2575
 - `MessagePump.call_after_refresh` and `MessagePump.call_later` will not return `False` if the callback could not be scheduled. https://github.com/Textualize/textual/pull/2584
->>>>>>> abb7705e
 
 ### Fixed
 
