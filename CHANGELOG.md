# Change Log

All notable changes to this project will be documented in this file.

The format is based on [Keep a Changelog](http://keepachangelog.com/)
and this project adheres to [Semantic Versioning](http://semver.org/).

## Unreleased

<<<<<<< HEAD
### Added

- Added can-focus pseudo-class to target widgets that may receive focus
- Make `Markdown.update` optionally awaitable https://github.com/Textualize/textual/pull/2838

=======
>>>>>>> d7721060
### Fixed

- Fixed crash when columns were added to populated `DataTable` https://github.com/Textualize/textual/pull/2836
- Fixed issues with opacity on Screens https://github.com/Textualize/textual/issues/2616
- Fixed style problem with selected selections in a non-focused selection list https://github.com/Textualize/textual/issues/2768

### Added

- Added `default` parameter to `DataTable.add_column` for populating existing rows https://github.com/Textualize/textual/pull/2836
- Added can-focus pseudo-class to target widgets that may receive focus

## [0.28.1] - 2023-06-20

### Fixed

- Fixed indented code blocks not showing up in `Markdown` https://github.com/Textualize/textual/issues/2781
- Fixed inline code blocks in lists showing out of order in `Markdown` https://github.com/Textualize/textual/issues/2676
- Fixed list items in a `Markdown` being added to the focus chain https://github.com/Textualize/textual/issues/2380
- Fixed `Tabs` posting unnecessary messages when removing non-active tabs https://github.com/Textualize/textual/issues/2807
- call_after_refresh will preserve the sender within the callback https://github.com/Textualize/textual/pull/2806

### Added

- Added a method of allowing third party code to handle unhandled tokens in `Markdown` https://github.com/Textualize/textual/pull/2803
- Added `MarkdownBlock` as an exported symbol in `textual.widgets.markdown` https://github.com/Textualize/textual/pull/2803

### Changed

- Tooltips are now inherited, so will work with compound widgets


## [0.28.0] - 2023-06-19

### Added

- The devtools console now confirms when CSS files have been successfully loaded after a previous error https://github.com/Textualize/textual/pull/2716
- Class variable `CSS` to screens https://github.com/Textualize/textual/issues/2137
- Class variable `CSS_PATH` to screens https://github.com/Textualize/textual/issues/2137
- Added `cursor_foreground_priority` and `cursor_background_priority` to `DataTable` https://github.com/Textualize/textual/pull/2736
- Added Region.center
- Added `center` parameter to `Widget.scroll_to_region`
- Added `origin_visible` parameter to `Widget.scroll_to_region`
- Added `origin_visible` parameter to `Widget.scroll_to_center`
- Added `TabbedContent.tab_count` https://github.com/Textualize/textual/pull/2751
- Added `TabbedContent.add_pane` https://github.com/Textualize/textual/pull/2751
- Added `TabbedContent.remove_pane` https://github.com/Textualize/textual/pull/2751
- Added `TabbedContent.clear_panes` https://github.com/Textualize/textual/pull/2751
- Added `TabbedContent.Cleared` https://github.com/Textualize/textual/pull/2751

### Fixed

- Fixed setting `TreeNode.label` on an existing `Tree` node not immediately refreshing https://github.com/Textualize/textual/pull/2713
- Correctly implement `__eq__` protocol in DataTable https://github.com/Textualize/textual/pull/2705
- Fixed exceptions in Pilot tests being silently ignored https://github.com/Textualize/textual/pull/2754
- Fixed issue where internal data of `OptionList` could be invalid for short window after `clear_options` https://github.com/Textualize/textual/pull/2754
- Fixed `Tooltip` causing a `query_one` on a lone `Static` to fail https://github.com/Textualize/textual/issues/2723
- Nested widgets wouldn't lose focus when parent is disabled https://github.com/Textualize/textual/issues/2772
- Fixed the `Tabs` `Underline` highlight getting "lost" in some extreme situations https://github.com/Textualize/textual/pull/2751

### Changed

- Breaking change: The `@on` decorator will now match a message class and any child classes https://github.com/Textualize/textual/pull/2746
- Breaking change: Styles update to checkbox, radiobutton, OptionList, Select, SelectionList, Switch https://github.com/Textualize/textual/pull/2777
- `Tabs.add_tab` is now optionally awaitable https://github.com/Textualize/textual/pull/2778
- `Tabs.add_tab` now takes `before` and `after` arguments to position a new tab https://github.com/Textualize/textual/pull/2778
- `Tabs.remove_tab` is now optionally awaitable https://github.com/Textualize/textual/pull/2778
- Breaking change: `Tabs.clear` has been changed from returning `self` to being optionally awaitable https://github.com/Textualize/textual/pull/2778

## [0.27.0] - 2023-06-01

### Fixed

- Fixed zero division error https://github.com/Textualize/textual/issues/2673
- Fix `scroll_to_center` when there were nested layers out of view (Compositor full_map not populated fully) https://github.com/Textualize/textual/pull/2684
- Fix crash when `Select` widget value attribute was set in `compose` https://github.com/Textualize/textual/pull/2690
- Issue with computing progress in workers https://github.com/Textualize/textual/pull/2686
- Issues with `switch_screen` not updating the results callback appropriately https://github.com/Textualize/textual/issues/2650
- Fixed incorrect mount order https://github.com/Textualize/textual/pull/2702

### Added

- `work` decorator accepts `description` parameter to add debug string https://github.com/Textualize/textual/issues/2597
- Added `SelectionList` widget https://github.com/Textualize/textual/pull/2652
- `App.AUTO_FOCUS` to set auto focus on all screens https://github.com/Textualize/textual/issues/2594
- Option to `scroll_to_center` to ensure we don't scroll such that the top left corner of the widget is not visible https://github.com/Textualize/textual/pull/2682
- Added `Widget.tooltip` property https://github.com/Textualize/textual/pull/2670
- Added `Region.inflect` https://github.com/Textualize/textual/pull/2670
- `Suggester` API to compose with widgets for automatic suggestions https://github.com/Textualize/textual/issues/2330
- `SuggestFromList` class to let widgets get completions from a fixed set of options https://github.com/Textualize/textual/pull/2604
- `Input` has a new component class `input--suggestion` https://github.com/Textualize/textual/pull/2604
- Added `Widget.remove_children` https://github.com/Textualize/textual/pull/2657
- Added `Validator` framework and validation for `Input` https://github.com/Textualize/textual/pull/2600
- Ability to have private and public validate methods https://github.com/Textualize/textual/pull/2708
- Ability to have private compute methods https://github.com/Textualize/textual/pull/2708
- Added `message_hook` to App.run_test https://github.com/Textualize/textual/pull/2702
- Added `Sparkline` widget https://github.com/Textualize/textual/pull/2631

### Changed

- `Placeholder` now sets its color cycle per app https://github.com/Textualize/textual/issues/2590
- Footer now clears key highlight regardless of whether it's in the active screen or not https://github.com/Textualize/textual/issues/2606
- The default Widget repr no longer displays classes and pseudo-classes (to reduce noise in logs). Add them to your `__rich_repr__` method if needed. https://github.com/Textualize/textual/pull/2623
- Setting `Screen.AUTO_FOCUS` to `None` will inherit `AUTO_FOCUS` from the app instead of disabling it https://github.com/Textualize/textual/issues/2594
- Setting `Screen.AUTO_FOCUS` to `""` will disable it on the screen https://github.com/Textualize/textual/issues/2594
- Messages now have a `handler_name` class var which contains the name of the default handler method.
- `Message.control` is now a property instead of a class variable. https://github.com/Textualize/textual/issues/2528
- `Tree` and `DirectoryTree` Messages no longer accept a `tree` parameter, using `self.node.tree` instead. https://github.com/Textualize/textual/issues/2529
- Keybinding <kbd>right</kbd> in `Input` is also used to accept a suggestion if the cursor is at the end of the input https://github.com/Textualize/textual/pull/2604
- `Input.__init__` now accepts a `suggester` attribute for completion suggestions https://github.com/Textualize/textual/pull/2604
- Using `switch_screen` to switch to the currently active screen is now a no-op https://github.com/Textualize/textual/pull/2692
- Breaking change: removed `reactive.py::Reactive.var` in favor of `reactive.py::var` https://github.com/Textualize/textual/pull/2709/

### Removed

- `Placeholder.reset_color_cycle`
- Removed `Widget.reset_focus` (now called `Widget.blur`) https://github.com/Textualize/textual/issues/2642

## [0.26.0] - 2023-05-20

### Added

- Added `Widget.can_view`

### Changed

- Textual will now scroll focused widgets to center if not in view

## [0.25.0] - 2023-05-17

### Changed

- App `title` and `sub_title` attributes can be set to any type https://github.com/Textualize/textual/issues/2521
- `DirectoryTree` now loads directory contents in a worker https://github.com/Textualize/textual/issues/2456
- Only a single error will be written by default, unless in dev mode ("debug" in App.features) https://github.com/Textualize/textual/issues/2480
- Using `Widget.move_child` where the target and the child being moved are the same is now a no-op https://github.com/Textualize/textual/issues/1743
- Calling `dismiss` on a screen that is not at the top of the stack now raises an exception https://github.com/Textualize/textual/issues/2575
- `MessagePump.call_after_refresh` and `MessagePump.call_later` will now return `False` if the callback could not be scheduled. https://github.com/Textualize/textual/pull/2584

### Fixed

- Fixed `ZeroDivisionError` in `resolve_fraction_unit` https://github.com/Textualize/textual/issues/2502
- Fixed `TreeNode.expand` and `TreeNode.expand_all` not posting a `Tree.NodeExpanded` message https://github.com/Textualize/textual/issues/2535
- Fixed `TreeNode.collapse` and `TreeNode.collapse_all` not posting a `Tree.NodeCollapsed` message https://github.com/Textualize/textual/issues/2535
- Fixed `TreeNode.toggle` and `TreeNode.toggle_all` not posting a `Tree.NodeExpanded` or `Tree.NodeCollapsed` message https://github.com/Textualize/textual/issues/2535
- `footer--description` component class was being ignored https://github.com/Textualize/textual/issues/2544
- Pasting empty selection in `Input` would raise an exception https://github.com/Textualize/textual/issues/2563
- `Screen.AUTO_FOCUS` now focuses the first _focusable_ widget that matches the selector https://github.com/Textualize/textual/issues/2578
- `Screen.AUTO_FOCUS` now works on the default screen on startup https://github.com/Textualize/textual/pull/2581
- Fix for setting dark in App `__init__` https://github.com/Textualize/textual/issues/2583
- Fix issue with scrolling and docks https://github.com/Textualize/textual/issues/2525
- Fix not being able to use CSS classes with `Tab` https://github.com/Textualize/textual/pull/2589

### Added

- Class variable `AUTO_FOCUS` to screens https://github.com/Textualize/textual/issues/2457
- Added `NULL_SPACING` and `NULL_REGION` to geometry.py

## [0.24.1] - 2023-05-08

### Fixed

- Fix TypeError in code browser

## [0.24.0] - 2023-05-08

### Fixed

- Fixed crash when creating a `DirectoryTree` starting anywhere other than `.`
- Fixed line drawing in `Tree` when `Tree.show_root` is `True` https://github.com/Textualize/textual/issues/2397
- Fixed line drawing in `Tree` not marking branches as selected when first getting focus https://github.com/Textualize/textual/issues/2397

### Changed

- The DataTable cursor is now scrolled into view when the cursor coordinate is changed programmatically https://github.com/Textualize/textual/issues/2459
- run_worker exclusive parameter is now `False` by default https://github.com/Textualize/textual/pull/2470
- Added `always_update` as an optional argument for `reactive.var`
- Made Binding description default to empty string, which is equivalent to show=False https://github.com/Textualize/textual/pull/2501
- Modified Message to allow it to be used as a dataclass https://github.com/Textualize/textual/pull/2501
- Decorator `@on` accepts arbitrary `**kwargs` to apply selectors to attributes of the message https://github.com/Textualize/textual/pull/2498

### Added

- Property `control` as alias for attribute `tabs` in `Tabs` messages https://github.com/Textualize/textual/pull/2483
- Experimental: Added "overlay" rule https://github.com/Textualize/textual/pull/2501
- Experimental: Added "constrain" rule https://github.com/Textualize/textual/pull/2501
- Added textual.widgets.Select https://github.com/Textualize/textual/pull/2501
- Added Region.translate_inside https://github.com/Textualize/textual/pull/2501
- `TabbedContent` now takes kwargs `id`, `name`, `classes`, and `disabled`, upon initialization, like other widgets https://github.com/Textualize/textual/pull/2497
- Method `DataTable.move_cursor` https://github.com/Textualize/textual/issues/2472
- Added `OptionList.add_options` https://github.com/Textualize/textual/pull/2508
- Added `TreeNode.is_root` https://github.com/Textualize/textual/pull/2510
- Added `TreeNode.remove_children` https://github.com/Textualize/textual/pull/2510
- Added `TreeNode.remove` https://github.com/Textualize/textual/pull/2510
- Added classvar `Message.ALLOW_SELECTOR_MATCH` https://github.com/Textualize/textual/pull/2498
- Added `ALLOW_SELECTOR_MATCH` to all built-in messages associated with widgets https://github.com/Textualize/textual/pull/2498
- Markdown document sub-widgets now reference the container document
- Table of contents of a markdown document now references the document
- Added the `control` property to messages
  - `DirectoryTree.FileSelected`
  - `ListView`
    - `Highlighted`
    - `Selected`
  - `Markdown`
    - `TableOfContentsUpdated`
    - `TableOfContentsSelected`
    - `LinkClicked`
  - `OptionList`
    - `OptionHighlighted`
    - `OptionSelected`
  - `RadioSet.Changed`
  - `TabContent.TabActivated`
  - `Tree`
    - `NodeSelected`
    - `NodeHighlighted`
    - `NodeExpanded`
    - `NodeCollapsed`

## [0.23.0] - 2023-05-03

### Fixed

- Fixed `outline` top and bottom not handling alpha - https://github.com/Textualize/textual/issues/2371
- Fixed `!important` not applying to `align` https://github.com/Textualize/textual/issues/2420
- Fixed `!important` not applying to `border` https://github.com/Textualize/textual/issues/2420
- Fixed `!important` not applying to `content-align` https://github.com/Textualize/textual/issues/2420
- Fixed `!important` not applying to `outline` https://github.com/Textualize/textual/issues/2420
- Fixed `!important` not applying to `overflow` https://github.com/Textualize/textual/issues/2420
- Fixed `!important` not applying to `scrollbar-size` https://github.com/Textualize/textual/issues/2420
- Fixed `outline-right` not being recognised https://github.com/Textualize/textual/issues/2446
- Fixed OSError when a file system is not available https://github.com/Textualize/textual/issues/2468

### Changed

- Setting attributes with a `compute_` method will now raise an `AttributeError` https://github.com/Textualize/textual/issues/2383
- Unknown psuedo-selectors will now raise a tokenizer error (previously they were silently ignored) https://github.com/Textualize/textual/pull/2445
- Breaking change: `DirectoryTree.FileSelected.path` is now always a `Path` https://github.com/Textualize/textual/issues/2448
- Breaking change: `Directorytree.load_directory` renamed to `Directorytree._load_directory` https://github.com/Textualize/textual/issues/2448
- Unknown pseudo-selectors will now raise a tokenizer error (previously they were silently ignored) https://github.com/Textualize/textual/pull/2445

### Added

- Watch methods can now optionally be private https://github.com/Textualize/textual/issues/2382
- Added `DirectoryTree.path` reactive attribute https://github.com/Textualize/textual/issues/2448
- Added `DirectoryTree.FileSelected.node` https://github.com/Textualize/textual/pull/2463
- Added `DirectoryTree.reload` https://github.com/Textualize/textual/issues/2448
- Added textual.on decorator https://github.com/Textualize/textual/issues/2398

## [0.22.3] - 2023-04-29

### Fixed

- Fixed `textual run` on Windows https://github.com/Textualize/textual/issues/2406
- Fixed top border of button hover state

## [0.22.2] - 2023-04-29

### Added

- Added `TreeNode.tree` as a read-only public attribute https://github.com/Textualize/textual/issues/2413

### Fixed

- Fixed superfluous style updates for focus-within pseudo-selector

## [0.22.1] - 2023-04-28

### Fixed

- Fixed timer issue https://github.com/Textualize/textual/issues/2416
- Fixed `textual run` issue https://github.com/Textualize/textual/issues/2391

## [0.22.0] - 2023-04-27

### Fixed

- Fixed broken fr units when there is a min or max dimension https://github.com/Textualize/textual/issues/2378
- Fixed plain text in Markdown code blocks with no syntax being difficult to read https://github.com/Textualize/textual/issues/2400

### Added

- Added `ProgressBar` widget https://github.com/Textualize/textual/pull/2333

### Changed

- All `textual.containers` are now `1fr` in relevant dimensions by default https://github.com/Textualize/textual/pull/2386


## [0.21.0] - 2023-04-26

### Changed

- `textual run` execs apps in a new context.
- Textual console no longer parses console markup.
- Breaking change: `Container` no longer shows required scrollbars by default https://github.com/Textualize/textual/issues/2361
- Breaking change: `VerticalScroll` no longer shows a required horizontal scrollbar by default
- Breaking change: `HorizontalScroll` no longer shows a required vertical scrollbar by default
- Breaking change: Renamed `App.action_add_class_` to `App.action_add_class`
- Breaking change: Renamed `App.action_remove_class_` to `App.action_remove_class`
- Breaking change: `RadioSet` is now a single focusable widget https://github.com/Textualize/textual/pull/2372
- Breaking change: Removed `containers.Content` (use `containers.VerticalScroll` now)

### Added

- Added `-c` switch to `textual run` which runs commands in a Textual dev environment.
- Breaking change: standard keyboard scrollable navigation bindings have been moved off `Widget` and onto a new base class for scrollable containers (see also below addition) https://github.com/Textualize/textual/issues/2332
- `ScrollView` now inherits from `ScrollableContainer` rather than `Widget` https://github.com/Textualize/textual/issues/2332
- Containers no longer inherit any bindings from `Widget` https://github.com/Textualize/textual/issues/2331
- Added `ScrollableContainer`; a container class that binds the common navigation keys to scroll actions (see also above breaking change) https://github.com/Textualize/textual/issues/2332

### Fixed

- Fixed dark mode toggles in a "child" screen not updating a "parent" screen https://github.com/Textualize/textual/issues/1999
- Fixed "panel" border not exposed via CSS
- Fixed `TabbedContent.active` changes not changing the actual content https://github.com/Textualize/textual/issues/2352
- Fixed broken color on macOS Terminal https://github.com/Textualize/textual/issues/2359

## [0.20.1] - 2023-04-18

### Fix

- New fix for stuck tabs underline https://github.com/Textualize/textual/issues/2229

## [0.20.0] - 2023-04-18

### Changed

- Changed signature of Driver. Technically a breaking change, but unlikely to affect anyone.
- Breaking change: Timer.start is now private, and returns None. There was no reason to call this manually, so unlikely to affect anyone.
- A clicked tab will now be scrolled to the center of its tab container https://github.com/Textualize/textual/pull/2276
- Style updates are now done immediately rather than on_idle https://github.com/Textualize/textual/pull/2304
- `ButtonVariant` is now exported from `textual.widgets.button` https://github.com/Textualize/textual/issues/2264
- `HorizontalScroll` and `VerticalScroll` are now focusable by default https://github.com/Textualize/textual/pull/2317

### Added

- Added `DataTable.remove_row` method https://github.com/Textualize/textual/pull/2253
- option `--port` to the command `textual console` to specify which port the console should connect to https://github.com/Textualize/textual/pull/2258
- `Widget.scroll_to_center` method to scroll children to the center of container widget https://github.com/Textualize/textual/pull/2255 and https://github.com/Textualize/textual/pull/2276
- Added `TabActivated` message to `TabbedContent` https://github.com/Textualize/textual/pull/2260
- Added "panel" border style https://github.com/Textualize/textual/pull/2292
- Added `border-title-color`, `border-title-background`, `border-title-style` rules https://github.com/Textualize/textual/issues/2289
- Added `border-subtitle-color`, `border-subtitle-background`, `border-subtitle-style` rules https://github.com/Textualize/textual/issues/2289

### Fixed

- Fixed order styles are applied in DataTable - allows combining of renderable styles and component classes https://github.com/Textualize/textual/pull/2272
- Fixed key combos with up/down keys in some terminals https://github.com/Textualize/textual/pull/2280
- Fix empty ListView preventing bindings from firing https://github.com/Textualize/textual/pull/2281
- Fix `get_component_styles` returning incorrect values on first call when combined with pseudoclasses https://github.com/Textualize/textual/pull/2304
- Fixed `active_message_pump.get` sometimes resulting in a `LookupError` https://github.com/Textualize/textual/issues/2301

## [0.19.1] - 2023-04-10

### Fixed

- Fix viewport units using wrong viewport size  https://github.com/Textualize/textual/pull/2247
- Fixed layout not clearing arrangement cache https://github.com/Textualize/textual/pull/2249


## [0.19.0] - 2023-04-07

### Added

- Added support for filtering a `DirectoryTree` https://github.com/Textualize/textual/pull/2215

### Changed

- Allowed border_title and border_subtitle to accept Text objects
- Added additional line around titles
- When a container is auto, relative dimensions in children stretch the container. https://github.com/Textualize/textual/pull/2221
- DataTable page up / down now move cursor

### Fixed

- Fixed margin not being respected when width or height is "auto" https://github.com/Textualize/textual/issues/2220
- Fixed issue which prevent scroll_visible from working https://github.com/Textualize/textual/issues/2181
- Fixed missing tracebacks on Windows https://github.com/Textualize/textual/issues/2027

## [0.18.0] - 2023-04-04

### Added

- Added Worker API https://github.com/Textualize/textual/pull/2182

### Changed

- Breaking change: Markdown.update is no longer a coroutine https://github.com/Textualize/textual/pull/2182

### Fixed

- `RadioSet` is now far less likely to report `pressed_button` as `None` https://github.com/Textualize/textual/issues/2203

## [0.17.3] - 2023-04-02

### [Fixed]

- Fixed scrollable area not taking in to account dock https://github.com/Textualize/textual/issues/2188

## [0.17.2] - 2023-04-02

### [Fixed]

- Fixed bindings persistance https://github.com/Textualize/textual/issues/1613
- The `Markdown` widget now auto-increments ordered lists https://github.com/Textualize/textual/issues/2002
- Fixed modal bindings https://github.com/Textualize/textual/issues/2194
- Fix binding enter to active button https://github.com/Textualize/textual/issues/2194

### [Changed]

- tab and shift+tab are now defined on Screen.

## [0.17.1] - 2023-03-30

### Fixed

- Fix cursor not hiding on Windows https://github.com/Textualize/textual/issues/2170
- Fixed freeze when ctrl-clicking links https://github.com/Textualize/textual/issues/2167 https://github.com/Textualize/textual/issues/2073

## [0.17.0] - 2023-03-29

### Fixed

- Issue with parsing action strings whose arguments contained quoted closing parenthesis https://github.com/Textualize/textual/pull/2112
- Issues with parsing action strings with tuple arguments https://github.com/Textualize/textual/pull/2112
- Issue with watching for CSS file changes https://github.com/Textualize/textual/pull/2128
- Fix for tabs not invalidating https://github.com/Textualize/textual/issues/2125
- Fixed scrollbar layers issue https://github.com/Textualize/textual/issues/1358
- Fix for interaction between pseudo-classes and widget-level render caches https://github.com/Textualize/textual/pull/2155

### Changed

- DataTable now has height: auto by default. https://github.com/Textualize/textual/issues/2117
- Textual will now render strings within renderables (such as tables) as Console Markup by default. You can wrap your text with rich.Text() if you want the original behavior. https://github.com/Textualize/textual/issues/2120
- Some widget methods now return `self` instead of `None` https://github.com/Textualize/textual/pull/2102:
  - `Widget`: `refresh`, `focus`, `reset_focus`
  - `Button.press`
  - `DataTable`: `clear`, `refresh_coordinate`, `refresh_row`, `refresh_column`, `sort`
  - `Placehoder.cycle_variant`
  - `Switch.toggle`
  - `Tabs.clear`
  - `TextLog`: `write`, `clear`
  - `TreeNode`: `expand`, `expand_all`, `collapse`, `collapse_all`, `toggle`, `toggle_all`
  - `Tree`: `clear`, `reset`
- Screens with alpha in their background color will now blend with the background. https://github.com/Textualize/textual/pull/2139
- Added "thick" border style. https://github.com/Textualize/textual/pull/2139
- message_pump.app will now set the active app if it is not already set.
- DataTable now has max height set to 100vh

### Added

- Added auto_scroll attribute to TextLog https://github.com/Textualize/textual/pull/2127
- Added scroll_end switch to TextLog.write https://github.com/Textualize/textual/pull/2127
- Added `Widget.get_pseudo_class_state` https://github.com/Textualize/textual/pull/2155
- Added Screen.ModalScreen which prevents App from handling bindings. https://github.com/Textualize/textual/pull/2139
- Added TEXTUAL_LOG env var which should be a path that Textual will write verbose logs to (textual devtools is generally preferred) https://github.com/Textualize/textual/pull/2148
- Added textual.logging.TextualHandler logging handler
- Added Query.set_classes, DOMNode.set_classes, and `classes` setter for Widget https://github.com/Textualize/textual/issues/1081
- Added `OptionList` https://github.com/Textualize/textual/pull/2154

## [0.16.0] - 2023-03-22

### Added
- Added `parser_factory` argument to `Markdown` and `MarkdownViewer` constructors https://github.com/Textualize/textual/pull/2075
- Added `HorizontalScroll` https://github.com/Textualize/textual/issues/1957
- Added `Center` https://github.com/Textualize/textual/issues/1957
- Added `Middle` https://github.com/Textualize/textual/issues/1957
- Added `VerticalScroll` (mimicking the old behaviour of `Vertical`) https://github.com/Textualize/textual/issues/1957
- Added `Widget.border_title` and `Widget.border_subtitle` to set border (sub)title for a widget https://github.com/Textualize/textual/issues/1864
- Added CSS styles `border_title_align` and `border_subtitle_align`.
- Added `TabbedContent` widget https://github.com/Textualize/textual/pull/2059
- Added `get_child_by_type` method to widgets / app https://github.com/Textualize/textual/pull/2059
- Added `Widget.render_str` method https://github.com/Textualize/textual/pull/2059
- Added TEXTUAL_DRIVER environment variable

### Changed

- Dropped "loading-indicator--dot" component style from LoadingIndicator https://github.com/Textualize/textual/pull/2050
- Tabs widget now sends Tabs.Cleared when there is no active tab.
- Breaking change: changed default behaviour of `Vertical` (see `VerticalScroll`) https://github.com/Textualize/textual/issues/1957
- The default `overflow` style for `Horizontal` was changed to `hidden hidden` https://github.com/Textualize/textual/issues/1957
- `DirectoryTree` also accepts `pathlib.Path` objects as the path to list https://github.com/Textualize/textual/issues/1438

### Removed

- Removed `sender` attribute from messages. It's now just private (`_sender`). https://github.com/Textualize/textual/pull/2071

### Fixed

- Fixed borders not rendering correctly. https://github.com/Textualize/textual/pull/2074
- Fix for error when removing nodes. https://github.com/Textualize/textual/issues/2079

## [0.15.1] - 2023-03-14

### Fixed

- Fixed how the namespace for messages is calculated to facilitate inheriting messages https://github.com/Textualize/textual/issues/1814
- `Tab` is now correctly made available from `textual.widgets`. https://github.com/Textualize/textual/issues/2044

## [0.15.0] - 2023-03-13

### Fixed

- Fixed container not resizing when a widget is removed https://github.com/Textualize/textual/issues/2007
- Fixes issue where the horizontal scrollbar would be incorrectly enabled https://github.com/Textualize/textual/pull/2024

## [0.15.0] - 2023-03-13

### Changed

- Fixed container not resizing when a widget is removed https://github.com/Textualize/textual/issues/2007
- Fixed issue where the horizontal scrollbar would be incorrectly enabled https://github.com/Textualize/textual/pull/2024
- Fixed `Pilot.click` not correctly creating the mouse events https://github.com/Textualize/textual/issues/2022
- Fixes issue where the horizontal scrollbar would be incorrectly enabled https://github.com/Textualize/textual/pull/2024
- Fixes for tracebacks not appearing on exit https://github.com/Textualize/textual/issues/2027

### Added

- Added a LoadingIndicator widget https://github.com/Textualize/textual/pull/2018
- Added Tabs Widget https://github.com/Textualize/textual/pull/2020

### Changed

- Breaking change: Renamed Widget.action and App.action to Widget.run_action and App.run_action
- Added `shift`, `meta` and `control` arguments to `Pilot.click`.

## [0.14.0] - 2023-03-09

### Changed

- Breaking change: There is now only `post_message` to post events, which is non-async, `post_message_no_wait` was dropped. https://github.com/Textualize/textual/pull/1940
- Breaking change: The Timer class now has just one method to stop it, `Timer.stop` which is non sync https://github.com/Textualize/textual/pull/1940
- Breaking change: Messages don't require a `sender` in their constructor https://github.com/Textualize/textual/pull/1940
- Many messages have grown a `control` property which returns the control they relate to. https://github.com/Textualize/textual/pull/1940
- Updated styling to make it clear DataTable grows horizontally https://github.com/Textualize/textual/pull/1946
- Changed the `Checkbox` character due to issues with Windows Terminal and Windows 10 https://github.com/Textualize/textual/issues/1934
- Changed the `RadioButton` character due to issues with Windows Terminal and Windows 10 and 11 https://github.com/Textualize/textual/issues/1934
- Changed the `Markdown` initial bullet character due to issues with Windows Terminal and Windows 10 and 11 https://github.com/Textualize/textual/issues/1982
- The underscore `_` is no longer a special alias for the method `pilot.press`

### Added

- Added `data_table` attribute to DataTable events https://github.com/Textualize/textual/pull/1940
- Added `list_view` attribute to `ListView` events https://github.com/Textualize/textual/pull/1940
- Added `radio_set` attribute to `RadioSet` events https://github.com/Textualize/textual/pull/1940
- Added `switch` attribute to `Switch` events https://github.com/Textualize/textual/pull/1940
- Added `hover` and `click` methods to `Pilot` https://github.com/Textualize/textual/pull/1966
- Breaking change: Added `toggle_button` attribute to RadioButton and Checkbox events, replaces `input` https://github.com/Textualize/textual/pull/1940
- A percentage alpha can now be applied to a border https://github.com/Textualize/textual/issues/1863
- Added `Color.multiply_alpha`.
- Added `ContentSwitcher` https://github.com/Textualize/textual/issues/1945

### Fixed

- Fixed bug that prevented pilot from pressing some keys https://github.com/Textualize/textual/issues/1815
- DataTable race condition that caused crash https://github.com/Textualize/textual/pull/1962
- Fixed scrollbar getting "stuck" to cursor when cursor leaves window during drag https://github.com/Textualize/textual/pull/1968 https://github.com/Textualize/textual/pull/2003
- DataTable crash when enter pressed when table is empty https://github.com/Textualize/textual/pull/1973

## [0.13.0] - 2023-03-02

### Added

- Added `Checkbox` https://github.com/Textualize/textual/pull/1872
- Added `RadioButton` https://github.com/Textualize/textual/pull/1872
- Added `RadioSet` https://github.com/Textualize/textual/pull/1872

### Changed

- Widget scrolling methods (such as `Widget.scroll_home` and `Widget.scroll_end`) now perform the scroll after the next refresh https://github.com/Textualize/textual/issues/1774
- Buttons no longer accept arbitrary renderables https://github.com/Textualize/textual/issues/1870

### Fixed

- Scrolling with cursor keys now moves just one cell https://github.com/Textualize/textual/issues/1897
- Fix exceptions in watch methods being hidden on startup https://github.com/Textualize/textual/issues/1886
- Fixed scrollbar size miscalculation https://github.com/Textualize/textual/pull/1910
- Fixed slow exit on some terminals https://github.com/Textualize/textual/issues/1920

## [0.12.1] - 2023-02-25

### Fixed

- Fix for batch update glitch https://github.com/Textualize/textual/pull/1880

## [0.12.0] - 2023-02-24

### Added

- Added `App.batch_update` https://github.com/Textualize/textual/pull/1832
- Added horizontal rule to Markdown https://github.com/Textualize/textual/pull/1832
- Added `Widget.disabled` https://github.com/Textualize/textual/pull/1785
- Added `DOMNode.notify_style_update` to replace `messages.StylesUpdated` message https://github.com/Textualize/textual/pull/1861
- Added `DataTable.show_row_labels` reactive to show and hide row labels https://github.com/Textualize/textual/pull/1868
- Added `DataTable.RowLabelSelected` event, which is emitted when a row label is clicked https://github.com/Textualize/textual/pull/1868
- Added `MessagePump.prevent` context manager to temporarily suppress a given message type https://github.com/Textualize/textual/pull/1866

### Changed

- Scrolling by page now adds to current position.
- Markdown lists have been polished: a selection of bullets, better alignment of numbers, style tweaks https://github.com/Textualize/textual/pull/1832
- Added alternative method of composing Widgets https://github.com/Textualize/textual/pull/1847
- Added `label` parameter to `DataTable.add_row` https://github.com/Textualize/textual/pull/1868
- Breaking change: Some `DataTable` component classes were renamed - see PR for details https://github.com/Textualize/textual/pull/1868

### Removed

- Removed `screen.visible_widgets` and `screen.widgets`
- Removed `StylesUpdate` message. https://github.com/Textualize/textual/pull/1861

### Fixed

- Numbers in a descendant-combined selector no longer cause an error https://github.com/Textualize/textual/issues/1836
- Fixed superfluous scrolling when focusing a docked widget https://github.com/Textualize/textual/issues/1816
- Fixes walk_children which was returning more than one screen https://github.com/Textualize/textual/issues/1846
- Fixed issue with watchers fired for detached nodes https://github.com/Textualize/textual/issues/1846

## [0.11.1] - 2023-02-17

### Fixed

- DataTable fix issue where offset cache was not being used https://github.com/Textualize/textual/pull/1810
- DataTable scrollbars resize correctly when header is toggled https://github.com/Textualize/textual/pull/1803
- DataTable location mapping cleared when clear called https://github.com/Textualize/textual/pull/1809

## [0.11.0] - 2023-02-15

### Added

- Added `TreeNode.expand_all` https://github.com/Textualize/textual/issues/1430
- Added `TreeNode.collapse_all` https://github.com/Textualize/textual/issues/1430
- Added `TreeNode.toggle_all` https://github.com/Textualize/textual/issues/1430
- Added the coroutines `Animator.wait_until_complete` and `pilot.wait_for_scheduled_animations` that allow waiting for all current and scheduled animations https://github.com/Textualize/textual/issues/1658
- Added the method `Animator.is_being_animated` that checks if an attribute of an object is being animated or is scheduled for animation
- Added more keyboard actions and related bindings to `Input` https://github.com/Textualize/textual/pull/1676
- Added App.scroll_sensitivity_x and App.scroll_sensitivity_y to adjust how many lines the scroll wheel moves the scroll position https://github.com/Textualize/textual/issues/928
- Added Shift+scroll wheel and ctrl+scroll wheel to scroll horizontally
- Added `Tree.action_toggle_node` to toggle a node without selecting, and bound it to <kbd>Space</kbd> https://github.com/Textualize/textual/issues/1433
- Added `Tree.reset` to fully reset a `Tree` https://github.com/Textualize/textual/issues/1437
- Added `DataTable.sort` to sort rows https://github.com/Textualize/textual/pull/1638
- Added `DataTable.get_cell` to retrieve a cell by column/row keys https://github.com/Textualize/textual/pull/1638
- Added `DataTable.get_cell_at` to retrieve a cell by coordinate https://github.com/Textualize/textual/pull/1638
- Added `DataTable.update_cell` to update a cell by column/row keys https://github.com/Textualize/textual/pull/1638
- Added `DataTable.update_cell_at` to update a cell at a coordinate  https://github.com/Textualize/textual/pull/1638
- Added `DataTable.ordered_rows` property to retrieve `Row`s as they're currently ordered https://github.com/Textualize/textual/pull/1638
- Added `DataTable.ordered_columns` property to retrieve `Column`s as they're currently ordered https://github.com/Textualize/textual/pull/1638
- Added `DataTable.coordinate_to_cell_key` to find the key for the cell at a coordinate https://github.com/Textualize/textual/pull/1638
- Added `DataTable.is_valid_coordinate` https://github.com/Textualize/textual/pull/1638
- Added `DataTable.is_valid_row_index` https://github.com/Textualize/textual/pull/1638
- Added `DataTable.is_valid_column_index` https://github.com/Textualize/textual/pull/1638
- Added attributes to events emitted from `DataTable` indicating row/column/cell keys https://github.com/Textualize/textual/pull/1638
- Added `DataTable.get_row` to retrieve the values from a row by key https://github.com/Textualize/textual/pull/1786
- Added `DataTable.get_row_at` to retrieve the values from a row by index https://github.com/Textualize/textual/pull/1786
- Added `DataTable.get_column` to retrieve the values from a column by key https://github.com/Textualize/textual/pull/1786
- Added `DataTable.get_column_at` to retrieve the values from a column by index https://github.com/Textualize/textual/pull/1786
- Added `DataTable.HeaderSelected` which is posted when header label clicked https://github.com/Textualize/textual/pull/1788
- Added `DOMNode.watch` and `DOMNode.is_attached` methods  https://github.com/Textualize/textual/pull/1750
- Added `DOMNode.css_tree` which is a renderable that shows the DOM and CSS https://github.com/Textualize/textual/pull/1778
- Added `DOMNode.children_view` which is a view on to a nodes children list, use for querying https://github.com/Textualize/textual/pull/1778
- Added `Markdown` and `MarkdownViewer` widgets.
- Added `--screenshot` option to `textual run`

### Changed

- Breaking change: `TreeNode` can no longer be imported from `textual.widgets`; it is now available via `from textual.widgets.tree import TreeNode`. https://github.com/Textualize/textual/pull/1637
- `Tree` now shows a (subdued) cursor for a highlighted node when focus has moved elsewhere https://github.com/Textualize/textual/issues/1471
- `DataTable.add_row` now accepts `key` argument to uniquely identify the row https://github.com/Textualize/textual/pull/1638
- `DataTable.add_column` now accepts `key` argument to uniquely identify the column https://github.com/Textualize/textual/pull/1638
- `DataTable.add_row` and `DataTable.add_column` now return lists of keys identifying the added rows/columns https://github.com/Textualize/textual/pull/1638
- Breaking change: `DataTable.get_cell_value` renamed to `DataTable.get_value_at` https://github.com/Textualize/textual/pull/1638
- `DataTable.row_count` is now a property https://github.com/Textualize/textual/pull/1638
- Breaking change: `DataTable.cursor_cell` renamed to `DataTable.cursor_coordinate` https://github.com/Textualize/textual/pull/1638
  - The method `validate_cursor_cell` was renamed to `validate_cursor_coordinate`.
  - The method `watch_cursor_cell` was renamed to `watch_cursor_coordinate`.
- Breaking change: `DataTable.hover_cell` renamed to `DataTable.hover_coordinate` https://github.com/Textualize/textual/pull/1638
  - The method `validate_hover_cell` was renamed to `validate_hover_coordinate`.
- Breaking change: `DataTable.data` structure changed, and will be made private in upcoming release https://github.com/Textualize/textual/pull/1638
- Breaking change: `DataTable.refresh_cell` was renamed to `DataTable.refresh_coordinate` https://github.com/Textualize/textual/pull/1638
- Breaking change: `DataTable.get_row_height` now takes a `RowKey` argument instead of a row index https://github.com/Textualize/textual/pull/1638
- Breaking change: `DataTable.data` renamed to `DataTable._data` (it's now private) https://github.com/Textualize/textual/pull/1786
- The `_filter` module was made public (now called `filter`) https://github.com/Textualize/textual/pull/1638
- Breaking change: renamed `Checkbox` to `Switch` https://github.com/Textualize/textual/issues/1746
- `App.install_screen` name is no longer optional https://github.com/Textualize/textual/pull/1778
- `App.query` now only includes the current screen https://github.com/Textualize/textual/pull/1778
- `DOMNode.tree` now displays simple DOM structure only https://github.com/Textualize/textual/pull/1778
- `App.install_screen` now returns None rather than AwaitMount https://github.com/Textualize/textual/pull/1778
- `DOMNode.children` is now a simple sequence, the NodesList is exposed as `DOMNode._nodes` https://github.com/Textualize/textual/pull/1778
- `DataTable` cursor can now enter fixed columns https://github.com/Textualize/textual/pull/1799

### Fixed

- Fixed stuck screen  https://github.com/Textualize/textual/issues/1632
- Fixed programmatic style changes not refreshing children layouts when parent widget did not change size https://github.com/Textualize/textual/issues/1607
- Fixed relative units in `grid-rows` and `grid-columns` being computed with respect to the wrong dimension https://github.com/Textualize/textual/issues/1406
- Fixed bug with animations that were triggered back to back, where the second one wouldn't start https://github.com/Textualize/textual/issues/1372
- Fixed bug with animations that were scheduled where all but the first would be skipped https://github.com/Textualize/textual/issues/1372
- Programmatically setting `overflow_x`/`overflow_y` refreshes the layout correctly https://github.com/Textualize/textual/issues/1616
- Fixed double-paste into `Input` https://github.com/Textualize/textual/issues/1657
- Added a workaround for an apparent Windows Terminal paste issue https://github.com/Textualize/textual/issues/1661
- Fixed issue with renderable width calculation https://github.com/Textualize/textual/issues/1685
- Fixed issue with app not processing Paste event https://github.com/Textualize/textual/issues/1666
- Fixed glitch with view position with auto width inputs https://github.com/Textualize/textual/issues/1693
- Fixed `DataTable` "selected" events containing wrong coordinates when mouse was used https://github.com/Textualize/textual/issues/1723

### Removed

- Methods `MessagePump.emit` and `MessagePump.emit_no_wait` https://github.com/Textualize/textual/pull/1738
- Removed `reactive.watch` in favor of DOMNode.watch.

## [0.10.1] - 2023-01-20

### Added

- Added Strip.text property https://github.com/Textualize/textual/issues/1620

### Fixed

- Fixed `textual diagnose` crash on older supported Python versions. https://github.com/Textualize/textual/issues/1622

### Changed

- The default filename for screenshots uses a datetime format similar to ISO8601, but with reserved characters replaced by underscores https://github.com/Textualize/textual/pull/1518


## [0.10.0] - 2023-01-19

### Added

- Added `TreeNode.parent` -- a read-only property for accessing a node's parent https://github.com/Textualize/textual/issues/1397
- Added public `TreeNode` label access via `TreeNode.label` https://github.com/Textualize/textual/issues/1396
- Added read-only public access to the children of a `TreeNode` via `TreeNode.children` https://github.com/Textualize/textual/issues/1398
- Added `Tree.get_node_by_id` to allow getting a node by its ID https://github.com/Textualize/textual/pull/1535
- Added a `Tree.NodeHighlighted` message, giving a `on_tree_node_highlighted` event handler https://github.com/Textualize/textual/issues/1400
- Added a `inherit_component_classes` subclassing parameter to control whether component classes are inherited from base classes https://github.com/Textualize/textual/issues/1399
- Added `diagnose` as a `textual` command https://github.com/Textualize/textual/issues/1542
- Added `row` and `column` cursors to `DataTable` https://github.com/Textualize/textual/pull/1547
- Added an optional parameter `selector` to the methods `Screen.focus_next` and `Screen.focus_previous` that enable using a CSS selector to narrow down which widgets can get focus https://github.com/Textualize/textual/issues/1196

### Changed

- `MouseScrollUp` and `MouseScrollDown` now inherit from `MouseEvent` and have attached modifier keys. https://github.com/Textualize/textual/pull/1458
- Fail-fast and print pretty tracebacks for Widget compose errors https://github.com/Textualize/textual/pull/1505
- Added Widget._refresh_scroll to avoid expensive layout when scrolling https://github.com/Textualize/textual/pull/1524
- `events.Paste` now bubbles https://github.com/Textualize/textual/issues/1434
- Improved error message when style flag `none` is mixed with other flags (e.g., when setting `text-style`) https://github.com/Textualize/textual/issues/1420
- Clock color in the `Header` widget now matches the header color https://github.com/Textualize/textual/issues/1459
- Programmatic calls to scroll now optionally scroll even if overflow styling says otherwise (introduces a new `force` parameter to all the `scroll_*` methods) https://github.com/Textualize/textual/issues/1201
- `COMPONENT_CLASSES` are now inherited from base classes https://github.com/Textualize/textual/issues/1399
- Watch methods may now take no parameters
- Added `compute` parameter to reactive
- A `TypeError` raised during `compose` now carries the full traceback
- Removed base class `NodeMessage` from which all node-related `Tree` events inherited

### Fixed

- The styles `scrollbar-background-active` and `scrollbar-color-hover` are no longer ignored https://github.com/Textualize/textual/pull/1480
- The widget `Placeholder` can now have its width set to `auto` https://github.com/Textualize/textual/pull/1508
- Behavior of widget `Input` when rendering after programmatic value change and related scenarios https://github.com/Textualize/textual/issues/1477 https://github.com/Textualize/textual/issues/1443
- `DataTable.show_cursor` now correctly allows cursor toggling https://github.com/Textualize/textual/pull/1547
- Fixed cursor not being visible on `DataTable` mount when `fixed_columns` were used https://github.com/Textualize/textual/pull/1547
- Fixed `DataTable` cursors not resetting to origin on `clear()` https://github.com/Textualize/textual/pull/1601
- Fixed TextLog wrapping issue https://github.com/Textualize/textual/issues/1554
- Fixed issue with TextLog not writing anything before layout https://github.com/Textualize/textual/issues/1498
- Fixed an exception when populating a child class of `ListView` purely from `compose` https://github.com/Textualize/textual/issues/1588
- Fixed freeze in tests https://github.com/Textualize/textual/issues/1608
- Fixed minus not displaying as symbol https://github.com/Textualize/textual/issues/1482

## [0.9.1] - 2022-12-30

### Added

- Added textual._win_sleep for Python on Windows < 3.11 https://github.com/Textualize/textual/pull/1457

## [0.9.0] - 2022-12-30

### Added

- Added textual.strip.Strip primitive
- Added textual._cache.FIFOCache
- Added an option to clear columns in DataTable.clear() https://github.com/Textualize/textual/pull/1427

### Changed

- Widget.render_line now returns a Strip
- Fix for slow updates on Windows
- Bumped Rich dependency

## [0.8.2] - 2022-12-28

### Fixed

- Fixed issue with TextLog.clear() https://github.com/Textualize/textual/issues/1447

## [0.8.1] - 2022-12-25

### Fixed

- Fix for overflowing tree issue https://github.com/Textualize/textual/issues/1425

## [0.8.0] - 2022-12-22

### Fixed

- Fixed issues with nested auto dimensions https://github.com/Textualize/textual/issues/1402
- Fixed watch method incorrectly running on first set when value hasn't changed and init=False https://github.com/Textualize/textual/pull/1367
- `App.dark` can now be set from `App.on_load` without an error being raised  https://github.com/Textualize/textual/issues/1369
- Fixed setting `visibility` changes needing a `refresh` https://github.com/Textualize/textual/issues/1355

### Added

- Added `textual.actions.SkipAction` exception which can be raised from an action to allow parents to process bindings.
- Added `textual keys` preview.
- Added ability to bind to a character in addition to key name. i.e. you can bind to "." or "full_stop".
- Added TextLog.shrink attribute to allow renderable to reduce in size to fit width.

### Changed

- Deprecated `PRIORITY_BINDINGS` class variable.
- Renamed `char` to `character` on Key event.
- Renamed `key_name` to `name` on Key event.
- Queries/`walk_children` no longer includes self in results by default https://github.com/Textualize/textual/pull/1416

## [0.7.0] - 2022-12-17

### Added

- Added `PRIORITY_BINDINGS` class variable, which can be used to control if a widget's bindings have priority by default. https://github.com/Textualize/textual/issues/1343

### Changed

- Renamed the `Binding` argument `universal` to `priority`. https://github.com/Textualize/textual/issues/1343
- When looking for bindings that have priority, they are now looked from `App` downwards. https://github.com/Textualize/textual/issues/1343
- `BINDINGS` on an `App`-derived class have priority by default. https://github.com/Textualize/textual/issues/1343
- `BINDINGS` on a `Screen`-derived class have priority by default. https://github.com/Textualize/textual/issues/1343
- Added a message parameter to Widget.exit

### Fixed

- Fixed validator not running on first reactive set https://github.com/Textualize/textual/pull/1359
- Ensure only printable characters are used as key_display https://github.com/Textualize/textual/pull/1361


## [0.6.0] - 2022-12-11

https://textual.textualize.io/blog/2022/12/11/version-060

### Added

- Added "inherited bindings" -- BINDINGS classvar will be merged with base classes, unless inherit_bindings is set to False
- Added `Tree` widget which replaces `TreeControl`.
- Added widget `Placeholder` https://github.com/Textualize/textual/issues/1200.
- Added `ListView` and `ListItem` widgets https://github.com/Textualize/textual/pull/1143

### Changed

- Rebuilt `DirectoryTree` with new `Tree` control.
- Empty containers with a dimension set to `"auto"` will now collapse instead of filling up the available space.
- Container widgets now have default height of `1fr`.
- The default `width` of a `Label` is now `auto`.

### Fixed

- Type selectors can now contain numbers https://github.com/Textualize/textual/issues/1253
- Fixed visibility not affecting children https://github.com/Textualize/textual/issues/1313
- Fixed issue with auto width/height and relative children https://github.com/Textualize/textual/issues/1319
- Fixed issue with offset applied to containers https://github.com/Textualize/textual/issues/1256
- Fixed default CSS retrieval for widgets with no `DEFAULT_CSS` that inherited from widgets with `DEFAULT_CSS` https://github.com/Textualize/textual/issues/1335
- Fixed merging of `BINDINGS` when binding inheritance is set to `None` https://github.com/Textualize/textual/issues/1351

## [0.5.0] - 2022-11-20

### Added

- Add get_child_by_id and get_widget_by_id, remove get_child https://github.com/Textualize/textual/pull/1146
- Add easing parameter to Widget.scroll_* methods https://github.com/Textualize/textual/pull/1144
- Added Widget.call_later which invokes a callback on idle.
- `DOMNode.ancestors` no longer includes `self`.
- Added `DOMNode.ancestors_with_self`, which retains the old behaviour of
  `DOMNode.ancestors`.
- Improved the speed of `DOMQuery.remove`.
- Added DataTable.clear
- Added low-level `textual.walk` methods.
- It is now possible to `await` a `Widget.remove`.
  https://github.com/Textualize/textual/issues/1094
- It is now possible to `await` a `DOMQuery.remove`. Note that this changes
  the return value of `DOMQuery.remove`, which used to return `self`.
  https://github.com/Textualize/textual/issues/1094
- Added Pilot.wait_for_animation
- Added `Widget.move_child` https://github.com/Textualize/textual/issues/1121
- Added a `Label` widget https://github.com/Textualize/textual/issues/1190
- Support lazy-instantiated Screens (callables in App.SCREENS) https://github.com/Textualize/textual/pull/1185
- Display of keys in footer has more sensible defaults https://github.com/Textualize/textual/pull/1213
- Add App.get_key_display, allowing custom key_display App-wide https://github.com/Textualize/textual/pull/1213

### Changed

- Watchers are now called immediately when setting the attribute if they are synchronous. https://github.com/Textualize/textual/pull/1145
- Widget.call_later has been renamed to Widget.call_after_refresh.
- Button variant values are now checked at runtime. https://github.com/Textualize/textual/issues/1189
- Added caching of some properties in Styles object

### Fixed

- Fixed DataTable row not updating after add https://github.com/Textualize/textual/issues/1026
- Fixed issues with animation. Now objects of different types may be animated.
- Fixed containers with transparent background not showing borders https://github.com/Textualize/textual/issues/1175
- Fixed auto-width in horizontal containers https://github.com/Textualize/textual/pull/1155
- Fixed Input cursor invisible when placeholder empty https://github.com/Textualize/textual/pull/1202
- Fixed deadlock when removing widgets from the App https://github.com/Textualize/textual/pull/1219

## [0.4.0] - 2022-11-08

https://textual.textualize.io/blog/2022/11/08/version-040/#version-040

### Changed

- Dropped support for mounting "named" and "anonymous" widgets via
  `App.mount` and `Widget.mount`. Both methods now simply take one or more
  widgets as positional arguments.
- `DOMNode.query_one` now raises a `TooManyMatches` exception if there is
  more than one matching node.
  https://github.com/Textualize/textual/issues/1096
- `App.mount` and `Widget.mount` have new `before` and `after` parameters https://github.com/Textualize/textual/issues/778

### Added

- Added `init` param to reactive.watch
- `CSS_PATH` can now be a list of CSS files https://github.com/Textualize/textual/pull/1079
- Added `DOMQuery.only_one` https://github.com/Textualize/textual/issues/1096
- Writes to stdout are now done in a thread, for smoother animation. https://github.com/Textualize/textual/pull/1104

## [0.3.0] - 2022-10-31

### Fixed

- Fixed issue where scrollbars weren't being unmounted
- Fixed fr units for horizontal and vertical layouts https://github.com/Textualize/textual/pull/1067
- Fixed `textual run` breaking sys.argv https://github.com/Textualize/textual/issues/1064
- Fixed footer not updating styles when toggling dark mode
- Fixed how the app title in a `Header` is centred https://github.com/Textualize/textual/issues/1060
- Fixed the swapping of button variants https://github.com/Textualize/textual/issues/1048
- Fixed reserved characters in screenshots https://github.com/Textualize/textual/issues/993
- Fixed issue with TextLog max_lines https://github.com/Textualize/textual/issues/1058

### Changed

- DOMQuery now raises InvalidQueryFormat in response to invalid query strings, rather than cryptic CSS error
- Dropped quit_after, screenshot, and screenshot_title from App.run, which can all be done via auto_pilot
- Widgets are now closed in reversed DOM order
- Input widget justify hardcoded to left to prevent text-align interference
- Changed `textual run` so that it patches `argv` in more situations
- DOM classes and IDs are now always treated fully case-sensitive https://github.com/Textualize/textual/issues/1047

### Added

- Added Unmount event
- Added App.run_async method
- Added App.run_test context manager
- Added auto_pilot to App.run and App.run_async
- Added Widget._get_virtual_dom to get scrollbars
- Added size parameter to run and run_async
- Added always_update to reactive
- Returned an awaitable from push_screen, switch_screen, and install_screen https://github.com/Textualize/textual/pull/1061

## [0.2.1] - 2022-10-23

### Changed

- Updated meta data for PyPI

## [0.2.0] - 2022-10-23

### Added

- CSS support
- Too numerous to mention
## [0.1.18] - 2022-04-30

### Changed

- Bump typing extensions

## [0.1.17] - 2022-03-10

### Changed

- Bumped Rich dependency

## [0.1.16] - 2022-03-10

### Fixed

- Fixed escape key hanging on Windows

## [0.1.15] - 2022-01-31

### Added

- Added Windows Driver

## [0.1.14] - 2022-01-09

### Changed

- Updated Rich dependency to 11.X

## [0.1.13] - 2022-01-01

### Fixed

- Fixed spurious characters when exiting app
- Fixed increasing delay when exiting

## [0.1.12] - 2021-09-20

### Added

- Added geometry.Spacing

### Fixed

- Fixed calculation of virtual size in scroll views

## [0.1.11] - 2021-09-12

### Changed

- Changed message handlers to use prefix handle\_
- Renamed messages to drop the Message suffix
- Events now bubble by default
- Refactor of layout

### Added

- Added App.measure
- Added auto_width to Vertical Layout, WindowView, an ScrollView
- Added big_table.py example
- Added easing.py example

## [0.1.10] - 2021-08-25

### Added

- Added keyboard control of tree control
- Added Widget.gutter to calculate space between renderable and outside edge
- Added margin, padding, and border attributes to Widget

### Changed

- Callbacks may be async or non-async.
- Event handler event argument is optional.
- Fixed exception in clock example https://github.com/willmcgugan/textual/issues/52
- Added Message.wait() which waits for a message to be processed
- Key events are now sent to widgets first, before processing bindings

## [0.1.9] - 2021-08-06

### Added

- Added hover over and mouse click to activate keys in footer
- Added verbosity argument to Widget.log

### Changed

- Simplified events. Remove Startup event (use Mount)
- Changed geometry.Point to geometry.Offset and geometry.Dimensions to geometry.Size

## [0.1.8] - 2021-07-17

### Fixed

- Fixed exiting mouse mode
- Fixed slow animation

### Added

- New log system

## [0.1.7] - 2021-07-14

### Changed

- Added functionality to calculator example.
- Scrollview now shows scrollbars automatically
- New handler system for messages that doesn't require inheritance
- Improved traceback handling

[0.28.1]: https://github.com/Textualize/textual/compare/v0.28.0...v0.28.1
[0.28.0]: https://github.com/Textualize/textual/compare/v0.27.0...v0.28.0
[0.27.0]: https://github.com/Textualize/textual/compare/v0.26.0...v0.27.0
[0.26.0]: https://github.com/Textualize/textual/compare/v0.25.0...v0.26.0
[0.25.0]: https://github.com/Textualize/textual/compare/v0.24.1...v0.25.0
[0.24.1]: https://github.com/Textualize/textual/compare/v0.24.0...v0.24.1
[0.24.0]: https://github.com/Textualize/textual/compare/v0.23.0...v0.24.0
[0.23.0]: https://github.com/Textualize/textual/compare/v0.22.3...v0.23.0
[0.22.3]: https://github.com/Textualize/textual/compare/v0.22.2...v0.22.3
[0.22.2]: https://github.com/Textualize/textual/compare/v0.22.1...v0.22.2
[0.22.1]: https://github.com/Textualize/textual/compare/v0.22.0...v0.22.1
[0.22.0]: https://github.com/Textualize/textual/compare/v0.21.0...v0.22.0
[0.21.0]: https://github.com/Textualize/textual/compare/v0.20.1...v0.21.0
[0.20.1]: https://github.com/Textualize/textual/compare/v0.20.0...v0.20.1
[0.20.0]: https://github.com/Textualize/textual/compare/v0.19.1...v0.20.0
[0.19.1]: https://github.com/Textualize/textual/compare/v0.19.0...v0.19.1
[0.19.0]: https://github.com/Textualize/textual/compare/v0.18.0...v0.19.0
[0.18.0]: https://github.com/Textualize/textual/compare/v0.17.4...v0.18.0
[0.17.3]: https://github.com/Textualize/textual/compare/v0.17.2...v0.17.3
[0.17.2]: https://github.com/Textualize/textual/compare/v0.17.1...v0.17.2
[0.17.1]: https://github.com/Textualize/textual/compare/v0.17.0...v0.17.1
[0.17.0]: https://github.com/Textualize/textual/compare/v0.16.0...v0.17.0
[0.16.0]: https://github.com/Textualize/textual/compare/v0.15.1...v0.16.0
[0.15.1]: https://github.com/Textualize/textual/compare/v0.15.0...v0.15.1
[0.15.0]: https://github.com/Textualize/textual/compare/v0.14.0...v0.15.0
[0.14.0]: https://github.com/Textualize/textual/compare/v0.13.0...v0.14.0
[0.13.0]: https://github.com/Textualize/textual/compare/v0.12.1...v0.13.0
[0.12.1]: https://github.com/Textualize/textual/compare/v0.12.0...v0.12.1
[0.12.0]: https://github.com/Textualize/textual/compare/v0.11.1...v0.12.0
[0.11.1]: https://github.com/Textualize/textual/compare/v0.11.0...v0.11.1
[0.11.0]: https://github.com/Textualize/textual/compare/v0.10.1...v0.11.0
[0.10.1]: https://github.com/Textualize/textual/compare/v0.10.0...v0.10.1
[0.10.0]: https://github.com/Textualize/textual/compare/v0.9.1...v0.10.0
[0.9.1]: https://github.com/Textualize/textual/compare/v0.9.0...v0.9.1
[0.9.0]: https://github.com/Textualize/textual/compare/v0.8.2...v0.9.0
[0.8.2]: https://github.com/Textualize/textual/compare/v0.8.1...v0.8.2
[0.8.1]: https://github.com/Textualize/textual/compare/v0.8.0...v0.8.1
[0.8.0]: https://github.com/Textualize/textual/compare/v0.7.0...v0.8.0
[0.7.0]: https://github.com/Textualize/textual/compare/v0.6.0...v0.7.0
[0.6.0]: https://github.com/Textualize/textual/compare/v0.5.0...v0.6.0
[0.5.0]: https://github.com/Textualize/textual/compare/v0.4.0...v0.5.0
[0.4.0]: https://github.com/Textualize/textual/compare/v0.3.0...v0.4.0
[0.3.0]: https://github.com/Textualize/textual/compare/v0.2.1...v0.3.0
[0.2.1]: https://github.com/Textualize/textual/compare/v0.2.0...v0.2.1
[0.2.0]: https://github.com/Textualize/textual/compare/v0.1.18...v0.2.0
[0.1.18]: https://github.com/Textualize/textual/compare/v0.1.17...v0.1.18
[0.1.17]: https://github.com/Textualize/textual/compare/v0.1.16...v0.1.17
[0.1.16]: https://github.com/Textualize/textual/compare/v0.1.15...v0.1.16
[0.1.15]: https://github.com/Textualize/textual/compare/v0.1.14...v0.1.15
[0.1.14]: https://github.com/Textualize/textual/compare/v0.1.13...v0.1.14
[0.1.13]: https://github.com/Textualize/textual/compare/v0.1.12...v0.1.13
[0.1.12]: https://github.com/Textualize/textual/compare/v0.1.11...v0.1.12
[0.1.11]: https://github.com/Textualize/textual/compare/v0.1.10...v0.1.11
[0.1.10]: https://github.com/Textualize/textual/compare/v0.1.9...v0.1.10
[0.1.9]: https://github.com/Textualize/textual/compare/v0.1.8...v0.1.9
[0.1.8]: https://github.com/Textualize/textual/compare/v0.1.7...v0.1.8
[0.1.7]: https://github.com/Textualize/textual/releases/tag/v0.1.7<|MERGE_RESOLUTION|>--- conflicted
+++ resolved
@@ -7,24 +7,21 @@
 
 ## Unreleased
 
-<<<<<<< HEAD
+
 ### Added
 
 - Added can-focus pseudo-class to target widgets that may receive focus
 - Make `Markdown.update` optionally awaitable https://github.com/Textualize/textual/pull/2838
-
-=======
->>>>>>> d7721060
+- Added `default` parameter to `DataTable.add_column` for populating existing rows https://github.com/Textualize/textual/pull/2836
+- Added can-focus pseudo-class to target widgets that may receive focus
+
+
 ### Fixed
 
 - Fixed crash when columns were added to populated `DataTable` https://github.com/Textualize/textual/pull/2836
 - Fixed issues with opacity on Screens https://github.com/Textualize/textual/issues/2616
 - Fixed style problem with selected selections in a non-focused selection list https://github.com/Textualize/textual/issues/2768
 
-### Added
-
-- Added `default` parameter to `DataTable.add_column` for populating existing rows https://github.com/Textualize/textual/pull/2836
-- Added can-focus pseudo-class to target widgets that may receive focus
 
 ## [0.28.1] - 2023-06-20
 
