--- conflicted
+++ resolved
@@ -10,13 +10,10 @@
 
 ### Fixed
 
-<<<<<<< HEAD
 - Fixed `Input.cursor_blink` reactive not changing blink state after `Input` was mounted https://github.com/Textualize/textual/pull/3498
 - Fixed `Tabs.active` attribute value not being re-assigned after removing a tab or clearing https://github.com/Textualize/textual/pull/3498
 - Fixed `DirectoryTree` race-condition crash when changing path https://github.com/Textualize/textual/pull/3498
-=======
 - Fixed issue with LRUCache.discard https://github.com/Textualize/textual/issues/3537
->>>>>>> fdc96f8c
 
 ### Changed
 
@@ -35,12 +32,9 @@
 - `App.switch_mode` now returns an `AwaitMount`, which may be awaited to ensure the screen is mounted https://github.com/Textualize/textual/pull/3498
 - Buttons will now display multiple lines, and have auto height https://github.com/Textualize/textual/pull/3539
 
-<<<<<<< HEAD
 ### Added
 
 - Added `AwaitComplete` class, to be used for optionally awaitable return values https://github.com/Textualize/textual/pull/3498
-=======
->>>>>>> fdc96f8c
 
 ## [0.40.0] - 2023-10-11
 
