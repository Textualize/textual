# Change Log

All notable changes to this project will be documented in this file.

The format is based on [Keep a Changelog](http://keepachangelog.com/)
and this project adheres to [Semantic Versioning](http://semver.org/).

## Unreleased

### Fixed

- Fix exceptions in watch methods being hidden on startup https://github.com/Textualize/textual/issues/1886

## [0.12.1] - 2023-02-25

### Fixed

- Fix for batch update glitch https://github.com/Textualize/textual/pull/1880

## [0.12.0] - 2023-02-24

### Added

- Added `App.batch_update` https://github.com/Textualize/textual/pull/1832
- Added horizontal rule to Markdown https://github.com/Textualize/textual/pull/1832
- Added `Widget.disabled` https://github.com/Textualize/textual/pull/1785
- Added `DOMNode.notify_style_update` to replace `messages.StylesUpdated` message https://github.com/Textualize/textual/pull/1861
- Added `DataTable.show_row_labels` reactive to show and hide row labels https://github.com/Textualize/textual/pull/1868
- Added `DataTable.RowLabelSelected` event, which is emitted when a row label is clicked https://github.com/Textualize/textual/pull/1868
- Added `MessagePump.prevent` context manager to temporarily suppress a given message type https://github.com/Textualize/textual/pull/1866

### Changed

- Scrolling by page now adds to current position.
- Markdown lists have been polished: a selection of bullets, better alignment of numbers, style tweaks https://github.com/Textualize/textual/pull/1832
- Added alternative method of composing Widgets https://github.com/Textualize/textual/pull/1847
<<<<<<< HEAD
- Buttons no longer accept arbitrary renderables https://github.com/Textualize/textual/issues/1870
=======
- Added `label` parameter to `DataTable.add_row` https://github.com/Textualize/textual/pull/1868
- Breaking change: Some `DataTable` component classes were renamed - see PR for details https://github.com/Textualize/textual/pull/1868
>>>>>>> 9b6f1c4d

### Removed

- Removed `screen.visible_widgets` and `screen.widgets`
- Removed `StylesUpdate` message. https://github.com/Textualize/textual/pull/1861

### Fixed

- Numbers in a descendant-combined selector no longer cause an error https://github.com/Textualize/textual/issues/1836
- Fixed superfluous scrolling when focusing a docked widget https://github.com/Textualize/textual/issues/1816
- Fixes walk_children which was returning more than one screen https://github.com/Textualize/textual/issues/1846
- Fixed issue with watchers fired for detached nodes https://github.com/Textualize/textual/issues/1846

## [0.11.1] - 2023-02-17

### Fixed

- DataTable fix issue where offset cache was not being used https://github.com/Textualize/textual/pull/1810
- DataTable scrollbars resize correctly when header is toggled https://github.com/Textualize/textual/pull/1803
- DataTable location mapping cleared when clear called https://github.com/Textualize/textual/pull/1809

## [0.11.0] - 2023-02-15

### Added

- Added `TreeNode.expand_all` https://github.com/Textualize/textual/issues/1430
- Added `TreeNode.collapse_all` https://github.com/Textualize/textual/issues/1430
- Added `TreeNode.toggle_all` https://github.com/Textualize/textual/issues/1430
- Added the coroutines `Animator.wait_until_complete` and `pilot.wait_for_scheduled_animations` that allow waiting for all current and scheduled animations https://github.com/Textualize/textual/issues/1658
- Added the method `Animator.is_being_animated` that checks if an attribute of an object is being animated or is scheduled for animation
- Added more keyboard actions and related bindings to `Input` https://github.com/Textualize/textual/pull/1676
- Added App.scroll_sensitivity_x and App.scroll_sensitivity_y to adjust how many lines the scroll wheel moves the scroll position https://github.com/Textualize/textual/issues/928
- Added Shift+scroll wheel and ctrl+scroll wheel to scroll horizontally
- Added `Tree.action_toggle_node` to toggle a node without selecting, and bound it to <kbd>Space</kbd> https://github.com/Textualize/textual/issues/1433
- Added `Tree.reset` to fully reset a `Tree` https://github.com/Textualize/textual/issues/1437
- Added `DataTable.sort` to sort rows https://github.com/Textualize/textual/pull/1638
- Added `DataTable.get_cell` to retrieve a cell by column/row keys https://github.com/Textualize/textual/pull/1638
- Added `DataTable.get_cell_at` to retrieve a cell by coordinate https://github.com/Textualize/textual/pull/1638
- Added `DataTable.update_cell` to update a cell by column/row keys https://github.com/Textualize/textual/pull/1638
- Added `DataTable.update_cell_at` to update a cell at a coordinate  https://github.com/Textualize/textual/pull/1638
- Added `DataTable.ordered_rows` property to retrieve `Row`s as they're currently ordered https://github.com/Textualize/textual/pull/1638
- Added `DataTable.ordered_columns` property to retrieve `Column`s as they're currently ordered https://github.com/Textualize/textual/pull/1638
- Added `DataTable.coordinate_to_cell_key` to find the key for the cell at a coordinate https://github.com/Textualize/textual/pull/1638
- Added `DataTable.is_valid_coordinate` https://github.com/Textualize/textual/pull/1638
- Added `DataTable.is_valid_row_index` https://github.com/Textualize/textual/pull/1638
- Added `DataTable.is_valid_column_index` https://github.com/Textualize/textual/pull/1638
- Added attributes to events emitted from `DataTable` indicating row/column/cell keys https://github.com/Textualize/textual/pull/1638
- Added `DataTable.get_row` to retrieve the values from a row by key https://github.com/Textualize/textual/pull/1786
- Added `DataTable.get_row_at` to retrieve the values from a row by index https://github.com/Textualize/textual/pull/1786
- Added `DataTable.get_column` to retrieve the values from a column by key https://github.com/Textualize/textual/pull/1786
- Added `DataTable.get_column_at` to retrieve the values from a column by index https://github.com/Textualize/textual/pull/1786
- Added `DataTable.HeaderSelected` which is posted when header label clicked https://github.com/Textualize/textual/pull/1788
- Added `DOMNode.watch` and `DOMNode.is_attached` methods  https://github.com/Textualize/textual/pull/1750
- Added `DOMNode.css_tree` which is a renderable that shows the DOM and CSS https://github.com/Textualize/textual/pull/1778
- Added `DOMNode.children_view` which is a view on to a nodes children list, use for querying https://github.com/Textualize/textual/pull/1778
- Added `Markdown` and `MarkdownViewer` widgets.
- Added `--screenshot` option to `textual run`

### Changed

- Breaking change: `TreeNode` can no longer be imported from `textual.widgets`; it is now available via `from textual.widgets.tree import TreeNode`. https://github.com/Textualize/textual/pull/1637
- `Tree` now shows a (subdued) cursor for a highlighted node when focus has moved elsewhere https://github.com/Textualize/textual/issues/1471
- `DataTable.add_row` now accepts `key` argument to uniquely identify the row https://github.com/Textualize/textual/pull/1638
- `DataTable.add_column` now accepts `key` argument to uniquely identify the column https://github.com/Textualize/textual/pull/1638
- `DataTable.add_row` and `DataTable.add_column` now return lists of keys identifying the added rows/columns https://github.com/Textualize/textual/pull/1638
- Breaking change: `DataTable.get_cell_value` renamed to `DataTable.get_value_at` https://github.com/Textualize/textual/pull/1638
- `DataTable.row_count` is now a property https://github.com/Textualize/textual/pull/1638
- Breaking change: `DataTable.cursor_cell` renamed to `DataTable.cursor_coordinate` https://github.com/Textualize/textual/pull/1638
  - The method `validate_cursor_cell` was renamed to `validate_cursor_coordinate`.
  - The method `watch_cursor_cell` was renamed to `watch_cursor_coordinate`.
- Breaking change: `DataTable.hover_cell` renamed to `DataTable.hover_coordinate` https://github.com/Textualize/textual/pull/1638
  - The method `validate_hover_cell` was renamed to `validate_hover_coordinate`.
- Breaking change: `DataTable.data` structure changed, and will be made private in upcoming release https://github.com/Textualize/textual/pull/1638
- Breaking change: `DataTable.refresh_cell` was renamed to `DataTable.refresh_coordinate` https://github.com/Textualize/textual/pull/1638
- Breaking change: `DataTable.get_row_height` now takes a `RowKey` argument instead of a row index https://github.com/Textualize/textual/pull/1638
- Breaking change: `DataTable.data` renamed to `DataTable._data` (it's now private) https://github.com/Textualize/textual/pull/1786
- The `_filter` module was made public (now called `filter`) https://github.com/Textualize/textual/pull/1638
- Breaking change: renamed `Checkbox` to `Switch` https://github.com/Textualize/textual/issues/1746
- `App.install_screen` name is no longer optional https://github.com/Textualize/textual/pull/1778
- `App.query` now only includes the current screen https://github.com/Textualize/textual/pull/1778
- `DOMNode.tree` now displays simple DOM structure only https://github.com/Textualize/textual/pull/1778
- `App.install_screen` now returns None rather than AwaitMount https://github.com/Textualize/textual/pull/1778
- `DOMNode.children` is now a simple sequence, the NodesList is exposed as `DOMNode._nodes` https://github.com/Textualize/textual/pull/1778
- `DataTable` cursor can now enter fixed columns https://github.com/Textualize/textual/pull/1799

### Fixed

- Fixed stuck screen  https://github.com/Textualize/textual/issues/1632
- Fixed programmatic style changes not refreshing children layouts when parent widget did not change size https://github.com/Textualize/textual/issues/1607
- Fixed relative units in `grid-rows` and `grid-columns` being computed with respect to the wrong dimension https://github.com/Textualize/textual/issues/1406
- Fixed bug with animations that were triggered back to back, where the second one wouldn't start https://github.com/Textualize/textual/issues/1372
- Fixed bug with animations that were scheduled where all but the first would be skipped https://github.com/Textualize/textual/issues/1372
- Programmatically setting `overflow_x`/`overflow_y` refreshes the layout correctly https://github.com/Textualize/textual/issues/1616
- Fixed double-paste into `Input` https://github.com/Textualize/textual/issues/1657
- Added a workaround for an apparent Windows Terminal paste issue https://github.com/Textualize/textual/issues/1661
- Fixed issue with renderable width calculation https://github.com/Textualize/textual/issues/1685
- Fixed issue with app not processing Paste event https://github.com/Textualize/textual/issues/1666
- Fixed glitch with view position with auto width inputs https://github.com/Textualize/textual/issues/1693
- Fixed `DataTable` "selected" events containing wrong coordinates when mouse was used https://github.com/Textualize/textual/issues/1723

### Removed

- Methods `MessagePump.emit` and `MessagePump.emit_no_wait` https://github.com/Textualize/textual/pull/1738
- Removed `reactive.watch` in favor of DOMNode.watch.

## [0.10.1] - 2023-01-20

### Added

- Added Strip.text property https://github.com/Textualize/textual/issues/1620

### Fixed

- Fixed `textual diagnose` crash on older supported Python versions. https://github.com/Textualize/textual/issues/1622

### Changed

- The default filename for screenshots uses a datetime format similar to ISO8601, but with reserved characters replaced by underscores https://github.com/Textualize/textual/pull/1518


## [0.10.0] - 2023-01-19

### Added

- Added `TreeNode.parent` -- a read-only property for accessing a node's parent https://github.com/Textualize/textual/issues/1397
- Added public `TreeNode` label access via `TreeNode.label` https://github.com/Textualize/textual/issues/1396
- Added read-only public access to the children of a `TreeNode` via `TreeNode.children` https://github.com/Textualize/textual/issues/1398
- Added `Tree.get_node_by_id` to allow getting a node by its ID https://github.com/Textualize/textual/pull/1535
- Added a `Tree.NodeHighlighted` message, giving a `on_tree_node_highlighted` event handler https://github.com/Textualize/textual/issues/1400
- Added a `inherit_component_classes` subclassing parameter to control whether component classes are inherited from base classes https://github.com/Textualize/textual/issues/1399
- Added `diagnose` as a `textual` command https://github.com/Textualize/textual/issues/1542
- Added `row` and `column` cursors to `DataTable` https://github.com/Textualize/textual/pull/1547
- Added an optional parameter `selector` to the methods `Screen.focus_next` and `Screen.focus_previous` that enable using a CSS selector to narrow down which widgets can get focus https://github.com/Textualize/textual/issues/1196

### Changed

- `MouseScrollUp` and `MouseScrollDown` now inherit from `MouseEvent` and have attached modifier keys. https://github.com/Textualize/textual/pull/1458
- Fail-fast and print pretty tracebacks for Widget compose errors https://github.com/Textualize/textual/pull/1505
- Added Widget._refresh_scroll to avoid expensive layout when scrolling https://github.com/Textualize/textual/pull/1524
- `events.Paste` now bubbles https://github.com/Textualize/textual/issues/1434
- Improved error message when style flag `none` is mixed with other flags (e.g., when setting `text-style`) https://github.com/Textualize/textual/issues/1420
- Clock color in the `Header` widget now matches the header color https://github.com/Textualize/textual/issues/1459
- Programmatic calls to scroll now optionally scroll even if overflow styling says otherwise (introduces a new `force` parameter to all the `scroll_*` methods) https://github.com/Textualize/textual/issues/1201
- `COMPONENT_CLASSES` are now inherited from base classes https://github.com/Textualize/textual/issues/1399
- Watch methods may now take no parameters
- Added `compute` parameter to reactive
- A `TypeError` raised during `compose` now carries the full traceback
- Removed base class `NodeMessage` from which all node-related `Tree` events inherited

### Fixed

- The styles `scrollbar-background-active` and `scrollbar-color-hover` are no longer ignored https://github.com/Textualize/textual/pull/1480
- The widget `Placeholder` can now have its width set to `auto` https://github.com/Textualize/textual/pull/1508
- Behavior of widget `Input` when rendering after programmatic value change and related scenarios https://github.com/Textualize/textual/issues/1477 https://github.com/Textualize/textual/issues/1443
- `DataTable.show_cursor` now correctly allows cursor toggling https://github.com/Textualize/textual/pull/1547
- Fixed cursor not being visible on `DataTable` mount when `fixed_columns` were used https://github.com/Textualize/textual/pull/1547
- Fixed `DataTable` cursors not resetting to origin on `clear()` https://github.com/Textualize/textual/pull/1601
- Fixed TextLog wrapping issue https://github.com/Textualize/textual/issues/1554
- Fixed issue with TextLog not writing anything before layout https://github.com/Textualize/textual/issues/1498
- Fixed an exception when populating a child class of `ListView` purely from `compose` https://github.com/Textualize/textual/issues/1588
- Fixed freeze in tests https://github.com/Textualize/textual/issues/1608

## [0.9.1] - 2022-12-30

### Added

- Added textual._win_sleep for Python on Windows < 3.11 https://github.com/Textualize/textual/pull/1457

## [0.9.0] - 2022-12-30

### Added

- Added textual.strip.Strip primitive
- Added textual._cache.FIFOCache
- Added an option to clear columns in DataTable.clear() https://github.com/Textualize/textual/pull/1427

### Changed

- Widget.render_line now returns a Strip
- Fix for slow updates on Windows
- Bumped Rich dependency

## [0.8.2] - 2022-12-28

### Fixed

- Fixed issue with TextLog.clear() https://github.com/Textualize/textual/issues/1447

## [0.8.1] - 2022-12-25

### Fixed

- Fix for overflowing tree issue https://github.com/Textualize/textual/issues/1425

## [0.8.0] - 2022-12-22

### Fixed

- Fixed issues with nested auto dimensions https://github.com/Textualize/textual/issues/1402
- Fixed watch method incorrectly running on first set when value hasn't changed and init=False https://github.com/Textualize/textual/pull/1367
- `App.dark` can now be set from `App.on_load` without an error being raised  https://github.com/Textualize/textual/issues/1369
- Fixed setting `visibility` changes needing a `refresh` https://github.com/Textualize/textual/issues/1355

### Added

- Added `textual.actions.SkipAction` exception which can be raised from an action to allow parents to process bindings.
- Added `textual keys` preview.
- Added ability to bind to a character in addition to key name. i.e. you can bind to "." or "full_stop".
- Added TextLog.shrink attribute to allow renderable to reduce in size to fit width.

### Changed

- Deprecated `PRIORITY_BINDINGS` class variable.
- Renamed `char` to `character` on Key event.
- Renamed `key_name` to `name` on Key event.
- Queries/`walk_children` no longer includes self in results by default https://github.com/Textualize/textual/pull/1416

## [0.7.0] - 2022-12-17

### Added

- Added `PRIORITY_BINDINGS` class variable, which can be used to control if a widget's bindings have priority by default. https://github.com/Textualize/textual/issues/1343

### Changed

- Renamed the `Binding` argument `universal` to `priority`. https://github.com/Textualize/textual/issues/1343
- When looking for bindings that have priority, they are now looked from `App` downwards. https://github.com/Textualize/textual/issues/1343
- `BINDINGS` on an `App`-derived class have priority by default. https://github.com/Textualize/textual/issues/1343
- `BINDINGS` on a `Screen`-derived class have priority by default. https://github.com/Textualize/textual/issues/1343
- Added a message parameter to Widget.exit

### Fixed

- Fixed validator not running on first reactive set https://github.com/Textualize/textual/pull/1359
- Ensure only printable characters are used as key_display https://github.com/Textualize/textual/pull/1361


## [0.6.0] - 2022-12-11

### Added

- Added "inherited bindings" -- BINDINGS classvar will be merged with base classes, unless inherit_bindings is set to False
- Added `Tree` widget which replaces `TreeControl`.
- Added widget `Placeholder` https://github.com/Textualize/textual/issues/1200.

### Changed

- Rebuilt `DirectoryTree` with new `Tree` control.
- Empty containers with a dimension set to `"auto"` will now collapse instead of filling up the available space.
- Container widgets now have default height of `1fr`.
- The default `width` of a `Label` is now `auto`.

### Fixed

- Type selectors can now contain numbers https://github.com/Textualize/textual/issues/1253
- Fixed visibility not affecting children https://github.com/Textualize/textual/issues/1313
- Fixed issue with auto width/height and relative children https://github.com/Textualize/textual/issues/1319
- Fixed issue with offset applied to containers https://github.com/Textualize/textual/issues/1256
- Fixed default CSS retrieval for widgets with no `DEFAULT_CSS` that inherited from widgets with `DEFAULT_CSS` https://github.com/Textualize/textual/issues/1335
- Fixed merging of `BINDINGS` when binding inheritance is set to `None` https://github.com/Textualize/textual/issues/1351

## [0.5.0] - 2022-11-20

### Added

- Add get_child_by_id and get_widget_by_id, remove get_child https://github.com/Textualize/textual/pull/1146
- Add easing parameter to Widget.scroll_* methods https://github.com/Textualize/textual/pull/1144
- Added Widget.call_later which invokes a callback on idle.
- `DOMNode.ancestors` no longer includes `self`.
- Added `DOMNode.ancestors_with_self`, which retains the old behaviour of
  `DOMNode.ancestors`.
- Improved the speed of `DOMQuery.remove`.
- Added DataTable.clear
- Added low-level `textual.walk` methods.
- It is now possible to `await` a `Widget.remove`.
  https://github.com/Textualize/textual/issues/1094
- It is now possible to `await` a `DOMQuery.remove`. Note that this changes
  the return value of `DOMQuery.remove`, which used to return `self`.
  https://github.com/Textualize/textual/issues/1094
- Added Pilot.wait_for_animation
- Added `Widget.move_child` https://github.com/Textualize/textual/issues/1121
- Added a `Label` widget https://github.com/Textualize/textual/issues/1190
- Support lazy-instantiated Screens (callables in App.SCREENS) https://github.com/Textualize/textual/pull/1185
- Display of keys in footer has more sensible defaults https://github.com/Textualize/textual/pull/1213
- Add App.get_key_display, allowing custom key_display App-wide https://github.com/Textualize/textual/pull/1213

### Changed

- Watchers are now called immediately when setting the attribute if they are synchronous. https://github.com/Textualize/textual/pull/1145
- Widget.call_later has been renamed to Widget.call_after_refresh.
- Button variant values are now checked at runtime. https://github.com/Textualize/textual/issues/1189
- Added caching of some properties in Styles object

### Fixed

- Fixed DataTable row not updating after add https://github.com/Textualize/textual/issues/1026
- Fixed issues with animation. Now objects of different types may be animated.
- Fixed containers with transparent background not showing borders https://github.com/Textualize/textual/issues/1175
- Fixed auto-width in horizontal containers https://github.com/Textualize/textual/pull/1155
- Fixed Input cursor invisible when placeholder empty https://github.com/Textualize/textual/pull/1202
- Fixed deadlock when removing widgets from the App https://github.com/Textualize/textual/pull/1219

## [0.4.0] - 2022-11-08

https://textual.textualize.io/blog/2022/11/08/version-040/#version-040

### Changed

- Dropped support for mounting "named" and "anonymous" widgets via
  `App.mount` and `Widget.mount`. Both methods now simply take one or more
  widgets as positional arguments.
- `DOMNode.query_one` now raises a `TooManyMatches` exception if there is
  more than one matching node.
  https://github.com/Textualize/textual/issues/1096
- `App.mount` and `Widget.mount` have new `before` and `after` parameters https://github.com/Textualize/textual/issues/778

### Added

- Added `init` param to reactive.watch
- `CSS_PATH` can now be a list of CSS files https://github.com/Textualize/textual/pull/1079
- Added `DOMQuery.only_one` https://github.com/Textualize/textual/issues/1096
- Writes to stdout are now done in a thread, for smoother animation. https://github.com/Textualize/textual/pull/1104

## [0.3.0] - 2022-10-31

### Fixed

- Fixed issue where scrollbars weren't being unmounted
- Fixed fr units for horizontal and vertical layouts https://github.com/Textualize/textual/pull/1067
- Fixed `textual run` breaking sys.argv https://github.com/Textualize/textual/issues/1064
- Fixed footer not updating styles when toggling dark mode
- Fixed how the app title in a `Header` is centred https://github.com/Textualize/textual/issues/1060
- Fixed the swapping of button variants https://github.com/Textualize/textual/issues/1048
- Fixed reserved characters in screenshots https://github.com/Textualize/textual/issues/993
- Fixed issue with TextLog max_lines https://github.com/Textualize/textual/issues/1058

### Changed

- DOMQuery now raises InvalidQueryFormat in response to invalid query strings, rather than cryptic CSS error
- Dropped quit_after, screenshot, and screenshot_title from App.run, which can all be done via auto_pilot
- Widgets are now closed in reversed DOM order
- Input widget justify hardcoded to left to prevent text-align interference
- Changed `textual run` so that it patches `argv` in more situations
- DOM classes and IDs are now always treated fully case-sensitive https://github.com/Textualize/textual/issues/1047

### Added

- Added Unmount event
- Added App.run_async method
- Added App.run_test context manager
- Added auto_pilot to App.run and App.run_async
- Added Widget._get_virtual_dom to get scrollbars
- Added size parameter to run and run_async
- Added always_update to reactive
- Returned an awaitable from push_screen, switch_screen, and install_screen https://github.com/Textualize/textual/pull/1061

## [0.2.1] - 2022-10-23

### Changed

- Updated meta data for PyPI

## [0.2.0] - 2022-10-23

### Added

- CSS support
- Too numerous to mention
## [0.1.18] - 2022-04-30

### Changed

- Bump typing extensions

## [0.1.17] - 2022-03-10

### Changed

- Bumped Rich dependency

## [0.1.16] - 2022-03-10

### Fixed

- Fixed escape key hanging on Windows

## [0.1.15] - 2022-01-31

### Added

- Added Windows Driver

## [0.1.14] - 2022-01-09

### Changed

- Updated Rich dependency to 11.X

## [0.1.13] - 2022-01-01

### Fixed

- Fixed spurious characters when exiting app
- Fixed increasing delay when exiting

## [0.1.12] - 2021-09-20

### Added

- Added geometry.Spacing

### Fixed

- Fixed calculation of virtual size in scroll views

## [0.1.11] - 2021-09-12

### Changed

- Changed message handlers to use prefix handle\_
- Renamed messages to drop the Message suffix
- Events now bubble by default
- Refactor of layout

### Added

- Added App.measure
- Added auto_width to Vertical Layout, WindowView, an ScrollView
- Added big_table.py example
- Added easing.py example

## [0.1.10] - 2021-08-25

### Added

- Added keyboard control of tree control
- Added Widget.gutter to calculate space between renderable and outside edge
- Added margin, padding, and border attributes to Widget

### Changed

- Callbacks may be async or non-async.
- Event handler event argument is optional.
- Fixed exception in clock example https://github.com/willmcgugan/textual/issues/52
- Added Message.wait() which waits for a message to be processed
- Key events are now sent to widgets first, before processing bindings

## [0.1.9] - 2021-08-06

### Added

- Added hover over and mouse click to activate keys in footer
- Added verbosity argument to Widget.log

### Changed

- Simplified events. Remove Startup event (use Mount)
- Changed geometry.Point to geometry.Offset and geometry.Dimensions to geometry.Size

## [0.1.8] - 2021-07-17

### Fixed

- Fixed exiting mouse mode
- Fixed slow animation

### Added

- New log system

## [0.1.7] - 2021-07-14

### Changed

- Added functionality to calculator example.
- Scrollview now shows scrollbars automatically
- New handler system for messages that doesn't require inheritance
- Improved traceback handling

[0.12.0]: https://github.com/Textualize/textual/compare/v0.11.1...v0.12.0
[0.11.1]: https://github.com/Textualize/textual/compare/v0.11.0...v0.11.1
[0.11.0]: https://github.com/Textualize/textual/compare/v0.10.1...v0.11.0
[0.10.1]: https://github.com/Textualize/textual/compare/v0.10.0...v0.10.1
[0.10.0]: https://github.com/Textualize/textual/compare/v0.9.1...v0.10.0
[0.9.1]: https://github.com/Textualize/textual/compare/v0.9.0...v0.9.1
[0.9.0]: https://github.com/Textualize/textual/compare/v0.8.2...v0.9.0
[0.8.2]: https://github.com/Textualize/textual/compare/v0.8.1...v0.8.2
[0.8.1]: https://github.com/Textualize/textual/compare/v0.8.0...v0.8.1
[0.8.0]: https://github.com/Textualize/textual/compare/v0.7.0...v0.8.0
[0.7.0]: https://github.com/Textualize/textual/compare/v0.6.0...v0.7.0
[0.6.0]: https://github.com/Textualize/textual/compare/v0.5.0...v0.6.0
[0.5.0]: https://github.com/Textualize/textual/compare/v0.4.0...v0.5.0
[0.4.0]: https://github.com/Textualize/textual/compare/v0.3.0...v0.4.0
[0.3.0]: https://github.com/Textualize/textual/compare/v0.2.1...v0.3.0
[0.2.1]: https://github.com/Textualize/textual/compare/v0.2.0...v0.2.1
[0.2.0]: https://github.com/Textualize/textual/compare/v0.1.18...v0.2.0
[0.1.18]: https://github.com/Textualize/textual/compare/v0.1.17...v0.1.18
[0.1.17]: https://github.com/Textualize/textual/compare/v0.1.16...v0.1.17
[0.1.16]: https://github.com/Textualize/textual/compare/v0.1.15...v0.1.16
[0.1.15]: https://github.com/Textualize/textual/compare/v0.1.14...v0.1.15
[0.1.14]: https://github.com/Textualize/textual/compare/v0.1.13...v0.1.14
[0.1.13]: https://github.com/Textualize/textual/compare/v0.1.12...v0.1.13
[0.1.12]: https://github.com/Textualize/textual/compare/v0.1.11...v0.1.12
[0.1.11]: https://github.com/Textualize/textual/compare/v0.1.10...v0.1.11
[0.1.10]: https://github.com/Textualize/textual/compare/v0.1.9...v0.1.10
[0.1.9]: https://github.com/Textualize/textual/compare/v0.1.8...v0.1.9
[0.1.8]: https://github.com/Textualize/textual/compare/v0.1.7...v0.1.8
[0.1.7]: https://github.com/Textualize/textual/releases/tag/v0.1.7<|MERGE_RESOLUTION|>--- conflicted
+++ resolved
@@ -6,6 +6,10 @@
 and this project adheres to [Semantic Versioning](http://semver.org/).
 
 ## Unreleased
+
+### Changed
+
+- Buttons no longer accept arbitrary renderables https://github.com/Textualize/textual/issues/1870
 
 ### Fixed
 
@@ -34,12 +38,8 @@
 - Scrolling by page now adds to current position.
 - Markdown lists have been polished: a selection of bullets, better alignment of numbers, style tweaks https://github.com/Textualize/textual/pull/1832
 - Added alternative method of composing Widgets https://github.com/Textualize/textual/pull/1847
-<<<<<<< HEAD
-- Buttons no longer accept arbitrary renderables https://github.com/Textualize/textual/issues/1870
-=======
 - Added `label` parameter to `DataTable.add_row` https://github.com/Textualize/textual/pull/1868
 - Breaking change: Some `DataTable` component classes were renamed - see PR for details https://github.com/Textualize/textual/pull/1868
->>>>>>> 9b6f1c4d
 
 ### Removed
 
