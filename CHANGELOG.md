# Change Log

All notable changes to this project will be documented in this file.

The format is based on [Keep a Changelog](http://keepachangelog.com/)
and this project adheres to [Semantic Versioning](http://semver.org/).

<<<<<<< HEAD
=======

>>>>>>> 567caf8a
## Unreleased

### Fixed

<<<<<<< HEAD
- Fixed `ListView` bugs with the initial index https://github.com/Textualize/textual/pull/4452
=======
- Fixed issue with Markdown mounting content lazily https://github.com/Textualize/textual/pull/4466
>>>>>>> 567caf8a

## [0.58.0] - 2024-04-25

### Fixed

- Fixed `TextArea` to end mouse selection only if currently selecting https://github.com/Textualize/textual/pull/4436
- Fixed issue with scroll_to_widget https://github.com/Textualize/textual/pull/4446
- Fixed issue with margins https://github.com/Textualize/textual/pull/4441

### Changed

- Added argument to signal callbacks https://github.com/Textualize/textual/pull/4438

## [0.57.1] - 2024-04-20

### Fixed

- Fixed an off-by-one error in the line number of the `Document.end` property https://github.com/Textualize/textual/issues/4426
- Fixed setting scrollbar colors not updating the scrollbar https://github.com/Textualize/textual/pull/4433
- Fixed flushing in inline mode https://github.com/Textualize/textual/pull/4435

### Added

- Added `Offset.clamp` and `Size.clamp_offset` https://github.com/Textualize/textual/pull/4435


## [0.57.0] - 2024-04-19

### Fixed

- Fixed `Integer` validator missing failure description when not a number https://github.com/Textualize/textual/issues/4413
- Fixed a crash in `DataTable` if you clicked a link in the border https://github.com/Textualize/textual/issues/4410
- Fixed issue with cursor position https://github.com/Textualize/textual/pull/4429

### Added

- Added `App.copy_to_clipboard` https://github.com/Textualize/textual/pull/4416

## [0.56.4] - 2024-04-09

### Fixed

- Disabled terminal synchronization in inline mode as it breaks on some terminals

## [0.56.3] - 2024-04-08

### Fixed

- Fixed inline mode not updating https://github.com/Textualize/textual/issues/4403

## [0.56.2] - 2024-04-07

### Fixed

- Fixed inline mode not clearing with multiple screen

## [0.56.1] - 2024-04-07

### Fixed

- Fixed flicker when non-current screen updates https://github.com/Textualize/textual/pull/4401

### Changed

- Removed additional line at the end of an inline app https://github.com/Textualize/textual/pull/4401

## [0.56.0] - 2024-04-06

### Added

- Added `Size.with_width` and `Size.with_height` https://github.com/Textualize/textual/pull/4393
  
### Fixed

- Fixed issue with inline mode and multiple screens https://github.com/Textualize/textual/pull/4393
- Fixed issue with priority bindings https://github.com/Textualize/textual/pull/4395

### Changed

- self.prevent can be used in a widget constructor to prevent messages on mount https://github.com/Textualize/textual/pull/4392


## [0.55.1] - 2024-04-2

### Fixed

- Fixed mouse escape sequences being generated with `mouse=False` 

## [0.55.0] - 2024-04-1

### Fixed

- Fix priority bindings not appearing in footer when key clashes with focused widget https://github.com/Textualize/textual/pull/4342
- Reverted auto-width change https://github.com/Textualize/textual/pull/4369

### Changed

- Exceptions inside `Widget.compose` or workers weren't bubbling up in tests https://github.com/Textualize/textual/issues/4282
- Fixed `DataTable` scrolling issues by changing `max-height` back to 100% https://github.com/Textualize/textual/issues/4286
- Fixed `Button` not rendering correctly with console markup https://github.com/Textualize/textual/issues/4328

### Added

- Added `Document.start` and `end` location properties for convenience https://github.com/Textualize/textual/pull/4267
- Added support for JavaScript, Golang, Rust, Bash, Java and Kotlin to `TextArea` https://github.com/Textualize/textual/pull/4350
- Added `inline` parameter to `run` and `run_async` to run app inline (under the prompt). https://github.com/Textualize/textual/pull/4343
- Added `mouse` parameter to disable mouse support https://github.com/Textualize/textual/pull/4343

## [0.54.0] - 2024-03-26

### Fixed

- Fixed a crash in `TextArea` when undoing an edit to a selection the selection was made backwards https://github.com/Textualize/textual/issues/4301
- Fixed issue with flickering scrollbars https://github.com/Textualize/textual/pull/4315
- Fixed issue where narrow TextArea would repeatedly wrap due to scrollbar appearing/disappearing https://github.com/Textualize/textual/pull/4334
- Fix progress bar ETA not updating when setting `total` reactive https://github.com/Textualize/textual/pull/4316

### Changed

- ProgressBar won't show ETA until there is at least one second of samples https://github.com/Textualize/textual/pull/4316
- `Input` waits until an edit has been made, after entry to the widget, before offering a suggestion https://github.com/Textualize/textual/pull/4335

## [0.53.1] - 2024-03-18

### Fixed

- Fixed issue with data binding https://github.com/Textualize/textual/pull/4308

## [0.53.0] - 2024-03-18

### Added

- Mapping of ANSI colors to hex codes configurable via `App.ansi_theme_dark` and `App.ansi_theme_light` https://github.com/Textualize/textual/pull/4192
- `Pilot.resize_terminal` to resize the terminal in testing https://github.com/Textualize/textual/issues/4212
- Added `sort_children` method https://github.com/Textualize/textual/pull/4244
- Support for pseudo-classes in nested TCSS https://github.com/Textualize/textual/issues/4039

### Fixed

- Fixed `TextArea.code_editor` missing recently added attributes https://github.com/Textualize/textual/pull/4172
- Fixed `Sparkline` not working with data in a `deque` https://github.com/Textualize/textual/issues/3899
- Tooltips are now cleared when the related widget is no longer under them https://github.com/Textualize/textual/issues/3045
- Simplified tree-sitter highlight queries for HTML, which also seems to fix segfault issue https://github.com/Textualize/textual/pull/4195
- Fixed `DirectoryTree.path` no longer reacting to new values https://github.com/Textualize/textual/issues/4208
- Fixed content size cache with Pretty widget https://github.com/Textualize/textual/pull/4211
- Fixed `grid-gutter` interaction with Pretty widget https://github.com/Textualize/textual/pull/4219
- Fixed `TextArea` styling issue on alternate screens https://github.com/Textualize/textual/pull/4220
- Fixed writing to invisible `RichLog` https://github.com/Textualize/textual/pull/4223
- Fixed `RichLog.min_width` not being used https://github.com/Textualize/textual/pull/4223
- Rename `CollapsibleTitle.action_toggle` to `action_toggle_collapsible` to fix clash with `DOMNode.action_toggle` https://github.com/Textualize/textual/pull/4221
- Markdown component classes weren't refreshed when watching for CSS https://github.com/Textualize/textual/issues/3464
- Rename `Switch.action_toggle` to `action_toggle_switch` to fix clash with `DOMNode.action_toggle` https://github.com/Textualize/textual/issues/4262
- Fixed `OptionList.OptionHighlighted` leaking out of `Select` https://github.com/Textualize/textual/issues/4224
- Fixed `Tab` enable/disable messages leaking into `TabbedContent` https://github.com/Textualize/textual/issues/4233
- Fixed a style leak from `TabbedContent` https://github.com/Textualize/textual/issues/4232
- Fixed active hidden scrollbars not releasing the mouse https://github.com/Textualize/textual/issues/4274
- Fixed the mouse not being released when hiding a `TextArea` while mouse selection is happening https://github.com/Textualize/textual/issues/4292
- Fix mouse scrolling not working when mouse cursor is over a disabled child widget https://github.com/Textualize/textual/issues/4242

### Changed

- Clicking a non focusable widget focus ancestors https://github.com/Textualize/textual/pull/4236
- BREAKING: widget class names must start with a capital letter or an underscore `_` https://github.com/Textualize/textual/pull/4252
- BREAKING: for many widgets, messages are now sent when programmatic changes that mirror user input are made https://github.com/Textualize/textual/pull/4256
  - Changed `Collapsible`
  - Changed `Markdown`
  - Changed `Select`
  - Changed `SelectionList`
  - Changed `TabbedContent`
  - Changed `Tabs`
  - Changed `TextArea`
  - Changed `Tree`
- Improved ETA calculation for ProgressBar https://github.com/Textualize/textual/pull/4271
- BREAKING: `AppFocus` and `AppBlur` are now posted when the terminal window gains or loses focus, if the terminal supports this https://github.com/Textualize/textual/pull/4265
  - When the terminal window loses focus, the currently-focused widget will also lose focus.
  - When the terminal window regains focus, the previously-focused widget will regain focus.
- TextArea binding for <kbd>ctrl</kbd>+<kbd>k</kbd> will now delete the line if the line is empty https://github.com/Textualize/textual/issues/4277
- The active tab (in `Tabs`) / tab pane (in `TabbedContent`) can now be unset https://github.com/Textualize/textual/issues/4241

## [0.52.1] - 2024-02-20

### Fixed

- Fixed the check for animation level in `LoadingIndicator` https://github.com/Textualize/textual/issues/4188

## [0.52.0] - 2024-02-19

### Changed

- Textual now writes to stderr rather than stdout https://github.com/Textualize/textual/pull/4177

### Added

- Added an `asyncio` lock attribute `Widget.lock` to be used to synchronize widget state https://github.com/Textualize/textual/issues/4134
- Added support for environment variable `TEXTUAL_ANIMATIONS` to control what animations Textual displays https://github.com/Textualize/textual/pull/4062
- Add attribute `App.animation_level` to control whether animations on that app run or not https://github.com/Textualize/textual/pull/4062
- Added support for a `TEXTUAL_SCREENSHOT_LOCATION` environment variable to specify the location of an automated screenshot https://github.com/Textualize/textual/pull/4181/
- Added support for a `TEXTUAL_SCREENSHOT_FILENAME` environment variable to specify the filename of an automated screenshot https://github.com/Textualize/textual/pull/4181/
- Added an `asyncio` lock attribute `Widget.lock` to be used to synchronize widget state https://github.com/Textualize/textual/issues/4134
- `Widget.remove_children` now accepts a CSS selector to specify which children to remove https://github.com/Textualize/textual/pull/4183
- `Widget.batch` combines widget locking and app update batching https://github.com/Textualize/textual/pull/4183

## [0.51.0] - 2024-02-15

### Added

- TextArea now has `read_only` mode https://github.com/Textualize/textual/pull/4151
- Add some syntax highlighting to TextArea default theme https://github.com/Textualize/textual/pull/4149
- Add undo and redo to TextArea https://github.com/Textualize/textual/pull/4124
- Added support for command palette command discoverability https://github.com/Textualize/textual/pull/4154

### Fixed

- Fixed out-of-view `Tab` not being scrolled into view when `Tabs.active` is assigned https://github.com/Textualize/textual/issues/4150
- Fixed `TabbedContent.TabActivate` not being posted when `TabbedContent.active` is assigned https://github.com/Textualize/textual/issues/4150

### Changed

- Breaking change: Renamed `TextArea.tab_behaviour` to `TextArea.tab_behavior` https://github.com/Textualize/textual/pull/4124
- `TextArea.theme` now defaults to `"css"` instead of None, and is no longer optional https://github.com/Textualize/textual/pull/4157

### Fixed

- Improve support for selector lists in nested TCSS https://github.com/Textualize/textual/issues/3969
- Improve support for rule declarations after nested TCSS rule sets https://github.com/Textualize/textual/issues/3999

## [0.50.1] - 2024-02-09

### Fixed

- Fixed tint applied to ANSI colors https://github.com/Textualize/textual/pull/4142

## [0.50.0] - 2024-02-08

### Fixed

- Fixed issue with ANSI colors not being converted to truecolor https://github.com/Textualize/textual/pull/4138
- Fixed duplicate watch methods being attached to DOM nodes https://github.com/Textualize/textual/pull/4030
- Fixed using `watch` to create additional watchers would trigger other watch methods https://github.com/Textualize/textual/issues/3878

### Added

- Added support for configuring dark and light themes for code in `Markdown` https://github.com/Textualize/textual/issues/3997

## [0.49.0] - 2024-02-07

### Fixed

- Fixed scrolling in long `OptionList` by adding max height of 100% https://github.com/Textualize/textual/issues/4021
- Fixed `DirectoryTree.clear_node` not clearing the node specified https://github.com/Textualize/textual/issues/4122

### Changed

- `DirectoryTree.reload` and `DirectoryTree.reload_node` now preserve state when reloading https://github.com/Textualize/textual/issues/4056
- Fixed a crash in the TextArea when performing a backward replace https://github.com/Textualize/textual/pull/4126
- Fixed selection not updating correctly when pasting while there's a non-zero selection https://github.com/Textualize/textual/pull/4126
- Breaking change: `TextArea` will not use `Escape` to shift focus if the `tab_behaviour` is the default https://github.com/Textualize/textual/issues/4110
- `TextArea` cursor will now be invisible before first focus https://github.com/Textualize/textual/pull/4128
- Fix toggling `TextArea.cursor_blink` reactive when widget does not have focus https://github.com/Textualize/textual/pull/4128

### Added

- Added DOMQuery.set https://github.com/Textualize/textual/pull/4075
- Added DOMNode.set_reactive https://github.com/Textualize/textual/pull/4075
- Added DOMNode.data_bind https://github.com/Textualize/textual/pull/4075
- Added DOMNode.action_toggle https://github.com/Textualize/textual/pull/4075
- Added Worker.cancelled_event https://github.com/Textualize/textual/pull/4075
- `Tree` (and `DirectoryTree`) grew an attribute `lock` that can be used for synchronization across coroutines https://github.com/Textualize/textual/issues/4056


## [0.48.2] - 2024-02-02

### Fixed

- Fixed a hang in the Linux driver when connected to a pipe https://github.com/Textualize/textual/issues/4104
- Fixed broken `OptionList` `Option.id` mappings https://github.com/Textualize/textual/issues/4101

### Changed

- Breaking change: keyboard navigation in `RadioSet`, `ListView`, `OptionList`, and `SelectionList`, no longer allows highlighting disabled items https://github.com/Textualize/textual/issues/3881

## [0.48.1] - 2024-02-01

### Fixed

- `TextArea` uses CSS theme by default instead of `monokai` https://github.com/Textualize/textual/pull/4091

## [0.48.0] - 2024-02-01

### Changed

- Breaking change: Significant changes to `TextArea.__init__` default values/behaviour https://github.com/Textualize/textual/pull/3933
  - `soft_wrap=True` - soft wrapping is now enabled by default.
  - `show_line_numbers=False` - line numbers are now disabled by default.
  - `tab_behaviour="focus"` - pressing the tab key now switches focus instead of indenting by default.
- Breaking change: `TextArea` default theme changed to CSS, and default styling changed https://github.com/Textualize/textual/pull/4074
- Breaking change: `DOMNode.has_pseudo_class` now accepts a single name only https://github.com/Textualize/textual/pull/3970
- Made `textual.cache` (formerly `textual._cache`) public https://github.com/Textualize/textual/pull/3976
- `Tab.label` can now be used to change the label of a tab https://github.com/Textualize/textual/pull/3979
- Changed the default notification timeout from 3 to 5 seconds https://github.com/Textualize/textual/pull/4059
- Prior scroll animations are now cancelled on new scrolls https://github.com/Textualize/textual/pull/4081

### Added

- Added `DOMNode.has_pseudo_classes` https://github.com/Textualize/textual/pull/3970
- Added `Widget.allow_focus` and `Widget.allow_focus_children` https://github.com/Textualize/textual/pull/3989
- Added `TextArea.soft_wrap` reactive attribute added https://github.com/Textualize/textual/pull/3933
- Added `TextArea.tab_behaviour` reactive attribute added https://github.com/Textualize/textual/pull/3933
- Added `TextArea.code_editor` classmethod/alternative constructor https://github.com/Textualize/textual/pull/3933
- Added `TextArea.wrapped_document` attribute which can convert between wrapped visual coordinates and locations https://github.com/Textualize/textual/pull/3933
- Added `show_line_numbers` to `TextArea.__init__` https://github.com/Textualize/textual/pull/3933
- Added component classes allowing `TextArea` to be styled using CSS https://github.com/Textualize/textual/pull/4074
- Added `Query.blur` and `Query.focus` https://github.com/Textualize/textual/pull/4012
- Added `MessagePump.message_queue_size` https://github.com/Textualize/textual/pull/4012
- Added `TabbedContent.active_pane` https://github.com/Textualize/textual/pull/4012
- Added `App.suspend` https://github.com/Textualize/textual/pull/4064
- Added `App.action_suspend_process` https://github.com/Textualize/textual/pull/4064


### Fixed

- Parameter `animate` from `DataTable.move_cursor` was being ignored https://github.com/Textualize/textual/issues/3840
- Fixed a crash if `DirectoryTree.show_root` was set before the DOM was fully available https://github.com/Textualize/textual/issues/2363
- Live reloading of TCSS wouldn't apply CSS changes to screens under the top screen of the stack https://github.com/Textualize/textual/issues/3931
- `SelectionList` option IDs are usable as soon as the widget is instantiated https://github.com/Textualize/textual/issues/3903
- Fix issue with `Strip.crop` when crop window start aligned with strip end https://github.com/Textualize/textual/pull/3998
- Fixed Strip.crop_extend https://github.com/Textualize/textual/pull/4011
- Fix for percentage dimensions https://github.com/Textualize/textual/pull/4037
- Fixed a crash if the `TextArea` language was set but tree-sitter language binaries were not installed https://github.com/Textualize/textual/issues/4045
- Ensuring `TextArea.SelectionChanged` message only sends when the updated selection is different https://github.com/Textualize/textual/pull/3933
- Fixed declaration after nested rule set causing a parse error https://github.com/Textualize/textual/pull/4012
- ID and class validation was too lenient https://github.com/Textualize/textual/issues/3954
- Fixed CSS watcher crash if file becomes unreadable (even temporarily) https://github.com/Textualize/textual/pull/4079
- Fixed display of keys when used in conjunction with other keys https://github.com/Textualize/textual/pull/3050
- Fixed double detection of <kbd>Escape</kbd> on Windows https://github.com/Textualize/textual/issues/4038

## [0.47.1] - 2024-01-05

### Fixed

- Fixed nested specificity https://github.com/Textualize/textual/pull/3963

## [0.47.0] - 2024-01-04

### Fixed

- `Widget.move_child` would break if `before`/`after` is set to the index of the widget in `child` https://github.com/Textualize/textual/issues/1743
- Fixed auto width text not processing markup https://github.com/Textualize/textual/issues/3918
- Fixed `Tree.clear` not retaining the root's expanded state https://github.com/Textualize/textual/issues/3557

### Changed

- Breaking change: `Widget.move_child` parameters `before` and `after` are now keyword-only https://github.com/Textualize/textual/pull/3896
- Style tweak to toasts https://github.com/Textualize/textual/pull/3955

### Added

- Added textual.lazy https://github.com/Textualize/textual/pull/3936
- Added App.push_screen_wait https://github.com/Textualize/textual/pull/3955
- Added nesting of CSS https://github.com/Textualize/textual/pull/3946

## [0.46.0] - 2023-12-17

### Fixed

- Disabled radio buttons could be selected with the keyboard https://github.com/Textualize/textual/issues/3839
- Fixed zero width scrollbars causing content to disappear https://github.com/Textualize/textual/issues/3886

### Changed

- The tabs within a `TabbedContent` now prefix their IDs to stop any clash with their associated `TabPane` https://github.com/Textualize/textual/pull/3815
- Breaking change: `tab` is no longer a `@on` decorator selector for `TabbedContent.TabActivated` -- use `pane` instead https://github.com/Textualize/textual/pull/3815

### Added

- Added `Collapsible.title` reactive attribute https://github.com/Textualize/textual/pull/3830
- Added a `pane` attribute to `TabbedContent.TabActivated` https://github.com/Textualize/textual/pull/3815
- Added caching of rules attributes and `cache` parameter to Stylesheet.apply https://github.com/Textualize/textual/pull/3880

## [0.45.1] - 2023-12-12

### Fixed

- Fixed issues where styles wouldn't update if changed in mount. https://github.com/Textualize/textual/pull/3860

## [0.45.0] - 2023-12-12

### Fixed

- Fixed `DataTable.update_cell` not raising an error with an invalid column key https://github.com/Textualize/textual/issues/3335
- Fixed `Input` showing suggestions when not focused https://github.com/Textualize/textual/pull/3808
- Fixed loading indicator not covering scrollbars https://github.com/Textualize/textual/pull/3816

### Removed

- Removed renderables/align.py which was no longer used.

### Changed

- Dropped ALLOW_CHILDREN flag introduced in 0.43.0 https://github.com/Textualize/textual/pull/3814
- Widgets with an auto height in an auto height container will now expand if they have no siblings https://github.com/Textualize/textual/pull/3814
- Breaking change: Removed `limit_rules` from Stylesheet.apply https://github.com/Textualize/textual/pull/3844

### Added

- Added `get_loading_widget` to Widget and App customize the loading widget. https://github.com/Textualize/textual/pull/3816
- Added messages `Collapsible.Expanded` and `Collapsible.Collapsed` that inherit from `Collapsible.Toggled`. https://github.com/Textualize/textual/issues/3824

## [0.44.1] - 2023-12-4

### Fixed

- Fixed slow scrolling when there are many widgets https://github.com/Textualize/textual/pull/3801

## [0.44.0] - 2023-12-1

### Changed

- Breaking change: Dropped 3.7 support https://github.com/Textualize/textual/pull/3766
- Breaking changes https://github.com/Textualize/textual/issues/1530
 - `link-hover-background` renamed to `link-background-hover`
 - `link-hover-color` renamed to `link-color-hover`
 - `link-hover-style` renamed to `link-style-hover`
- `Tree` now forces a scroll when `scroll_to_node` is called https://github.com/Textualize/textual/pull/3786
- Brought rxvt's use of shift-numpad keys in line with most other terminals https://github.com/Textualize/textual/pull/3769

### Added

- Added support for Ctrl+Fn and Ctrl+Shift+Fn keys in urxvt https://github.com/Textualize/textual/pull/3737
- Friendly error messages when trying to mount non-widgets https://github.com/Textualize/textual/pull/3780
- Added `Select.from_values` class method that can be used to initialize a Select control with an iterator of values https://github.com/Textualize/textual/pull/3743

### Fixed

- Fixed NoWidget when mouse goes outside window https://github.com/Textualize/textual/pull/3790
- Removed spurious print statements from press_keys https://github.com/Textualize/textual/issues/3785

## [0.43.2] - 2023-11-29

### Fixed

- Fixed NoWidget error https://github.com/Textualize/textual/pull/3779

## [0.43.1] - 2023-11-29

### Fixed

- Fixed clicking on scrollbar moves TextArea cursor https://github.com/Textualize/textual/issues/3763

## [0.43.0] - 2023-11-28

### Fixed

- Fixed mouse targeting issue in `TextArea` when tabs were not fully expanded https://github.com/Textualize/textual/pull/3725
- Fixed `Select` not updating after changing the `prompt` reactive https://github.com/Textualize/textual/issues/2983
- Fixed flicker when updating Markdown https://github.com/Textualize/textual/pull/3757

### Added

- Added experimental Canvas class https://github.com/Textualize/textual/pull/3669/
- Added `keyline` rule https://github.com/Textualize/textual/pull/3669/
- Widgets can now have an ALLOW_CHILDREN (bool) classvar to disallow adding children to a widget https://github.com/Textualize/textual/pull/3758
- Added the ability to set the `label` property of a `Checkbox` https://github.com/Textualize/textual/pull/3765
- Added the ability to set the `label` property of a `RadioButton` https://github.com/Textualize/textual/pull/3765
- Added support for various modified edit and navigation keys in urxvt https://github.com/Textualize/textual/pull/3739
- Added app focus/blur for textual-web https://github.com/Textualize/textual/pull/3767

### Changed

- Method `MarkdownTableOfContents.set_table_of_contents` renamed to `MarkdownTableOfContents.rebuild_table_of_contents` https://github.com/Textualize/textual/pull/3730
- Exception `Tree.UnknownNodeID` moved out of `Tree`, import from `textual.widgets.tree` https://github.com/Textualize/textual/pull/3730
- Exception `TreeNode.RemoveRootError` moved out of `TreeNode`, import from `textual.widgets.tree` https://github.com/Textualize/textual/pull/3730
- Optimized startup time https://github.com/Textualize/textual/pull/3753
- App.COMMANDS or Screen.COMMANDS can now accept a callable which returns a command palette provider https://github.com/Textualize/textual/pull/3756

## [0.42.0] - 2023-11-22

### Fixed

- Duplicate CSS errors when parsing CSS from a screen https://github.com/Textualize/textual/issues/3581
- Added missing `blur` pseudo class https://github.com/Textualize/textual/issues/3439
- Fixed visual glitched characters on Windows due to Python limitation https://github.com/Textualize/textual/issues/2548
- Fixed `ScrollableContainer` to receive focus https://github.com/Textualize/textual/pull/3632
- Fixed app-level queries causing a crash when the command palette is active https://github.com/Textualize/textual/issues/3633
- Fixed outline not rendering correctly in some scenarios (e.g. on Button widgets) https://github.com/Textualize/textual/issues/3628
- Fixed live-reloading of screen CSS https://github.com/Textualize/textual/issues/3454
- `Select.value` could be in an invalid state https://github.com/Textualize/textual/issues/3612
- Off-by-one in CSS error reporting https://github.com/Textualize/textual/issues/3625
- Loading indicators and app notifications overlapped in the wrong order https://github.com/Textualize/textual/issues/3677
- Widgets being loaded are disabled and have their scrolling explicitly disabled too https://github.com/Textualize/textual/issues/3677
- Method render on a widget could be called before mounting said widget https://github.com/Textualize/textual/issues/2914

### Added

- Exceptions to `textual.widgets.select` https://github.com/Textualize/textual/pull/3614
  - `InvalidSelectValueError` for when setting a `Select` to an invalid value
  - `EmptySelectError` when creating/setting a `Select` to have no options when `allow_blank` is `False`
- `Select` methods https://github.com/Textualize/textual/pull/3614
  - `clear`
  - `is_blank`
- Constant `Select.BLANK` to flag an empty selection https://github.com/Textualize/textual/pull/3614
- Added `restrict`, `type`, `max_length`, and `valid_empty` to Input https://github.com/Textualize/textual/pull/3657
- Added `Pilot.mouse_down` to simulate `MouseDown` events https://github.com/Textualize/textual/pull/3495
- Added `Pilot.mouse_up` to simulate `MouseUp` events https://github.com/Textualize/textual/pull/3495
- Added `Widget.is_mounted` property https://github.com/Textualize/textual/pull/3709
- Added `TreeNode.refresh` https://github.com/Textualize/textual/pull/3639

### Changed

- CSS error reporting will no longer provide links to the files in question https://github.com/Textualize/textual/pull/3582
- inline CSS error reporting will report widget/class variable where the CSS was read from https://github.com/Textualize/textual/pull/3582
- Breaking change: `Tree.refresh_line` has now become an internal https://github.com/Textualize/textual/pull/3639
- Breaking change: Setting `Select.value` to `None` no longer clears the selection (See `Select.BLANK` and `Select.clear`) https://github.com/Textualize/textual/pull/3614
- Breaking change: `Button` no longer inherits from `Static`, now it inherits directly from `Widget` https://github.com/Textualize/textual/issues/3603
- Rich markup in markdown headings is now escaped when building the TOC https://github.com/Textualize/textual/issues/3689
- Mechanics behind mouse clicks. See [this](https://github.com/Textualize/textual/pull/3495#issue-1934915047) for more details. https://github.com/Textualize/textual/pull/3495
- Breaking change: max/min-width/height now includes padding and border. https://github.com/Textualize/textual/pull/3712

## [0.41.0] - 2023-10-31

### Fixed

- Fixed `Input.cursor_blink` reactive not changing blink state after `Input` was mounted https://github.com/Textualize/textual/pull/3498
- Fixed `Tabs.active` attribute value not being re-assigned after removing a tab or clearing https://github.com/Textualize/textual/pull/3498
- Fixed `DirectoryTree` race-condition crash when changing path https://github.com/Textualize/textual/pull/3498
- Fixed issue with `LRUCache.discard` https://github.com/Textualize/textual/issues/3537
- Fixed `DataTable` not scrolling to rows that were just added https://github.com/Textualize/textual/pull/3552
- Fixed cache bug with `DataTable.update_cell` https://github.com/Textualize/textual/pull/3551
- Fixed CSS errors being repeated https://github.com/Textualize/textual/pull/3566
- Fix issue with chunky highlights on buttons https://github.com/Textualize/textual/pull/3571
- Fixed `OptionList` event leakage from `CommandPalette` to `App`.
- Fixed crash in `LoadingIndicator` https://github.com/Textualize/textual/pull/3498
- Fixed crash when `Tabs` appeared as a descendant of `TabbedContent` in the DOM https://github.com/Textualize/textual/pull/3602
- Fixed the command palette cancelling other workers https://github.com/Textualize/textual/issues/3615

### Added

- Add Document `get_index_from_location` / `get_location_from_index` https://github.com/Textualize/textual/pull/3410
- Add setter for `TextArea.text` https://github.com/Textualize/textual/discussions/3525
- Added `key` argument to the `DataTable.sort()` method, allowing the table to be sorted using a custom function (or other callable) https://github.com/Textualize/textual/pull/3090
- Added `initial` to all css rules, which restores default (i.e. value from DEFAULT_CSS) https://github.com/Textualize/textual/pull/3566
- Added HorizontalPad to pad.py https://github.com/Textualize/textual/pull/3571
- Added `AwaitComplete` class, to be used for optionally awaitable return values https://github.com/Textualize/textual/pull/3498

### Changed

- Breaking change: `Button.ACTIVE_EFFECT_DURATION` classvar converted to `Button.active_effect_duration` attribute https://github.com/Textualize/textual/pull/3498
- Breaking change: `Input.blink_timer` made private (renamed to `Input._blink_timer`) https://github.com/Textualize/textual/pull/3498
- Breaking change: `Input.cursor_blink` reactive updated to not run on mount (now `init=False`) https://github.com/Textualize/textual/pull/3498
- Breaking change: `AwaitTabbedContent` class removed https://github.com/Textualize/textual/pull/3498
- Breaking change: `Tabs.remove_tab` now returns an `AwaitComplete` instead of an `AwaitRemove` https://github.com/Textualize/textual/pull/3498
- Breaking change: `Tabs.clear` now returns an `AwaitComplete` instead of an `AwaitRemove` https://github.com/Textualize/textual/pull/3498
- `TabbedContent.add_pane` now returns an `AwaitComplete` instead of an `AwaitTabbedContent` https://github.com/Textualize/textual/pull/3498
- `TabbedContent.remove_pane` now returns an `AwaitComplete` instead of an `AwaitTabbedContent` https://github.com/Textualize/textual/pull/3498
- `TabbedContent.clear_pane` now returns an `AwaitComplete` instead of an `AwaitTabbedContent` https://github.com/Textualize/textual/pull/3498
- `Tabs.add_tab` now returns an `AwaitComplete` instead of an `AwaitMount` https://github.com/Textualize/textual/pull/3498
- `DirectoryTree.reload` now returns an `AwaitComplete`, which may be awaited to ensure the node has finished being processed by the internal queue https://github.com/Textualize/textual/pull/3498
- `Tabs.remove_tab` now returns an `AwaitComplete`, which may be awaited to ensure the tab is unmounted and internal state is updated https://github.com/Textualize/textual/pull/3498
- `App.switch_mode` now returns an `AwaitMount`, which may be awaited to ensure the screen is mounted https://github.com/Textualize/textual/pull/3498
- Buttons will now display multiple lines, and have auto height https://github.com/Textualize/textual/pull/3539
- DataTable now has a max-height of 100vh rather than 100%, which doesn't work with auto
- Breaking change: empty rules now result in an error https://github.com/Textualize/textual/pull/3566
- Improved startup time by caching CSS parsing https://github.com/Textualize/textual/pull/3575
- Workers are now created/run in a thread-safe way https://github.com/Textualize/textual/pull/3586

## [0.40.0] - 2023-10-11

### Added

- Added `loading` reactive property to widgets https://github.com/Textualize/textual/pull/3509

## [0.39.0] - 2023-10-10

### Fixed

- `Pilot.click`/`Pilot.hover` can't use `Screen` as a selector https://github.com/Textualize/textual/issues/3395
- App exception when a `Tree` is initialized/mounted with `disabled=True` https://github.com/Textualize/textual/issues/3407
- Fixed `print` locations not being correctly reported in `textual console` https://github.com/Textualize/textual/issues/3237
- Fix location of IME and emoji popups https://github.com/Textualize/textual/pull/3408
- Fixed application freeze when pasting an emoji into an application on Windows https://github.com/Textualize/textual/issues/3178
- Fixed duplicate option ID handling in the `OptionList` https://github.com/Textualize/textual/issues/3455
- Fix crash when removing and updating DataTable cell at same time https://github.com/Textualize/textual/pull/3487
- Fixed fractional styles to allow integer values https://github.com/Textualize/textual/issues/3414
- Stop eating stdout/stderr in headless mode - print works again in tests https://github.com/Textualize/textual/pull/3486

### Added

- `OutOfBounds` exception to be raised by `Pilot` https://github.com/Textualize/textual/pull/3360
- `TextArea.cursor_screen_offset` property for getting the screen-relative position of the cursor https://github.com/Textualize/textual/pull/3408
- `Input.cursor_screen_offset` property for getting the screen-relative position of the cursor https://github.com/Textualize/textual/pull/3408
- Reactive `cell_padding` (and respective parameter) to define horizontal cell padding in data table columns https://github.com/Textualize/textual/issues/3435
- Added `Input.clear` method https://github.com/Textualize/textual/pull/3430
- Added `TextArea.SelectionChanged` and `TextArea.Changed` messages https://github.com/Textualize/textual/pull/3442
- Added `wait_for_dismiss` parameter to `App.push_screen` https://github.com/Textualize/textual/pull/3477
- Allow scrollbar-size to be set to 0 to achieve scrollable containers with no visible scrollbars https://github.com/Textualize/textual/pull/3488

### Changed

- Breaking change: tree-sitter and tree-sitter-languages dependencies moved to `syntax` extra https://github.com/Textualize/textual/pull/3398
- `Pilot.click`/`Pilot.hover` now raises `OutOfBounds` when clicking outside visible screen https://github.com/Textualize/textual/pull/3360
- `Pilot.click`/`Pilot.hover` now return a Boolean indicating whether the click/hover landed on the widget that matches the selector https://github.com/Textualize/textual/pull/3360
- Added a delay to when the `No Matches` message appears in the command palette, thus removing a flicker https://github.com/Textualize/textual/pull/3399
- Timer callbacks are now typed more loosely https://github.com/Textualize/textual/issues/3434

## [0.38.1] - 2023-09-21

### Fixed

- Hotfix - added missing highlight files in build distribution https://github.com/Textualize/textual/pull/3370

## [0.38.0] - 2023-09-21

### Added

- Added a TextArea https://github.com/Textualize/textual/pull/2931
- Added :dark and :light pseudo classes

### Fixed

- Fixed `DataTable` not updating component styles on hot-reloading https://github.com/Textualize/textual/issues/3312

### Changed

- Breaking change: CSS in DEFAULT_CSS is now automatically scoped to the widget (set SCOPED_CSS=False) to disable
- Breaking change: Changed `Markdown.goto_anchor` to return a boolean (if the anchor was found) instead of `None` https://github.com/Textualize/textual/pull/3334

## [0.37.1] - 2023-09-16

### Fixed

- Fixed the command palette crashing with a `TimeoutError` in any Python before 3.11 https://github.com/Textualize/textual/issues/3320
- Fixed `Input` event leakage from `CommandPalette` to `App`.

## [0.37.0] - 2023-09-15

### Added

- Added the command palette https://github.com/Textualize/textual/pull/3058
- `Input` is now validated when focus moves out of it https://github.com/Textualize/textual/pull/3193
- Attribute `Input.validate_on` (and `__init__` parameter of the same name) to customise when validation occurs https://github.com/Textualize/textual/pull/3193
- Screen-specific (sub-)title attributes https://github.com/Textualize/textual/pull/3199:
  - `Screen.TITLE`
  - `Screen.SUB_TITLE`
  - `Screen.title`
  - `Screen.sub_title`
- Properties `Header.screen_title` and `Header.screen_sub_title` https://github.com/Textualize/textual/pull/3199
- Added `DirectoryTree.DirectorySelected` message https://github.com/Textualize/textual/issues/3200
- Added `widgets.Collapsible` contributed by Sunyoung Yoo https://github.com/Textualize/textual/pull/2989

### Fixed

- Fixed a crash when removing an option from an `OptionList` while the mouse is hovering over the last option https://github.com/Textualize/textual/issues/3270
- Fixed a crash in `MarkdownViewer` when clicking on a link that contains an anchor https://github.com/Textualize/textual/issues/3094
- Fixed wrong message pump in pop_screen https://github.com/Textualize/textual/pull/3315

### Changed

- Widget.notify and App.notify are now thread-safe https://github.com/Textualize/textual/pull/3275
- Breaking change: Widget.notify and App.notify now return None https://github.com/Textualize/textual/pull/3275
- App.unnotify is now private (renamed to App._unnotify) https://github.com/Textualize/textual/pull/3275
- `Markdown.load` will now attempt to scroll to a related heading if an anchor is provided https://github.com/Textualize/textual/pull/3244
- `ProgressBar` explicitly supports being set back to its indeterminate state https://github.com/Textualize/textual/pull/3286

## [0.36.0] - 2023-09-05

### Added

- TCSS styles `layer` and `layers` can be strings https://github.com/Textualize/textual/pull/3169
- `App.return_code` for the app return code https://github.com/Textualize/textual/pull/3202
- Added `animate` switch to `Tree.scroll_to_line` and `Tree.scroll_to_node` https://github.com/Textualize/textual/pull/3210
- Added `Rule` widget https://github.com/Textualize/textual/pull/3209
- Added App.current_mode to get the current mode https://github.com/Textualize/textual/pull/3233

### Changed

- Reactive callbacks are now scheduled on the message pump of the reactable that is watching instead of the owner of reactive attribute https://github.com/Textualize/textual/pull/3065
- Callbacks scheduled with `call_next` will now have the same prevented messages as when the callback was scheduled https://github.com/Textualize/textual/pull/3065
- Added `cursor_type` to the `DataTable` constructor.
- Fixed `push_screen` not updating Screen.CSS styles https://github.com/Textualize/textual/issues/3217
- `DataTable.add_row` accepts `height=None` to automatically compute optimal height for a row https://github.com/Textualize/textual/pull/3213

### Fixed

- Fixed flicker when calling pop_screen multiple times https://github.com/Textualize/textual/issues/3126
- Fixed setting styles.layout not updating https://github.com/Textualize/textual/issues/3047
- Fixed flicker when scrolling tree up or down a line https://github.com/Textualize/textual/issues/3206

## [0.35.1]

### Fixed

- Fixed flash of 80x24 interface in textual-web

## [0.35.0]

### Added

- Ability to enable/disable tabs via the reactive `disabled` in tab panes https://github.com/Textualize/textual/pull/3152
- Textual-web driver support for Windows

### Fixed

- Could not hide/show/disable/enable tabs in nested `TabbedContent` https://github.com/Textualize/textual/pull/3150

## [0.34.0] - 2023-08-22

### Added

- Methods `TabbedContent.disable_tab` and `TabbedContent.enable_tab` https://github.com/Textualize/textual/pull/3112
- Methods `Tabs.disable` and `Tabs.enable` https://github.com/Textualize/textual/pull/3112
- Messages `Tab.Disabled`, `Tab.Enabled`, `Tabs.TabDisabled` and `Tabs.Enabled` https://github.com/Textualize/textual/pull/3112
- Methods `TabbedContent.hide_tab` and `TabbedContent.show_tab` https://github.com/Textualize/textual/pull/3112
- Methods `Tabs.hide` and `Tabs.show` https://github.com/Textualize/textual/pull/3112
- Messages `Tabs.TabHidden` and `Tabs.TabShown` https://github.com/Textualize/textual/pull/3112
- Added `ListView.extend` method to append multiple items https://github.com/Textualize/textual/pull/3012

### Changed

- grid-columns and grid-rows now accept an `auto` token to detect the optimal size https://github.com/Textualize/textual/pull/3107
- LoadingIndicator now has a minimum height of 1 line.

### Fixed

- Fixed auto height container with default grid-rows https://github.com/Textualize/textual/issues/1597
- Fixed `page_up` and `page_down` bug in `DataTable` when `show_header = False` https://github.com/Textualize/textual/pull/3093
- Fixed issue with visible children inside invisible container when moving focus https://github.com/Textualize/textual/issues/3053

## [0.33.0] - 2023-08-15

### Fixed

- Fixed unintuitive sizing behaviour of TabbedContent https://github.com/Textualize/textual/issues/2411
- Fixed relative units not always expanding auto containers https://github.com/Textualize/textual/pull/3059
- Fixed background refresh https://github.com/Textualize/textual/issues/3055
- Fixed `SelectionList.clear_options` https://github.com/Textualize/textual/pull/3075
- `MouseMove` events bubble up from widgets. `App` and `Screen` receive `MouseMove` events even if there's no Widget under the cursor. https://github.com/Textualize/textual/issues/2905
- Fixed click on double-width char https://github.com/Textualize/textual/issues/2968

### Changed

- Breaking change: `DOMNode.visible` now takes into account full DOM to report whether a node is visible or not.

### Removed

- Property `Widget.focusable_children` https://github.com/Textualize/textual/pull/3070

### Added

- Added an interface for replacing prompt of an individual option in an `OptionList` https://github.com/Textualize/textual/issues/2603
- Added `DirectoryTree.reload_node` method https://github.com/Textualize/textual/issues/2757
- Added widgets.Digit https://github.com/Textualize/textual/pull/3073
- Added `BORDER_TITLE` and `BORDER_SUBTITLE` classvars to Widget https://github.com/Textualize/textual/pull/3097

### Changed

- DescendantBlur and DescendantFocus can now be used with @on decorator

## [0.32.0] - 2023-08-03

### Added

- Added widgets.Log
- Added Widget.is_vertical_scroll_end, Widget.is_horizontal_scroll_end, Widget.is_vertical_scrollbar_grabbed, Widget.is_horizontal_scrollbar_grabbed

### Changed

- Breaking change: Renamed TextLog to RichLog

## [0.31.0] - 2023-08-01

### Added

- Added App.begin_capture_print, App.end_capture_print, Widget.begin_capture_print, Widget.end_capture_print https://github.com/Textualize/textual/issues/2952
- Added the ability to run async methods as thread workers https://github.com/Textualize/textual/pull/2938
- Added `App.stop_animation` https://github.com/Textualize/textual/issues/2786
- Added `Widget.stop_animation` https://github.com/Textualize/textual/issues/2786

### Changed

- Breaking change: Creating a thread worker now requires that a `thread=True` keyword argument is passed https://github.com/Textualize/textual/pull/2938
- Breaking change: `Markdown.load` no longer captures all errors and returns a `bool`, errors now propagate https://github.com/Textualize/textual/issues/2956
- Breaking change: the default style of a `DataTable` now has `max-height: 100%` https://github.com/Textualize/textual/issues/2959

### Fixed

- Fixed a crash when a `SelectionList` had a prompt wider than itself https://github.com/Textualize/textual/issues/2900
- Fixed a bug where `Click` events were bubbling up from `Switch` widgets https://github.com/Textualize/textual/issues/2366
- Fixed a crash when using empty CSS variables https://github.com/Textualize/textual/issues/1849
- Fixed issue with tabs in TextLog https://github.com/Textualize/textual/issues/3007
- Fixed a bug with `DataTable` hover highlighting https://github.com/Textualize/textual/issues/2909

## [0.30.0] - 2023-07-17

### Added

- Added `DataTable.remove_column` method https://github.com/Textualize/textual/pull/2899
- Added notifications https://github.com/Textualize/textual/pull/2866
- Added `on_complete` callback to scroll methods https://github.com/Textualize/textual/pull/2903

### Fixed

- Fixed CancelledError issue with timer https://github.com/Textualize/textual/issues/2854
- Fixed Toggle Buttons issue with not being clickable/hoverable https://github.com/Textualize/textual/pull/2930


## [0.29.0] - 2023-07-03

### Changed

- Factored dev tools (`textual` command) in to external lib (`textual-dev`).

### Added

- Updated `DataTable.get_cell` type hints to accept string keys https://github.com/Textualize/textual/issues/2586
- Added `DataTable.get_cell_coordinate` method
- Added `DataTable.get_row_index` method https://github.com/Textualize/textual/issues/2587
- Added `DataTable.get_column_index` method
- Added can-focus pseudo-class to target widgets that may receive focus
- Make `Markdown.update` optionally awaitable https://github.com/Textualize/textual/pull/2838
- Added `default` parameter to `DataTable.add_column` for populating existing rows https://github.com/Textualize/textual/pull/2836
- Added can-focus pseudo-class to target widgets that may receive focus

### Fixed

- Fixed crash when columns were added to populated `DataTable` https://github.com/Textualize/textual/pull/2836
- Fixed issues with opacity on Screens https://github.com/Textualize/textual/issues/2616
- Fixed style problem with selected selections in a non-focused selection list https://github.com/Textualize/textual/issues/2768
- Fixed sys.stdout and sys.stderr being None https://github.com/Textualize/textual/issues/2879

## [0.28.1] - 2023-06-20

### Fixed

- Fixed indented code blocks not showing up in `Markdown` https://github.com/Textualize/textual/issues/2781
- Fixed inline code blocks in lists showing out of order in `Markdown` https://github.com/Textualize/textual/issues/2676
- Fixed list items in a `Markdown` being added to the focus chain https://github.com/Textualize/textual/issues/2380
- Fixed `Tabs` posting unnecessary messages when removing non-active tabs https://github.com/Textualize/textual/issues/2807
- call_after_refresh will preserve the sender within the callback https://github.com/Textualize/textual/pull/2806

### Added

- Added a method of allowing third party code to handle unhandled tokens in `Markdown` https://github.com/Textualize/textual/pull/2803
- Added `MarkdownBlock` as an exported symbol in `textual.widgets.markdown` https://github.com/Textualize/textual/pull/2803

### Changed

- Tooltips are now inherited, so will work with compound widgets


## [0.28.0] - 2023-06-19

### Added

- The devtools console now confirms when CSS files have been successfully loaded after a previous error https://github.com/Textualize/textual/pull/2716
- Class variable `CSS` to screens https://github.com/Textualize/textual/issues/2137
- Class variable `CSS_PATH` to screens https://github.com/Textualize/textual/issues/2137
- Added `cursor_foreground_priority` and `cursor_background_priority` to `DataTable` https://github.com/Textualize/textual/pull/2736
- Added Region.center
- Added `center` parameter to `Widget.scroll_to_region`
- Added `origin_visible` parameter to `Widget.scroll_to_region`
- Added `origin_visible` parameter to `Widget.scroll_to_center`
- Added `TabbedContent.tab_count` https://github.com/Textualize/textual/pull/2751
- Added `TabbedContent.add_pane` https://github.com/Textualize/textual/pull/2751
- Added `TabbedContent.remove_pane` https://github.com/Textualize/textual/pull/2751
- Added `TabbedContent.clear_panes` https://github.com/Textualize/textual/pull/2751
- Added `TabbedContent.Cleared` https://github.com/Textualize/textual/pull/2751

### Fixed

- Fixed setting `TreeNode.label` on an existing `Tree` node not immediately refreshing https://github.com/Textualize/textual/pull/2713
- Correctly implement `__eq__` protocol in DataTable https://github.com/Textualize/textual/pull/2705
- Fixed exceptions in Pilot tests being silently ignored https://github.com/Textualize/textual/pull/2754
- Fixed issue where internal data of `OptionList` could be invalid for short window after `clear_options` https://github.com/Textualize/textual/pull/2754
- Fixed `Tooltip` causing a `query_one` on a lone `Static` to fail https://github.com/Textualize/textual/issues/2723
- Nested widgets wouldn't lose focus when parent is disabled https://github.com/Textualize/textual/issues/2772
- Fixed the `Tabs` `Underline` highlight getting "lost" in some extreme situations https://github.com/Textualize/textual/pull/2751

### Changed

- Breaking change: The `@on` decorator will now match a message class and any child classes https://github.com/Textualize/textual/pull/2746
- Breaking change: Styles update to checkbox, radiobutton, OptionList, Select, SelectionList, Switch https://github.com/Textualize/textual/pull/2777
- `Tabs.add_tab` is now optionally awaitable https://github.com/Textualize/textual/pull/2778
- `Tabs.add_tab` now takes `before` and `after` arguments to position a new tab https://github.com/Textualize/textual/pull/2778
- `Tabs.remove_tab` is now optionally awaitable https://github.com/Textualize/textual/pull/2778
- Breaking change: `Tabs.clear` has been changed from returning `self` to being optionally awaitable https://github.com/Textualize/textual/pull/2778

## [0.27.0] - 2023-06-01

### Fixed

- Fixed zero division error https://github.com/Textualize/textual/issues/2673
- Fix `scroll_to_center` when there were nested layers out of view (Compositor full_map not populated fully) https://github.com/Textualize/textual/pull/2684
- Fix crash when `Select` widget value attribute was set in `compose` https://github.com/Textualize/textual/pull/2690
- Issue with computing progress in workers https://github.com/Textualize/textual/pull/2686
- Issues with `switch_screen` not updating the results callback appropriately https://github.com/Textualize/textual/issues/2650
- Fixed incorrect mount order https://github.com/Textualize/textual/pull/2702

### Added

- `work` decorator accepts `description` parameter to add debug string https://github.com/Textualize/textual/issues/2597
- Added `SelectionList` widget https://github.com/Textualize/textual/pull/2652
- `App.AUTO_FOCUS` to set auto focus on all screens https://github.com/Textualize/textual/issues/2594
- Option to `scroll_to_center` to ensure we don't scroll such that the top left corner of the widget is not visible https://github.com/Textualize/textual/pull/2682
- Added `Widget.tooltip` property https://github.com/Textualize/textual/pull/2670
- Added `Region.inflect` https://github.com/Textualize/textual/pull/2670
- `Suggester` API to compose with widgets for automatic suggestions https://github.com/Textualize/textual/issues/2330
- `SuggestFromList` class to let widgets get completions from a fixed set of options https://github.com/Textualize/textual/pull/2604
- `Input` has a new component class `input--suggestion` https://github.com/Textualize/textual/pull/2604
- Added `Widget.remove_children` https://github.com/Textualize/textual/pull/2657
- Added `Validator` framework and validation for `Input` https://github.com/Textualize/textual/pull/2600
- Ability to have private and public validate methods https://github.com/Textualize/textual/pull/2708
- Ability to have private compute methods https://github.com/Textualize/textual/pull/2708
- Added `message_hook` to App.run_test https://github.com/Textualize/textual/pull/2702
- Added `Sparkline` widget https://github.com/Textualize/textual/pull/2631

### Changed

- `Placeholder` now sets its color cycle per app https://github.com/Textualize/textual/issues/2590
- Footer now clears key highlight regardless of whether it's in the active screen or not https://github.com/Textualize/textual/issues/2606
- The default Widget repr no longer displays classes and pseudo-classes (to reduce noise in logs). Add them to your `__rich_repr__` method if needed. https://github.com/Textualize/textual/pull/2623
- Setting `Screen.AUTO_FOCUS` to `None` will inherit `AUTO_FOCUS` from the app instead of disabling it https://github.com/Textualize/textual/issues/2594
- Setting `Screen.AUTO_FOCUS` to `""` will disable it on the screen https://github.com/Textualize/textual/issues/2594
- Messages now have a `handler_name` class var which contains the name of the default handler method.
- `Message.control` is now a property instead of a class variable. https://github.com/Textualize/textual/issues/2528
- `Tree` and `DirectoryTree` Messages no longer accept a `tree` parameter, using `self.node.tree` instead. https://github.com/Textualize/textual/issues/2529
- Keybinding <kbd>right</kbd> in `Input` is also used to accept a suggestion if the cursor is at the end of the input https://github.com/Textualize/textual/pull/2604
- `Input.__init__` now accepts a `suggester` attribute for completion suggestions https://github.com/Textualize/textual/pull/2604
- Using `switch_screen` to switch to the currently active screen is now a no-op https://github.com/Textualize/textual/pull/2692
- Breaking change: removed `reactive.py::Reactive.var` in favor of `reactive.py::var` https://github.com/Textualize/textual/pull/2709/

### Removed

- `Placeholder.reset_color_cycle`
- Removed `Widget.reset_focus` (now called `Widget.blur`) https://github.com/Textualize/textual/issues/2642

## [0.26.0] - 2023-05-20

### Added

- Added `Widget.can_view`

### Changed

- Textual will now scroll focused widgets to center if not in view

## [0.25.0] - 2023-05-17

### Changed

- App `title` and `sub_title` attributes can be set to any type https://github.com/Textualize/textual/issues/2521
- `DirectoryTree` now loads directory contents in a worker https://github.com/Textualize/textual/issues/2456
- Only a single error will be written by default, unless in dev mode ("debug" in App.features) https://github.com/Textualize/textual/issues/2480
- Using `Widget.move_child` where the target and the child being moved are the same is now a no-op https://github.com/Textualize/textual/issues/1743
- Calling `dismiss` on a screen that is not at the top of the stack now raises an exception https://github.com/Textualize/textual/issues/2575
- `MessagePump.call_after_refresh` and `MessagePump.call_later` will now return `False` if the callback could not be scheduled. https://github.com/Textualize/textual/pull/2584

### Fixed

- Fixed `ZeroDivisionError` in `resolve_fraction_unit` https://github.com/Textualize/textual/issues/2502
- Fixed `TreeNode.expand` and `TreeNode.expand_all` not posting a `Tree.NodeExpanded` message https://github.com/Textualize/textual/issues/2535
- Fixed `TreeNode.collapse` and `TreeNode.collapse_all` not posting a `Tree.NodeCollapsed` message https://github.com/Textualize/textual/issues/2535
- Fixed `TreeNode.toggle` and `TreeNode.toggle_all` not posting a `Tree.NodeExpanded` or `Tree.NodeCollapsed` message https://github.com/Textualize/textual/issues/2535
- `footer--description` component class was being ignored https://github.com/Textualize/textual/issues/2544
- Pasting empty selection in `Input` would raise an exception https://github.com/Textualize/textual/issues/2563
- `Screen.AUTO_FOCUS` now focuses the first _focusable_ widget that matches the selector https://github.com/Textualize/textual/issues/2578
- `Screen.AUTO_FOCUS` now works on the default screen on startup https://github.com/Textualize/textual/pull/2581
- Fix for setting dark in App `__init__` https://github.com/Textualize/textual/issues/2583
- Fix issue with scrolling and docks https://github.com/Textualize/textual/issues/2525
- Fix not being able to use CSS classes with `Tab` https://github.com/Textualize/textual/pull/2589

### Added

- Class variable `AUTO_FOCUS` to screens https://github.com/Textualize/textual/issues/2457
- Added `NULL_SPACING` and `NULL_REGION` to geometry.py

## [0.24.1] - 2023-05-08

### Fixed

- Fix TypeError in code browser

## [0.24.0] - 2023-05-08

### Fixed

- Fixed crash when creating a `DirectoryTree` starting anywhere other than `.`
- Fixed line drawing in `Tree` when `Tree.show_root` is `True` https://github.com/Textualize/textual/issues/2397
- Fixed line drawing in `Tree` not marking branches as selected when first getting focus https://github.com/Textualize/textual/issues/2397

### Changed

- The DataTable cursor is now scrolled into view when the cursor coordinate is changed programmatically https://github.com/Textualize/textual/issues/2459
- run_worker exclusive parameter is now `False` by default https://github.com/Textualize/textual/pull/2470
- Added `always_update` as an optional argument for `reactive.var`
- Made Binding description default to empty string, which is equivalent to show=False https://github.com/Textualize/textual/pull/2501
- Modified Message to allow it to be used as a dataclass https://github.com/Textualize/textual/pull/2501
- Decorator `@on` accepts arbitrary `**kwargs` to apply selectors to attributes of the message https://github.com/Textualize/textual/pull/2498

### Added

- Property `control` as alias for attribute `tabs` in `Tabs` messages https://github.com/Textualize/textual/pull/2483
- Experimental: Added "overlay" rule https://github.com/Textualize/textual/pull/2501
- Experimental: Added "constrain" rule https://github.com/Textualize/textual/pull/2501
- Added textual.widgets.Select https://github.com/Textualize/textual/pull/2501
- Added Region.translate_inside https://github.com/Textualize/textual/pull/2501
- `TabbedContent` now takes kwargs `id`, `name`, `classes`, and `disabled`, upon initialization, like other widgets https://github.com/Textualize/textual/pull/2497
- Method `DataTable.move_cursor` https://github.com/Textualize/textual/issues/2472
- Added `OptionList.add_options` https://github.com/Textualize/textual/pull/2508
- Added `TreeNode.is_root` https://github.com/Textualize/textual/pull/2510
- Added `TreeNode.remove_children` https://github.com/Textualize/textual/pull/2510
- Added `TreeNode.remove` https://github.com/Textualize/textual/pull/2510
- Added classvar `Message.ALLOW_SELECTOR_MATCH` https://github.com/Textualize/textual/pull/2498
- Added `ALLOW_SELECTOR_MATCH` to all built-in messages associated with widgets https://github.com/Textualize/textual/pull/2498
- Markdown document sub-widgets now reference the container document
- Table of contents of a markdown document now references the document
- Added the `control` property to messages
  - `DirectoryTree.FileSelected`
  - `ListView`
    - `Highlighted`
    - `Selected`
  - `Markdown`
    - `TableOfContentsUpdated`
    - `TableOfContentsSelected`
    - `LinkClicked`
  - `OptionList`
    - `OptionHighlighted`
    - `OptionSelected`
  - `RadioSet.Changed`
  - `TabContent.TabActivated`
  - `Tree`
    - `NodeSelected`
    - `NodeHighlighted`
    - `NodeExpanded`
    - `NodeCollapsed`

## [0.23.0] - 2023-05-03

### Fixed

- Fixed `outline` top and bottom not handling alpha - https://github.com/Textualize/textual/issues/2371
- Fixed `!important` not applying to `align` https://github.com/Textualize/textual/issues/2420
- Fixed `!important` not applying to `border` https://github.com/Textualize/textual/issues/2420
- Fixed `!important` not applying to `content-align` https://github.com/Textualize/textual/issues/2420
- Fixed `!important` not applying to `outline` https://github.com/Textualize/textual/issues/2420
- Fixed `!important` not applying to `overflow` https://github.com/Textualize/textual/issues/2420
- Fixed `!important` not applying to `scrollbar-size` https://github.com/Textualize/textual/issues/2420
- Fixed `outline-right` not being recognised https://github.com/Textualize/textual/issues/2446
- Fixed OSError when a file system is not available https://github.com/Textualize/textual/issues/2468

### Changed

- Setting attributes with a `compute_` method will now raise an `AttributeError` https://github.com/Textualize/textual/issues/2383
- Unknown psuedo-selectors will now raise a tokenizer error (previously they were silently ignored) https://github.com/Textualize/textual/pull/2445
- Breaking change: `DirectoryTree.FileSelected.path` is now always a `Path` https://github.com/Textualize/textual/issues/2448
- Breaking change: `Directorytree.load_directory` renamed to `Directorytree._load_directory` https://github.com/Textualize/textual/issues/2448
- Unknown pseudo-selectors will now raise a tokenizer error (previously they were silently ignored) https://github.com/Textualize/textual/pull/2445

### Added

- Watch methods can now optionally be private https://github.com/Textualize/textual/issues/2382
- Added `DirectoryTree.path` reactive attribute https://github.com/Textualize/textual/issues/2448
- Added `DirectoryTree.FileSelected.node` https://github.com/Textualize/textual/pull/2463
- Added `DirectoryTree.reload` https://github.com/Textualize/textual/issues/2448
- Added textual.on decorator https://github.com/Textualize/textual/issues/2398

## [0.22.3] - 2023-04-29

### Fixed

- Fixed `textual run` on Windows https://github.com/Textualize/textual/issues/2406
- Fixed top border of button hover state

## [0.22.2] - 2023-04-29

### Added

- Added `TreeNode.tree` as a read-only public attribute https://github.com/Textualize/textual/issues/2413

### Fixed

- Fixed superfluous style updates for focus-within pseudo-selector

## [0.22.1] - 2023-04-28

### Fixed

- Fixed timer issue https://github.com/Textualize/textual/issues/2416
- Fixed `textual run` issue https://github.com/Textualize/textual/issues/2391

## [0.22.0] - 2023-04-27

### Fixed

- Fixed broken fr units when there is a min or max dimension https://github.com/Textualize/textual/issues/2378
- Fixed plain text in Markdown code blocks with no syntax being difficult to read https://github.com/Textualize/textual/issues/2400

### Added

- Added `ProgressBar` widget https://github.com/Textualize/textual/pull/2333

### Changed

- All `textual.containers` are now `1fr` in relevant dimensions by default https://github.com/Textualize/textual/pull/2386


## [0.21.0] - 2023-04-26

### Changed

- `textual run` execs apps in a new context.
- Textual console no longer parses console markup.
- Breaking change: `Container` no longer shows required scrollbars by default https://github.com/Textualize/textual/issues/2361
- Breaking change: `VerticalScroll` no longer shows a required horizontal scrollbar by default
- Breaking change: `HorizontalScroll` no longer shows a required vertical scrollbar by default
- Breaking change: Renamed `App.action_add_class_` to `App.action_add_class`
- Breaking change: Renamed `App.action_remove_class_` to `App.action_remove_class`
- Breaking change: `RadioSet` is now a single focusable widget https://github.com/Textualize/textual/pull/2372
- Breaking change: Removed `containers.Content` (use `containers.VerticalScroll` now)

### Added

- Added `-c` switch to `textual run` which runs commands in a Textual dev environment.
- Breaking change: standard keyboard scrollable navigation bindings have been moved off `Widget` and onto a new base class for scrollable containers (see also below addition) https://github.com/Textualize/textual/issues/2332
- `ScrollView` now inherits from `ScrollableContainer` rather than `Widget` https://github.com/Textualize/textual/issues/2332
- Containers no longer inherit any bindings from `Widget` https://github.com/Textualize/textual/issues/2331
- Added `ScrollableContainer`; a container class that binds the common navigation keys to scroll actions (see also above breaking change) https://github.com/Textualize/textual/issues/2332

### Fixed

- Fixed dark mode toggles in a "child" screen not updating a "parent" screen https://github.com/Textualize/textual/issues/1999
- Fixed "panel" border not exposed via CSS
- Fixed `TabbedContent.active` changes not changing the actual content https://github.com/Textualize/textual/issues/2352
- Fixed broken color on macOS Terminal https://github.com/Textualize/textual/issues/2359

## [0.20.1] - 2023-04-18

### Fix

- New fix for stuck tabs underline https://github.com/Textualize/textual/issues/2229

## [0.20.0] - 2023-04-18

### Changed

- Changed signature of Driver. Technically a breaking change, but unlikely to affect anyone.
- Breaking change: Timer.start is now private, and returns None. There was no reason to call this manually, so unlikely to affect anyone.
- A clicked tab will now be scrolled to the center of its tab container https://github.com/Textualize/textual/pull/2276
- Style updates are now done immediately rather than on_idle https://github.com/Textualize/textual/pull/2304
- `ButtonVariant` is now exported from `textual.widgets.button` https://github.com/Textualize/textual/issues/2264
- `HorizontalScroll` and `VerticalScroll` are now focusable by default https://github.com/Textualize/textual/pull/2317

### Added

- Added `DataTable.remove_row` method https://github.com/Textualize/textual/pull/2253
- option `--port` to the command `textual console` to specify which port the console should connect to https://github.com/Textualize/textual/pull/2258
- `Widget.scroll_to_center` method to scroll children to the center of container widget https://github.com/Textualize/textual/pull/2255 and https://github.com/Textualize/textual/pull/2276
- Added `TabActivated` message to `TabbedContent` https://github.com/Textualize/textual/pull/2260
- Added "panel" border style https://github.com/Textualize/textual/pull/2292
- Added `border-title-color`, `border-title-background`, `border-title-style` rules https://github.com/Textualize/textual/issues/2289
- Added `border-subtitle-color`, `border-subtitle-background`, `border-subtitle-style` rules https://github.com/Textualize/textual/issues/2289

### Fixed

- Fixed order styles are applied in DataTable - allows combining of renderable styles and component classes https://github.com/Textualize/textual/pull/2272
- Fixed key combos with up/down keys in some terminals https://github.com/Textualize/textual/pull/2280
- Fix empty ListView preventing bindings from firing https://github.com/Textualize/textual/pull/2281
- Fix `get_component_styles` returning incorrect values on first call when combined with pseudoclasses https://github.com/Textualize/textual/pull/2304
- Fixed `active_message_pump.get` sometimes resulting in a `LookupError` https://github.com/Textualize/textual/issues/2301

## [0.19.1] - 2023-04-10

### Fixed

- Fix viewport units using wrong viewport size  https://github.com/Textualize/textual/pull/2247
- Fixed layout not clearing arrangement cache https://github.com/Textualize/textual/pull/2249


## [0.19.0] - 2023-04-07

### Added

- Added support for filtering a `DirectoryTree` https://github.com/Textualize/textual/pull/2215

### Changed

- Allowed border_title and border_subtitle to accept Text objects
- Added additional line around titles
- When a container is auto, relative dimensions in children stretch the container. https://github.com/Textualize/textual/pull/2221
- DataTable page up / down now move cursor

### Fixed

- Fixed margin not being respected when width or height is "auto" https://github.com/Textualize/textual/issues/2220
- Fixed issue which prevent scroll_visible from working https://github.com/Textualize/textual/issues/2181
- Fixed missing tracebacks on Windows https://github.com/Textualize/textual/issues/2027

## [0.18.0] - 2023-04-04

### Added

- Added Worker API https://github.com/Textualize/textual/pull/2182

### Changed

- Breaking change: Markdown.update is no longer a coroutine https://github.com/Textualize/textual/pull/2182

### Fixed

- `RadioSet` is now far less likely to report `pressed_button` as `None` https://github.com/Textualize/textual/issues/2203

## [0.17.3] - 2023-04-02

### [Fixed]

- Fixed scrollable area not taking in to account dock https://github.com/Textualize/textual/issues/2188

## [0.17.2] - 2023-04-02

### [Fixed]

- Fixed bindings persistance https://github.com/Textualize/textual/issues/1613
- The `Markdown` widget now auto-increments ordered lists https://github.com/Textualize/textual/issues/2002
- Fixed modal bindings https://github.com/Textualize/textual/issues/2194
- Fix binding enter to active button https://github.com/Textualize/textual/issues/2194

### [Changed]

- tab and shift+tab are now defined on Screen.

## [0.17.1] - 2023-03-30

### Fixed

- Fix cursor not hiding on Windows https://github.com/Textualize/textual/issues/2170
- Fixed freeze when ctrl-clicking links https://github.com/Textualize/textual/issues/2167 https://github.com/Textualize/textual/issues/2073

## [0.17.0] - 2023-03-29

### Fixed

- Issue with parsing action strings whose arguments contained quoted closing parenthesis https://github.com/Textualize/textual/pull/2112
- Issues with parsing action strings with tuple arguments https://github.com/Textualize/textual/pull/2112
- Issue with watching for CSS file changes https://github.com/Textualize/textual/pull/2128
- Fix for tabs not invalidating https://github.com/Textualize/textual/issues/2125
- Fixed scrollbar layers issue https://github.com/Textualize/textual/issues/1358
- Fix for interaction between pseudo-classes and widget-level render caches https://github.com/Textualize/textual/pull/2155

### Changed

- DataTable now has height: auto by default. https://github.com/Textualize/textual/issues/2117
- Textual will now render strings within renderables (such as tables) as Console Markup by default. You can wrap your text with rich.Text() if you want the original behavior. https://github.com/Textualize/textual/issues/2120
- Some widget methods now return `self` instead of `None` https://github.com/Textualize/textual/pull/2102:
  - `Widget`: `refresh`, `focus`, `reset_focus`
  - `Button.press`
  - `DataTable`: `clear`, `refresh_coordinate`, `refresh_row`, `refresh_column`, `sort`
  - `Placehoder.cycle_variant`
  - `Switch.toggle`
  - `Tabs.clear`
  - `TextLog`: `write`, `clear`
  - `TreeNode`: `expand`, `expand_all`, `collapse`, `collapse_all`, `toggle`, `toggle_all`
  - `Tree`: `clear`, `reset`
- Screens with alpha in their background color will now blend with the background. https://github.com/Textualize/textual/pull/2139
- Added "thick" border style. https://github.com/Textualize/textual/pull/2139
- message_pump.app will now set the active app if it is not already set.
- DataTable now has max height set to 100vh

### Added

- Added auto_scroll attribute to TextLog https://github.com/Textualize/textual/pull/2127
- Added scroll_end switch to TextLog.write https://github.com/Textualize/textual/pull/2127
- Added `Widget.get_pseudo_class_state` https://github.com/Textualize/textual/pull/2155
- Added Screen.ModalScreen which prevents App from handling bindings. https://github.com/Textualize/textual/pull/2139
- Added TEXTUAL_LOG env var which should be a path that Textual will write verbose logs to (textual devtools is generally preferred) https://github.com/Textualize/textual/pull/2148
- Added textual.logging.TextualHandler logging handler
- Added Query.set_classes, DOMNode.set_classes, and `classes` setter for Widget https://github.com/Textualize/textual/issues/1081
- Added `OptionList` https://github.com/Textualize/textual/pull/2154

## [0.16.0] - 2023-03-22

### Added
- Added `parser_factory` argument to `Markdown` and `MarkdownViewer` constructors https://github.com/Textualize/textual/pull/2075
- Added `HorizontalScroll` https://github.com/Textualize/textual/issues/1957
- Added `Center` https://github.com/Textualize/textual/issues/1957
- Added `Middle` https://github.com/Textualize/textual/issues/1957
- Added `VerticalScroll` (mimicking the old behaviour of `Vertical`) https://github.com/Textualize/textual/issues/1957
- Added `Widget.border_title` and `Widget.border_subtitle` to set border (sub)title for a widget https://github.com/Textualize/textual/issues/1864
- Added CSS styles `border_title_align` and `border_subtitle_align`.
- Added `TabbedContent` widget https://github.com/Textualize/textual/pull/2059
- Added `get_child_by_type` method to widgets / app https://github.com/Textualize/textual/pull/2059
- Added `Widget.render_str` method https://github.com/Textualize/textual/pull/2059
- Added TEXTUAL_DRIVER environment variable

### Changed

- Dropped "loading-indicator--dot" component style from LoadingIndicator https://github.com/Textualize/textual/pull/2050
- Tabs widget now sends Tabs.Cleared when there is no active tab.
- Breaking change: changed default behaviour of `Vertical` (see `VerticalScroll`) https://github.com/Textualize/textual/issues/1957
- The default `overflow` style for `Horizontal` was changed to `hidden hidden` https://github.com/Textualize/textual/issues/1957
- `DirectoryTree` also accepts `pathlib.Path` objects as the path to list https://github.com/Textualize/textual/issues/1438

### Removed

- Removed `sender` attribute from messages. It's now just private (`_sender`). https://github.com/Textualize/textual/pull/2071

### Fixed

- Fixed borders not rendering correctly. https://github.com/Textualize/textual/pull/2074
- Fix for error when removing nodes. https://github.com/Textualize/textual/issues/2079

## [0.15.1] - 2023-03-14

### Fixed

- Fixed how the namespace for messages is calculated to facilitate inheriting messages https://github.com/Textualize/textual/issues/1814
- `Tab` is now correctly made available from `textual.widgets`. https://github.com/Textualize/textual/issues/2044

## [0.15.0] - 2023-03-13

### Fixed

- Fixed container not resizing when a widget is removed https://github.com/Textualize/textual/issues/2007
- Fixes issue where the horizontal scrollbar would be incorrectly enabled https://github.com/Textualize/textual/pull/2024

## [0.15.0] - 2023-03-13

### Changed

- Fixed container not resizing when a widget is removed https://github.com/Textualize/textual/issues/2007
- Fixed issue where the horizontal scrollbar would be incorrectly enabled https://github.com/Textualize/textual/pull/2024
- Fixed `Pilot.click` not correctly creating the mouse events https://github.com/Textualize/textual/issues/2022
- Fixes issue where the horizontal scrollbar would be incorrectly enabled https://github.com/Textualize/textual/pull/2024
- Fixes for tracebacks not appearing on exit https://github.com/Textualize/textual/issues/2027

### Added

- Added a LoadingIndicator widget https://github.com/Textualize/textual/pull/2018
- Added Tabs Widget https://github.com/Textualize/textual/pull/2020

### Changed

- Breaking change: Renamed Widget.action and App.action to Widget.run_action and App.run_action
- Added `shift`, `meta` and `control` arguments to `Pilot.click`.

## [0.14.0] - 2023-03-09

### Changed

- Breaking change: There is now only `post_message` to post events, which is non-async, `post_message_no_wait` was dropped. https://github.com/Textualize/textual/pull/1940
- Breaking change: The Timer class now has just one method to stop it, `Timer.stop` which is non sync https://github.com/Textualize/textual/pull/1940
- Breaking change: Messages don't require a `sender` in their constructor https://github.com/Textualize/textual/pull/1940
- Many messages have grown a `control` property which returns the control they relate to. https://github.com/Textualize/textual/pull/1940
- Updated styling to make it clear DataTable grows horizontally https://github.com/Textualize/textual/pull/1946
- Changed the `Checkbox` character due to issues with Windows Terminal and Windows 10 https://github.com/Textualize/textual/issues/1934
- Changed the `RadioButton` character due to issues with Windows Terminal and Windows 10 and 11 https://github.com/Textualize/textual/issues/1934
- Changed the `Markdown` initial bullet character due to issues with Windows Terminal and Windows 10 and 11 https://github.com/Textualize/textual/issues/1982
- The underscore `_` is no longer a special alias for the method `pilot.press`

### Added

- Added `data_table` attribute to DataTable events https://github.com/Textualize/textual/pull/1940
- Added `list_view` attribute to `ListView` events https://github.com/Textualize/textual/pull/1940
- Added `radio_set` attribute to `RadioSet` events https://github.com/Textualize/textual/pull/1940
- Added `switch` attribute to `Switch` events https://github.com/Textualize/textual/pull/1940
- Added `hover` and `click` methods to `Pilot` https://github.com/Textualize/textual/pull/1966
- Breaking change: Added `toggle_button` attribute to RadioButton and Checkbox events, replaces `input` https://github.com/Textualize/textual/pull/1940
- A percentage alpha can now be applied to a border https://github.com/Textualize/textual/issues/1863
- Added `Color.multiply_alpha`.
- Added `ContentSwitcher` https://github.com/Textualize/textual/issues/1945

### Fixed

- Fixed bug that prevented pilot from pressing some keys https://github.com/Textualize/textual/issues/1815
- DataTable race condition that caused crash https://github.com/Textualize/textual/pull/1962
- Fixed scrollbar getting "stuck" to cursor when cursor leaves window during drag https://github.com/Textualize/textual/pull/1968 https://github.com/Textualize/textual/pull/2003
- DataTable crash when enter pressed when table is empty https://github.com/Textualize/textual/pull/1973

## [0.13.0] - 2023-03-02

### Added

- Added `Checkbox` https://github.com/Textualize/textual/pull/1872
- Added `RadioButton` https://github.com/Textualize/textual/pull/1872
- Added `RadioSet` https://github.com/Textualize/textual/pull/1872

### Changed

- Widget scrolling methods (such as `Widget.scroll_home` and `Widget.scroll_end`) now perform the scroll after the next refresh https://github.com/Textualize/textual/issues/1774
- Buttons no longer accept arbitrary renderables https://github.com/Textualize/textual/issues/1870

### Fixed

- Scrolling with cursor keys now moves just one cell https://github.com/Textualize/textual/issues/1897
- Fix exceptions in watch methods being hidden on startup https://github.com/Textualize/textual/issues/1886
- Fixed scrollbar size miscalculation https://github.com/Textualize/textual/pull/1910
- Fixed slow exit on some terminals https://github.com/Textualize/textual/issues/1920

## [0.12.1] - 2023-02-25

### Fixed

- Fix for batch update glitch https://github.com/Textualize/textual/pull/1880

## [0.12.0] - 2023-02-24

### Added

- Added `App.batch_update` https://github.com/Textualize/textual/pull/1832
- Added horizontal rule to Markdown https://github.com/Textualize/textual/pull/1832
- Added `Widget.disabled` https://github.com/Textualize/textual/pull/1785
- Added `DOMNode.notify_style_update` to replace `messages.StylesUpdated` message https://github.com/Textualize/textual/pull/1861
- Added `DataTable.show_row_labels` reactive to show and hide row labels https://github.com/Textualize/textual/pull/1868
- Added `DataTable.RowLabelSelected` event, which is emitted when a row label is clicked https://github.com/Textualize/textual/pull/1868
- Added `MessagePump.prevent` context manager to temporarily suppress a given message type https://github.com/Textualize/textual/pull/1866

### Changed

- Scrolling by page now adds to current position.
- Markdown lists have been polished: a selection of bullets, better alignment of numbers, style tweaks https://github.com/Textualize/textual/pull/1832
- Added alternative method of composing Widgets https://github.com/Textualize/textual/pull/1847
- Added `label` parameter to `DataTable.add_row` https://github.com/Textualize/textual/pull/1868
- Breaking change: Some `DataTable` component classes were renamed - see PR for details https://github.com/Textualize/textual/pull/1868

### Removed

- Removed `screen.visible_widgets` and `screen.widgets`
- Removed `StylesUpdate` message. https://github.com/Textualize/textual/pull/1861

### Fixed

- Numbers in a descendant-combined selector no longer cause an error https://github.com/Textualize/textual/issues/1836
- Fixed superfluous scrolling when focusing a docked widget https://github.com/Textualize/textual/issues/1816
- Fixes walk_children which was returning more than one screen https://github.com/Textualize/textual/issues/1846
- Fixed issue with watchers fired for detached nodes https://github.com/Textualize/textual/issues/1846

## [0.11.1] - 2023-02-17

### Fixed

- DataTable fix issue where offset cache was not being used https://github.com/Textualize/textual/pull/1810
- DataTable scrollbars resize correctly when header is toggled https://github.com/Textualize/textual/pull/1803
- DataTable location mapping cleared when clear called https://github.com/Textualize/textual/pull/1809

## [0.11.0] - 2023-02-15

### Added

- Added `TreeNode.expand_all` https://github.com/Textualize/textual/issues/1430
- Added `TreeNode.collapse_all` https://github.com/Textualize/textual/issues/1430
- Added `TreeNode.toggle_all` https://github.com/Textualize/textual/issues/1430
- Added the coroutines `Animator.wait_until_complete` and `pilot.wait_for_scheduled_animations` that allow waiting for all current and scheduled animations https://github.com/Textualize/textual/issues/1658
- Added the method `Animator.is_being_animated` that checks if an attribute of an object is being animated or is scheduled for animation
- Added more keyboard actions and related bindings to `Input` https://github.com/Textualize/textual/pull/1676
- Added App.scroll_sensitivity_x and App.scroll_sensitivity_y to adjust how many lines the scroll wheel moves the scroll position https://github.com/Textualize/textual/issues/928
- Added Shift+scroll wheel and ctrl+scroll wheel to scroll horizontally
- Added `Tree.action_toggle_node` to toggle a node without selecting, and bound it to <kbd>Space</kbd> https://github.com/Textualize/textual/issues/1433
- Added `Tree.reset` to fully reset a `Tree` https://github.com/Textualize/textual/issues/1437
- Added `DataTable.sort` to sort rows https://github.com/Textualize/textual/pull/1638
- Added `DataTable.get_cell` to retrieve a cell by column/row keys https://github.com/Textualize/textual/pull/1638
- Added `DataTable.get_cell_at` to retrieve a cell by coordinate https://github.com/Textualize/textual/pull/1638
- Added `DataTable.update_cell` to update a cell by column/row keys https://github.com/Textualize/textual/pull/1638
- Added `DataTable.update_cell_at` to update a cell at a coordinate  https://github.com/Textualize/textual/pull/1638
- Added `DataTable.ordered_rows` property to retrieve `Row`s as they're currently ordered https://github.com/Textualize/textual/pull/1638
- Added `DataTable.ordered_columns` property to retrieve `Column`s as they're currently ordered https://github.com/Textualize/textual/pull/1638
- Added `DataTable.coordinate_to_cell_key` to find the key for the cell at a coordinate https://github.com/Textualize/textual/pull/1638
- Added `DataTable.is_valid_coordinate` https://github.com/Textualize/textual/pull/1638
- Added `DataTable.is_valid_row_index` https://github.com/Textualize/textual/pull/1638
- Added `DataTable.is_valid_column_index` https://github.com/Textualize/textual/pull/1638
- Added attributes to events emitted from `DataTable` indicating row/column/cell keys https://github.com/Textualize/textual/pull/1638
- Added `DataTable.get_row` to retrieve the values from a row by key https://github.com/Textualize/textual/pull/1786
- Added `DataTable.get_row_at` to retrieve the values from a row by index https://github.com/Textualize/textual/pull/1786
- Added `DataTable.get_column` to retrieve the values from a column by key https://github.com/Textualize/textual/pull/1786
- Added `DataTable.get_column_at` to retrieve the values from a column by index https://github.com/Textualize/textual/pull/1786
- Added `DataTable.HeaderSelected` which is posted when header label clicked https://github.com/Textualize/textual/pull/1788
- Added `DOMNode.watch` and `DOMNode.is_attached` methods  https://github.com/Textualize/textual/pull/1750
- Added `DOMNode.css_tree` which is a renderable that shows the DOM and CSS https://github.com/Textualize/textual/pull/1778
- Added `DOMNode.children_view` which is a view on to a nodes children list, use for querying https://github.com/Textualize/textual/pull/1778
- Added `Markdown` and `MarkdownViewer` widgets.
- Added `--screenshot` option to `textual run`

### Changed

- Breaking change: `TreeNode` can no longer be imported from `textual.widgets`; it is now available via `from textual.widgets.tree import TreeNode`. https://github.com/Textualize/textual/pull/1637
- `Tree` now shows a (subdued) cursor for a highlighted node when focus has moved elsewhere https://github.com/Textualize/textual/issues/1471
- `DataTable.add_row` now accepts `key` argument to uniquely identify the row https://github.com/Textualize/textual/pull/1638
- `DataTable.add_column` now accepts `key` argument to uniquely identify the column https://github.com/Textualize/textual/pull/1638
- `DataTable.add_row` and `DataTable.add_column` now return lists of keys identifying the added rows/columns https://github.com/Textualize/textual/pull/1638
- Breaking change: `DataTable.get_cell_value` renamed to `DataTable.get_value_at` https://github.com/Textualize/textual/pull/1638
- `DataTable.row_count` is now a property https://github.com/Textualize/textual/pull/1638
- Breaking change: `DataTable.cursor_cell` renamed to `DataTable.cursor_coordinate` https://github.com/Textualize/textual/pull/1638
  - The method `validate_cursor_cell` was renamed to `validate_cursor_coordinate`.
  - The method `watch_cursor_cell` was renamed to `watch_cursor_coordinate`.
- Breaking change: `DataTable.hover_cell` renamed to `DataTable.hover_coordinate` https://github.com/Textualize/textual/pull/1638
  - The method `validate_hover_cell` was renamed to `validate_hover_coordinate`.
- Breaking change: `DataTable.data` structure changed, and will be made private in upcoming release https://github.com/Textualize/textual/pull/1638
- Breaking change: `DataTable.refresh_cell` was renamed to `DataTable.refresh_coordinate` https://github.com/Textualize/textual/pull/1638
- Breaking change: `DataTable.get_row_height` now takes a `RowKey` argument instead of a row index https://github.com/Textualize/textual/pull/1638
- Breaking change: `DataTable.data` renamed to `DataTable._data` (it's now private) https://github.com/Textualize/textual/pull/1786
- The `_filter` module was made public (now called `filter`) https://github.com/Textualize/textual/pull/1638
- Breaking change: renamed `Checkbox` to `Switch` https://github.com/Textualize/textual/issues/1746
- `App.install_screen` name is no longer optional https://github.com/Textualize/textual/pull/1778
- `App.query` now only includes the current screen https://github.com/Textualize/textual/pull/1778
- `DOMNode.tree` now displays simple DOM structure only https://github.com/Textualize/textual/pull/1778
- `App.install_screen` now returns None rather than AwaitMount https://github.com/Textualize/textual/pull/1778
- `DOMNode.children` is now a simple sequence, the NodesList is exposed as `DOMNode._nodes` https://github.com/Textualize/textual/pull/1778
- `DataTable` cursor can now enter fixed columns https://github.com/Textualize/textual/pull/1799

### Fixed

- Fixed stuck screen  https://github.com/Textualize/textual/issues/1632
- Fixed programmatic style changes not refreshing children layouts when parent widget did not change size https://github.com/Textualize/textual/issues/1607
- Fixed relative units in `grid-rows` and `grid-columns` being computed with respect to the wrong dimension https://github.com/Textualize/textual/issues/1406
- Fixed bug with animations that were triggered back to back, where the second one wouldn't start https://github.com/Textualize/textual/issues/1372
- Fixed bug with animations that were scheduled where all but the first would be skipped https://github.com/Textualize/textual/issues/1372
- Programmatically setting `overflow_x`/`overflow_y` refreshes the layout correctly https://github.com/Textualize/textual/issues/1616
- Fixed double-paste into `Input` https://github.com/Textualize/textual/issues/1657
- Added a workaround for an apparent Windows Terminal paste issue https://github.com/Textualize/textual/issues/1661
- Fixed issue with renderable width calculation https://github.com/Textualize/textual/issues/1685
- Fixed issue with app not processing Paste event https://github.com/Textualize/textual/issues/1666
- Fixed glitch with view position with auto width inputs https://github.com/Textualize/textual/issues/1693
- Fixed `DataTable` "selected" events containing wrong coordinates when mouse was used https://github.com/Textualize/textual/issues/1723

### Removed

- Methods `MessagePump.emit` and `MessagePump.emit_no_wait` https://github.com/Textualize/textual/pull/1738
- Removed `reactive.watch` in favor of DOMNode.watch.

## [0.10.1] - 2023-01-20

### Added

- Added Strip.text property https://github.com/Textualize/textual/issues/1620

### Fixed

- Fixed `textual diagnose` crash on older supported Python versions. https://github.com/Textualize/textual/issues/1622

### Changed

- The default filename for screenshots uses a datetime format similar to ISO8601, but with reserved characters replaced by underscores https://github.com/Textualize/textual/pull/1518


## [0.10.0] - 2023-01-19

### Added

- Added `TreeNode.parent` -- a read-only property for accessing a node's parent https://github.com/Textualize/textual/issues/1397
- Added public `TreeNode` label access via `TreeNode.label` https://github.com/Textualize/textual/issues/1396
- Added read-only public access to the children of a `TreeNode` via `TreeNode.children` https://github.com/Textualize/textual/issues/1398
- Added `Tree.get_node_by_id` to allow getting a node by its ID https://github.com/Textualize/textual/pull/1535
- Added a `Tree.NodeHighlighted` message, giving a `on_tree_node_highlighted` event handler https://github.com/Textualize/textual/issues/1400
- Added a `inherit_component_classes` subclassing parameter to control whether component classes are inherited from base classes https://github.com/Textualize/textual/issues/1399
- Added `diagnose` as a `textual` command https://github.com/Textualize/textual/issues/1542
- Added `row` and `column` cursors to `DataTable` https://github.com/Textualize/textual/pull/1547
- Added an optional parameter `selector` to the methods `Screen.focus_next` and `Screen.focus_previous` that enable using a CSS selector to narrow down which widgets can get focus https://github.com/Textualize/textual/issues/1196

### Changed

- `MouseScrollUp` and `MouseScrollDown` now inherit from `MouseEvent` and have attached modifier keys. https://github.com/Textualize/textual/pull/1458
- Fail-fast and print pretty tracebacks for Widget compose errors https://github.com/Textualize/textual/pull/1505
- Added Widget._refresh_scroll to avoid expensive layout when scrolling https://github.com/Textualize/textual/pull/1524
- `events.Paste` now bubbles https://github.com/Textualize/textual/issues/1434
- Improved error message when style flag `none` is mixed with other flags (e.g., when setting `text-style`) https://github.com/Textualize/textual/issues/1420
- Clock color in the `Header` widget now matches the header color https://github.com/Textualize/textual/issues/1459
- Programmatic calls to scroll now optionally scroll even if overflow styling says otherwise (introduces a new `force` parameter to all the `scroll_*` methods) https://github.com/Textualize/textual/issues/1201
- `COMPONENT_CLASSES` are now inherited from base classes https://github.com/Textualize/textual/issues/1399
- Watch methods may now take no parameters
- Added `compute` parameter to reactive
- A `TypeError` raised during `compose` now carries the full traceback
- Removed base class `NodeMessage` from which all node-related `Tree` events inherited

### Fixed

- The styles `scrollbar-background-active` and `scrollbar-color-hover` are no longer ignored https://github.com/Textualize/textual/pull/1480
- The widget `Placeholder` can now have its width set to `auto` https://github.com/Textualize/textual/pull/1508
- Behavior of widget `Input` when rendering after programmatic value change and related scenarios https://github.com/Textualize/textual/issues/1477 https://github.com/Textualize/textual/issues/1443
- `DataTable.show_cursor` now correctly allows cursor toggling https://github.com/Textualize/textual/pull/1547
- Fixed cursor not being visible on `DataTable` mount when `fixed_columns` were used https://github.com/Textualize/textual/pull/1547
- Fixed `DataTable` cursors not resetting to origin on `clear()` https://github.com/Textualize/textual/pull/1601
- Fixed TextLog wrapping issue https://github.com/Textualize/textual/issues/1554
- Fixed issue with TextLog not writing anything before layout https://github.com/Textualize/textual/issues/1498
- Fixed an exception when populating a child class of `ListView` purely from `compose` https://github.com/Textualize/textual/issues/1588
- Fixed freeze in tests https://github.com/Textualize/textual/issues/1608
- Fixed minus not displaying as symbol https://github.com/Textualize/textual/issues/1482

## [0.9.1] - 2022-12-30

### Added

- Added textual._win_sleep for Python on Windows < 3.11 https://github.com/Textualize/textual/pull/1457

## [0.9.0] - 2022-12-30

### Added

- Added textual.strip.Strip primitive
- Added textual._cache.FIFOCache
- Added an option to clear columns in DataTable.clear() https://github.com/Textualize/textual/pull/1427

### Changed

- Widget.render_line now returns a Strip
- Fix for slow updates on Windows
- Bumped Rich dependency

## [0.8.2] - 2022-12-28

### Fixed

- Fixed issue with TextLog.clear() https://github.com/Textualize/textual/issues/1447

## [0.8.1] - 2022-12-25

### Fixed

- Fix for overflowing tree issue https://github.com/Textualize/textual/issues/1425

## [0.8.0] - 2022-12-22

### Fixed

- Fixed issues with nested auto dimensions https://github.com/Textualize/textual/issues/1402
- Fixed watch method incorrectly running on first set when value hasn't changed and init=False https://github.com/Textualize/textual/pull/1367
- `App.dark` can now be set from `App.on_load` without an error being raised  https://github.com/Textualize/textual/issues/1369
- Fixed setting `visibility` changes needing a `refresh` https://github.com/Textualize/textual/issues/1355

### Added

- Added `textual.actions.SkipAction` exception which can be raised from an action to allow parents to process bindings.
- Added `textual keys` preview.
- Added ability to bind to a character in addition to key name. i.e. you can bind to "." or "full_stop".
- Added TextLog.shrink attribute to allow renderable to reduce in size to fit width.

### Changed

- Deprecated `PRIORITY_BINDINGS` class variable.
- Renamed `char` to `character` on Key event.
- Renamed `key_name` to `name` on Key event.
- Queries/`walk_children` no longer includes self in results by default https://github.com/Textualize/textual/pull/1416

## [0.7.0] - 2022-12-17

### Added

- Added `PRIORITY_BINDINGS` class variable, which can be used to control if a widget's bindings have priority by default. https://github.com/Textualize/textual/issues/1343

### Changed

- Renamed the `Binding` argument `universal` to `priority`. https://github.com/Textualize/textual/issues/1343
- When looking for bindings that have priority, they are now looked from `App` downwards. https://github.com/Textualize/textual/issues/1343
- `BINDINGS` on an `App`-derived class have priority by default. https://github.com/Textualize/textual/issues/1343
- `BINDINGS` on a `Screen`-derived class have priority by default. https://github.com/Textualize/textual/issues/1343
- Added a message parameter to Widget.exit

### Fixed

- Fixed validator not running on first reactive set https://github.com/Textualize/textual/pull/1359
- Ensure only printable characters are used as key_display https://github.com/Textualize/textual/pull/1361


## [0.6.0] - 2022-12-11

https://textual.textualize.io/blog/2022/12/11/version-060

### Added

- Added "inherited bindings" -- BINDINGS classvar will be merged with base classes, unless inherit_bindings is set to False
- Added `Tree` widget which replaces `TreeControl`.
- Added widget `Placeholder` https://github.com/Textualize/textual/issues/1200.
- Added `ListView` and `ListItem` widgets https://github.com/Textualize/textual/pull/1143

### Changed

- Rebuilt `DirectoryTree` with new `Tree` control.
- Empty containers with a dimension set to `"auto"` will now collapse instead of filling up the available space.
- Container widgets now have default height of `1fr`.
- The default `width` of a `Label` is now `auto`.

### Fixed

- Type selectors can now contain numbers https://github.com/Textualize/textual/issues/1253
- Fixed visibility not affecting children https://github.com/Textualize/textual/issues/1313
- Fixed issue with auto width/height and relative children https://github.com/Textualize/textual/issues/1319
- Fixed issue with offset applied to containers https://github.com/Textualize/textual/issues/1256
- Fixed default CSS retrieval for widgets with no `DEFAULT_CSS` that inherited from widgets with `DEFAULT_CSS` https://github.com/Textualize/textual/issues/1335
- Fixed merging of `BINDINGS` when binding inheritance is set to `None` https://github.com/Textualize/textual/issues/1351

## [0.5.0] - 2022-11-20

### Added

- Add get_child_by_id and get_widget_by_id, remove get_child https://github.com/Textualize/textual/pull/1146
- Add easing parameter to Widget.scroll_* methods https://github.com/Textualize/textual/pull/1144
- Added Widget.call_later which invokes a callback on idle.
- `DOMNode.ancestors` no longer includes `self`.
- Added `DOMNode.ancestors_with_self`, which retains the old behaviour of
  `DOMNode.ancestors`.
- Improved the speed of `DOMQuery.remove`.
- Added DataTable.clear
- Added low-level `textual.walk` methods.
- It is now possible to `await` a `Widget.remove`.
  https://github.com/Textualize/textual/issues/1094
- It is now possible to `await` a `DOMQuery.remove`. Note that this changes
  the return value of `DOMQuery.remove`, which used to return `self`.
  https://github.com/Textualize/textual/issues/1094
- Added Pilot.wait_for_animation
- Added `Widget.move_child` https://github.com/Textualize/textual/issues/1121
- Added a `Label` widget https://github.com/Textualize/textual/issues/1190
- Support lazy-instantiated Screens (callables in App.SCREENS) https://github.com/Textualize/textual/pull/1185
- Display of keys in footer has more sensible defaults https://github.com/Textualize/textual/pull/1213
- Add App.get_key_display, allowing custom key_display App-wide https://github.com/Textualize/textual/pull/1213

### Changed

- Watchers are now called immediately when setting the attribute if they are synchronous. https://github.com/Textualize/textual/pull/1145
- Widget.call_later has been renamed to Widget.call_after_refresh.
- Button variant values are now checked at runtime. https://github.com/Textualize/textual/issues/1189
- Added caching of some properties in Styles object

### Fixed

- Fixed DataTable row not updating after add https://github.com/Textualize/textual/issues/1026
- Fixed issues with animation. Now objects of different types may be animated.
- Fixed containers with transparent background not showing borders https://github.com/Textualize/textual/issues/1175
- Fixed auto-width in horizontal containers https://github.com/Textualize/textual/pull/1155
- Fixed Input cursor invisible when placeholder empty https://github.com/Textualize/textual/pull/1202
- Fixed deadlock when removing widgets from the App https://github.com/Textualize/textual/pull/1219

## [0.4.0] - 2022-11-08

https://textual.textualize.io/blog/2022/11/08/version-040/#version-040

### Changed

- Dropped support for mounting "named" and "anonymous" widgets via
  `App.mount` and `Widget.mount`. Both methods now simply take one or more
  widgets as positional arguments.
- `DOMNode.query_one` now raises a `TooManyMatches` exception if there is
  more than one matching node.
  https://github.com/Textualize/textual/issues/1096
- `App.mount` and `Widget.mount` have new `before` and `after` parameters https://github.com/Textualize/textual/issues/778

### Added

- Added `init` param to reactive.watch
- `CSS_PATH` can now be a list of CSS files https://github.com/Textualize/textual/pull/1079
- Added `DOMQuery.only_one` https://github.com/Textualize/textual/issues/1096
- Writes to stdout are now done in a thread, for smoother animation. https://github.com/Textualize/textual/pull/1104

## [0.3.0] - 2022-10-31

### Fixed

- Fixed issue where scrollbars weren't being unmounted
- Fixed fr units for horizontal and vertical layouts https://github.com/Textualize/textual/pull/1067
- Fixed `textual run` breaking sys.argv https://github.com/Textualize/textual/issues/1064
- Fixed footer not updating styles when toggling dark mode
- Fixed how the app title in a `Header` is centred https://github.com/Textualize/textual/issues/1060
- Fixed the swapping of button variants https://github.com/Textualize/textual/issues/1048
- Fixed reserved characters in screenshots https://github.com/Textualize/textual/issues/993
- Fixed issue with TextLog max_lines https://github.com/Textualize/textual/issues/1058

### Changed

- DOMQuery now raises InvalidQueryFormat in response to invalid query strings, rather than cryptic CSS error
- Dropped quit_after, screenshot, and screenshot_title from App.run, which can all be done via auto_pilot
- Widgets are now closed in reversed DOM order
- Input widget justify hardcoded to left to prevent text-align interference
- Changed `textual run` so that it patches `argv` in more situations
- DOM classes and IDs are now always treated fully case-sensitive https://github.com/Textualize/textual/issues/1047

### Added

- Added Unmount event
- Added App.run_async method
- Added App.run_test context manager
- Added auto_pilot to App.run and App.run_async
- Added Widget._get_virtual_dom to get scrollbars
- Added size parameter to run and run_async
- Added always_update to reactive
- Returned an awaitable from push_screen, switch_screen, and install_screen https://github.com/Textualize/textual/pull/1061

## [0.2.1] - 2022-10-23

### Changed

- Updated meta data for PyPI

## [0.2.0] - 2022-10-23

### Added

- CSS support
- Too numerous to mention
## [0.1.18] - 2022-04-30

### Changed

- Bump typing extensions

## [0.1.17] - 2022-03-10

### Changed

- Bumped Rich dependency

## [0.1.16] - 2022-03-10

### Fixed

- Fixed escape key hanging on Windows

## [0.1.15] - 2022-01-31

### Added

- Added Windows Driver

## [0.1.14] - 2022-01-09

### Changed

- Updated Rich dependency to 11.X

## [0.1.13] - 2022-01-01

### Fixed

- Fixed spurious characters when exiting app
- Fixed increasing delay when exiting

## [0.1.12] - 2021-09-20

### Added

- Added geometry.Spacing

### Fixed

- Fixed calculation of virtual size in scroll views

## [0.1.11] - 2021-09-12

### Changed

- Changed message handlers to use prefix handle\_
- Renamed messages to drop the Message suffix
- Events now bubble by default
- Refactor of layout

### Added

- Added App.measure
- Added auto_width to Vertical Layout, WindowView, an ScrollView
- Added big_table.py example
- Added easing.py example

## [0.1.10] - 2021-08-25

### Added

- Added keyboard control of tree control
- Added Widget.gutter to calculate space between renderable and outside edge
- Added margin, padding, and border attributes to Widget

### Changed

- Callbacks may be async or non-async.
- Event handler event argument is optional.
- Fixed exception in clock example https://github.com/willmcgugan/textual/issues/52
- Added Message.wait() which waits for a message to be processed
- Key events are now sent to widgets first, before processing bindings

## [0.1.9] - 2021-08-06

### Added

- Added hover over and mouse click to activate keys in footer
- Added verbosity argument to Widget.log

### Changed

- Simplified events. Remove Startup event (use Mount)
- Changed geometry.Point to geometry.Offset and geometry.Dimensions to geometry.Size

## [0.1.8] - 2021-07-17

### Fixed

- Fixed exiting mouse mode
- Fixed slow animation

### Added

- New log system

## [0.1.7] - 2021-07-14

### Changed

- Added functionality to calculator example.
- Scrollview now shows scrollbars automatically
- New handler system for messages that doesn't require inheritance
- Improved traceback handling

[0.58.0]: https://github.com/Textualize/textual/compare/v0.57.1...v0.58.0
[0.57.1]: https://github.com/Textualize/textual/compare/v0.57.0...v0.57.1
[0.57.0]: https://github.com/Textualize/textual/compare/v0.56.3...v0.57.0
[0.56.3]: https://github.com/Textualize/textual/compare/v0.56.2...v0.56.3
[0.56.2]: https://github.com/Textualize/textual/compare/v0.56.1...v0.56.2
[0.56.1]: https://github.com/Textualize/textual/compare/v0.56.0...v0.56.1
[0.56.0]: https://github.com/Textualize/textual/compare/v0.55.1...v0.56.0
[0.55.1]: https://github.com/Textualize/textual/compare/v0.55.0...v0.55.1
[0.55.0]: https://github.com/Textualize/textual/compare/v0.54.0...v0.55.0
[0.54.0]: https://github.com/Textualize/textual/compare/v0.53.1...v0.54.0
[0.53.1]: https://github.com/Textualize/textual/compare/v0.53.0...v0.53.1
[0.53.0]: https://github.com/Textualize/textual/compare/v0.52.1...v0.53.0
[0.52.1]: https://github.com/Textualize/textual/compare/v0.52.0...v0.52.1
[0.52.0]: https://github.com/Textualize/textual/compare/v0.51.0...v0.52.0
[0.51.0]: https://github.com/Textualize/textual/compare/v0.50.1...v0.51.0
[0.50.1]: https://github.com/Textualize/textual/compare/v0.50.0...v0.50.1
[0.50.0]: https://github.com/Textualize/textual/compare/v0.49.0...v0.50.0
[0.49.1]: https://github.com/Textualize/textual/compare/v0.49.0...v0.49.1
[0.49.0]: https://github.com/Textualize/textual/compare/v0.48.2...v0.49.0
[0.48.2]: https://github.com/Textualize/textual/compare/v0.48.1...v0.48.2
[0.48.1]: https://github.com/Textualize/textual/compare/v0.48.0...v0.48.1
[0.48.0]: https://github.com/Textualize/textual/compare/v0.47.1...v0.48.0
[0.47.1]: https://github.com/Textualize/textual/compare/v0.47.0...v0.47.1
[0.47.0]: https://github.com/Textualize/textual/compare/v0.46.0...v0.47.0
[0.46.0]: https://github.com/Textualize/textual/compare/v0.45.1...v0.46.0
[0.45.1]: https://github.com/Textualize/textual/compare/v0.45.0...v0.45.1
[0.45.0]: https://github.com/Textualize/textual/compare/v0.44.1...v0.45.0
[0.44.1]: https://github.com/Textualize/textual/compare/v0.44.0...v0.44.1
[0.44.0]: https://github.com/Textualize/textual/compare/v0.43.2...v0.44.0
[0.43.2]: https://github.com/Textualize/textual/compare/v0.43.1...v0.43.2
[0.43.1]: https://github.com/Textualize/textual/compare/v0.43.0...v0.43.1
[0.43.0]: https://github.com/Textualize/textual/compare/v0.42.0...v0.43.0
[0.42.0]: https://github.com/Textualize/textual/compare/v0.41.0...v0.42.0
[0.41.0]: https://github.com/Textualize/textual/compare/v0.40.0...v0.41.0
[0.40.0]: https://github.com/Textualize/textual/compare/v0.39.0...v0.40.0
[0.39.0]: https://github.com/Textualize/textual/compare/v0.38.1...v0.39.0
[0.38.1]: https://github.com/Textualize/textual/compare/v0.38.0...v0.38.1
[0.38.0]: https://github.com/Textualize/textual/compare/v0.37.1...v0.38.0
[0.37.1]: https://github.com/Textualize/textual/compare/v0.37.0...v0.37.1
[0.37.0]: https://github.com/Textualize/textual/compare/v0.36.0...v0.37.0
[0.36.0]: https://github.com/Textualize/textual/compare/v0.35.1...v0.36.0
[0.35.1]: https://github.com/Textualize/textual/compare/v0.35.0...v0.35.1
[0.35.0]: https://github.com/Textualize/textual/compare/v0.34.0...v0.35.0
[0.34.0]: https://github.com/Textualize/textual/compare/v0.33.0...v0.34.0
[0.33.0]: https://github.com/Textualize/textual/compare/v0.32.0...v0.33.0
[0.32.0]: https://github.com/Textualize/textual/compare/v0.31.0...v0.32.0
[0.31.0]: https://github.com/Textualize/textual/compare/v0.30.0...v0.31.0
[0.30.0]: https://github.com/Textualize/textual/compare/v0.29.0...v0.30.0
[0.29.0]: https://github.com/Textualize/textual/compare/v0.28.1...v0.29.0
[0.28.1]: https://github.com/Textualize/textual/compare/v0.28.0...v0.28.1
[0.28.0]: https://github.com/Textualize/textual/compare/v0.27.0...v0.28.0
[0.27.0]: https://github.com/Textualize/textual/compare/v0.26.0...v0.27.0
[0.26.0]: https://github.com/Textualize/textual/compare/v0.25.0...v0.26.0
[0.25.0]: https://github.com/Textualize/textual/compare/v0.24.1...v0.25.0
[0.24.1]: https://github.com/Textualize/textual/compare/v0.24.0...v0.24.1
[0.24.0]: https://github.com/Textualize/textual/compare/v0.23.0...v0.24.0
[0.23.0]: https://github.com/Textualize/textual/compare/v0.22.3...v0.23.0
[0.22.3]: https://github.com/Textualize/textual/compare/v0.22.2...v0.22.3
[0.22.2]: https://github.com/Textualize/textual/compare/v0.22.1...v0.22.2
[0.22.1]: https://github.com/Textualize/textual/compare/v0.22.0...v0.22.1
[0.22.0]: https://github.com/Textualize/textual/compare/v0.21.0...v0.22.0
[0.21.0]: https://github.com/Textualize/textual/compare/v0.20.1...v0.21.0
[0.20.1]: https://github.com/Textualize/textual/compare/v0.20.0...v0.20.1
[0.20.0]: https://github.com/Textualize/textual/compare/v0.19.1...v0.20.0
[0.19.1]: https://github.com/Textualize/textual/compare/v0.19.0...v0.19.1
[0.19.0]: https://github.com/Textualize/textual/compare/v0.18.0...v0.19.0
[0.18.0]: https://github.com/Textualize/textual/compare/v0.17.4...v0.18.0
[0.17.3]: https://github.com/Textualize/textual/compare/v0.17.2...v0.17.3
[0.17.2]: https://github.com/Textualize/textual/compare/v0.17.1...v0.17.2
[0.17.1]: https://github.com/Textualize/textual/compare/v0.17.0...v0.17.1
[0.17.0]: https://github.com/Textualize/textual/compare/v0.16.0...v0.17.0
[0.16.0]: https://github.com/Textualize/textual/compare/v0.15.1...v0.16.0
[0.15.1]: https://github.com/Textualize/textual/compare/v0.15.0...v0.15.1
[0.15.0]: https://github.com/Textualize/textual/compare/v0.14.0...v0.15.0
[0.14.0]: https://github.com/Textualize/textual/compare/v0.13.0...v0.14.0
[0.13.0]: https://github.com/Textualize/textual/compare/v0.12.1...v0.13.0
[0.12.1]: https://github.com/Textualize/textual/compare/v0.12.0...v0.12.1
[0.12.0]: https://github.com/Textualize/textual/compare/v0.11.1...v0.12.0
[0.11.1]: https://github.com/Textualize/textual/compare/v0.11.0...v0.11.1
[0.11.0]: https://github.com/Textualize/textual/compare/v0.10.1...v0.11.0
[0.10.1]: https://github.com/Textualize/textual/compare/v0.10.0...v0.10.1
[0.10.0]: https://github.com/Textualize/textual/compare/v0.9.1...v0.10.0
[0.9.1]: https://github.com/Textualize/textual/compare/v0.9.0...v0.9.1
[0.9.0]: https://github.com/Textualize/textual/compare/v0.8.2...v0.9.0
[0.8.2]: https://github.com/Textualize/textual/compare/v0.8.1...v0.8.2
[0.8.1]: https://github.com/Textualize/textual/compare/v0.8.0...v0.8.1
[0.8.0]: https://github.com/Textualize/textual/compare/v0.7.0...v0.8.0
[0.7.0]: https://github.com/Textualize/textual/compare/v0.6.0...v0.7.0
[0.6.0]: https://github.com/Textualize/textual/compare/v0.5.0...v0.6.0
[0.5.0]: https://github.com/Textualize/textual/compare/v0.4.0...v0.5.0
[0.4.0]: https://github.com/Textualize/textual/compare/v0.3.0...v0.4.0
[0.3.0]: https://github.com/Textualize/textual/compare/v0.2.1...v0.3.0
[0.2.1]: https://github.com/Textualize/textual/compare/v0.2.0...v0.2.1
[0.2.0]: https://github.com/Textualize/textual/compare/v0.1.18...v0.2.0
[0.1.18]: https://github.com/Textualize/textual/compare/v0.1.17...v0.1.18
[0.1.17]: https://github.com/Textualize/textual/compare/v0.1.16...v0.1.17
[0.1.16]: https://github.com/Textualize/textual/compare/v0.1.15...v0.1.16
[0.1.15]: https://github.com/Textualize/textual/compare/v0.1.14...v0.1.15
[0.1.14]: https://github.com/Textualize/textual/compare/v0.1.13...v0.1.14
[0.1.13]: https://github.com/Textualize/textual/compare/v0.1.12...v0.1.13
[0.1.12]: https://github.com/Textualize/textual/compare/v0.1.11...v0.1.12
[0.1.11]: https://github.com/Textualize/textual/compare/v0.1.10...v0.1.11
[0.1.10]: https://github.com/Textualize/textual/compare/v0.1.9...v0.1.10
[0.1.9]: https://github.com/Textualize/textual/compare/v0.1.8...v0.1.9
[0.1.8]: https://github.com/Textualize/textual/compare/v0.1.7...v0.1.8
[0.1.7]: https://github.com/Textualize/textual/releases/tag/v0.1.7<|MERGE_RESOLUTION|>--- conflicted
+++ resolved
@@ -5,19 +5,12 @@
 The format is based on [Keep a Changelog](http://keepachangelog.com/)
 and this project adheres to [Semantic Versioning](http://semver.org/).
 
-<<<<<<< HEAD
-=======
-
->>>>>>> 567caf8a
 ## Unreleased
 
 ### Fixed
 
-<<<<<<< HEAD
+- Fixed issue with Markdown mounting content lazily https://github.com/Textualize/textual/pull/4466
 - Fixed `ListView` bugs with the initial index https://github.com/Textualize/textual/pull/4452
-=======
-- Fixed issue with Markdown mounting content lazily https://github.com/Textualize/textual/pull/4466
->>>>>>> 567caf8a
 
 ## [0.58.0] - 2024-04-25
 
