--- conflicted
+++ resolved
@@ -27,11 +27,8 @@
 ### Fixed
 
 - Fixed order styles are applied in DataTable - allows combining of renderable styles and component classes https://github.com/Textualize/textual/pull/2272
-<<<<<<< HEAD
 - Fixed key combos with up/down keys in some terminals https://github.com/Textualize/textual/pull/2280
-=======
 - Fix empty ListView preventing bindings from firing https://github.com/Textualize/textual/pull/2281
->>>>>>> 0509cf89
 
 
 ## [0.19.1] - 2023-04-10
