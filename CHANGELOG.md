# Change Log

All notable changes to this project will be documented in this file.

The format is based on [Keep a Changelog](http://keepachangelog.com/)
and this project adheres to [Semantic Versioning](http://semver.org/).

## Unreleased

### Fixed

<<<<<<< HEAD
- Fixed unintuitive sizing behaviour of TabbedContent https://github.com/Textualize/textual/issues/2411
- Fixed relative units not always expanding auto containers https://github.com/Textualize/textual/pull/3059
=======
- Fixed background refresh https://github.com/Textualize/textual/issues/3055
>>>>>>> d9d170d7


## [0.32.0] - 2023-08-03

### Added

- Added widgets.Log
- Added Widget.is_vertical_scroll_end, Widget.is_horizontal_scroll_end, Widget.is_vertical_scrollbar_grabbed, Widget.is_horizontal_scrollbar_grabbed

### Changed

- Breaking change: Renamed TextLog to RichLog

## [0.31.0] - 2023-08-01

### Added

- Added App.begin_capture_print, App.end_capture_print, Widget.begin_capture_print, Widget.end_capture_print https://github.com/Textualize/textual/issues/2952
- Added the ability to run async methods as thread workers https://github.com/Textualize/textual/pull/2938
- Added `App.stop_animation` https://github.com/Textualize/textual/issues/2786
- Added `Widget.stop_animation` https://github.com/Textualize/textual/issues/2786

### Changed

- Breaking change: Creating a thread worker now requires that a `thread=True` keyword argument is passed https://github.com/Textualize/textual/pull/2938
- Breaking change: `Markdown.load` no longer captures all errors and returns a `bool`, errors now propagate https://github.com/Textualize/textual/issues/2956
- Breaking change: the default style of a `DataTable` now has `max-height: 100%` https://github.com/Textualize/textual/issues/2959

### Fixed

- Fixed a crash when a `SelectionList` had a prompt wider than itself https://github.com/Textualize/textual/issues/2900
- Fixed a bug where `Click` events were bubbling up from `Switch` widgets https://github.com/Textualize/textual/issues/2366
- Fixed a crash when using empty CSS variables https://github.com/Textualize/textual/issues/1849
- Fixed issue with tabs in TextLog https://github.com/Textualize/textual/issues/3007
- Fixed a bug with `DataTable` hover highlighting https://github.com/Textualize/textual/issues/2909

## [0.30.0] - 2023-07-17

### Added

- Added `DataTable.remove_column` method https://github.com/Textualize/textual/pull/2899
- Added notifications https://github.com/Textualize/textual/pull/2866
- Added `on_complete` callback to scroll methods https://github.com/Textualize/textual/pull/2903

### Fixed

- Fixed CancelledError issue with timer https://github.com/Textualize/textual/issues/2854
- Fixed Toggle Buttons issue with not being clickable/hoverable https://github.com/Textualize/textual/pull/2930


## [0.29.0] - 2023-07-03

### Changed

- Factored dev tools (`textual` command) in to external lib (`textual-dev`).

### Added

- Updated `DataTable.get_cell` type hints to accept string keys https://github.com/Textualize/textual/issues/2586
- Added `DataTable.get_cell_coordinate` method
- Added `DataTable.get_row_index` method https://github.com/Textualize/textual/issues/2587
- Added `DataTable.get_column_index` method
- Added can-focus pseudo-class to target widgets that may receive focus
- Make `Markdown.update` optionally awaitable https://github.com/Textualize/textual/pull/2838
- Added `default` parameter to `DataTable.add_column` for populating existing rows https://github.com/Textualize/textual/pull/2836
- Added can-focus pseudo-class to target widgets that may receive focus

### Fixed

- Fixed crash when columns were added to populated `DataTable` https://github.com/Textualize/textual/pull/2836
- Fixed issues with opacity on Screens https://github.com/Textualize/textual/issues/2616
- Fixed style problem with selected selections in a non-focused selection list https://github.com/Textualize/textual/issues/2768
- Fixed sys.stdout and sys.stderr being None https://github.com/Textualize/textual/issues/2879

## [0.28.1] - 2023-06-20

### Fixed

- Fixed indented code blocks not showing up in `Markdown` https://github.com/Textualize/textual/issues/2781
- Fixed inline code blocks in lists showing out of order in `Markdown` https://github.com/Textualize/textual/issues/2676
- Fixed list items in a `Markdown` being added to the focus chain https://github.com/Textualize/textual/issues/2380
- Fixed `Tabs` posting unnecessary messages when removing non-active tabs https://github.com/Textualize/textual/issues/2807
- call_after_refresh will preserve the sender within the callback https://github.com/Textualize/textual/pull/2806

### Added

- Added a method of allowing third party code to handle unhandled tokens in `Markdown` https://github.com/Textualize/textual/pull/2803
- Added `MarkdownBlock` as an exported symbol in `textual.widgets.markdown` https://github.com/Textualize/textual/pull/2803

### Changed

- Tooltips are now inherited, so will work with compound widgets


## [0.28.0] - 2023-06-19

### Added

- The devtools console now confirms when CSS files have been successfully loaded after a previous error https://github.com/Textualize/textual/pull/2716
- Class variable `CSS` to screens https://github.com/Textualize/textual/issues/2137
- Class variable `CSS_PATH` to screens https://github.com/Textualize/textual/issues/2137
- Added `cursor_foreground_priority` and `cursor_background_priority` to `DataTable` https://github.com/Textualize/textual/pull/2736
- Added Region.center
- Added `center` parameter to `Widget.scroll_to_region`
- Added `origin_visible` parameter to `Widget.scroll_to_region`
- Added `origin_visible` parameter to `Widget.scroll_to_center`
- Added `TabbedContent.tab_count` https://github.com/Textualize/textual/pull/2751
- Added `TabbedContent.add_pane` https://github.com/Textualize/textual/pull/2751
- Added `TabbedContent.remove_pane` https://github.com/Textualize/textual/pull/2751
- Added `TabbedContent.clear_panes` https://github.com/Textualize/textual/pull/2751
- Added `TabbedContent.Cleared` https://github.com/Textualize/textual/pull/2751

### Fixed

- Fixed setting `TreeNode.label` on an existing `Tree` node not immediately refreshing https://github.com/Textualize/textual/pull/2713
- Correctly implement `__eq__` protocol in DataTable https://github.com/Textualize/textual/pull/2705
- Fixed exceptions in Pilot tests being silently ignored https://github.com/Textualize/textual/pull/2754
- Fixed issue where internal data of `OptionList` could be invalid for short window after `clear_options` https://github.com/Textualize/textual/pull/2754
- Fixed `Tooltip` causing a `query_one` on a lone `Static` to fail https://github.com/Textualize/textual/issues/2723
- Nested widgets wouldn't lose focus when parent is disabled https://github.com/Textualize/textual/issues/2772
- Fixed the `Tabs` `Underline` highlight getting "lost" in some extreme situations https://github.com/Textualize/textual/pull/2751

### Changed

- Breaking change: The `@on` decorator will now match a message class and any child classes https://github.com/Textualize/textual/pull/2746
- Breaking change: Styles update to checkbox, radiobutton, OptionList, Select, SelectionList, Switch https://github.com/Textualize/textual/pull/2777
- `Tabs.add_tab` is now optionally awaitable https://github.com/Textualize/textual/pull/2778
- `Tabs.add_tab` now takes `before` and `after` arguments to position a new tab https://github.com/Textualize/textual/pull/2778
- `Tabs.remove_tab` is now optionally awaitable https://github.com/Textualize/textual/pull/2778
- Breaking change: `Tabs.clear` has been changed from returning `self` to being optionally awaitable https://github.com/Textualize/textual/pull/2778

## [0.27.0] - 2023-06-01

### Fixed

- Fixed zero division error https://github.com/Textualize/textual/issues/2673
- Fix `scroll_to_center` when there were nested layers out of view (Compositor full_map not populated fully) https://github.com/Textualize/textual/pull/2684
- Fix crash when `Select` widget value attribute was set in `compose` https://github.com/Textualize/textual/pull/2690
- Issue with computing progress in workers https://github.com/Textualize/textual/pull/2686
- Issues with `switch_screen` not updating the results callback appropriately https://github.com/Textualize/textual/issues/2650
- Fixed incorrect mount order https://github.com/Textualize/textual/pull/2702

### Added

- `work` decorator accepts `description` parameter to add debug string https://github.com/Textualize/textual/issues/2597
- Added `SelectionList` widget https://github.com/Textualize/textual/pull/2652
- `App.AUTO_FOCUS` to set auto focus on all screens https://github.com/Textualize/textual/issues/2594
- Option to `scroll_to_center` to ensure we don't scroll such that the top left corner of the widget is not visible https://github.com/Textualize/textual/pull/2682
- Added `Widget.tooltip` property https://github.com/Textualize/textual/pull/2670
- Added `Region.inflect` https://github.com/Textualize/textual/pull/2670
- `Suggester` API to compose with widgets for automatic suggestions https://github.com/Textualize/textual/issues/2330
- `SuggestFromList` class to let widgets get completions from a fixed set of options https://github.com/Textualize/textual/pull/2604
- `Input` has a new component class `input--suggestion` https://github.com/Textualize/textual/pull/2604
- Added `Widget.remove_children` https://github.com/Textualize/textual/pull/2657
- Added `Validator` framework and validation for `Input` https://github.com/Textualize/textual/pull/2600
- Ability to have private and public validate methods https://github.com/Textualize/textual/pull/2708
- Ability to have private compute methods https://github.com/Textualize/textual/pull/2708
- Added `message_hook` to App.run_test https://github.com/Textualize/textual/pull/2702
- Added `Sparkline` widget https://github.com/Textualize/textual/pull/2631

### Changed

- `Placeholder` now sets its color cycle per app https://github.com/Textualize/textual/issues/2590
- Footer now clears key highlight regardless of whether it's in the active screen or not https://github.com/Textualize/textual/issues/2606
- The default Widget repr no longer displays classes and pseudo-classes (to reduce noise in logs). Add them to your `__rich_repr__` method if needed. https://github.com/Textualize/textual/pull/2623
- Setting `Screen.AUTO_FOCUS` to `None` will inherit `AUTO_FOCUS` from the app instead of disabling it https://github.com/Textualize/textual/issues/2594
- Setting `Screen.AUTO_FOCUS` to `""` will disable it on the screen https://github.com/Textualize/textual/issues/2594
- Messages now have a `handler_name` class var which contains the name of the default handler method.
- `Message.control` is now a property instead of a class variable. https://github.com/Textualize/textual/issues/2528
- `Tree` and `DirectoryTree` Messages no longer accept a `tree` parameter, using `self.node.tree` instead. https://github.com/Textualize/textual/issues/2529
- Keybinding <kbd>right</kbd> in `Input` is also used to accept a suggestion if the cursor is at the end of the input https://github.com/Textualize/textual/pull/2604
- `Input.__init__` now accepts a `suggester` attribute for completion suggestions https://github.com/Textualize/textual/pull/2604
- Using `switch_screen` to switch to the currently active screen is now a no-op https://github.com/Textualize/textual/pull/2692
- Breaking change: removed `reactive.py::Reactive.var` in favor of `reactive.py::var` https://github.com/Textualize/textual/pull/2709/

### Removed

- `Placeholder.reset_color_cycle`
- Removed `Widget.reset_focus` (now called `Widget.blur`) https://github.com/Textualize/textual/issues/2642

## [0.26.0] - 2023-05-20

### Added

- Added `Widget.can_view`

### Changed

- Textual will now scroll focused widgets to center if not in view

## [0.25.0] - 2023-05-17

### Changed

- App `title` and `sub_title` attributes can be set to any type https://github.com/Textualize/textual/issues/2521
- `DirectoryTree` now loads directory contents in a worker https://github.com/Textualize/textual/issues/2456
- Only a single error will be written by default, unless in dev mode ("debug" in App.features) https://github.com/Textualize/textual/issues/2480
- Using `Widget.move_child` where the target and the child being moved are the same is now a no-op https://github.com/Textualize/textual/issues/1743
- Calling `dismiss` on a screen that is not at the top of the stack now raises an exception https://github.com/Textualize/textual/issues/2575
- `MessagePump.call_after_refresh` and `MessagePump.call_later` will now return `False` if the callback could not be scheduled. https://github.com/Textualize/textual/pull/2584

### Fixed

- Fixed `ZeroDivisionError` in `resolve_fraction_unit` https://github.com/Textualize/textual/issues/2502
- Fixed `TreeNode.expand` and `TreeNode.expand_all` not posting a `Tree.NodeExpanded` message https://github.com/Textualize/textual/issues/2535
- Fixed `TreeNode.collapse` and `TreeNode.collapse_all` not posting a `Tree.NodeCollapsed` message https://github.com/Textualize/textual/issues/2535
- Fixed `TreeNode.toggle` and `TreeNode.toggle_all` not posting a `Tree.NodeExpanded` or `Tree.NodeCollapsed` message https://github.com/Textualize/textual/issues/2535
- `footer--description` component class was being ignored https://github.com/Textualize/textual/issues/2544
- Pasting empty selection in `Input` would raise an exception https://github.com/Textualize/textual/issues/2563
- `Screen.AUTO_FOCUS` now focuses the first _focusable_ widget that matches the selector https://github.com/Textualize/textual/issues/2578
- `Screen.AUTO_FOCUS` now works on the default screen on startup https://github.com/Textualize/textual/pull/2581
- Fix for setting dark in App `__init__` https://github.com/Textualize/textual/issues/2583
- Fix issue with scrolling and docks https://github.com/Textualize/textual/issues/2525
- Fix not being able to use CSS classes with `Tab` https://github.com/Textualize/textual/pull/2589

### Added

- Class variable `AUTO_FOCUS` to screens https://github.com/Textualize/textual/issues/2457
- Added `NULL_SPACING` and `NULL_REGION` to geometry.py

## [0.24.1] - 2023-05-08

### Fixed

- Fix TypeError in code browser

## [0.24.0] - 2023-05-08

### Fixed

- Fixed crash when creating a `DirectoryTree` starting anywhere other than `.`
- Fixed line drawing in `Tree` when `Tree.show_root` is `True` https://github.com/Textualize/textual/issues/2397
- Fixed line drawing in `Tree` not marking branches as selected when first getting focus https://github.com/Textualize/textual/issues/2397

### Changed

- The DataTable cursor is now scrolled into view when the cursor coordinate is changed programmatically https://github.com/Textualize/textual/issues/2459
- run_worker exclusive parameter is now `False` by default https://github.com/Textualize/textual/pull/2470
- Added `always_update` as an optional argument for `reactive.var`
- Made Binding description default to empty string, which is equivalent to show=False https://github.com/Textualize/textual/pull/2501
- Modified Message to allow it to be used as a dataclass https://github.com/Textualize/textual/pull/2501
- Decorator `@on` accepts arbitrary `**kwargs` to apply selectors to attributes of the message https://github.com/Textualize/textual/pull/2498

### Added

- Property `control` as alias for attribute `tabs` in `Tabs` messages https://github.com/Textualize/textual/pull/2483
- Experimental: Added "overlay" rule https://github.com/Textualize/textual/pull/2501
- Experimental: Added "constrain" rule https://github.com/Textualize/textual/pull/2501
- Added textual.widgets.Select https://github.com/Textualize/textual/pull/2501
- Added Region.translate_inside https://github.com/Textualize/textual/pull/2501
- `TabbedContent` now takes kwargs `id`, `name`, `classes`, and `disabled`, upon initialization, like other widgets https://github.com/Textualize/textual/pull/2497
- Method `DataTable.move_cursor` https://github.com/Textualize/textual/issues/2472
- Added `OptionList.add_options` https://github.com/Textualize/textual/pull/2508
- Added `TreeNode.is_root` https://github.com/Textualize/textual/pull/2510
- Added `TreeNode.remove_children` https://github.com/Textualize/textual/pull/2510
- Added `TreeNode.remove` https://github.com/Textualize/textual/pull/2510
- Added classvar `Message.ALLOW_SELECTOR_MATCH` https://github.com/Textualize/textual/pull/2498
- Added `ALLOW_SELECTOR_MATCH` to all built-in messages associated with widgets https://github.com/Textualize/textual/pull/2498
- Markdown document sub-widgets now reference the container document
- Table of contents of a markdown document now references the document
- Added the `control` property to messages
  - `DirectoryTree.FileSelected`
  - `ListView`
    - `Highlighted`
    - `Selected`
  - `Markdown`
    - `TableOfContentsUpdated`
    - `TableOfContentsSelected`
    - `LinkClicked`
  - `OptionList`
    - `OptionHighlighted`
    - `OptionSelected`
  - `RadioSet.Changed`
  - `TabContent.TabActivated`
  - `Tree`
    - `NodeSelected`
    - `NodeHighlighted`
    - `NodeExpanded`
    - `NodeCollapsed`

## [0.23.0] - 2023-05-03

### Fixed

- Fixed `outline` top and bottom not handling alpha - https://github.com/Textualize/textual/issues/2371
- Fixed `!important` not applying to `align` https://github.com/Textualize/textual/issues/2420
- Fixed `!important` not applying to `border` https://github.com/Textualize/textual/issues/2420
- Fixed `!important` not applying to `content-align` https://github.com/Textualize/textual/issues/2420
- Fixed `!important` not applying to `outline` https://github.com/Textualize/textual/issues/2420
- Fixed `!important` not applying to `overflow` https://github.com/Textualize/textual/issues/2420
- Fixed `!important` not applying to `scrollbar-size` https://github.com/Textualize/textual/issues/2420
- Fixed `outline-right` not being recognised https://github.com/Textualize/textual/issues/2446
- Fixed OSError when a file system is not available https://github.com/Textualize/textual/issues/2468

### Changed

- Setting attributes with a `compute_` method will now raise an `AttributeError` https://github.com/Textualize/textual/issues/2383
- Unknown psuedo-selectors will now raise a tokenizer error (previously they were silently ignored) https://github.com/Textualize/textual/pull/2445
- Breaking change: `DirectoryTree.FileSelected.path` is now always a `Path` https://github.com/Textualize/textual/issues/2448
- Breaking change: `Directorytree.load_directory` renamed to `Directorytree._load_directory` https://github.com/Textualize/textual/issues/2448
- Unknown pseudo-selectors will now raise a tokenizer error (previously they were silently ignored) https://github.com/Textualize/textual/pull/2445

### Added

- Watch methods can now optionally be private https://github.com/Textualize/textual/issues/2382
- Added `DirectoryTree.path` reactive attribute https://github.com/Textualize/textual/issues/2448
- Added `DirectoryTree.FileSelected.node` https://github.com/Textualize/textual/pull/2463
- Added `DirectoryTree.reload` https://github.com/Textualize/textual/issues/2448
- Added textual.on decorator https://github.com/Textualize/textual/issues/2398

## [0.22.3] - 2023-04-29

### Fixed

- Fixed `textual run` on Windows https://github.com/Textualize/textual/issues/2406
- Fixed top border of button hover state

## [0.22.2] - 2023-04-29

### Added

- Added `TreeNode.tree` as a read-only public attribute https://github.com/Textualize/textual/issues/2413

### Fixed

- Fixed superfluous style updates for focus-within pseudo-selector

## [0.22.1] - 2023-04-28

### Fixed

- Fixed timer issue https://github.com/Textualize/textual/issues/2416
- Fixed `textual run` issue https://github.com/Textualize/textual/issues/2391

## [0.22.0] - 2023-04-27

### Fixed

- Fixed broken fr units when there is a min or max dimension https://github.com/Textualize/textual/issues/2378
- Fixed plain text in Markdown code blocks with no syntax being difficult to read https://github.com/Textualize/textual/issues/2400

### Added

- Added `ProgressBar` widget https://github.com/Textualize/textual/pull/2333

### Changed

- All `textual.containers` are now `1fr` in relevant dimensions by default https://github.com/Textualize/textual/pull/2386


## [0.21.0] - 2023-04-26

### Changed

- `textual run` execs apps in a new context.
- Textual console no longer parses console markup.
- Breaking change: `Container` no longer shows required scrollbars by default https://github.com/Textualize/textual/issues/2361
- Breaking change: `VerticalScroll` no longer shows a required horizontal scrollbar by default
- Breaking change: `HorizontalScroll` no longer shows a required vertical scrollbar by default
- Breaking change: Renamed `App.action_add_class_` to `App.action_add_class`
- Breaking change: Renamed `App.action_remove_class_` to `App.action_remove_class`
- Breaking change: `RadioSet` is now a single focusable widget https://github.com/Textualize/textual/pull/2372
- Breaking change: Removed `containers.Content` (use `containers.VerticalScroll` now)

### Added

- Added `-c` switch to `textual run` which runs commands in a Textual dev environment.
- Breaking change: standard keyboard scrollable navigation bindings have been moved off `Widget` and onto a new base class for scrollable containers (see also below addition) https://github.com/Textualize/textual/issues/2332
- `ScrollView` now inherits from `ScrollableContainer` rather than `Widget` https://github.com/Textualize/textual/issues/2332
- Containers no longer inherit any bindings from `Widget` https://github.com/Textualize/textual/issues/2331
- Added `ScrollableContainer`; a container class that binds the common navigation keys to scroll actions (see also above breaking change) https://github.com/Textualize/textual/issues/2332

### Fixed

- Fixed dark mode toggles in a "child" screen not updating a "parent" screen https://github.com/Textualize/textual/issues/1999
- Fixed "panel" border not exposed via CSS
- Fixed `TabbedContent.active` changes not changing the actual content https://github.com/Textualize/textual/issues/2352
- Fixed broken color on macOS Terminal https://github.com/Textualize/textual/issues/2359

## [0.20.1] - 2023-04-18

### Fix

- New fix for stuck tabs underline https://github.com/Textualize/textual/issues/2229

## [0.20.0] - 2023-04-18

### Changed

- Changed signature of Driver. Technically a breaking change, but unlikely to affect anyone.
- Breaking change: Timer.start is now private, and returns None. There was no reason to call this manually, so unlikely to affect anyone.
- A clicked tab will now be scrolled to the center of its tab container https://github.com/Textualize/textual/pull/2276
- Style updates are now done immediately rather than on_idle https://github.com/Textualize/textual/pull/2304
- `ButtonVariant` is now exported from `textual.widgets.button` https://github.com/Textualize/textual/issues/2264
- `HorizontalScroll` and `VerticalScroll` are now focusable by default https://github.com/Textualize/textual/pull/2317

### Added

- Added `DataTable.remove_row` method https://github.com/Textualize/textual/pull/2253
- option `--port` to the command `textual console` to specify which port the console should connect to https://github.com/Textualize/textual/pull/2258
- `Widget.scroll_to_center` method to scroll children to the center of container widget https://github.com/Textualize/textual/pull/2255 and https://github.com/Textualize/textual/pull/2276
- Added `TabActivated` message to `TabbedContent` https://github.com/Textualize/textual/pull/2260
- Added "panel" border style https://github.com/Textualize/textual/pull/2292
- Added `border-title-color`, `border-title-background`, `border-title-style` rules https://github.com/Textualize/textual/issues/2289
- Added `border-subtitle-color`, `border-subtitle-background`, `border-subtitle-style` rules https://github.com/Textualize/textual/issues/2289

### Fixed

- Fixed order styles are applied in DataTable - allows combining of renderable styles and component classes https://github.com/Textualize/textual/pull/2272
- Fixed key combos with up/down keys in some terminals https://github.com/Textualize/textual/pull/2280
- Fix empty ListView preventing bindings from firing https://github.com/Textualize/textual/pull/2281
- Fix `get_component_styles` returning incorrect values on first call when combined with pseudoclasses https://github.com/Textualize/textual/pull/2304
- Fixed `active_message_pump.get` sometimes resulting in a `LookupError` https://github.com/Textualize/textual/issues/2301

## [0.19.1] - 2023-04-10

### Fixed

- Fix viewport units using wrong viewport size  https://github.com/Textualize/textual/pull/2247
- Fixed layout not clearing arrangement cache https://github.com/Textualize/textual/pull/2249


## [0.19.0] - 2023-04-07

### Added

- Added support for filtering a `DirectoryTree` https://github.com/Textualize/textual/pull/2215

### Changed

- Allowed border_title and border_subtitle to accept Text objects
- Added additional line around titles
- When a container is auto, relative dimensions in children stretch the container. https://github.com/Textualize/textual/pull/2221
- DataTable page up / down now move cursor

### Fixed

- Fixed margin not being respected when width or height is "auto" https://github.com/Textualize/textual/issues/2220
- Fixed issue which prevent scroll_visible from working https://github.com/Textualize/textual/issues/2181
- Fixed missing tracebacks on Windows https://github.com/Textualize/textual/issues/2027

## [0.18.0] - 2023-04-04

### Added

- Added Worker API https://github.com/Textualize/textual/pull/2182

### Changed

- Breaking change: Markdown.update is no longer a coroutine https://github.com/Textualize/textual/pull/2182

### Fixed

- `RadioSet` is now far less likely to report `pressed_button` as `None` https://github.com/Textualize/textual/issues/2203

## [0.17.3] - 2023-04-02

### [Fixed]

- Fixed scrollable area not taking in to account dock https://github.com/Textualize/textual/issues/2188

## [0.17.2] - 2023-04-02

### [Fixed]

- Fixed bindings persistance https://github.com/Textualize/textual/issues/1613
- The `Markdown` widget now auto-increments ordered lists https://github.com/Textualize/textual/issues/2002
- Fixed modal bindings https://github.com/Textualize/textual/issues/2194
- Fix binding enter to active button https://github.com/Textualize/textual/issues/2194

### [Changed]

- tab and shift+tab are now defined on Screen.

## [0.17.1] - 2023-03-30

### Fixed

- Fix cursor not hiding on Windows https://github.com/Textualize/textual/issues/2170
- Fixed freeze when ctrl-clicking links https://github.com/Textualize/textual/issues/2167 https://github.com/Textualize/textual/issues/2073

## [0.17.0] - 2023-03-29

### Fixed

- Issue with parsing action strings whose arguments contained quoted closing parenthesis https://github.com/Textualize/textual/pull/2112
- Issues with parsing action strings with tuple arguments https://github.com/Textualize/textual/pull/2112
- Issue with watching for CSS file changes https://github.com/Textualize/textual/pull/2128
- Fix for tabs not invalidating https://github.com/Textualize/textual/issues/2125
- Fixed scrollbar layers issue https://github.com/Textualize/textual/issues/1358
- Fix for interaction between pseudo-classes and widget-level render caches https://github.com/Textualize/textual/pull/2155

### Changed

- DataTable now has height: auto by default. https://github.com/Textualize/textual/issues/2117
- Textual will now render strings within renderables (such as tables) as Console Markup by default. You can wrap your text with rich.Text() if you want the original behavior. https://github.com/Textualize/textual/issues/2120
- Some widget methods now return `self` instead of `None` https://github.com/Textualize/textual/pull/2102:
  - `Widget`: `refresh`, `focus`, `reset_focus`
  - `Button.press`
  - `DataTable`: `clear`, `refresh_coordinate`, `refresh_row`, `refresh_column`, `sort`
  - `Placehoder.cycle_variant`
  - `Switch.toggle`
  - `Tabs.clear`
  - `TextLog`: `write`, `clear`
  - `TreeNode`: `expand`, `expand_all`, `collapse`, `collapse_all`, `toggle`, `toggle_all`
  - `Tree`: `clear`, `reset`
- Screens with alpha in their background color will now blend with the background. https://github.com/Textualize/textual/pull/2139
- Added "thick" border style. https://github.com/Textualize/textual/pull/2139
- message_pump.app will now set the active app if it is not already set.
- DataTable now has max height set to 100vh

### Added

- Added auto_scroll attribute to TextLog https://github.com/Textualize/textual/pull/2127
- Added scroll_end switch to TextLog.write https://github.com/Textualize/textual/pull/2127
- Added `Widget.get_pseudo_class_state` https://github.com/Textualize/textual/pull/2155
- Added Screen.ModalScreen which prevents App from handling bindings. https://github.com/Textualize/textual/pull/2139
- Added TEXTUAL_LOG env var which should be a path that Textual will write verbose logs to (textual devtools is generally preferred) https://github.com/Textualize/textual/pull/2148
- Added textual.logging.TextualHandler logging handler
- Added Query.set_classes, DOMNode.set_classes, and `classes` setter for Widget https://github.com/Textualize/textual/issues/1081
- Added `OptionList` https://github.com/Textualize/textual/pull/2154

## [0.16.0] - 2023-03-22

### Added
- Added `parser_factory` argument to `Markdown` and `MarkdownViewer` constructors https://github.com/Textualize/textual/pull/2075
- Added `HorizontalScroll` https://github.com/Textualize/textual/issues/1957
- Added `Center` https://github.com/Textualize/textual/issues/1957
- Added `Middle` https://github.com/Textualize/textual/issues/1957
- Added `VerticalScroll` (mimicking the old behaviour of `Vertical`) https://github.com/Textualize/textual/issues/1957
- Added `Widget.border_title` and `Widget.border_subtitle` to set border (sub)title for a widget https://github.com/Textualize/textual/issues/1864
- Added CSS styles `border_title_align` and `border_subtitle_align`.
- Added `TabbedContent` widget https://github.com/Textualize/textual/pull/2059
- Added `get_child_by_type` method to widgets / app https://github.com/Textualize/textual/pull/2059
- Added `Widget.render_str` method https://github.com/Textualize/textual/pull/2059
- Added TEXTUAL_DRIVER environment variable

### Changed

- Dropped "loading-indicator--dot" component style from LoadingIndicator https://github.com/Textualize/textual/pull/2050
- Tabs widget now sends Tabs.Cleared when there is no active tab.
- Breaking change: changed default behaviour of `Vertical` (see `VerticalScroll`) https://github.com/Textualize/textual/issues/1957
- The default `overflow` style for `Horizontal` was changed to `hidden hidden` https://github.com/Textualize/textual/issues/1957
- `DirectoryTree` also accepts `pathlib.Path` objects as the path to list https://github.com/Textualize/textual/issues/1438

### Removed

- Removed `sender` attribute from messages. It's now just private (`_sender`). https://github.com/Textualize/textual/pull/2071

### Fixed

- Fixed borders not rendering correctly. https://github.com/Textualize/textual/pull/2074
- Fix for error when removing nodes. https://github.com/Textualize/textual/issues/2079

## [0.15.1] - 2023-03-14

### Fixed

- Fixed how the namespace for messages is calculated to facilitate inheriting messages https://github.com/Textualize/textual/issues/1814
- `Tab` is now correctly made available from `textual.widgets`. https://github.com/Textualize/textual/issues/2044

## [0.15.0] - 2023-03-13

### Fixed

- Fixed container not resizing when a widget is removed https://github.com/Textualize/textual/issues/2007
- Fixes issue where the horizontal scrollbar would be incorrectly enabled https://github.com/Textualize/textual/pull/2024

## [0.15.0] - 2023-03-13

### Changed

- Fixed container not resizing when a widget is removed https://github.com/Textualize/textual/issues/2007
- Fixed issue where the horizontal scrollbar would be incorrectly enabled https://github.com/Textualize/textual/pull/2024
- Fixed `Pilot.click` not correctly creating the mouse events https://github.com/Textualize/textual/issues/2022
- Fixes issue where the horizontal scrollbar would be incorrectly enabled https://github.com/Textualize/textual/pull/2024
- Fixes for tracebacks not appearing on exit https://github.com/Textualize/textual/issues/2027

### Added

- Added a LoadingIndicator widget https://github.com/Textualize/textual/pull/2018
- Added Tabs Widget https://github.com/Textualize/textual/pull/2020

### Changed

- Breaking change: Renamed Widget.action and App.action to Widget.run_action and App.run_action
- Added `shift`, `meta` and `control` arguments to `Pilot.click`.

## [0.14.0] - 2023-03-09

### Changed

- Breaking change: There is now only `post_message` to post events, which is non-async, `post_message_no_wait` was dropped. https://github.com/Textualize/textual/pull/1940
- Breaking change: The Timer class now has just one method to stop it, `Timer.stop` which is non sync https://github.com/Textualize/textual/pull/1940
- Breaking change: Messages don't require a `sender` in their constructor https://github.com/Textualize/textual/pull/1940
- Many messages have grown a `control` property which returns the control they relate to. https://github.com/Textualize/textual/pull/1940
- Updated styling to make it clear DataTable grows horizontally https://github.com/Textualize/textual/pull/1946
- Changed the `Checkbox` character due to issues with Windows Terminal and Windows 10 https://github.com/Textualize/textual/issues/1934
- Changed the `RadioButton` character due to issues with Windows Terminal and Windows 10 and 11 https://github.com/Textualize/textual/issues/1934
- Changed the `Markdown` initial bullet character due to issues with Windows Terminal and Windows 10 and 11 https://github.com/Textualize/textual/issues/1982
- The underscore `_` is no longer a special alias for the method `pilot.press`

### Added

- Added `data_table` attribute to DataTable events https://github.com/Textualize/textual/pull/1940
- Added `list_view` attribute to `ListView` events https://github.com/Textualize/textual/pull/1940
- Added `radio_set` attribute to `RadioSet` events https://github.com/Textualize/textual/pull/1940
- Added `switch` attribute to `Switch` events https://github.com/Textualize/textual/pull/1940
- Added `hover` and `click` methods to `Pilot` https://github.com/Textualize/textual/pull/1966
- Breaking change: Added `toggle_button` attribute to RadioButton and Checkbox events, replaces `input` https://github.com/Textualize/textual/pull/1940
- A percentage alpha can now be applied to a border https://github.com/Textualize/textual/issues/1863
- Added `Color.multiply_alpha`.
- Added `ContentSwitcher` https://github.com/Textualize/textual/issues/1945

### Fixed

- Fixed bug that prevented pilot from pressing some keys https://github.com/Textualize/textual/issues/1815
- DataTable race condition that caused crash https://github.com/Textualize/textual/pull/1962
- Fixed scrollbar getting "stuck" to cursor when cursor leaves window during drag https://github.com/Textualize/textual/pull/1968 https://github.com/Textualize/textual/pull/2003
- DataTable crash when enter pressed when table is empty https://github.com/Textualize/textual/pull/1973

## [0.13.0] - 2023-03-02

### Added

- Added `Checkbox` https://github.com/Textualize/textual/pull/1872
- Added `RadioButton` https://github.com/Textualize/textual/pull/1872
- Added `RadioSet` https://github.com/Textualize/textual/pull/1872

### Changed

- Widget scrolling methods (such as `Widget.scroll_home` and `Widget.scroll_end`) now perform the scroll after the next refresh https://github.com/Textualize/textual/issues/1774
- Buttons no longer accept arbitrary renderables https://github.com/Textualize/textual/issues/1870

### Fixed

- Scrolling with cursor keys now moves just one cell https://github.com/Textualize/textual/issues/1897
- Fix exceptions in watch methods being hidden on startup https://github.com/Textualize/textual/issues/1886
- Fixed scrollbar size miscalculation https://github.com/Textualize/textual/pull/1910
- Fixed slow exit on some terminals https://github.com/Textualize/textual/issues/1920

## [0.12.1] - 2023-02-25

### Fixed

- Fix for batch update glitch https://github.com/Textualize/textual/pull/1880

## [0.12.0] - 2023-02-24

### Added

- Added `App.batch_update` https://github.com/Textualize/textual/pull/1832
- Added horizontal rule to Markdown https://github.com/Textualize/textual/pull/1832
- Added `Widget.disabled` https://github.com/Textualize/textual/pull/1785
- Added `DOMNode.notify_style_update` to replace `messages.StylesUpdated` message https://github.com/Textualize/textual/pull/1861
- Added `DataTable.show_row_labels` reactive to show and hide row labels https://github.com/Textualize/textual/pull/1868
- Added `DataTable.RowLabelSelected` event, which is emitted when a row label is clicked https://github.com/Textualize/textual/pull/1868
- Added `MessagePump.prevent` context manager to temporarily suppress a given message type https://github.com/Textualize/textual/pull/1866

### Changed

- Scrolling by page now adds to current position.
- Markdown lists have been polished: a selection of bullets, better alignment of numbers, style tweaks https://github.com/Textualize/textual/pull/1832
- Added alternative method of composing Widgets https://github.com/Textualize/textual/pull/1847
- Added `label` parameter to `DataTable.add_row` https://github.com/Textualize/textual/pull/1868
- Breaking change: Some `DataTable` component classes were renamed - see PR for details https://github.com/Textualize/textual/pull/1868

### Removed

- Removed `screen.visible_widgets` and `screen.widgets`
- Removed `StylesUpdate` message. https://github.com/Textualize/textual/pull/1861

### Fixed

- Numbers in a descendant-combined selector no longer cause an error https://github.com/Textualize/textual/issues/1836
- Fixed superfluous scrolling when focusing a docked widget https://github.com/Textualize/textual/issues/1816
- Fixes walk_children which was returning more than one screen https://github.com/Textualize/textual/issues/1846
- Fixed issue with watchers fired for detached nodes https://github.com/Textualize/textual/issues/1846

## [0.11.1] - 2023-02-17

### Fixed

- DataTable fix issue where offset cache was not being used https://github.com/Textualize/textual/pull/1810
- DataTable scrollbars resize correctly when header is toggled https://github.com/Textualize/textual/pull/1803
- DataTable location mapping cleared when clear called https://github.com/Textualize/textual/pull/1809

## [0.11.0] - 2023-02-15

### Added

- Added `TreeNode.expand_all` https://github.com/Textualize/textual/issues/1430
- Added `TreeNode.collapse_all` https://github.com/Textualize/textual/issues/1430
- Added `TreeNode.toggle_all` https://github.com/Textualize/textual/issues/1430
- Added the coroutines `Animator.wait_until_complete` and `pilot.wait_for_scheduled_animations` that allow waiting for all current and scheduled animations https://github.com/Textualize/textual/issues/1658
- Added the method `Animator.is_being_animated` that checks if an attribute of an object is being animated or is scheduled for animation
- Added more keyboard actions and related bindings to `Input` https://github.com/Textualize/textual/pull/1676
- Added App.scroll_sensitivity_x and App.scroll_sensitivity_y to adjust how many lines the scroll wheel moves the scroll position https://github.com/Textualize/textual/issues/928
- Added Shift+scroll wheel and ctrl+scroll wheel to scroll horizontally
- Added `Tree.action_toggle_node` to toggle a node without selecting, and bound it to <kbd>Space</kbd> https://github.com/Textualize/textual/issues/1433
- Added `Tree.reset` to fully reset a `Tree` https://github.com/Textualize/textual/issues/1437
- Added `DataTable.sort` to sort rows https://github.com/Textualize/textual/pull/1638
- Added `DataTable.get_cell` to retrieve a cell by column/row keys https://github.com/Textualize/textual/pull/1638
- Added `DataTable.get_cell_at` to retrieve a cell by coordinate https://github.com/Textualize/textual/pull/1638
- Added `DataTable.update_cell` to update a cell by column/row keys https://github.com/Textualize/textual/pull/1638
- Added `DataTable.update_cell_at` to update a cell at a coordinate  https://github.com/Textualize/textual/pull/1638
- Added `DataTable.ordered_rows` property to retrieve `Row`s as they're currently ordered https://github.com/Textualize/textual/pull/1638
- Added `DataTable.ordered_columns` property to retrieve `Column`s as they're currently ordered https://github.com/Textualize/textual/pull/1638
- Added `DataTable.coordinate_to_cell_key` to find the key for the cell at a coordinate https://github.com/Textualize/textual/pull/1638
- Added `DataTable.is_valid_coordinate` https://github.com/Textualize/textual/pull/1638
- Added `DataTable.is_valid_row_index` https://github.com/Textualize/textual/pull/1638
- Added `DataTable.is_valid_column_index` https://github.com/Textualize/textual/pull/1638
- Added attributes to events emitted from `DataTable` indicating row/column/cell keys https://github.com/Textualize/textual/pull/1638
- Added `DataTable.get_row` to retrieve the values from a row by key https://github.com/Textualize/textual/pull/1786
- Added `DataTable.get_row_at` to retrieve the values from a row by index https://github.com/Textualize/textual/pull/1786
- Added `DataTable.get_column` to retrieve the values from a column by key https://github.com/Textualize/textual/pull/1786
- Added `DataTable.get_column_at` to retrieve the values from a column by index https://github.com/Textualize/textual/pull/1786
- Added `DataTable.HeaderSelected` which is posted when header label clicked https://github.com/Textualize/textual/pull/1788
- Added `DOMNode.watch` and `DOMNode.is_attached` methods  https://github.com/Textualize/textual/pull/1750
- Added `DOMNode.css_tree` which is a renderable that shows the DOM and CSS https://github.com/Textualize/textual/pull/1778
- Added `DOMNode.children_view` which is a view on to a nodes children list, use for querying https://github.com/Textualize/textual/pull/1778
- Added `Markdown` and `MarkdownViewer` widgets.
- Added `--screenshot` option to `textual run`

### Changed

- Breaking change: `TreeNode` can no longer be imported from `textual.widgets`; it is now available via `from textual.widgets.tree import TreeNode`. https://github.com/Textualize/textual/pull/1637
- `Tree` now shows a (subdued) cursor for a highlighted node when focus has moved elsewhere https://github.com/Textualize/textual/issues/1471
- `DataTable.add_row` now accepts `key` argument to uniquely identify the row https://github.com/Textualize/textual/pull/1638
- `DataTable.add_column` now accepts `key` argument to uniquely identify the column https://github.com/Textualize/textual/pull/1638
- `DataTable.add_row` and `DataTable.add_column` now return lists of keys identifying the added rows/columns https://github.com/Textualize/textual/pull/1638
- Breaking change: `DataTable.get_cell_value` renamed to `DataTable.get_value_at` https://github.com/Textualize/textual/pull/1638
- `DataTable.row_count` is now a property https://github.com/Textualize/textual/pull/1638
- Breaking change: `DataTable.cursor_cell` renamed to `DataTable.cursor_coordinate` https://github.com/Textualize/textual/pull/1638
  - The method `validate_cursor_cell` was renamed to `validate_cursor_coordinate`.
  - The method `watch_cursor_cell` was renamed to `watch_cursor_coordinate`.
- Breaking change: `DataTable.hover_cell` renamed to `DataTable.hover_coordinate` https://github.com/Textualize/textual/pull/1638
  - The method `validate_hover_cell` was renamed to `validate_hover_coordinate`.
- Breaking change: `DataTable.data` structure changed, and will be made private in upcoming release https://github.com/Textualize/textual/pull/1638
- Breaking change: `DataTable.refresh_cell` was renamed to `DataTable.refresh_coordinate` https://github.com/Textualize/textual/pull/1638
- Breaking change: `DataTable.get_row_height` now takes a `RowKey` argument instead of a row index https://github.com/Textualize/textual/pull/1638
- Breaking change: `DataTable.data` renamed to `DataTable._data` (it's now private) https://github.com/Textualize/textual/pull/1786
- The `_filter` module was made public (now called `filter`) https://github.com/Textualize/textual/pull/1638
- Breaking change: renamed `Checkbox` to `Switch` https://github.com/Textualize/textual/issues/1746
- `App.install_screen` name is no longer optional https://github.com/Textualize/textual/pull/1778
- `App.query` now only includes the current screen https://github.com/Textualize/textual/pull/1778
- `DOMNode.tree` now displays simple DOM structure only https://github.com/Textualize/textual/pull/1778
- `App.install_screen` now returns None rather than AwaitMount https://github.com/Textualize/textual/pull/1778
- `DOMNode.children` is now a simple sequence, the NodesList is exposed as `DOMNode._nodes` https://github.com/Textualize/textual/pull/1778
- `DataTable` cursor can now enter fixed columns https://github.com/Textualize/textual/pull/1799

### Fixed

- Fixed stuck screen  https://github.com/Textualize/textual/issues/1632
- Fixed programmatic style changes not refreshing children layouts when parent widget did not change size https://github.com/Textualize/textual/issues/1607
- Fixed relative units in `grid-rows` and `grid-columns` being computed with respect to the wrong dimension https://github.com/Textualize/textual/issues/1406
- Fixed bug with animations that were triggered back to back, where the second one wouldn't start https://github.com/Textualize/textual/issues/1372
- Fixed bug with animations that were scheduled where all but the first would be skipped https://github.com/Textualize/textual/issues/1372
- Programmatically setting `overflow_x`/`overflow_y` refreshes the layout correctly https://github.com/Textualize/textual/issues/1616
- Fixed double-paste into `Input` https://github.com/Textualize/textual/issues/1657
- Added a workaround for an apparent Windows Terminal paste issue https://github.com/Textualize/textual/issues/1661
- Fixed issue with renderable width calculation https://github.com/Textualize/textual/issues/1685
- Fixed issue with app not processing Paste event https://github.com/Textualize/textual/issues/1666
- Fixed glitch with view position with auto width inputs https://github.com/Textualize/textual/issues/1693
- Fixed `DataTable` "selected" events containing wrong coordinates when mouse was used https://github.com/Textualize/textual/issues/1723

### Removed

- Methods `MessagePump.emit` and `MessagePump.emit_no_wait` https://github.com/Textualize/textual/pull/1738
- Removed `reactive.watch` in favor of DOMNode.watch.

## [0.10.1] - 2023-01-20

### Added

- Added Strip.text property https://github.com/Textualize/textual/issues/1620

### Fixed

- Fixed `textual diagnose` crash on older supported Python versions. https://github.com/Textualize/textual/issues/1622

### Changed

- The default filename for screenshots uses a datetime format similar to ISO8601, but with reserved characters replaced by underscores https://github.com/Textualize/textual/pull/1518


## [0.10.0] - 2023-01-19

### Added

- Added `TreeNode.parent` -- a read-only property for accessing a node's parent https://github.com/Textualize/textual/issues/1397
- Added public `TreeNode` label access via `TreeNode.label` https://github.com/Textualize/textual/issues/1396
- Added read-only public access to the children of a `TreeNode` via `TreeNode.children` https://github.com/Textualize/textual/issues/1398
- Added `Tree.get_node_by_id` to allow getting a node by its ID https://github.com/Textualize/textual/pull/1535
- Added a `Tree.NodeHighlighted` message, giving a `on_tree_node_highlighted` event handler https://github.com/Textualize/textual/issues/1400
- Added a `inherit_component_classes` subclassing parameter to control whether component classes are inherited from base classes https://github.com/Textualize/textual/issues/1399
- Added `diagnose` as a `textual` command https://github.com/Textualize/textual/issues/1542
- Added `row` and `column` cursors to `DataTable` https://github.com/Textualize/textual/pull/1547
- Added an optional parameter `selector` to the methods `Screen.focus_next` and `Screen.focus_previous` that enable using a CSS selector to narrow down which widgets can get focus https://github.com/Textualize/textual/issues/1196

### Changed

- `MouseScrollUp` and `MouseScrollDown` now inherit from `MouseEvent` and have attached modifier keys. https://github.com/Textualize/textual/pull/1458
- Fail-fast and print pretty tracebacks for Widget compose errors https://github.com/Textualize/textual/pull/1505
- Added Widget._refresh_scroll to avoid expensive layout when scrolling https://github.com/Textualize/textual/pull/1524
- `events.Paste` now bubbles https://github.com/Textualize/textual/issues/1434
- Improved error message when style flag `none` is mixed with other flags (e.g., when setting `text-style`) https://github.com/Textualize/textual/issues/1420
- Clock color in the `Header` widget now matches the header color https://github.com/Textualize/textual/issues/1459
- Programmatic calls to scroll now optionally scroll even if overflow styling says otherwise (introduces a new `force` parameter to all the `scroll_*` methods) https://github.com/Textualize/textual/issues/1201
- `COMPONENT_CLASSES` are now inherited from base classes https://github.com/Textualize/textual/issues/1399
- Watch methods may now take no parameters
- Added `compute` parameter to reactive
- A `TypeError` raised during `compose` now carries the full traceback
- Removed base class `NodeMessage` from which all node-related `Tree` events inherited

### Fixed

- The styles `scrollbar-background-active` and `scrollbar-color-hover` are no longer ignored https://github.com/Textualize/textual/pull/1480
- The widget `Placeholder` can now have its width set to `auto` https://github.com/Textualize/textual/pull/1508
- Behavior of widget `Input` when rendering after programmatic value change and related scenarios https://github.com/Textualize/textual/issues/1477 https://github.com/Textualize/textual/issues/1443
- `DataTable.show_cursor` now correctly allows cursor toggling https://github.com/Textualize/textual/pull/1547
- Fixed cursor not being visible on `DataTable` mount when `fixed_columns` were used https://github.com/Textualize/textual/pull/1547
- Fixed `DataTable` cursors not resetting to origin on `clear()` https://github.com/Textualize/textual/pull/1601
- Fixed TextLog wrapping issue https://github.com/Textualize/textual/issues/1554
- Fixed issue with TextLog not writing anything before layout https://github.com/Textualize/textual/issues/1498
- Fixed an exception when populating a child class of `ListView` purely from `compose` https://github.com/Textualize/textual/issues/1588
- Fixed freeze in tests https://github.com/Textualize/textual/issues/1608
- Fixed minus not displaying as symbol https://github.com/Textualize/textual/issues/1482

## [0.9.1] - 2022-12-30

### Added

- Added textual._win_sleep for Python on Windows < 3.11 https://github.com/Textualize/textual/pull/1457

## [0.9.0] - 2022-12-30

### Added

- Added textual.strip.Strip primitive
- Added textual._cache.FIFOCache
- Added an option to clear columns in DataTable.clear() https://github.com/Textualize/textual/pull/1427

### Changed

- Widget.render_line now returns a Strip
- Fix for slow updates on Windows
- Bumped Rich dependency

## [0.8.2] - 2022-12-28

### Fixed

- Fixed issue with TextLog.clear() https://github.com/Textualize/textual/issues/1447

## [0.8.1] - 2022-12-25

### Fixed

- Fix for overflowing tree issue https://github.com/Textualize/textual/issues/1425

## [0.8.0] - 2022-12-22

### Fixed

- Fixed issues with nested auto dimensions https://github.com/Textualize/textual/issues/1402
- Fixed watch method incorrectly running on first set when value hasn't changed and init=False https://github.com/Textualize/textual/pull/1367
- `App.dark` can now be set from `App.on_load` without an error being raised  https://github.com/Textualize/textual/issues/1369
- Fixed setting `visibility` changes needing a `refresh` https://github.com/Textualize/textual/issues/1355

### Added

- Added `textual.actions.SkipAction` exception which can be raised from an action to allow parents to process bindings.
- Added `textual keys` preview.
- Added ability to bind to a character in addition to key name. i.e. you can bind to "." or "full_stop".
- Added TextLog.shrink attribute to allow renderable to reduce in size to fit width.

### Changed

- Deprecated `PRIORITY_BINDINGS` class variable.
- Renamed `char` to `character` on Key event.
- Renamed `key_name` to `name` on Key event.
- Queries/`walk_children` no longer includes self in results by default https://github.com/Textualize/textual/pull/1416

## [0.7.0] - 2022-12-17

### Added

- Added `PRIORITY_BINDINGS` class variable, which can be used to control if a widget's bindings have priority by default. https://github.com/Textualize/textual/issues/1343

### Changed

- Renamed the `Binding` argument `universal` to `priority`. https://github.com/Textualize/textual/issues/1343
- When looking for bindings that have priority, they are now looked from `App` downwards. https://github.com/Textualize/textual/issues/1343
- `BINDINGS` on an `App`-derived class have priority by default. https://github.com/Textualize/textual/issues/1343
- `BINDINGS` on a `Screen`-derived class have priority by default. https://github.com/Textualize/textual/issues/1343
- Added a message parameter to Widget.exit

### Fixed

- Fixed validator not running on first reactive set https://github.com/Textualize/textual/pull/1359
- Ensure only printable characters are used as key_display https://github.com/Textualize/textual/pull/1361


## [0.6.0] - 2022-12-11

https://textual.textualize.io/blog/2022/12/11/version-060

### Added

- Added "inherited bindings" -- BINDINGS classvar will be merged with base classes, unless inherit_bindings is set to False
- Added `Tree` widget which replaces `TreeControl`.
- Added widget `Placeholder` https://github.com/Textualize/textual/issues/1200.
- Added `ListView` and `ListItem` widgets https://github.com/Textualize/textual/pull/1143

### Changed

- Rebuilt `DirectoryTree` with new `Tree` control.
- Empty containers with a dimension set to `"auto"` will now collapse instead of filling up the available space.
- Container widgets now have default height of `1fr`.
- The default `width` of a `Label` is now `auto`.

### Fixed

- Type selectors can now contain numbers https://github.com/Textualize/textual/issues/1253
- Fixed visibility not affecting children https://github.com/Textualize/textual/issues/1313
- Fixed issue with auto width/height and relative children https://github.com/Textualize/textual/issues/1319
- Fixed issue with offset applied to containers https://github.com/Textualize/textual/issues/1256
- Fixed default CSS retrieval for widgets with no `DEFAULT_CSS` that inherited from widgets with `DEFAULT_CSS` https://github.com/Textualize/textual/issues/1335
- Fixed merging of `BINDINGS` when binding inheritance is set to `None` https://github.com/Textualize/textual/issues/1351

## [0.5.0] - 2022-11-20

### Added

- Add get_child_by_id and get_widget_by_id, remove get_child https://github.com/Textualize/textual/pull/1146
- Add easing parameter to Widget.scroll_* methods https://github.com/Textualize/textual/pull/1144
- Added Widget.call_later which invokes a callback on idle.
- `DOMNode.ancestors` no longer includes `self`.
- Added `DOMNode.ancestors_with_self`, which retains the old behaviour of
  `DOMNode.ancestors`.
- Improved the speed of `DOMQuery.remove`.
- Added DataTable.clear
- Added low-level `textual.walk` methods.
- It is now possible to `await` a `Widget.remove`.
  https://github.com/Textualize/textual/issues/1094
- It is now possible to `await` a `DOMQuery.remove`. Note that this changes
  the return value of `DOMQuery.remove`, which used to return `self`.
  https://github.com/Textualize/textual/issues/1094
- Added Pilot.wait_for_animation
- Added `Widget.move_child` https://github.com/Textualize/textual/issues/1121
- Added a `Label` widget https://github.com/Textualize/textual/issues/1190
- Support lazy-instantiated Screens (callables in App.SCREENS) https://github.com/Textualize/textual/pull/1185
- Display of keys in footer has more sensible defaults https://github.com/Textualize/textual/pull/1213
- Add App.get_key_display, allowing custom key_display App-wide https://github.com/Textualize/textual/pull/1213

### Changed

- Watchers are now called immediately when setting the attribute if they are synchronous. https://github.com/Textualize/textual/pull/1145
- Widget.call_later has been renamed to Widget.call_after_refresh.
- Button variant values are now checked at runtime. https://github.com/Textualize/textual/issues/1189
- Added caching of some properties in Styles object

### Fixed

- Fixed DataTable row not updating after add https://github.com/Textualize/textual/issues/1026
- Fixed issues with animation. Now objects of different types may be animated.
- Fixed containers with transparent background not showing borders https://github.com/Textualize/textual/issues/1175
- Fixed auto-width in horizontal containers https://github.com/Textualize/textual/pull/1155
- Fixed Input cursor invisible when placeholder empty https://github.com/Textualize/textual/pull/1202
- Fixed deadlock when removing widgets from the App https://github.com/Textualize/textual/pull/1219

## [0.4.0] - 2022-11-08

https://textual.textualize.io/blog/2022/11/08/version-040/#version-040

### Changed

- Dropped support for mounting "named" and "anonymous" widgets via
  `App.mount` and `Widget.mount`. Both methods now simply take one or more
  widgets as positional arguments.
- `DOMNode.query_one` now raises a `TooManyMatches` exception if there is
  more than one matching node.
  https://github.com/Textualize/textual/issues/1096
- `App.mount` and `Widget.mount` have new `before` and `after` parameters https://github.com/Textualize/textual/issues/778

### Added

- Added `init` param to reactive.watch
- `CSS_PATH` can now be a list of CSS files https://github.com/Textualize/textual/pull/1079
- Added `DOMQuery.only_one` https://github.com/Textualize/textual/issues/1096
- Writes to stdout are now done in a thread, for smoother animation. https://github.com/Textualize/textual/pull/1104

## [0.3.0] - 2022-10-31

### Fixed

- Fixed issue where scrollbars weren't being unmounted
- Fixed fr units for horizontal and vertical layouts https://github.com/Textualize/textual/pull/1067
- Fixed `textual run` breaking sys.argv https://github.com/Textualize/textual/issues/1064
- Fixed footer not updating styles when toggling dark mode
- Fixed how the app title in a `Header` is centred https://github.com/Textualize/textual/issues/1060
- Fixed the swapping of button variants https://github.com/Textualize/textual/issues/1048
- Fixed reserved characters in screenshots https://github.com/Textualize/textual/issues/993
- Fixed issue with TextLog max_lines https://github.com/Textualize/textual/issues/1058

### Changed

- DOMQuery now raises InvalidQueryFormat in response to invalid query strings, rather than cryptic CSS error
- Dropped quit_after, screenshot, and screenshot_title from App.run, which can all be done via auto_pilot
- Widgets are now closed in reversed DOM order
- Input widget justify hardcoded to left to prevent text-align interference
- Changed `textual run` so that it patches `argv` in more situations
- DOM classes and IDs are now always treated fully case-sensitive https://github.com/Textualize/textual/issues/1047

### Added

- Added Unmount event
- Added App.run_async method
- Added App.run_test context manager
- Added auto_pilot to App.run and App.run_async
- Added Widget._get_virtual_dom to get scrollbars
- Added size parameter to run and run_async
- Added always_update to reactive
- Returned an awaitable from push_screen, switch_screen, and install_screen https://github.com/Textualize/textual/pull/1061

## [0.2.1] - 2022-10-23

### Changed

- Updated meta data for PyPI

## [0.2.0] - 2022-10-23

### Added

- CSS support
- Too numerous to mention
## [0.1.18] - 2022-04-30

### Changed

- Bump typing extensions

## [0.1.17] - 2022-03-10

### Changed

- Bumped Rich dependency

## [0.1.16] - 2022-03-10

### Fixed

- Fixed escape key hanging on Windows

## [0.1.15] - 2022-01-31

### Added

- Added Windows Driver

## [0.1.14] - 2022-01-09

### Changed

- Updated Rich dependency to 11.X

## [0.1.13] - 2022-01-01

### Fixed

- Fixed spurious characters when exiting app
- Fixed increasing delay when exiting

## [0.1.12] - 2021-09-20

### Added

- Added geometry.Spacing

### Fixed

- Fixed calculation of virtual size in scroll views

## [0.1.11] - 2021-09-12

### Changed

- Changed message handlers to use prefix handle\_
- Renamed messages to drop the Message suffix
- Events now bubble by default
- Refactor of layout

### Added

- Added App.measure
- Added auto_width to Vertical Layout, WindowView, an ScrollView
- Added big_table.py example
- Added easing.py example

## [0.1.10] - 2021-08-25

### Added

- Added keyboard control of tree control
- Added Widget.gutter to calculate space between renderable and outside edge
- Added margin, padding, and border attributes to Widget

### Changed

- Callbacks may be async or non-async.
- Event handler event argument is optional.
- Fixed exception in clock example https://github.com/willmcgugan/textual/issues/52
- Added Message.wait() which waits for a message to be processed
- Key events are now sent to widgets first, before processing bindings

## [0.1.9] - 2021-08-06

### Added

- Added hover over and mouse click to activate keys in footer
- Added verbosity argument to Widget.log

### Changed

- Simplified events. Remove Startup event (use Mount)
- Changed geometry.Point to geometry.Offset and geometry.Dimensions to geometry.Size

## [0.1.8] - 2021-07-17

### Fixed

- Fixed exiting mouse mode
- Fixed slow animation

### Added

- New log system

## [0.1.7] - 2021-07-14

### Changed

- Added functionality to calculator example.
- Scrollview now shows scrollbars automatically
- New handler system for messages that doesn't require inheritance
- Improved traceback handling

[0.31.0]: https://github.com/Textualize/textual/compare/v0.30.0...v0.31.0
[0.30.0]: https://github.com/Textualize/textual/compare/v0.29.0...v0.30.0
[0.29.0]: https://github.com/Textualize/textual/compare/v0.28.1...v0.29.0
[0.28.1]: https://github.com/Textualize/textual/compare/v0.28.0...v0.28.1
[0.28.0]: https://github.com/Textualize/textual/compare/v0.27.0...v0.28.0
[0.27.0]: https://github.com/Textualize/textual/compare/v0.26.0...v0.27.0
[0.26.0]: https://github.com/Textualize/textual/compare/v0.25.0...v0.26.0
[0.25.0]: https://github.com/Textualize/textual/compare/v0.24.1...v0.25.0
[0.24.1]: https://github.com/Textualize/textual/compare/v0.24.0...v0.24.1
[0.24.0]: https://github.com/Textualize/textual/compare/v0.23.0...v0.24.0
[0.23.0]: https://github.com/Textualize/textual/compare/v0.22.3...v0.23.0
[0.22.3]: https://github.com/Textualize/textual/compare/v0.22.2...v0.22.3
[0.22.2]: https://github.com/Textualize/textual/compare/v0.22.1...v0.22.2
[0.22.1]: https://github.com/Textualize/textual/compare/v0.22.0...v0.22.1
[0.22.0]: https://github.com/Textualize/textual/compare/v0.21.0...v0.22.0
[0.21.0]: https://github.com/Textualize/textual/compare/v0.20.1...v0.21.0
[0.20.1]: https://github.com/Textualize/textual/compare/v0.20.0...v0.20.1
[0.20.0]: https://github.com/Textualize/textual/compare/v0.19.1...v0.20.0
[0.19.1]: https://github.com/Textualize/textual/compare/v0.19.0...v0.19.1
[0.19.0]: https://github.com/Textualize/textual/compare/v0.18.0...v0.19.0
[0.18.0]: https://github.com/Textualize/textual/compare/v0.17.4...v0.18.0
[0.17.3]: https://github.com/Textualize/textual/compare/v0.17.2...v0.17.3
[0.17.2]: https://github.com/Textualize/textual/compare/v0.17.1...v0.17.2
[0.17.1]: https://github.com/Textualize/textual/compare/v0.17.0...v0.17.1
[0.17.0]: https://github.com/Textualize/textual/compare/v0.16.0...v0.17.0
[0.16.0]: https://github.com/Textualize/textual/compare/v0.15.1...v0.16.0
[0.15.1]: https://github.com/Textualize/textual/compare/v0.15.0...v0.15.1
[0.15.0]: https://github.com/Textualize/textual/compare/v0.14.0...v0.15.0
[0.14.0]: https://github.com/Textualize/textual/compare/v0.13.0...v0.14.0
[0.13.0]: https://github.com/Textualize/textual/compare/v0.12.1...v0.13.0
[0.12.1]: https://github.com/Textualize/textual/compare/v0.12.0...v0.12.1
[0.12.0]: https://github.com/Textualize/textual/compare/v0.11.1...v0.12.0
[0.11.1]: https://github.com/Textualize/textual/compare/v0.11.0...v0.11.1
[0.11.0]: https://github.com/Textualize/textual/compare/v0.10.1...v0.11.0
[0.10.1]: https://github.com/Textualize/textual/compare/v0.10.0...v0.10.1
[0.10.0]: https://github.com/Textualize/textual/compare/v0.9.1...v0.10.0
[0.9.1]: https://github.com/Textualize/textual/compare/v0.9.0...v0.9.1
[0.9.0]: https://github.com/Textualize/textual/compare/v0.8.2...v0.9.0
[0.8.2]: https://github.com/Textualize/textual/compare/v0.8.1...v0.8.2
[0.8.1]: https://github.com/Textualize/textual/compare/v0.8.0...v0.8.1
[0.8.0]: https://github.com/Textualize/textual/compare/v0.7.0...v0.8.0
[0.7.0]: https://github.com/Textualize/textual/compare/v0.6.0...v0.7.0
[0.6.0]: https://github.com/Textualize/textual/compare/v0.5.0...v0.6.0
[0.5.0]: https://github.com/Textualize/textual/compare/v0.4.0...v0.5.0
[0.4.0]: https://github.com/Textualize/textual/compare/v0.3.0...v0.4.0
[0.3.0]: https://github.com/Textualize/textual/compare/v0.2.1...v0.3.0
[0.2.1]: https://github.com/Textualize/textual/compare/v0.2.0...v0.2.1
[0.2.0]: https://github.com/Textualize/textual/compare/v0.1.18...v0.2.0
[0.1.18]: https://github.com/Textualize/textual/compare/v0.1.17...v0.1.18
[0.1.17]: https://github.com/Textualize/textual/compare/v0.1.16...v0.1.17
[0.1.16]: https://github.com/Textualize/textual/compare/v0.1.15...v0.1.16
[0.1.15]: https://github.com/Textualize/textual/compare/v0.1.14...v0.1.15
[0.1.14]: https://github.com/Textualize/textual/compare/v0.1.13...v0.1.14
[0.1.13]: https://github.com/Textualize/textual/compare/v0.1.12...v0.1.13
[0.1.12]: https://github.com/Textualize/textual/compare/v0.1.11...v0.1.12
[0.1.11]: https://github.com/Textualize/textual/compare/v0.1.10...v0.1.11
[0.1.10]: https://github.com/Textualize/textual/compare/v0.1.9...v0.1.10
[0.1.9]: https://github.com/Textualize/textual/compare/v0.1.8...v0.1.9
[0.1.8]: https://github.com/Textualize/textual/compare/v0.1.7...v0.1.8
[0.1.7]: https://github.com/Textualize/textual/releases/tag/v0.1.7<|MERGE_RESOLUTION|>--- conflicted
+++ resolved
@@ -9,12 +9,9 @@
 
 ### Fixed
 
-<<<<<<< HEAD
 - Fixed unintuitive sizing behaviour of TabbedContent https://github.com/Textualize/textual/issues/2411
 - Fixed relative units not always expanding auto containers https://github.com/Textualize/textual/pull/3059
-=======
 - Fixed background refresh https://github.com/Textualize/textual/issues/3055
->>>>>>> d9d170d7
 
 
 ## [0.32.0] - 2023-08-03
