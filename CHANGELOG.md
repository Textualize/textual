# Change Log

All notable changes to this project will be documented in this file.

The format is based on [Keep a Changelog](http://keepachangelog.com/)
and this project adheres to [Semantic Versioning](http://semver.org/).


## Unreleased

### Fixed

- Fixed mouse targeting issue in `TextArea` when tabs were not fully expanded https://github.com/Textualize/textual/pull/3725
<<<<<<< HEAD
- Fixed `Select` not updating after changing the `prompt` reactive https://github.com/Textualize/textual/issues/2983
=======
- Fixed flicker when updating Markdown https://github.com/Textualize/textual/pull/3757

### Added

- Added experimental Canvas class https://github.com/Textualize/textual/pull/3669/
- Added `keyline` rule https://github.com/Textualize/textual/pull/3669/
>>>>>>> 7bbb1947

### Changed

- Method `MarkdownTableOfContents.set_table_of_contents` renamed to `MarkdownTableOfContents.rebuild_table_of_contents` https://github.com/Textualize/textual/pull/3730
- Exception `Tree.UnknownNodeID` moved out of `Tree`, import from `textual.widgets.tree` https://github.com/Textualize/textual/pull/3730
- Exception `TreeNode.RemoveRootError` moved out of `TreeNode`, import from `textual.widgets.tree` https://github.com/Textualize/textual/pull/3730
- Optimized startup time https://github.com/Textualize/textual/pull/3753
- App.COMMANDS or Screen.COMMANDS can now accept a callable which returns a command palette provider https://github.com/Textualize/textual/pull/3756

## [0.42.0] - 2023-11-22

### Fixed

- Duplicate CSS errors when parsing CSS from a screen https://github.com/Textualize/textual/issues/3581
- Added missing `blur` pseudo class https://github.com/Textualize/textual/issues/3439
- Fixed visual glitched characters on Windows due to Python limitation https://github.com/Textualize/textual/issues/2548
- Fixed `ScrollableContainer` to receive focus https://github.com/Textualize/textual/pull/3632
- Fixed app-level queries causing a crash when the command palette is active https://github.com/Textualize/textual/issues/3633
- Fixed outline not rendering correctly in some scenarios (e.g. on Button widgets) https://github.com/Textualize/textual/issues/3628
- Fixed live-reloading of screen CSS https://github.com/Textualize/textual/issues/3454
- `Select.value` could be in an invalid state https://github.com/Textualize/textual/issues/3612
- Off-by-one in CSS error reporting https://github.com/Textualize/textual/issues/3625
- Loading indicators and app notifications overlapped in the wrong order https://github.com/Textualize/textual/issues/3677
- Widgets being loaded are disabled and have their scrolling explicitly disabled too https://github.com/Textualize/textual/issues/3677
- Method render on a widget could be called before mounting said widget https://github.com/Textualize/textual/issues/2914

### Added

- Exceptions to `textual.widgets.select` https://github.com/Textualize/textual/pull/3614
  - `InvalidSelectValueError` for when setting a `Select` to an invalid value
  - `EmptySelectError` when creating/setting a `Select` to have no options when `allow_blank` is `False`
- `Select` methods https://github.com/Textualize/textual/pull/3614
  - `clear`
  - `is_blank`
- Constant `Select.BLANK` to flag an empty selection https://github.com/Textualize/textual/pull/3614
- Added `restrict`, `type`, `max_length`, and `valid_empty` to Input https://github.com/Textualize/textual/pull/3657
- Added `Pilot.mouse_down` to simulate `MouseDown` events https://github.com/Textualize/textual/pull/3495
- Added `Pilot.mouse_up` to simulate `MouseUp` events https://github.com/Textualize/textual/pull/3495
- Added `Widget.is_mounted` property https://github.com/Textualize/textual/pull/3709

### Changed

- CSS error reporting will no longer provide links to the files in question https://github.com/Textualize/textual/pull/3582
- inline CSS error reporting will report widget/class variable where the CSS was read from https://github.com/Textualize/textual/pull/3582
- Breaking change: Setting `Select.value` to `None` no longer clears the selection (See `Select.BLANK` and `Select.clear`) https://github.com/Textualize/textual/pull/3614
- Breaking change: `Button` no longer inherits from `Static`, now it inherits directly from `Widget` https://github.com/Textualize/textual/issues/3603
- Rich markup in markdown headings is now escaped when building the TOC https://github.com/Textualize/textual/issues/3689
- Mechanics behind mouse clicks. See [this](https://github.com/Textualize/textual/pull/3495#issue-1934915047) for more details. https://github.com/Textualize/textual/pull/3495
- Breaking change: max/min-width/height now includes padding and border. https://github.com/Textualize/textual/pull/3712


## [0.41.0] - 2023-10-31

### Fixed

- Fixed `Input.cursor_blink` reactive not changing blink state after `Input` was mounted https://github.com/Textualize/textual/pull/3498
- Fixed `Tabs.active` attribute value not being re-assigned after removing a tab or clearing https://github.com/Textualize/textual/pull/3498
- Fixed `DirectoryTree` race-condition crash when changing path https://github.com/Textualize/textual/pull/3498
- Fixed issue with `LRUCache.discard` https://github.com/Textualize/textual/issues/3537
- Fixed `DataTable` not scrolling to rows that were just added https://github.com/Textualize/textual/pull/3552
- Fixed cache bug with `DataTable.update_cell` https://github.com/Textualize/textual/pull/3551
- Fixed CSS errors being repeated https://github.com/Textualize/textual/pull/3566
- Fix issue with chunky highlights on buttons https://github.com/Textualize/textual/pull/3571
- Fixed `OptionList` event leakage from `CommandPalette` to `App`.
- Fixed crash in `LoadingIndicator` https://github.com/Textualize/textual/pull/3498
- Fixed crash when `Tabs` appeared as a descendant of `TabbedContent` in the DOM https://github.com/Textualize/textual/pull/3602
- Fixed the command palette cancelling other workers https://github.com/Textualize/textual/issues/3615

### Added

- Add Document `get_index_from_location` / `get_location_from_index` https://github.com/Textualize/textual/pull/3410
- Add setter for `TextArea.text` https://github.com/Textualize/textual/discussions/3525
- Added `key` argument to the `DataTable.sort()` method, allowing the table to be sorted using a custom function (or other callable) https://github.com/Textualize/textual/pull/3090
- Added `initial` to all css rules, which restores default (i.e. value from DEFAULT_CSS) https://github.com/Textualize/textual/pull/3566
- Added HorizontalPad to pad.py https://github.com/Textualize/textual/pull/3571
- Added `AwaitComplete` class, to be used for optionally awaitable return values https://github.com/Textualize/textual/pull/3498

### Changed

- Breaking change: `Button.ACTIVE_EFFECT_DURATION` classvar converted to `Button.active_effect_duration` attribute https://github.com/Textualize/textual/pull/3498
- Breaking change: `Input.blink_timer` made private (renamed to `Input._blink_timer`) https://github.com/Textualize/textual/pull/3498
- Breaking change: `Input.cursor_blink` reactive updated to not run on mount (now `init=False`) https://github.com/Textualize/textual/pull/3498
- Breaking change: `AwaitTabbedContent` class removed https://github.com/Textualize/textual/pull/3498
- Breaking change: `Tabs.remove_tab` now returns an `AwaitComplete` instead of an `AwaitRemove` https://github.com/Textualize/textual/pull/3498
- Breaking change: `Tabs.clear` now returns an `AwaitComplete` instead of an `AwaitRemove` https://github.com/Textualize/textual/pull/3498
- `TabbedContent.add_pane` now returns an `AwaitComplete` instead of an `AwaitTabbedContent` https://github.com/Textualize/textual/pull/3498
- `TabbedContent.remove_pane` now returns an `AwaitComplete` instead of an `AwaitTabbedContent` https://github.com/Textualize/textual/pull/3498
- `TabbedContent.clear_pane` now returns an `AwaitComplete` instead of an `AwaitTabbedContent` https://github.com/Textualize/textual/pull/3498
- `Tabs.add_tab` now returns an `AwaitComplete` instead of an `AwaitMount` https://github.com/Textualize/textual/pull/3498
- `DirectoryTree.reload` now returns an `AwaitComplete`, which may be awaited to ensure the node has finished being processed by the internal queue https://github.com/Textualize/textual/pull/3498
- `Tabs.remove_tab` now returns an `AwaitComplete`, which may be awaited to ensure the tab is unmounted and internal state is updated https://github.com/Textualize/textual/pull/3498
- `App.switch_mode` now returns an `AwaitMount`, which may be awaited to ensure the screen is mounted https://github.com/Textualize/textual/pull/3498
- Buttons will now display multiple lines, and have auto height https://github.com/Textualize/textual/pull/3539
- DataTable now has a max-height of 100vh rather than 100%, which doesn't work with auto
- Breaking change: empty rules now result in an error https://github.com/Textualize/textual/pull/3566
- Improved startup time by caching CSS parsing https://github.com/Textualize/textual/pull/3575
- Workers are now created/run in a thread-safe way https://github.com/Textualize/textual/pull/3586

## [0.40.0] - 2023-10-11

### Added

- Added `loading` reactive property to widgets https://github.com/Textualize/textual/pull/3509

## [0.39.0] - 2023-10-10

### Fixed

- `Pilot.click`/`Pilot.hover` can't use `Screen` as a selector https://github.com/Textualize/textual/issues/3395
- App exception when a `Tree` is initialized/mounted with `disabled=True` https://github.com/Textualize/textual/issues/3407
- Fixed `print` locations not being correctly reported in `textual console` https://github.com/Textualize/textual/issues/3237
- Fix location of IME and emoji popups https://github.com/Textualize/textual/pull/3408
- Fixed application freeze when pasting an emoji into an application on Windows https://github.com/Textualize/textual/issues/3178
- Fixed duplicate option ID handling in the `OptionList` https://github.com/Textualize/textual/issues/3455
- Fix crash when removing and updating DataTable cell at same time https://github.com/Textualize/textual/pull/3487
- Fixed fractional styles to allow integer values https://github.com/Textualize/textual/issues/3414
- Stop eating stdout/stderr in headless mode - print works again in tests https://github.com/Textualize/textual/pull/3486

### Added

- `OutOfBounds` exception to be raised by `Pilot` https://github.com/Textualize/textual/pull/3360
- `TextArea.cursor_screen_offset` property for getting the screen-relative position of the cursor https://github.com/Textualize/textual/pull/3408
- `Input.cursor_screen_offset` property for getting the screen-relative position of the cursor https://github.com/Textualize/textual/pull/3408
- Reactive `cell_padding` (and respective parameter) to define horizontal cell padding in data table columns https://github.com/Textualize/textual/issues/3435
- Added `Input.clear` method https://github.com/Textualize/textual/pull/3430
- Added `TextArea.SelectionChanged` and `TextArea.Changed` messages https://github.com/Textualize/textual/pull/3442
- Added `wait_for_dismiss` parameter to `App.push_screen` https://github.com/Textualize/textual/pull/3477
- Allow scrollbar-size to be set to 0 to achieve scrollable containers with no visible scrollbars https://github.com/Textualize/textual/pull/3488

### Changed

- Breaking change: tree-sitter and tree-sitter-languages dependencies moved to `syntax` extra https://github.com/Textualize/textual/pull/3398
- `Pilot.click`/`Pilot.hover` now raises `OutOfBounds` when clicking outside visible screen https://github.com/Textualize/textual/pull/3360
- `Pilot.click`/`Pilot.hover` now return a Boolean indicating whether the click/hover landed on the widget that matches the selector https://github.com/Textualize/textual/pull/3360
- Added a delay to when the `No Matches` message appears in the command palette, thus removing a flicker https://github.com/Textualize/textual/pull/3399
- Timer callbacks are now typed more loosely https://github.com/Textualize/textual/issues/3434

## [0.38.1] - 2023-09-21

### Fixed

- Hotfix - added missing highlight files in build distribution https://github.com/Textualize/textual/pull/3370

## [0.38.0] - 2023-09-21

### Added

- Added a TextArea https://github.com/Textualize/textual/pull/2931
- Added :dark and :light pseudo classes

### Fixed

- Fixed `DataTable` not updating component styles on hot-reloading https://github.com/Textualize/textual/issues/3312

### Changed

- Breaking change: CSS in DEFAULT_CSS is now automatically scoped to the widget (set SCOPED_CSS=False) to disable
- Breaking change: Changed `Markdown.goto_anchor` to return a boolean (if the anchor was found) instead of `None` https://github.com/Textualize/textual/pull/3334

## [0.37.1] - 2023-09-16

### Fixed

- Fixed the command palette crashing with a `TimeoutError` in any Python before 3.11 https://github.com/Textualize/textual/issues/3320
- Fixed `Input` event leakage from `CommandPalette` to `App`.

## [0.37.0] - 2023-09-15

### Added

- Added the command palette https://github.com/Textualize/textual/pull/3058
- `Input` is now validated when focus moves out of it https://github.com/Textualize/textual/pull/3193
- Attribute `Input.validate_on` (and `__init__` parameter of the same name) to customise when validation occurs https://github.com/Textualize/textual/pull/3193
- Screen-specific (sub-)title attributes https://github.com/Textualize/textual/pull/3199:
  - `Screen.TITLE`
  - `Screen.SUB_TITLE`
  - `Screen.title`
  - `Screen.sub_title`
- Properties `Header.screen_title` and `Header.screen_sub_title` https://github.com/Textualize/textual/pull/3199
- Added `DirectoryTree.DirectorySelected` message https://github.com/Textualize/textual/issues/3200
- Added `widgets.Collapsible` contributed by Sunyoung Yoo https://github.com/Textualize/textual/pull/2989

### Fixed

- Fixed a crash when removing an option from an `OptionList` while the mouse is hovering over the last option https://github.com/Textualize/textual/issues/3270
- Fixed a crash in `MarkdownViewer` when clicking on a link that contains an anchor https://github.com/Textualize/textual/issues/3094
- Fixed wrong message pump in pop_screen https://github.com/Textualize/textual/pull/3315

### Changed

- Widget.notify and App.notify are now thread-safe https://github.com/Textualize/textual/pull/3275
- Breaking change: Widget.notify and App.notify now return None https://github.com/Textualize/textual/pull/3275
- App.unnotify is now private (renamed to App._unnotify) https://github.com/Textualize/textual/pull/3275
- `Markdown.load` will now attempt to scroll to a related heading if an anchor is provided https://github.com/Textualize/textual/pull/3244
- `ProgressBar` explicitly supports being set back to its indeterminate state https://github.com/Textualize/textual/pull/3286

## [0.36.0] - 2023-09-05

### Added

- TCSS styles `layer` and `layers` can be strings https://github.com/Textualize/textual/pull/3169
- `App.return_code` for the app return code https://github.com/Textualize/textual/pull/3202
- Added `animate` switch to `Tree.scroll_to_line` and `Tree.scroll_to_node` https://github.com/Textualize/textual/pull/3210
- Added `Rule` widget https://github.com/Textualize/textual/pull/3209
- Added App.current_mode to get the current mode https://github.com/Textualize/textual/pull/3233

### Changed

- Reactive callbacks are now scheduled on the message pump of the reactable that is watching instead of the owner of reactive attribute https://github.com/Textualize/textual/pull/3065
- Callbacks scheduled with `call_next` will now have the same prevented messages as when the callback was scheduled https://github.com/Textualize/textual/pull/3065
- Added `cursor_type` to the `DataTable` constructor.
- Fixed `push_screen` not updating Screen.CSS styles https://github.com/Textualize/textual/issues/3217
- `DataTable.add_row` accepts `height=None` to automatically compute optimal height for a row https://github.com/Textualize/textual/pull/3213

### Fixed

- Fixed flicker when calling pop_screen multiple times https://github.com/Textualize/textual/issues/3126
- Fixed setting styles.layout not updating https://github.com/Textualize/textual/issues/3047
- Fixed flicker when scrolling tree up or down a line https://github.com/Textualize/textual/issues/3206

## [0.35.1]

### Fixed

- Fixed flash of 80x24 interface in textual-web

## [0.35.0]

### Added

- Ability to enable/disable tabs via the reactive `disabled` in tab panes https://github.com/Textualize/textual/pull/3152
- Textual-web driver support for Windows

### Fixed

- Could not hide/show/disable/enable tabs in nested `TabbedContent` https://github.com/Textualize/textual/pull/3150

## [0.34.0] - 2023-08-22

### Added

- Methods `TabbedContent.disable_tab` and `TabbedContent.enable_tab` https://github.com/Textualize/textual/pull/3112
- Methods `Tabs.disable` and `Tabs.enable` https://github.com/Textualize/textual/pull/3112
- Messages `Tab.Disabled`, `Tab.Enabled`, `Tabs.TabDisabled` and `Tabs.Enabled` https://github.com/Textualize/textual/pull/3112
- Methods `TabbedContent.hide_tab` and `TabbedContent.show_tab` https://github.com/Textualize/textual/pull/3112
- Methods `Tabs.hide` and `Tabs.show` https://github.com/Textualize/textual/pull/3112
- Messages `Tabs.TabHidden` and `Tabs.TabShown` https://github.com/Textualize/textual/pull/3112
- Added `ListView.extend` method to append multiple items https://github.com/Textualize/textual/pull/3012

### Changed

- grid-columns and grid-rows now accept an `auto` token to detect the optimal size https://github.com/Textualize/textual/pull/3107
- LoadingIndicator now has a minimum height of 1 line.

### Fixed

- Fixed auto height container with default grid-rows https://github.com/Textualize/textual/issues/1597
- Fixed `page_up` and `page_down` bug in `DataTable` when `show_header = False` https://github.com/Textualize/textual/pull/3093
- Fixed issue with visible children inside invisible container when moving focus https://github.com/Textualize/textual/issues/3053

## [0.33.0] - 2023-08-15


### Fixed

- Fixed unintuitive sizing behaviour of TabbedContent https://github.com/Textualize/textual/issues/2411
- Fixed relative units not always expanding auto containers https://github.com/Textualize/textual/pull/3059
- Fixed background refresh https://github.com/Textualize/textual/issues/3055
- Fixed `SelectionList.clear_options` https://github.com/Textualize/textual/pull/3075
- `MouseMove` events bubble up from widgets. `App` and `Screen` receive `MouseMove` events even if there's no Widget under the cursor. https://github.com/Textualize/textual/issues/2905
- Fixed click on double-width char https://github.com/Textualize/textual/issues/2968

### Changed

- Breaking change: `DOMNode.visible` now takes into account full DOM to report whether a node is visible or not.

### Removed

- Property `Widget.focusable_children` https://github.com/Textualize/textual/pull/3070

### Added

- Added an interface for replacing prompt of an individual option in an `OptionList` https://github.com/Textualize/textual/issues/2603
- Added `DirectoryTree.reload_node` method https://github.com/Textualize/textual/issues/2757
- Added widgets.Digit https://github.com/Textualize/textual/pull/3073
- Added `BORDER_TITLE` and `BORDER_SUBTITLE` classvars to Widget https://github.com/Textualize/textual/pull/3097

### Changed

- DescendantBlur and DescendantFocus can now be used with @on decorator

## [0.32.0] - 2023-08-03

### Added

- Added widgets.Log
- Added Widget.is_vertical_scroll_end, Widget.is_horizontal_scroll_end, Widget.is_vertical_scrollbar_grabbed, Widget.is_horizontal_scrollbar_grabbed

### Changed

- Breaking change: Renamed TextLog to RichLog

## [0.31.0] - 2023-08-01

### Added

- Added App.begin_capture_print, App.end_capture_print, Widget.begin_capture_print, Widget.end_capture_print https://github.com/Textualize/textual/issues/2952
- Added the ability to run async methods as thread workers https://github.com/Textualize/textual/pull/2938
- Added `App.stop_animation` https://github.com/Textualize/textual/issues/2786
- Added `Widget.stop_animation` https://github.com/Textualize/textual/issues/2786

### Changed

- Breaking change: Creating a thread worker now requires that a `thread=True` keyword argument is passed https://github.com/Textualize/textual/pull/2938
- Breaking change: `Markdown.load` no longer captures all errors and returns a `bool`, errors now propagate https://github.com/Textualize/textual/issues/2956
- Breaking change: the default style of a `DataTable` now has `max-height: 100%` https://github.com/Textualize/textual/issues/2959

### Fixed

- Fixed a crash when a `SelectionList` had a prompt wider than itself https://github.com/Textualize/textual/issues/2900
- Fixed a bug where `Click` events were bubbling up from `Switch` widgets https://github.com/Textualize/textual/issues/2366
- Fixed a crash when using empty CSS variables https://github.com/Textualize/textual/issues/1849
- Fixed issue with tabs in TextLog https://github.com/Textualize/textual/issues/3007
- Fixed a bug with `DataTable` hover highlighting https://github.com/Textualize/textual/issues/2909

## [0.30.0] - 2023-07-17

### Added

- Added `DataTable.remove_column` method https://github.com/Textualize/textual/pull/2899
- Added notifications https://github.com/Textualize/textual/pull/2866
- Added `on_complete` callback to scroll methods https://github.com/Textualize/textual/pull/2903

### Fixed

- Fixed CancelledError issue with timer https://github.com/Textualize/textual/issues/2854
- Fixed Toggle Buttons issue with not being clickable/hoverable https://github.com/Textualize/textual/pull/2930


## [0.29.0] - 2023-07-03

### Changed

- Factored dev tools (`textual` command) in to external lib (`textual-dev`).

### Added

- Updated `DataTable.get_cell` type hints to accept string keys https://github.com/Textualize/textual/issues/2586
- Added `DataTable.get_cell_coordinate` method
- Added `DataTable.get_row_index` method https://github.com/Textualize/textual/issues/2587
- Added `DataTable.get_column_index` method
- Added can-focus pseudo-class to target widgets that may receive focus
- Make `Markdown.update` optionally awaitable https://github.com/Textualize/textual/pull/2838
- Added `default` parameter to `DataTable.add_column` for populating existing rows https://github.com/Textualize/textual/pull/2836
- Added can-focus pseudo-class to target widgets that may receive focus

### Fixed

- Fixed crash when columns were added to populated `DataTable` https://github.com/Textualize/textual/pull/2836
- Fixed issues with opacity on Screens https://github.com/Textualize/textual/issues/2616
- Fixed style problem with selected selections in a non-focused selection list https://github.com/Textualize/textual/issues/2768
- Fixed sys.stdout and sys.stderr being None https://github.com/Textualize/textual/issues/2879

## [0.28.1] - 2023-06-20

### Fixed

- Fixed indented code blocks not showing up in `Markdown` https://github.com/Textualize/textual/issues/2781
- Fixed inline code blocks in lists showing out of order in `Markdown` https://github.com/Textualize/textual/issues/2676
- Fixed list items in a `Markdown` being added to the focus chain https://github.com/Textualize/textual/issues/2380
- Fixed `Tabs` posting unnecessary messages when removing non-active tabs https://github.com/Textualize/textual/issues/2807
- call_after_refresh will preserve the sender within the callback https://github.com/Textualize/textual/pull/2806

### Added

- Added a method of allowing third party code to handle unhandled tokens in `Markdown` https://github.com/Textualize/textual/pull/2803
- Added `MarkdownBlock` as an exported symbol in `textual.widgets.markdown` https://github.com/Textualize/textual/pull/2803

### Changed

- Tooltips are now inherited, so will work with compound widgets


## [0.28.0] - 2023-06-19

### Added

- The devtools console now confirms when CSS files have been successfully loaded after a previous error https://github.com/Textualize/textual/pull/2716
- Class variable `CSS` to screens https://github.com/Textualize/textual/issues/2137
- Class variable `CSS_PATH` to screens https://github.com/Textualize/textual/issues/2137
- Added `cursor_foreground_priority` and `cursor_background_priority` to `DataTable` https://github.com/Textualize/textual/pull/2736
- Added Region.center
- Added `center` parameter to `Widget.scroll_to_region`
- Added `origin_visible` parameter to `Widget.scroll_to_region`
- Added `origin_visible` parameter to `Widget.scroll_to_center`
- Added `TabbedContent.tab_count` https://github.com/Textualize/textual/pull/2751
- Added `TabbedContent.add_pane` https://github.com/Textualize/textual/pull/2751
- Added `TabbedContent.remove_pane` https://github.com/Textualize/textual/pull/2751
- Added `TabbedContent.clear_panes` https://github.com/Textualize/textual/pull/2751
- Added `TabbedContent.Cleared` https://github.com/Textualize/textual/pull/2751

### Fixed

- Fixed setting `TreeNode.label` on an existing `Tree` node not immediately refreshing https://github.com/Textualize/textual/pull/2713
- Correctly implement `__eq__` protocol in DataTable https://github.com/Textualize/textual/pull/2705
- Fixed exceptions in Pilot tests being silently ignored https://github.com/Textualize/textual/pull/2754
- Fixed issue where internal data of `OptionList` could be invalid for short window after `clear_options` https://github.com/Textualize/textual/pull/2754
- Fixed `Tooltip` causing a `query_one` on a lone `Static` to fail https://github.com/Textualize/textual/issues/2723
- Nested widgets wouldn't lose focus when parent is disabled https://github.com/Textualize/textual/issues/2772
- Fixed the `Tabs` `Underline` highlight getting "lost" in some extreme situations https://github.com/Textualize/textual/pull/2751

### Changed

- Breaking change: The `@on` decorator will now match a message class and any child classes https://github.com/Textualize/textual/pull/2746
- Breaking change: Styles update to checkbox, radiobutton, OptionList, Select, SelectionList, Switch https://github.com/Textualize/textual/pull/2777
- `Tabs.add_tab` is now optionally awaitable https://github.com/Textualize/textual/pull/2778
- `Tabs.add_tab` now takes `before` and `after` arguments to position a new tab https://github.com/Textualize/textual/pull/2778
- `Tabs.remove_tab` is now optionally awaitable https://github.com/Textualize/textual/pull/2778
- Breaking change: `Tabs.clear` has been changed from returning `self` to being optionally awaitable https://github.com/Textualize/textual/pull/2778

## [0.27.0] - 2023-06-01

### Fixed

- Fixed zero division error https://github.com/Textualize/textual/issues/2673
- Fix `scroll_to_center` when there were nested layers out of view (Compositor full_map not populated fully) https://github.com/Textualize/textual/pull/2684
- Fix crash when `Select` widget value attribute was set in `compose` https://github.com/Textualize/textual/pull/2690
- Issue with computing progress in workers https://github.com/Textualize/textual/pull/2686
- Issues with `switch_screen` not updating the results callback appropriately https://github.com/Textualize/textual/issues/2650
- Fixed incorrect mount order https://github.com/Textualize/textual/pull/2702

### Added

- `work` decorator accepts `description` parameter to add debug string https://github.com/Textualize/textual/issues/2597
- Added `SelectionList` widget https://github.com/Textualize/textual/pull/2652
- `App.AUTO_FOCUS` to set auto focus on all screens https://github.com/Textualize/textual/issues/2594
- Option to `scroll_to_center` to ensure we don't scroll such that the top left corner of the widget is not visible https://github.com/Textualize/textual/pull/2682
- Added `Widget.tooltip` property https://github.com/Textualize/textual/pull/2670
- Added `Region.inflect` https://github.com/Textualize/textual/pull/2670
- `Suggester` API to compose with widgets for automatic suggestions https://github.com/Textualize/textual/issues/2330
- `SuggestFromList` class to let widgets get completions from a fixed set of options https://github.com/Textualize/textual/pull/2604
- `Input` has a new component class `input--suggestion` https://github.com/Textualize/textual/pull/2604
- Added `Widget.remove_children` https://github.com/Textualize/textual/pull/2657
- Added `Validator` framework and validation for `Input` https://github.com/Textualize/textual/pull/2600
- Ability to have private and public validate methods https://github.com/Textualize/textual/pull/2708
- Ability to have private compute methods https://github.com/Textualize/textual/pull/2708
- Added `message_hook` to App.run_test https://github.com/Textualize/textual/pull/2702
- Added `Sparkline` widget https://github.com/Textualize/textual/pull/2631

### Changed

- `Placeholder` now sets its color cycle per app https://github.com/Textualize/textual/issues/2590
- Footer now clears key highlight regardless of whether it's in the active screen or not https://github.com/Textualize/textual/issues/2606
- The default Widget repr no longer displays classes and pseudo-classes (to reduce noise in logs). Add them to your `__rich_repr__` method if needed. https://github.com/Textualize/textual/pull/2623
- Setting `Screen.AUTO_FOCUS` to `None` will inherit `AUTO_FOCUS` from the app instead of disabling it https://github.com/Textualize/textual/issues/2594
- Setting `Screen.AUTO_FOCUS` to `""` will disable it on the screen https://github.com/Textualize/textual/issues/2594
- Messages now have a `handler_name` class var which contains the name of the default handler method.
- `Message.control` is now a property instead of a class variable. https://github.com/Textualize/textual/issues/2528
- `Tree` and `DirectoryTree` Messages no longer accept a `tree` parameter, using `self.node.tree` instead. https://github.com/Textualize/textual/issues/2529
- Keybinding <kbd>right</kbd> in `Input` is also used to accept a suggestion if the cursor is at the end of the input https://github.com/Textualize/textual/pull/2604
- `Input.__init__` now accepts a `suggester` attribute for completion suggestions https://github.com/Textualize/textual/pull/2604
- Using `switch_screen` to switch to the currently active screen is now a no-op https://github.com/Textualize/textual/pull/2692
- Breaking change: removed `reactive.py::Reactive.var` in favor of `reactive.py::var` https://github.com/Textualize/textual/pull/2709/

### Removed

- `Placeholder.reset_color_cycle`
- Removed `Widget.reset_focus` (now called `Widget.blur`) https://github.com/Textualize/textual/issues/2642

## [0.26.0] - 2023-05-20

### Added

- Added `Widget.can_view`

### Changed

- Textual will now scroll focused widgets to center if not in view

## [0.25.0] - 2023-05-17

### Changed

- App `title` and `sub_title` attributes can be set to any type https://github.com/Textualize/textual/issues/2521
- `DirectoryTree` now loads directory contents in a worker https://github.com/Textualize/textual/issues/2456
- Only a single error will be written by default, unless in dev mode ("debug" in App.features) https://github.com/Textualize/textual/issues/2480
- Using `Widget.move_child` where the target and the child being moved are the same is now a no-op https://github.com/Textualize/textual/issues/1743
- Calling `dismiss` on a screen that is not at the top of the stack now raises an exception https://github.com/Textualize/textual/issues/2575
- `MessagePump.call_after_refresh` and `MessagePump.call_later` will now return `False` if the callback could not be scheduled. https://github.com/Textualize/textual/pull/2584

### Fixed

- Fixed `ZeroDivisionError` in `resolve_fraction_unit` https://github.com/Textualize/textual/issues/2502
- Fixed `TreeNode.expand` and `TreeNode.expand_all` not posting a `Tree.NodeExpanded` message https://github.com/Textualize/textual/issues/2535
- Fixed `TreeNode.collapse` and `TreeNode.collapse_all` not posting a `Tree.NodeCollapsed` message https://github.com/Textualize/textual/issues/2535
- Fixed `TreeNode.toggle` and `TreeNode.toggle_all` not posting a `Tree.NodeExpanded` or `Tree.NodeCollapsed` message https://github.com/Textualize/textual/issues/2535
- `footer--description` component class was being ignored https://github.com/Textualize/textual/issues/2544
- Pasting empty selection in `Input` would raise an exception https://github.com/Textualize/textual/issues/2563
- `Screen.AUTO_FOCUS` now focuses the first _focusable_ widget that matches the selector https://github.com/Textualize/textual/issues/2578
- `Screen.AUTO_FOCUS` now works on the default screen on startup https://github.com/Textualize/textual/pull/2581
- Fix for setting dark in App `__init__` https://github.com/Textualize/textual/issues/2583
- Fix issue with scrolling and docks https://github.com/Textualize/textual/issues/2525
- Fix not being able to use CSS classes with `Tab` https://github.com/Textualize/textual/pull/2589

### Added

- Class variable `AUTO_FOCUS` to screens https://github.com/Textualize/textual/issues/2457
- Added `NULL_SPACING` and `NULL_REGION` to geometry.py

## [0.24.1] - 2023-05-08

### Fixed

- Fix TypeError in code browser

## [0.24.0] - 2023-05-08

### Fixed

- Fixed crash when creating a `DirectoryTree` starting anywhere other than `.`
- Fixed line drawing in `Tree` when `Tree.show_root` is `True` https://github.com/Textualize/textual/issues/2397
- Fixed line drawing in `Tree` not marking branches as selected when first getting focus https://github.com/Textualize/textual/issues/2397

### Changed

- The DataTable cursor is now scrolled into view when the cursor coordinate is changed programmatically https://github.com/Textualize/textual/issues/2459
- run_worker exclusive parameter is now `False` by default https://github.com/Textualize/textual/pull/2470
- Added `always_update` as an optional argument for `reactive.var`
- Made Binding description default to empty string, which is equivalent to show=False https://github.com/Textualize/textual/pull/2501
- Modified Message to allow it to be used as a dataclass https://github.com/Textualize/textual/pull/2501
- Decorator `@on` accepts arbitrary `**kwargs` to apply selectors to attributes of the message https://github.com/Textualize/textual/pull/2498

### Added

- Property `control` as alias for attribute `tabs` in `Tabs` messages https://github.com/Textualize/textual/pull/2483
- Experimental: Added "overlay" rule https://github.com/Textualize/textual/pull/2501
- Experimental: Added "constrain" rule https://github.com/Textualize/textual/pull/2501
- Added textual.widgets.Select https://github.com/Textualize/textual/pull/2501
- Added Region.translate_inside https://github.com/Textualize/textual/pull/2501
- `TabbedContent` now takes kwargs `id`, `name`, `classes`, and `disabled`, upon initialization, like other widgets https://github.com/Textualize/textual/pull/2497
- Method `DataTable.move_cursor` https://github.com/Textualize/textual/issues/2472
- Added `OptionList.add_options` https://github.com/Textualize/textual/pull/2508
- Added `TreeNode.is_root` https://github.com/Textualize/textual/pull/2510
- Added `TreeNode.remove_children` https://github.com/Textualize/textual/pull/2510
- Added `TreeNode.remove` https://github.com/Textualize/textual/pull/2510
- Added classvar `Message.ALLOW_SELECTOR_MATCH` https://github.com/Textualize/textual/pull/2498
- Added `ALLOW_SELECTOR_MATCH` to all built-in messages associated with widgets https://github.com/Textualize/textual/pull/2498
- Markdown document sub-widgets now reference the container document
- Table of contents of a markdown document now references the document
- Added the `control` property to messages
  - `DirectoryTree.FileSelected`
  - `ListView`
    - `Highlighted`
    - `Selected`
  - `Markdown`
    - `TableOfContentsUpdated`
    - `TableOfContentsSelected`
    - `LinkClicked`
  - `OptionList`
    - `OptionHighlighted`
    - `OptionSelected`
  - `RadioSet.Changed`
  - `TabContent.TabActivated`
  - `Tree`
    - `NodeSelected`
    - `NodeHighlighted`
    - `NodeExpanded`
    - `NodeCollapsed`

## [0.23.0] - 2023-05-03

### Fixed

- Fixed `outline` top and bottom not handling alpha - https://github.com/Textualize/textual/issues/2371
- Fixed `!important` not applying to `align` https://github.com/Textualize/textual/issues/2420
- Fixed `!important` not applying to `border` https://github.com/Textualize/textual/issues/2420
- Fixed `!important` not applying to `content-align` https://github.com/Textualize/textual/issues/2420
- Fixed `!important` not applying to `outline` https://github.com/Textualize/textual/issues/2420
- Fixed `!important` not applying to `overflow` https://github.com/Textualize/textual/issues/2420
- Fixed `!important` not applying to `scrollbar-size` https://github.com/Textualize/textual/issues/2420
- Fixed `outline-right` not being recognised https://github.com/Textualize/textual/issues/2446
- Fixed OSError when a file system is not available https://github.com/Textualize/textual/issues/2468

### Changed

- Setting attributes with a `compute_` method will now raise an `AttributeError` https://github.com/Textualize/textual/issues/2383
- Unknown psuedo-selectors will now raise a tokenizer error (previously they were silently ignored) https://github.com/Textualize/textual/pull/2445
- Breaking change: `DirectoryTree.FileSelected.path` is now always a `Path` https://github.com/Textualize/textual/issues/2448
- Breaking change: `Directorytree.load_directory` renamed to `Directorytree._load_directory` https://github.com/Textualize/textual/issues/2448
- Unknown pseudo-selectors will now raise a tokenizer error (previously they were silently ignored) https://github.com/Textualize/textual/pull/2445

### Added

- Watch methods can now optionally be private https://github.com/Textualize/textual/issues/2382
- Added `DirectoryTree.path` reactive attribute https://github.com/Textualize/textual/issues/2448
- Added `DirectoryTree.FileSelected.node` https://github.com/Textualize/textual/pull/2463
- Added `DirectoryTree.reload` https://github.com/Textualize/textual/issues/2448
- Added textual.on decorator https://github.com/Textualize/textual/issues/2398

## [0.22.3] - 2023-04-29

### Fixed

- Fixed `textual run` on Windows https://github.com/Textualize/textual/issues/2406
- Fixed top border of button hover state

## [0.22.2] - 2023-04-29

### Added

- Added `TreeNode.tree` as a read-only public attribute https://github.com/Textualize/textual/issues/2413

### Fixed

- Fixed superfluous style updates for focus-within pseudo-selector

## [0.22.1] - 2023-04-28

### Fixed

- Fixed timer issue https://github.com/Textualize/textual/issues/2416
- Fixed `textual run` issue https://github.com/Textualize/textual/issues/2391

## [0.22.0] - 2023-04-27

### Fixed

- Fixed broken fr units when there is a min or max dimension https://github.com/Textualize/textual/issues/2378
- Fixed plain text in Markdown code blocks with no syntax being difficult to read https://github.com/Textualize/textual/issues/2400

### Added

- Added `ProgressBar` widget https://github.com/Textualize/textual/pull/2333

### Changed

- All `textual.containers` are now `1fr` in relevant dimensions by default https://github.com/Textualize/textual/pull/2386


## [0.21.0] - 2023-04-26

### Changed

- `textual run` execs apps in a new context.
- Textual console no longer parses console markup.
- Breaking change: `Container` no longer shows required scrollbars by default https://github.com/Textualize/textual/issues/2361
- Breaking change: `VerticalScroll` no longer shows a required horizontal scrollbar by default
- Breaking change: `HorizontalScroll` no longer shows a required vertical scrollbar by default
- Breaking change: Renamed `App.action_add_class_` to `App.action_add_class`
- Breaking change: Renamed `App.action_remove_class_` to `App.action_remove_class`
- Breaking change: `RadioSet` is now a single focusable widget https://github.com/Textualize/textual/pull/2372
- Breaking change: Removed `containers.Content` (use `containers.VerticalScroll` now)

### Added

- Added `-c` switch to `textual run` which runs commands in a Textual dev environment.
- Breaking change: standard keyboard scrollable navigation bindings have been moved off `Widget` and onto a new base class for scrollable containers (see also below addition) https://github.com/Textualize/textual/issues/2332
- `ScrollView` now inherits from `ScrollableContainer` rather than `Widget` https://github.com/Textualize/textual/issues/2332
- Containers no longer inherit any bindings from `Widget` https://github.com/Textualize/textual/issues/2331
- Added `ScrollableContainer`; a container class that binds the common navigation keys to scroll actions (see also above breaking change) https://github.com/Textualize/textual/issues/2332

### Fixed

- Fixed dark mode toggles in a "child" screen not updating a "parent" screen https://github.com/Textualize/textual/issues/1999
- Fixed "panel" border not exposed via CSS
- Fixed `TabbedContent.active` changes not changing the actual content https://github.com/Textualize/textual/issues/2352
- Fixed broken color on macOS Terminal https://github.com/Textualize/textual/issues/2359

## [0.20.1] - 2023-04-18

### Fix

- New fix for stuck tabs underline https://github.com/Textualize/textual/issues/2229

## [0.20.0] - 2023-04-18

### Changed

- Changed signature of Driver. Technically a breaking change, but unlikely to affect anyone.
- Breaking change: Timer.start is now private, and returns None. There was no reason to call this manually, so unlikely to affect anyone.
- A clicked tab will now be scrolled to the center of its tab container https://github.com/Textualize/textual/pull/2276
- Style updates are now done immediately rather than on_idle https://github.com/Textualize/textual/pull/2304
- `ButtonVariant` is now exported from `textual.widgets.button` https://github.com/Textualize/textual/issues/2264
- `HorizontalScroll` and `VerticalScroll` are now focusable by default https://github.com/Textualize/textual/pull/2317

### Added

- Added `DataTable.remove_row` method https://github.com/Textualize/textual/pull/2253
- option `--port` to the command `textual console` to specify which port the console should connect to https://github.com/Textualize/textual/pull/2258
- `Widget.scroll_to_center` method to scroll children to the center of container widget https://github.com/Textualize/textual/pull/2255 and https://github.com/Textualize/textual/pull/2276
- Added `TabActivated` message to `TabbedContent` https://github.com/Textualize/textual/pull/2260
- Added "panel" border style https://github.com/Textualize/textual/pull/2292
- Added `border-title-color`, `border-title-background`, `border-title-style` rules https://github.com/Textualize/textual/issues/2289
- Added `border-subtitle-color`, `border-subtitle-background`, `border-subtitle-style` rules https://github.com/Textualize/textual/issues/2289

### Fixed

- Fixed order styles are applied in DataTable - allows combining of renderable styles and component classes https://github.com/Textualize/textual/pull/2272
- Fixed key combos with up/down keys in some terminals https://github.com/Textualize/textual/pull/2280
- Fix empty ListView preventing bindings from firing https://github.com/Textualize/textual/pull/2281
- Fix `get_component_styles` returning incorrect values on first call when combined with pseudoclasses https://github.com/Textualize/textual/pull/2304
- Fixed `active_message_pump.get` sometimes resulting in a `LookupError` https://github.com/Textualize/textual/issues/2301

## [0.19.1] - 2023-04-10

### Fixed

- Fix viewport units using wrong viewport size  https://github.com/Textualize/textual/pull/2247
- Fixed layout not clearing arrangement cache https://github.com/Textualize/textual/pull/2249


## [0.19.0] - 2023-04-07

### Added

- Added support for filtering a `DirectoryTree` https://github.com/Textualize/textual/pull/2215

### Changed

- Allowed border_title and border_subtitle to accept Text objects
- Added additional line around titles
- When a container is auto, relative dimensions in children stretch the container. https://github.com/Textualize/textual/pull/2221
- DataTable page up / down now move cursor

### Fixed

- Fixed margin not being respected when width or height is "auto" https://github.com/Textualize/textual/issues/2220
- Fixed issue which prevent scroll_visible from working https://github.com/Textualize/textual/issues/2181
- Fixed missing tracebacks on Windows https://github.com/Textualize/textual/issues/2027

## [0.18.0] - 2023-04-04

### Added

- Added Worker API https://github.com/Textualize/textual/pull/2182

### Changed

- Breaking change: Markdown.update is no longer a coroutine https://github.com/Textualize/textual/pull/2182

### Fixed

- `RadioSet` is now far less likely to report `pressed_button` as `None` https://github.com/Textualize/textual/issues/2203

## [0.17.3] - 2023-04-02

### [Fixed]

- Fixed scrollable area not taking in to account dock https://github.com/Textualize/textual/issues/2188

## [0.17.2] - 2023-04-02

### [Fixed]

- Fixed bindings persistance https://github.com/Textualize/textual/issues/1613
- The `Markdown` widget now auto-increments ordered lists https://github.com/Textualize/textual/issues/2002
- Fixed modal bindings https://github.com/Textualize/textual/issues/2194
- Fix binding enter to active button https://github.com/Textualize/textual/issues/2194

### [Changed]

- tab and shift+tab are now defined on Screen.

## [0.17.1] - 2023-03-30

### Fixed

- Fix cursor not hiding on Windows https://github.com/Textualize/textual/issues/2170
- Fixed freeze when ctrl-clicking links https://github.com/Textualize/textual/issues/2167 https://github.com/Textualize/textual/issues/2073

## [0.17.0] - 2023-03-29

### Fixed

- Issue with parsing action strings whose arguments contained quoted closing parenthesis https://github.com/Textualize/textual/pull/2112
- Issues with parsing action strings with tuple arguments https://github.com/Textualize/textual/pull/2112
- Issue with watching for CSS file changes https://github.com/Textualize/textual/pull/2128
- Fix for tabs not invalidating https://github.com/Textualize/textual/issues/2125
- Fixed scrollbar layers issue https://github.com/Textualize/textual/issues/1358
- Fix for interaction between pseudo-classes and widget-level render caches https://github.com/Textualize/textual/pull/2155

### Changed

- DataTable now has height: auto by default. https://github.com/Textualize/textual/issues/2117
- Textual will now render strings within renderables (such as tables) as Console Markup by default. You can wrap your text with rich.Text() if you want the original behavior. https://github.com/Textualize/textual/issues/2120
- Some widget methods now return `self` instead of `None` https://github.com/Textualize/textual/pull/2102:
  - `Widget`: `refresh`, `focus`, `reset_focus`
  - `Button.press`
  - `DataTable`: `clear`, `refresh_coordinate`, `refresh_row`, `refresh_column`, `sort`
  - `Placehoder.cycle_variant`
  - `Switch.toggle`
  - `Tabs.clear`
  - `TextLog`: `write`, `clear`
  - `TreeNode`: `expand`, `expand_all`, `collapse`, `collapse_all`, `toggle`, `toggle_all`
  - `Tree`: `clear`, `reset`
- Screens with alpha in their background color will now blend with the background. https://github.com/Textualize/textual/pull/2139
- Added "thick" border style. https://github.com/Textualize/textual/pull/2139
- message_pump.app will now set the active app if it is not already set.
- DataTable now has max height set to 100vh

### Added

- Added auto_scroll attribute to TextLog https://github.com/Textualize/textual/pull/2127
- Added scroll_end switch to TextLog.write https://github.com/Textualize/textual/pull/2127
- Added `Widget.get_pseudo_class_state` https://github.com/Textualize/textual/pull/2155
- Added Screen.ModalScreen which prevents App from handling bindings. https://github.com/Textualize/textual/pull/2139
- Added TEXTUAL_LOG env var which should be a path that Textual will write verbose logs to (textual devtools is generally preferred) https://github.com/Textualize/textual/pull/2148
- Added textual.logging.TextualHandler logging handler
- Added Query.set_classes, DOMNode.set_classes, and `classes` setter for Widget https://github.com/Textualize/textual/issues/1081
- Added `OptionList` https://github.com/Textualize/textual/pull/2154

## [0.16.0] - 2023-03-22

### Added
- Added `parser_factory` argument to `Markdown` and `MarkdownViewer` constructors https://github.com/Textualize/textual/pull/2075
- Added `HorizontalScroll` https://github.com/Textualize/textual/issues/1957
- Added `Center` https://github.com/Textualize/textual/issues/1957
- Added `Middle` https://github.com/Textualize/textual/issues/1957
- Added `VerticalScroll` (mimicking the old behaviour of `Vertical`) https://github.com/Textualize/textual/issues/1957
- Added `Widget.border_title` and `Widget.border_subtitle` to set border (sub)title for a widget https://github.com/Textualize/textual/issues/1864
- Added CSS styles `border_title_align` and `border_subtitle_align`.
- Added `TabbedContent` widget https://github.com/Textualize/textual/pull/2059
- Added `get_child_by_type` method to widgets / app https://github.com/Textualize/textual/pull/2059
- Added `Widget.render_str` method https://github.com/Textualize/textual/pull/2059
- Added TEXTUAL_DRIVER environment variable

### Changed

- Dropped "loading-indicator--dot" component style from LoadingIndicator https://github.com/Textualize/textual/pull/2050
- Tabs widget now sends Tabs.Cleared when there is no active tab.
- Breaking change: changed default behaviour of `Vertical` (see `VerticalScroll`) https://github.com/Textualize/textual/issues/1957
- The default `overflow` style for `Horizontal` was changed to `hidden hidden` https://github.com/Textualize/textual/issues/1957
- `DirectoryTree` also accepts `pathlib.Path` objects as the path to list https://github.com/Textualize/textual/issues/1438

### Removed

- Removed `sender` attribute from messages. It's now just private (`_sender`). https://github.com/Textualize/textual/pull/2071

### Fixed

- Fixed borders not rendering correctly. https://github.com/Textualize/textual/pull/2074
- Fix for error when removing nodes. https://github.com/Textualize/textual/issues/2079

## [0.15.1] - 2023-03-14

### Fixed

- Fixed how the namespace for messages is calculated to facilitate inheriting messages https://github.com/Textualize/textual/issues/1814
- `Tab` is now correctly made available from `textual.widgets`. https://github.com/Textualize/textual/issues/2044

## [0.15.0] - 2023-03-13

### Fixed

- Fixed container not resizing when a widget is removed https://github.com/Textualize/textual/issues/2007
- Fixes issue where the horizontal scrollbar would be incorrectly enabled https://github.com/Textualize/textual/pull/2024

## [0.15.0] - 2023-03-13

### Changed

- Fixed container not resizing when a widget is removed https://github.com/Textualize/textual/issues/2007
- Fixed issue where the horizontal scrollbar would be incorrectly enabled https://github.com/Textualize/textual/pull/2024
- Fixed `Pilot.click` not correctly creating the mouse events https://github.com/Textualize/textual/issues/2022
- Fixes issue where the horizontal scrollbar would be incorrectly enabled https://github.com/Textualize/textual/pull/2024
- Fixes for tracebacks not appearing on exit https://github.com/Textualize/textual/issues/2027

### Added

- Added a LoadingIndicator widget https://github.com/Textualize/textual/pull/2018
- Added Tabs Widget https://github.com/Textualize/textual/pull/2020

### Changed

- Breaking change: Renamed Widget.action and App.action to Widget.run_action and App.run_action
- Added `shift`, `meta` and `control` arguments to `Pilot.click`.

## [0.14.0] - 2023-03-09

### Changed

- Breaking change: There is now only `post_message` to post events, which is non-async, `post_message_no_wait` was dropped. https://github.com/Textualize/textual/pull/1940
- Breaking change: The Timer class now has just one method to stop it, `Timer.stop` which is non sync https://github.com/Textualize/textual/pull/1940
- Breaking change: Messages don't require a `sender` in their constructor https://github.com/Textualize/textual/pull/1940
- Many messages have grown a `control` property which returns the control they relate to. https://github.com/Textualize/textual/pull/1940
- Updated styling to make it clear DataTable grows horizontally https://github.com/Textualize/textual/pull/1946
- Changed the `Checkbox` character due to issues with Windows Terminal and Windows 10 https://github.com/Textualize/textual/issues/1934
- Changed the `RadioButton` character due to issues with Windows Terminal and Windows 10 and 11 https://github.com/Textualize/textual/issues/1934
- Changed the `Markdown` initial bullet character due to issues with Windows Terminal and Windows 10 and 11 https://github.com/Textualize/textual/issues/1982
- The underscore `_` is no longer a special alias for the method `pilot.press`

### Added

- Added `data_table` attribute to DataTable events https://github.com/Textualize/textual/pull/1940
- Added `list_view` attribute to `ListView` events https://github.com/Textualize/textual/pull/1940
- Added `radio_set` attribute to `RadioSet` events https://github.com/Textualize/textual/pull/1940
- Added `switch` attribute to `Switch` events https://github.com/Textualize/textual/pull/1940
- Added `hover` and `click` methods to `Pilot` https://github.com/Textualize/textual/pull/1966
- Breaking change: Added `toggle_button` attribute to RadioButton and Checkbox events, replaces `input` https://github.com/Textualize/textual/pull/1940
- A percentage alpha can now be applied to a border https://github.com/Textualize/textual/issues/1863
- Added `Color.multiply_alpha`.
- Added `ContentSwitcher` https://github.com/Textualize/textual/issues/1945

### Fixed

- Fixed bug that prevented pilot from pressing some keys https://github.com/Textualize/textual/issues/1815
- DataTable race condition that caused crash https://github.com/Textualize/textual/pull/1962
- Fixed scrollbar getting "stuck" to cursor when cursor leaves window during drag https://github.com/Textualize/textual/pull/1968 https://github.com/Textualize/textual/pull/2003
- DataTable crash when enter pressed when table is empty https://github.com/Textualize/textual/pull/1973

## [0.13.0] - 2023-03-02

### Added

- Added `Checkbox` https://github.com/Textualize/textual/pull/1872
- Added `RadioButton` https://github.com/Textualize/textual/pull/1872
- Added `RadioSet` https://github.com/Textualize/textual/pull/1872

### Changed

- Widget scrolling methods (such as `Widget.scroll_home` and `Widget.scroll_end`) now perform the scroll after the next refresh https://github.com/Textualize/textual/issues/1774
- Buttons no longer accept arbitrary renderables https://github.com/Textualize/textual/issues/1870

### Fixed

- Scrolling with cursor keys now moves just one cell https://github.com/Textualize/textual/issues/1897
- Fix exceptions in watch methods being hidden on startup https://github.com/Textualize/textual/issues/1886
- Fixed scrollbar size miscalculation https://github.com/Textualize/textual/pull/1910
- Fixed slow exit on some terminals https://github.com/Textualize/textual/issues/1920

## [0.12.1] - 2023-02-25

### Fixed

- Fix for batch update glitch https://github.com/Textualize/textual/pull/1880

## [0.12.0] - 2023-02-24

### Added

- Added `App.batch_update` https://github.com/Textualize/textual/pull/1832
- Added horizontal rule to Markdown https://github.com/Textualize/textual/pull/1832
- Added `Widget.disabled` https://github.com/Textualize/textual/pull/1785
- Added `DOMNode.notify_style_update` to replace `messages.StylesUpdated` message https://github.com/Textualize/textual/pull/1861
- Added `DataTable.show_row_labels` reactive to show and hide row labels https://github.com/Textualize/textual/pull/1868
- Added `DataTable.RowLabelSelected` event, which is emitted when a row label is clicked https://github.com/Textualize/textual/pull/1868
- Added `MessagePump.prevent` context manager to temporarily suppress a given message type https://github.com/Textualize/textual/pull/1866

### Changed

- Scrolling by page now adds to current position.
- Markdown lists have been polished: a selection of bullets, better alignment of numbers, style tweaks https://github.com/Textualize/textual/pull/1832
- Added alternative method of composing Widgets https://github.com/Textualize/textual/pull/1847
- Added `label` parameter to `DataTable.add_row` https://github.com/Textualize/textual/pull/1868
- Breaking change: Some `DataTable` component classes were renamed - see PR for details https://github.com/Textualize/textual/pull/1868

### Removed

- Removed `screen.visible_widgets` and `screen.widgets`
- Removed `StylesUpdate` message. https://github.com/Textualize/textual/pull/1861

### Fixed

- Numbers in a descendant-combined selector no longer cause an error https://github.com/Textualize/textual/issues/1836
- Fixed superfluous scrolling when focusing a docked widget https://github.com/Textualize/textual/issues/1816
- Fixes walk_children which was returning more than one screen https://github.com/Textualize/textual/issues/1846
- Fixed issue with watchers fired for detached nodes https://github.com/Textualize/textual/issues/1846

## [0.11.1] - 2023-02-17

### Fixed

- DataTable fix issue where offset cache was not being used https://github.com/Textualize/textual/pull/1810
- DataTable scrollbars resize correctly when header is toggled https://github.com/Textualize/textual/pull/1803
- DataTable location mapping cleared when clear called https://github.com/Textualize/textual/pull/1809

## [0.11.0] - 2023-02-15

### Added

- Added `TreeNode.expand_all` https://github.com/Textualize/textual/issues/1430
- Added `TreeNode.collapse_all` https://github.com/Textualize/textual/issues/1430
- Added `TreeNode.toggle_all` https://github.com/Textualize/textual/issues/1430
- Added the coroutines `Animator.wait_until_complete` and `pilot.wait_for_scheduled_animations` that allow waiting for all current and scheduled animations https://github.com/Textualize/textual/issues/1658
- Added the method `Animator.is_being_animated` that checks if an attribute of an object is being animated or is scheduled for animation
- Added more keyboard actions and related bindings to `Input` https://github.com/Textualize/textual/pull/1676
- Added App.scroll_sensitivity_x and App.scroll_sensitivity_y to adjust how many lines the scroll wheel moves the scroll position https://github.com/Textualize/textual/issues/928
- Added Shift+scroll wheel and ctrl+scroll wheel to scroll horizontally
- Added `Tree.action_toggle_node` to toggle a node without selecting, and bound it to <kbd>Space</kbd> https://github.com/Textualize/textual/issues/1433
- Added `Tree.reset` to fully reset a `Tree` https://github.com/Textualize/textual/issues/1437
- Added `DataTable.sort` to sort rows https://github.com/Textualize/textual/pull/1638
- Added `DataTable.get_cell` to retrieve a cell by column/row keys https://github.com/Textualize/textual/pull/1638
- Added `DataTable.get_cell_at` to retrieve a cell by coordinate https://github.com/Textualize/textual/pull/1638
- Added `DataTable.update_cell` to update a cell by column/row keys https://github.com/Textualize/textual/pull/1638
- Added `DataTable.update_cell_at` to update a cell at a coordinate  https://github.com/Textualize/textual/pull/1638
- Added `DataTable.ordered_rows` property to retrieve `Row`s as they're currently ordered https://github.com/Textualize/textual/pull/1638
- Added `DataTable.ordered_columns` property to retrieve `Column`s as they're currently ordered https://github.com/Textualize/textual/pull/1638
- Added `DataTable.coordinate_to_cell_key` to find the key for the cell at a coordinate https://github.com/Textualize/textual/pull/1638
- Added `DataTable.is_valid_coordinate` https://github.com/Textualize/textual/pull/1638
- Added `DataTable.is_valid_row_index` https://github.com/Textualize/textual/pull/1638
- Added `DataTable.is_valid_column_index` https://github.com/Textualize/textual/pull/1638
- Added attributes to events emitted from `DataTable` indicating row/column/cell keys https://github.com/Textualize/textual/pull/1638
- Added `DataTable.get_row` to retrieve the values from a row by key https://github.com/Textualize/textual/pull/1786
- Added `DataTable.get_row_at` to retrieve the values from a row by index https://github.com/Textualize/textual/pull/1786
- Added `DataTable.get_column` to retrieve the values from a column by key https://github.com/Textualize/textual/pull/1786
- Added `DataTable.get_column_at` to retrieve the values from a column by index https://github.com/Textualize/textual/pull/1786
- Added `DataTable.HeaderSelected` which is posted when header label clicked https://github.com/Textualize/textual/pull/1788
- Added `DOMNode.watch` and `DOMNode.is_attached` methods  https://github.com/Textualize/textual/pull/1750
- Added `DOMNode.css_tree` which is a renderable that shows the DOM and CSS https://github.com/Textualize/textual/pull/1778
- Added `DOMNode.children_view` which is a view on to a nodes children list, use for querying https://github.com/Textualize/textual/pull/1778
- Added `Markdown` and `MarkdownViewer` widgets.
- Added `--screenshot` option to `textual run`

### Changed

- Breaking change: `TreeNode` can no longer be imported from `textual.widgets`; it is now available via `from textual.widgets.tree import TreeNode`. https://github.com/Textualize/textual/pull/1637
- `Tree` now shows a (subdued) cursor for a highlighted node when focus has moved elsewhere https://github.com/Textualize/textual/issues/1471
- `DataTable.add_row` now accepts `key` argument to uniquely identify the row https://github.com/Textualize/textual/pull/1638
- `DataTable.add_column` now accepts `key` argument to uniquely identify the column https://github.com/Textualize/textual/pull/1638
- `DataTable.add_row` and `DataTable.add_column` now return lists of keys identifying the added rows/columns https://github.com/Textualize/textual/pull/1638
- Breaking change: `DataTable.get_cell_value` renamed to `DataTable.get_value_at` https://github.com/Textualize/textual/pull/1638
- `DataTable.row_count` is now a property https://github.com/Textualize/textual/pull/1638
- Breaking change: `DataTable.cursor_cell` renamed to `DataTable.cursor_coordinate` https://github.com/Textualize/textual/pull/1638
  - The method `validate_cursor_cell` was renamed to `validate_cursor_coordinate`.
  - The method `watch_cursor_cell` was renamed to `watch_cursor_coordinate`.
- Breaking change: `DataTable.hover_cell` renamed to `DataTable.hover_coordinate` https://github.com/Textualize/textual/pull/1638
  - The method `validate_hover_cell` was renamed to `validate_hover_coordinate`.
- Breaking change: `DataTable.data` structure changed, and will be made private in upcoming release https://github.com/Textualize/textual/pull/1638
- Breaking change: `DataTable.refresh_cell` was renamed to `DataTable.refresh_coordinate` https://github.com/Textualize/textual/pull/1638
- Breaking change: `DataTable.get_row_height` now takes a `RowKey` argument instead of a row index https://github.com/Textualize/textual/pull/1638
- Breaking change: `DataTable.data` renamed to `DataTable._data` (it's now private) https://github.com/Textualize/textual/pull/1786
- The `_filter` module was made public (now called `filter`) https://github.com/Textualize/textual/pull/1638
- Breaking change: renamed `Checkbox` to `Switch` https://github.com/Textualize/textual/issues/1746
- `App.install_screen` name is no longer optional https://github.com/Textualize/textual/pull/1778
- `App.query` now only includes the current screen https://github.com/Textualize/textual/pull/1778
- `DOMNode.tree` now displays simple DOM structure only https://github.com/Textualize/textual/pull/1778
- `App.install_screen` now returns None rather than AwaitMount https://github.com/Textualize/textual/pull/1778
- `DOMNode.children` is now a simple sequence, the NodesList is exposed as `DOMNode._nodes` https://github.com/Textualize/textual/pull/1778
- `DataTable` cursor can now enter fixed columns https://github.com/Textualize/textual/pull/1799

### Fixed

- Fixed stuck screen  https://github.com/Textualize/textual/issues/1632
- Fixed programmatic style changes not refreshing children layouts when parent widget did not change size https://github.com/Textualize/textual/issues/1607
- Fixed relative units in `grid-rows` and `grid-columns` being computed with respect to the wrong dimension https://github.com/Textualize/textual/issues/1406
- Fixed bug with animations that were triggered back to back, where the second one wouldn't start https://github.com/Textualize/textual/issues/1372
- Fixed bug with animations that were scheduled where all but the first would be skipped https://github.com/Textualize/textual/issues/1372
- Programmatically setting `overflow_x`/`overflow_y` refreshes the layout correctly https://github.com/Textualize/textual/issues/1616
- Fixed double-paste into `Input` https://github.com/Textualize/textual/issues/1657
- Added a workaround for an apparent Windows Terminal paste issue https://github.com/Textualize/textual/issues/1661
- Fixed issue with renderable width calculation https://github.com/Textualize/textual/issues/1685
- Fixed issue with app not processing Paste event https://github.com/Textualize/textual/issues/1666
- Fixed glitch with view position with auto width inputs https://github.com/Textualize/textual/issues/1693
- Fixed `DataTable` "selected" events containing wrong coordinates when mouse was used https://github.com/Textualize/textual/issues/1723

### Removed

- Methods `MessagePump.emit` and `MessagePump.emit_no_wait` https://github.com/Textualize/textual/pull/1738
- Removed `reactive.watch` in favor of DOMNode.watch.

## [0.10.1] - 2023-01-20

### Added

- Added Strip.text property https://github.com/Textualize/textual/issues/1620

### Fixed

- Fixed `textual diagnose` crash on older supported Python versions. https://github.com/Textualize/textual/issues/1622

### Changed

- The default filename for screenshots uses a datetime format similar to ISO8601, but with reserved characters replaced by underscores https://github.com/Textualize/textual/pull/1518


## [0.10.0] - 2023-01-19

### Added

- Added `TreeNode.parent` -- a read-only property for accessing a node's parent https://github.com/Textualize/textual/issues/1397
- Added public `TreeNode` label access via `TreeNode.label` https://github.com/Textualize/textual/issues/1396
- Added read-only public access to the children of a `TreeNode` via `TreeNode.children` https://github.com/Textualize/textual/issues/1398
- Added `Tree.get_node_by_id` to allow getting a node by its ID https://github.com/Textualize/textual/pull/1535
- Added a `Tree.NodeHighlighted` message, giving a `on_tree_node_highlighted` event handler https://github.com/Textualize/textual/issues/1400
- Added a `inherit_component_classes` subclassing parameter to control whether component classes are inherited from base classes https://github.com/Textualize/textual/issues/1399
- Added `diagnose` as a `textual` command https://github.com/Textualize/textual/issues/1542
- Added `row` and `column` cursors to `DataTable` https://github.com/Textualize/textual/pull/1547
- Added an optional parameter `selector` to the methods `Screen.focus_next` and `Screen.focus_previous` that enable using a CSS selector to narrow down which widgets can get focus https://github.com/Textualize/textual/issues/1196

### Changed

- `MouseScrollUp` and `MouseScrollDown` now inherit from `MouseEvent` and have attached modifier keys. https://github.com/Textualize/textual/pull/1458
- Fail-fast and print pretty tracebacks for Widget compose errors https://github.com/Textualize/textual/pull/1505
- Added Widget._refresh_scroll to avoid expensive layout when scrolling https://github.com/Textualize/textual/pull/1524
- `events.Paste` now bubbles https://github.com/Textualize/textual/issues/1434
- Improved error message when style flag `none` is mixed with other flags (e.g., when setting `text-style`) https://github.com/Textualize/textual/issues/1420
- Clock color in the `Header` widget now matches the header color https://github.com/Textualize/textual/issues/1459
- Programmatic calls to scroll now optionally scroll even if overflow styling says otherwise (introduces a new `force` parameter to all the `scroll_*` methods) https://github.com/Textualize/textual/issues/1201
- `COMPONENT_CLASSES` are now inherited from base classes https://github.com/Textualize/textual/issues/1399
- Watch methods may now take no parameters
- Added `compute` parameter to reactive
- A `TypeError` raised during `compose` now carries the full traceback
- Removed base class `NodeMessage` from which all node-related `Tree` events inherited

### Fixed

- The styles `scrollbar-background-active` and `scrollbar-color-hover` are no longer ignored https://github.com/Textualize/textual/pull/1480
- The widget `Placeholder` can now have its width set to `auto` https://github.com/Textualize/textual/pull/1508
- Behavior of widget `Input` when rendering after programmatic value change and related scenarios https://github.com/Textualize/textual/issues/1477 https://github.com/Textualize/textual/issues/1443
- `DataTable.show_cursor` now correctly allows cursor toggling https://github.com/Textualize/textual/pull/1547
- Fixed cursor not being visible on `DataTable` mount when `fixed_columns` were used https://github.com/Textualize/textual/pull/1547
- Fixed `DataTable` cursors not resetting to origin on `clear()` https://github.com/Textualize/textual/pull/1601
- Fixed TextLog wrapping issue https://github.com/Textualize/textual/issues/1554
- Fixed issue with TextLog not writing anything before layout https://github.com/Textualize/textual/issues/1498
- Fixed an exception when populating a child class of `ListView` purely from `compose` https://github.com/Textualize/textual/issues/1588
- Fixed freeze in tests https://github.com/Textualize/textual/issues/1608
- Fixed minus not displaying as symbol https://github.com/Textualize/textual/issues/1482

## [0.9.1] - 2022-12-30

### Added

- Added textual._win_sleep for Python on Windows < 3.11 https://github.com/Textualize/textual/pull/1457

## [0.9.0] - 2022-12-30

### Added

- Added textual.strip.Strip primitive
- Added textual._cache.FIFOCache
- Added an option to clear columns in DataTable.clear() https://github.com/Textualize/textual/pull/1427

### Changed

- Widget.render_line now returns a Strip
- Fix for slow updates on Windows
- Bumped Rich dependency

## [0.8.2] - 2022-12-28

### Fixed

- Fixed issue with TextLog.clear() https://github.com/Textualize/textual/issues/1447

## [0.8.1] - 2022-12-25

### Fixed

- Fix for overflowing tree issue https://github.com/Textualize/textual/issues/1425

## [0.8.0] - 2022-12-22

### Fixed

- Fixed issues with nested auto dimensions https://github.com/Textualize/textual/issues/1402
- Fixed watch method incorrectly running on first set when value hasn't changed and init=False https://github.com/Textualize/textual/pull/1367
- `App.dark` can now be set from `App.on_load` without an error being raised  https://github.com/Textualize/textual/issues/1369
- Fixed setting `visibility` changes needing a `refresh` https://github.com/Textualize/textual/issues/1355

### Added

- Added `textual.actions.SkipAction` exception which can be raised from an action to allow parents to process bindings.
- Added `textual keys` preview.
- Added ability to bind to a character in addition to key name. i.e. you can bind to "." or "full_stop".
- Added TextLog.shrink attribute to allow renderable to reduce in size to fit width.

### Changed

- Deprecated `PRIORITY_BINDINGS` class variable.
- Renamed `char` to `character` on Key event.
- Renamed `key_name` to `name` on Key event.
- Queries/`walk_children` no longer includes self in results by default https://github.com/Textualize/textual/pull/1416

## [0.7.0] - 2022-12-17

### Added

- Added `PRIORITY_BINDINGS` class variable, which can be used to control if a widget's bindings have priority by default. https://github.com/Textualize/textual/issues/1343

### Changed

- Renamed the `Binding` argument `universal` to `priority`. https://github.com/Textualize/textual/issues/1343
- When looking for bindings that have priority, they are now looked from `App` downwards. https://github.com/Textualize/textual/issues/1343
- `BINDINGS` on an `App`-derived class have priority by default. https://github.com/Textualize/textual/issues/1343
- `BINDINGS` on a `Screen`-derived class have priority by default. https://github.com/Textualize/textual/issues/1343
- Added a message parameter to Widget.exit

### Fixed

- Fixed validator not running on first reactive set https://github.com/Textualize/textual/pull/1359
- Ensure only printable characters are used as key_display https://github.com/Textualize/textual/pull/1361


## [0.6.0] - 2022-12-11

https://textual.textualize.io/blog/2022/12/11/version-060

### Added

- Added "inherited bindings" -- BINDINGS classvar will be merged with base classes, unless inherit_bindings is set to False
- Added `Tree` widget which replaces `TreeControl`.
- Added widget `Placeholder` https://github.com/Textualize/textual/issues/1200.
- Added `ListView` and `ListItem` widgets https://github.com/Textualize/textual/pull/1143

### Changed

- Rebuilt `DirectoryTree` with new `Tree` control.
- Empty containers with a dimension set to `"auto"` will now collapse instead of filling up the available space.
- Container widgets now have default height of `1fr`.
- The default `width` of a `Label` is now `auto`.

### Fixed

- Type selectors can now contain numbers https://github.com/Textualize/textual/issues/1253
- Fixed visibility not affecting children https://github.com/Textualize/textual/issues/1313
- Fixed issue with auto width/height and relative children https://github.com/Textualize/textual/issues/1319
- Fixed issue with offset applied to containers https://github.com/Textualize/textual/issues/1256
- Fixed default CSS retrieval for widgets with no `DEFAULT_CSS` that inherited from widgets with `DEFAULT_CSS` https://github.com/Textualize/textual/issues/1335
- Fixed merging of `BINDINGS` when binding inheritance is set to `None` https://github.com/Textualize/textual/issues/1351

## [0.5.0] - 2022-11-20

### Added

- Add get_child_by_id and get_widget_by_id, remove get_child https://github.com/Textualize/textual/pull/1146
- Add easing parameter to Widget.scroll_* methods https://github.com/Textualize/textual/pull/1144
- Added Widget.call_later which invokes a callback on idle.
- `DOMNode.ancestors` no longer includes `self`.
- Added `DOMNode.ancestors_with_self`, which retains the old behaviour of
  `DOMNode.ancestors`.
- Improved the speed of `DOMQuery.remove`.
- Added DataTable.clear
- Added low-level `textual.walk` methods.
- It is now possible to `await` a `Widget.remove`.
  https://github.com/Textualize/textual/issues/1094
- It is now possible to `await` a `DOMQuery.remove`. Note that this changes
  the return value of `DOMQuery.remove`, which used to return `self`.
  https://github.com/Textualize/textual/issues/1094
- Added Pilot.wait_for_animation
- Added `Widget.move_child` https://github.com/Textualize/textual/issues/1121
- Added a `Label` widget https://github.com/Textualize/textual/issues/1190
- Support lazy-instantiated Screens (callables in App.SCREENS) https://github.com/Textualize/textual/pull/1185
- Display of keys in footer has more sensible defaults https://github.com/Textualize/textual/pull/1213
- Add App.get_key_display, allowing custom key_display App-wide https://github.com/Textualize/textual/pull/1213

### Changed

- Watchers are now called immediately when setting the attribute if they are synchronous. https://github.com/Textualize/textual/pull/1145
- Widget.call_later has been renamed to Widget.call_after_refresh.
- Button variant values are now checked at runtime. https://github.com/Textualize/textual/issues/1189
- Added caching of some properties in Styles object

### Fixed

- Fixed DataTable row not updating after add https://github.com/Textualize/textual/issues/1026
- Fixed issues with animation. Now objects of different types may be animated.
- Fixed containers with transparent background not showing borders https://github.com/Textualize/textual/issues/1175
- Fixed auto-width in horizontal containers https://github.com/Textualize/textual/pull/1155
- Fixed Input cursor invisible when placeholder empty https://github.com/Textualize/textual/pull/1202
- Fixed deadlock when removing widgets from the App https://github.com/Textualize/textual/pull/1219

## [0.4.0] - 2022-11-08

https://textual.textualize.io/blog/2022/11/08/version-040/#version-040

### Changed

- Dropped support for mounting "named" and "anonymous" widgets via
  `App.mount` and `Widget.mount`. Both methods now simply take one or more
  widgets as positional arguments.
- `DOMNode.query_one` now raises a `TooManyMatches` exception if there is
  more than one matching node.
  https://github.com/Textualize/textual/issues/1096
- `App.mount` and `Widget.mount` have new `before` and `after` parameters https://github.com/Textualize/textual/issues/778

### Added

- Added `init` param to reactive.watch
- `CSS_PATH` can now be a list of CSS files https://github.com/Textualize/textual/pull/1079
- Added `DOMQuery.only_one` https://github.com/Textualize/textual/issues/1096
- Writes to stdout are now done in a thread, for smoother animation. https://github.com/Textualize/textual/pull/1104

## [0.3.0] - 2022-10-31

### Fixed

- Fixed issue where scrollbars weren't being unmounted
- Fixed fr units for horizontal and vertical layouts https://github.com/Textualize/textual/pull/1067
- Fixed `textual run` breaking sys.argv https://github.com/Textualize/textual/issues/1064
- Fixed footer not updating styles when toggling dark mode
- Fixed how the app title in a `Header` is centred https://github.com/Textualize/textual/issues/1060
- Fixed the swapping of button variants https://github.com/Textualize/textual/issues/1048
- Fixed reserved characters in screenshots https://github.com/Textualize/textual/issues/993
- Fixed issue with TextLog max_lines https://github.com/Textualize/textual/issues/1058

### Changed

- DOMQuery now raises InvalidQueryFormat in response to invalid query strings, rather than cryptic CSS error
- Dropped quit_after, screenshot, and screenshot_title from App.run, which can all be done via auto_pilot
- Widgets are now closed in reversed DOM order
- Input widget justify hardcoded to left to prevent text-align interference
- Changed `textual run` so that it patches `argv` in more situations
- DOM classes and IDs are now always treated fully case-sensitive https://github.com/Textualize/textual/issues/1047

### Added

- Added Unmount event
- Added App.run_async method
- Added App.run_test context manager
- Added auto_pilot to App.run and App.run_async
- Added Widget._get_virtual_dom to get scrollbars
- Added size parameter to run and run_async
- Added always_update to reactive
- Returned an awaitable from push_screen, switch_screen, and install_screen https://github.com/Textualize/textual/pull/1061

## [0.2.1] - 2022-10-23

### Changed

- Updated meta data for PyPI

## [0.2.0] - 2022-10-23

### Added

- CSS support
- Too numerous to mention
## [0.1.18] - 2022-04-30

### Changed

- Bump typing extensions

## [0.1.17] - 2022-03-10

### Changed

- Bumped Rich dependency

## [0.1.16] - 2022-03-10

### Fixed

- Fixed escape key hanging on Windows

## [0.1.15] - 2022-01-31

### Added

- Added Windows Driver

## [0.1.14] - 2022-01-09

### Changed

- Updated Rich dependency to 11.X

## [0.1.13] - 2022-01-01

### Fixed

- Fixed spurious characters when exiting app
- Fixed increasing delay when exiting

## [0.1.12] - 2021-09-20

### Added

- Added geometry.Spacing

### Fixed

- Fixed calculation of virtual size in scroll views

## [0.1.11] - 2021-09-12

### Changed

- Changed message handlers to use prefix handle\_
- Renamed messages to drop the Message suffix
- Events now bubble by default
- Refactor of layout

### Added

- Added App.measure
- Added auto_width to Vertical Layout, WindowView, an ScrollView
- Added big_table.py example
- Added easing.py example

## [0.1.10] - 2021-08-25

### Added

- Added keyboard control of tree control
- Added Widget.gutter to calculate space between renderable and outside edge
- Added margin, padding, and border attributes to Widget

### Changed

- Callbacks may be async or non-async.
- Event handler event argument is optional.
- Fixed exception in clock example https://github.com/willmcgugan/textual/issues/52
- Added Message.wait() which waits for a message to be processed
- Key events are now sent to widgets first, before processing bindings

## [0.1.9] - 2021-08-06

### Added

- Added hover over and mouse click to activate keys in footer
- Added verbosity argument to Widget.log

### Changed

- Simplified events. Remove Startup event (use Mount)
- Changed geometry.Point to geometry.Offset and geometry.Dimensions to geometry.Size

## [0.1.8] - 2021-07-17

### Fixed

- Fixed exiting mouse mode
- Fixed slow animation

### Added

- New log system

## [0.1.7] - 2021-07-14

### Changed

- Added functionality to calculator example.
- Scrollview now shows scrollbars automatically
- New handler system for messages that doesn't require inheritance
- Improved traceback handling

[0.42.0]: https://github.com/Textualize/textual/compare/v0.41.0...v0.42.0
[0.41.0]: https://github.com/Textualize/textual/compare/v0.40.0...v0.41.0
[0.40.0]: https://github.com/Textualize/textual/compare/v0.39.0...v0.40.0
[0.39.0]: https://github.com/Textualize/textual/compare/v0.38.1...v0.39.0
[0.38.1]: https://github.com/Textualize/textual/compare/v0.38.0...v0.38.1
[0.38.0]: https://github.com/Textualize/textual/compare/v0.37.1...v0.38.0
[0.37.1]: https://github.com/Textualize/textual/compare/v0.37.0...v0.37.1
[0.37.0]: https://github.com/Textualize/textual/compare/v0.36.0...v0.37.0
[0.36.0]: https://github.com/Textualize/textual/compare/v0.35.1...v0.36.0
[0.35.1]: https://github.com/Textualize/textual/compare/v0.35.0...v0.35.1
[0.35.0]: https://github.com/Textualize/textual/compare/v0.34.0...v0.35.0
[0.34.0]: https://github.com/Textualize/textual/compare/v0.33.0...v0.34.0
[0.33.0]: https://github.com/Textualize/textual/compare/v0.32.0...v0.33.0
[0.32.0]: https://github.com/Textualize/textual/compare/v0.31.0...v0.32.0
[0.31.0]: https://github.com/Textualize/textual/compare/v0.30.0...v0.31.0
[0.30.0]: https://github.com/Textualize/textual/compare/v0.29.0...v0.30.0
[0.29.0]: https://github.com/Textualize/textual/compare/v0.28.1...v0.29.0
[0.28.1]: https://github.com/Textualize/textual/compare/v0.28.0...v0.28.1
[0.28.0]: https://github.com/Textualize/textual/compare/v0.27.0...v0.28.0
[0.27.0]: https://github.com/Textualize/textual/compare/v0.26.0...v0.27.0
[0.26.0]: https://github.com/Textualize/textual/compare/v0.25.0...v0.26.0
[0.25.0]: https://github.com/Textualize/textual/compare/v0.24.1...v0.25.0
[0.24.1]: https://github.com/Textualize/textual/compare/v0.24.0...v0.24.1
[0.24.0]: https://github.com/Textualize/textual/compare/v0.23.0...v0.24.0
[0.23.0]: https://github.com/Textualize/textual/compare/v0.22.3...v0.23.0
[0.22.3]: https://github.com/Textualize/textual/compare/v0.22.2...v0.22.3
[0.22.2]: https://github.com/Textualize/textual/compare/v0.22.1...v0.22.2
[0.22.1]: https://github.com/Textualize/textual/compare/v0.22.0...v0.22.1
[0.22.0]: https://github.com/Textualize/textual/compare/v0.21.0...v0.22.0
[0.21.0]: https://github.com/Textualize/textual/compare/v0.20.1...v0.21.0
[0.20.1]: https://github.com/Textualize/textual/compare/v0.20.0...v0.20.1
[0.20.0]: https://github.com/Textualize/textual/compare/v0.19.1...v0.20.0
[0.19.1]: https://github.com/Textualize/textual/compare/v0.19.0...v0.19.1
[0.19.0]: https://github.com/Textualize/textual/compare/v0.18.0...v0.19.0
[0.18.0]: https://github.com/Textualize/textual/compare/v0.17.4...v0.18.0
[0.17.3]: https://github.com/Textualize/textual/compare/v0.17.2...v0.17.3
[0.17.2]: https://github.com/Textualize/textual/compare/v0.17.1...v0.17.2
[0.17.1]: https://github.com/Textualize/textual/compare/v0.17.0...v0.17.1
[0.17.0]: https://github.com/Textualize/textual/compare/v0.16.0...v0.17.0
[0.16.0]: https://github.com/Textualize/textual/compare/v0.15.1...v0.16.0
[0.15.1]: https://github.com/Textualize/textual/compare/v0.15.0...v0.15.1
[0.15.0]: https://github.com/Textualize/textual/compare/v0.14.0...v0.15.0
[0.14.0]: https://github.com/Textualize/textual/compare/v0.13.0...v0.14.0
[0.13.0]: https://github.com/Textualize/textual/compare/v0.12.1...v0.13.0
[0.12.1]: https://github.com/Textualize/textual/compare/v0.12.0...v0.12.1
[0.12.0]: https://github.com/Textualize/textual/compare/v0.11.1...v0.12.0
[0.11.1]: https://github.com/Textualize/textual/compare/v0.11.0...v0.11.1
[0.11.0]: https://github.com/Textualize/textual/compare/v0.10.1...v0.11.0
[0.10.1]: https://github.com/Textualize/textual/compare/v0.10.0...v0.10.1
[0.10.0]: https://github.com/Textualize/textual/compare/v0.9.1...v0.10.0
[0.9.1]: https://github.com/Textualize/textual/compare/v0.9.0...v0.9.1
[0.9.0]: https://github.com/Textualize/textual/compare/v0.8.2...v0.9.0
[0.8.2]: https://github.com/Textualize/textual/compare/v0.8.1...v0.8.2
[0.8.1]: https://github.com/Textualize/textual/compare/v0.8.0...v0.8.1
[0.8.0]: https://github.com/Textualize/textual/compare/v0.7.0...v0.8.0
[0.7.0]: https://github.com/Textualize/textual/compare/v0.6.0...v0.7.0
[0.6.0]: https://github.com/Textualize/textual/compare/v0.5.0...v0.6.0
[0.5.0]: https://github.com/Textualize/textual/compare/v0.4.0...v0.5.0
[0.4.0]: https://github.com/Textualize/textual/compare/v0.3.0...v0.4.0
[0.3.0]: https://github.com/Textualize/textual/compare/v0.2.1...v0.3.0
[0.2.1]: https://github.com/Textualize/textual/compare/v0.2.0...v0.2.1
[0.2.0]: https://github.com/Textualize/textual/compare/v0.1.18...v0.2.0
[0.1.18]: https://github.com/Textualize/textual/compare/v0.1.17...v0.1.18
[0.1.17]: https://github.com/Textualize/textual/compare/v0.1.16...v0.1.17
[0.1.16]: https://github.com/Textualize/textual/compare/v0.1.15...v0.1.16
[0.1.15]: https://github.com/Textualize/textual/compare/v0.1.14...v0.1.15
[0.1.14]: https://github.com/Textualize/textual/compare/v0.1.13...v0.1.14
[0.1.13]: https://github.com/Textualize/textual/compare/v0.1.12...v0.1.13
[0.1.12]: https://github.com/Textualize/textual/compare/v0.1.11...v0.1.12
[0.1.11]: https://github.com/Textualize/textual/compare/v0.1.10...v0.1.11
[0.1.10]: https://github.com/Textualize/textual/compare/v0.1.9...v0.1.10
[0.1.9]: https://github.com/Textualize/textual/compare/v0.1.8...v0.1.9
[0.1.8]: https://github.com/Textualize/textual/compare/v0.1.7...v0.1.8
[0.1.7]: https://github.com/Textualize/textual/releases/tag/v0.1.7<|MERGE_RESOLUTION|>--- conflicted
+++ resolved
@@ -11,16 +11,13 @@
 ### Fixed
 
 - Fixed mouse targeting issue in `TextArea` when tabs were not fully expanded https://github.com/Textualize/textual/pull/3725
-<<<<<<< HEAD
 - Fixed `Select` not updating after changing the `prompt` reactive https://github.com/Textualize/textual/issues/2983
-=======
 - Fixed flicker when updating Markdown https://github.com/Textualize/textual/pull/3757
 
 ### Added
 
 - Added experimental Canvas class https://github.com/Textualize/textual/pull/3669/
 - Added `keyline` rule https://github.com/Textualize/textual/pull/3669/
->>>>>>> 7bbb1947
 
 ### Changed
 
