# Change Log

All notable changes to this project will be documented in this file.

The format is based on [Keep a Changelog](http://keepachangelog.com/)
and this project adheres to [Semantic Versioning](http://semver.org/).

## [0.73.0] - 2024-07-18

### Added

- Added `TextArea.line_number_start` reactive attribute https://github.com/Textualize/textual/pull/4471
- Added `TextArea.matching_bracket_location` property https://github.com/Textualize/textual/pull/4764
- Added `DOMNode.mutate_reactive` https://github.com/Textualize/textual/pull/4731
- Added "quality" parameter to `textual.color.Gradient` https://github.com/Textualize/textual/pull/4739
- Added `textual.color.Gradient.get_rich_color` https://github.com/Textualize/textual/pull/4739
- `Widget.remove_children` now accepts an iterable if widgets in addition to a selector https://github.com/Textualize/textual/issues/4735
- Raise `ValueError` with improved error message when number of cells inserted using `DataTable.add_row` doesn't match the number of columns in the table https://github.com/Textualize/textual/pull/4742
- Add `Tree.move_cursor` to programmatically move the cursor without selecting the node https://github.com/Textualize/textual/pull/4753
- Added `Footer` component style handling of padding for the key/description https://github.com/Textualize/textual/pull/4651
- `StringKey` is now exported from `data_table` https://github.com/Textualize/textual/pull/4760
<<<<<<< HEAD
- `TreeNode.add` and `TreeNode.add_leaf` now accepts `before` and `after` arguments to position a new node https://github.com/Textualize/textual/pull/4772
=======
- Added a `gradient` parameter to the `ProgressBar` widget https://github.com/Textualize/textual/pull/4774
>>>>>>> 35409c31

### Fixed

- Fixed issue with `Tabs` where disabled tabs could still be activated by clicking the underline https://github.com/Textualize/textual/issues/4701
- Fixed scroll_visible with margin https://github.com/Textualize/textual/pull/4719
- Fixed programmatically disabling button stuck in hover state https://github.com/Textualize/textual/pull/4724
- Fixed `DataTable` poor performance on startup and focus change when rows contain multi-line content https://github.com/Textualize/textual/pull/4748
- Fixed `Tree` and `DirectoryTree` horizontal scrolling off-by-2 https://github.com/Textualize/textual/pull/4744
- Fixed text-opacity in component styles https://github.com/Textualize/textual/pull/4747
- Ensure `Tree.select_node` sends `NodeSelected` message https://github.com/Textualize/textual/pull/4753
- Fixed message handlers not working when message types are assigned as the value of class vars https://github.com/Textualize/textual/pull/3940
- Fixed `CommandPalette` not focusing the input when opened when `App.AUTO_FOCUS` doesn't match the input https://github.com/Textualize/textual/pull/4763
- `SelectionList.SelectionToggled` will now be sent for each option when a bulk toggle is performed (e.g. `toggle_all`). Previously no messages were sent at all. https://github.com/Textualize/textual/pull/4759
- Fixed focus styles not being updated on blur https://github.com/Textualize/textual/pull/4771

### Changed

- "Discover" hits in the command palette are no longer sorted alphabetically https://github.com/Textualize/textual/pull/4720
- `TreeNodeSelected` messages are now posted before `TreeNodeExpanded` messages
when an expandable node is selected https://github.com/Textualize/textual/pull/4753
- `Markdown.LinkClicked.href` is now automatically unquoted https://github.com/Textualize/textual/pull/4749
- The mouse cursor hover effect of `Tree` and `DirectoryTree` will no longer linger after the mouse leaves the widget https://github.com/Textualize/textual/pull/4766


## [0.72.0] - 2024-07-09

### Changed

- More predictable DOM removals. https://github.com/Textualize/textual/pull/4708

### Fixed

- Fixed clicking separator in OptionList moving cursor https://github.com/Textualize/textual/issues/4710
- Fixed scrolling issue in OptionList https://github.com/Textualize/textual/pull/4709

## [0.71.0] - 2024-06-29

### Changed

- Snapshot tests will normalize SVG output so that changes with no visual impact don't break snapshots, but this release will break most of them.
- Breaking change: `App.push_screen` now returns an Awaitable rather than a screen. https://github.com/Textualize/textual/pull/4672
- Breaking change: `Screen.dismiss` now returns an Awaitable rather than a bool. https://github.com/Textualize/textual/pull/4672

### Fixed

- Fixed grid + keyline when the grid has auto dimensions https://github.com/Textualize/textual/pull/4680
- Fixed mouse code leakage https://github.com/Textualize/textual/pull/4681
- Fixed link inside markdown table not posting a `Markdown.LinkClicked` message https://github.com/Textualize/textual/issues/4683
- Fixed issue with mouse movements on non-active screen https://github.com/Textualize/textual/pull/4688

## [0.70.0] - 2024-06-19

### Fixed

- Fixed erroneous mouse 'ButtonDown' reporting for mouse movement when any-event mode is enabled in xterm. https://github.com/Textualize/textual/pull/3647

## [0.69.0] - 2024-06-16

### Added

- Added `App.simulate_key` https://github.com/Textualize/textual/pull/4657

### Fixed

- Fixed issue with pop_screen launched from an action https://github.com/Textualize/textual/pull/4657

### Changed

- `App.check_bindings` is now private
- `App.action_check_bindings` is now `App.action_simulate_key`

## [0.68.0] - 2024-06-14

### Added

- Added `ContentSwitcher.add_content`

### Fixed

- Improved handling of non-tty input https://github.com/Textualize/textual/pull/4647

## [0.67.1] - 2024-06-12

### Changed

- Reverts Vim keys in DataTable, provides alternatives https://github.com/Textualize/textual/pull/4638

## [0.67.0] - 2024-06-11

### Added

- Added support for Kitty's key protocol https://github.com/Textualize/textual/pull/4631
- `ctrl+pageup`/`ctrl+pagedown` will scroll page left/right in DataTable https://github.com/Textualize/textual/pull/4633
- `g`/`G` will scroll to the top/bottom of the DataTable https://github.com/Textualize/textual/pull/4633
- Added simple `hjkl` key bindings to move the cursor in DataTable https://github.com/Textualize/textual/pull/4633

### Changed

- `home` and `end` now works horizontally instead of vertically in DataTable https://github.com/Textualize/textual/pull/4633
- `Tree` and `DirectoryTree` nodes now have a bigger click target, spanning the full line https://github.com/Textualize/textual/pull/4636

### Fixed

- Fixed pageup/pagedown behavior in DataTable https://github.com/Textualize/textual/pull/4633
- Added `App.CLOSE_TIMEOUT` https://github.com/Textualize/textual/pull/4635
- Fixed deadlock on shutdown https://github.com/Textualize/textual/pull/4635

## [0.66.0] - 2024-06-08

### Changed

- `get_content_height` will now return 0 if the renderable is Falsey https://github.com/Textualize/textual/pull/4617
- Buttons may not be pressed within their "active_effect_duration" to prevent inadvertent activations https://github.com/Textualize/textual/pull/4621
- `Screen.dismiss` is now a noop if the screen isn't active. Previously it would raise a `ScreenStackError`, now it returns `False`. https://github.com/Textualize/textual/pull/4621
- Increased window for escape processing to 100ms https://github.com/Textualize/textual/pull/4625
- Tooltips are now hidden when any key is pressed https://github.com/Textualize/textual/pull/4625

### Added

- Added `Screen.is_active` 
- Added `icon` reactive to Header widget https://github.com/Textualize/textual/pull/4627
- Added `time_format` reactive to Header widget https://github.com/Textualize/textual/pull/4627
- Added `tooltip` parameter to input widgets https://github.com/Textualize/textual/pull/4625

## [0.65.2] - 2024-06-06

### Fixed

- Fixed issue with notifications and screen switches https://github.com/Textualize/textual/pull/4615

### Added

- Added textual.rlock.RLock https://github.com/Textualize/textual/pull/4615

## [0.65.1] - 2024-06-05

### Fixed

- Fixed hot reloading with hatch rule https://github.com/Textualize/textual/pull/4606
- Fixed hatch style parsing https://github.com/Textualize/textual/pull/4606

## [0.65.0] - 2024-06-05

### Added

- Added Command Palette Opened, Closed, and OptionHighlighted events https://github.com/Textualize/textual/pull/4600
- Added hatch style https://github.com/Textualize/textual/pull/4603

### Fixed

- Fixed DataTable cursor flicker on scroll https://github.com/Textualize/textual/pull/4598

### Changes

- TabbedContent will automatically make tabs active when a widget in a pane is focused https://github.com/Textualize/textual/issues/4593

## [0.64.0] - 2024-06-03

### Fixed

- Fix traceback on exit https://github.com/Textualize/textual/pull/4575
- Fixed `Markdown.goto_anchor` no longer scrolling the heading into view https://github.com/Textualize/textual/pull/4583
- Fixed Footer flicker on initial focus https://github.com/Textualize/textual/issues/4573

## [0.63.6] - 2024-05-29

### Fixed

- Fixed issue with bindings not refreshing https://github.com/Textualize/textual/pull/4571

## [0.63.5] - 2024-05-28

### Fixed

- Fixed data table disappearing from tabs https://github.com/Textualize/textual/pull/4567

### Added

- Added `Styles.is_auto_width` and `Style.is_auto_height`

## [0.63.4] - 2024-05-26

### Added

- Added `immediate` switch to `Signal.publish`

### Fixed

- Fixed freeze in recompose from bindings https://github.com/Textualize/textual/pull/4558

## [0.63.3] - 2024-05-24

### Fixed

- Fixed `Footer` grid size https://github.com/Textualize/textual/pull/4545
- Fixed bindings not updated on auto focus https://github.com/Textualize/textual/pull/4551

### Changed

- Attempting to mount on a non-mounted widget now raises a MountError https://github.com/Textualize/textual/pull/4547

## [0.63.2] - 2024-05-23

### Fixed

- Fixed issue with namespaces in links https://github.com/Textualize/textual/pull/4546

## [0.63.1] - 2024-05-22

### Fixed

- Fixed display of multiple bindings https://github.com/Textualize/textual/pull/4543

## [0.63.0] - 2024-05-22

### Fixed

- Fixed actions in links https://github.com/Textualize/textual/pull/4540

### Changed

- Breaking change: New Footer (likely a drop in replacement, unless you have customized styles) https://github.com/Textualize/textual/pull/4537
- Stylistic changes to Markdown (simpler headers, less margin, etc) https://github.com/Textualize/textual/pull/4541

## [0.62.0] - 2024-05-20

### Added

- Added `start` and `end` properties to Markdown Navigator
- Added `Widget.anchor`, `Widget.clear_anchor`, and `Widget.is_anchored` https://github.com/Textualize/textual/pull/4530

## [0.61.1] - 2024-05-19

### Fixed

- Fixed auto grid columns ignoring gutter https://github.com/Textualize/textual/issues/4522

## [0.61.0] - 2024-05-18

### Added

- Added `App.get_default_screen` https://github.com/Textualize/textual/pull/4520
- Added dynamic binding via `DOMNode.check_action` https://github.com/Textualize/textual/pull/4516
- Added `"focused"` action namespace so you can bind a key to an action on the focused widget https://github.com/Textualize/textual/pull/4516
- Added "focused" to allowed action namespaces https://github.com/Textualize/textual/pull/4516

### Changed

- Breaking change: Actions (as used in bindings) will no longer check the app if they are unhandled. This was undocumented anyway, and not that useful. https://github.com/Textualize/textual/pull/4516
- Breaking change: Renamed `App.namespace_bindings` to `active_bindings`


## [0.60.1] - 2024-05-15

### Fixed

- Dependency issue

## [0.60.0] - 2024-05-14

### Fixed

- Fixed auto width not working for option lists https://github.com/Textualize/textual/pull/4507

### Added

- Added `DOMNode.query_children` https://github.com/Textualize/textual/pull/4508

## [0.59.0] - 2024-05-11

### Fixed

- Fixed `SelectionList` issues after removing an option https://github.com/Textualize/textual/pull/4464
- Fixed `ListView` bugs with the initial index https://github.com/Textualize/textual/pull/4452
- Fixed `Select` not closing https://github.com/Textualize/textual/pull/4499
- Fixed setting `loading=False` removing all child loading indicators https://github.com/Textualize/textual/pull/4499

### Changed

- When displaying a message using `App.exit()`, the console no longer highlights things such as numbers.

### Added

- Added `message_signal` to MessagePump, to listen to events sent to another widget. https://github.com/Textualize/textual/pull/4487
- Added `Widget.suppress_click` https://github.com/Textualize/textual/pull/4499

## [0.58.1] - 2024-05-01

### Fixed

- Fixed issue with Markdown mounting content lazily https://github.com/Textualize/textual/pull/4466
- Fixed intermittent issue with scrolling to focus https://github.com/Textualize/textual/commit/567caf8acb196260adf6a0a6250e3ff5093056d0
- Fixed issue with scrolling to center https://github.com/Textualize/textual/pull/4469


## [0.58.0] - 2024-04-25

### Fixed

- Fixed `TextArea` to end mouse selection only if currently selecting https://github.com/Textualize/textual/pull/4436
- Fixed issue with scroll_to_widget https://github.com/Textualize/textual/pull/4446
- Fixed issue with margins https://github.com/Textualize/textual/pull/4441

### Changed

- Added argument to signal callbacks https://github.com/Textualize/textual/pull/4438

## [0.57.1] - 2024-04-20

### Fixed

- Fixed an off-by-one error in the line number of the `Document.end` property https://github.com/Textualize/textual/issues/4426
- Fixed setting scrollbar colors not updating the scrollbar https://github.com/Textualize/textual/pull/4433
- Fixed flushing in inline mode https://github.com/Textualize/textual/pull/4435

### Added

- Added `Offset.clamp` and `Size.clamp_offset` https://github.com/Textualize/textual/pull/4435


## [0.57.0] - 2024-04-19

### Fixed

- Fixed `Integer` validator missing failure description when not a number https://github.com/Textualize/textual/issues/4413
- Fixed a crash in `DataTable` if you clicked a link in the border https://github.com/Textualize/textual/issues/4410
- Fixed issue with cursor position https://github.com/Textualize/textual/pull/4429

### Added

- Added `App.copy_to_clipboard` https://github.com/Textualize/textual/pull/4416

## [0.56.4] - 2024-04-09

### Fixed

- Disabled terminal synchronization in inline mode as it breaks on some terminals

## [0.56.3] - 2024-04-08

### Fixed

- Fixed inline mode not updating https://github.com/Textualize/textual/issues/4403

## [0.56.2] - 2024-04-07

### Fixed

- Fixed inline mode not clearing with multiple screen

## [0.56.1] - 2024-04-07

### Fixed

- Fixed flicker when non-current screen updates https://github.com/Textualize/textual/pull/4401

### Changed

- Removed additional line at the end of an inline app https://github.com/Textualize/textual/pull/4401

## [0.56.0] - 2024-04-06

### Added

- Added `Size.with_width` and `Size.with_height` https://github.com/Textualize/textual/pull/4393

### Fixed

- Fixed issue with inline mode and multiple screens https://github.com/Textualize/textual/pull/4393
- Fixed issue with priority bindings https://github.com/Textualize/textual/pull/4395

### Changed

- self.prevent can be used in a widget constructor to prevent messages on mount https://github.com/Textualize/textual/pull/4392


## [0.55.1] - 2024-04-2

### Fixed

- Fixed mouse escape sequences being generated with `mouse=False`

## [0.55.0] - 2024-04-1

### Fixed

- Fix priority bindings not appearing in footer when key clashes with focused widget https://github.com/Textualize/textual/pull/4342
- Reverted auto-width change https://github.com/Textualize/textual/pull/4369

### Changed

- Exceptions inside `Widget.compose` or workers weren't bubbling up in tests https://github.com/Textualize/textual/issues/4282
- Fixed `DataTable` scrolling issues by changing `max-height` back to 100% https://github.com/Textualize/textual/issues/4286
- Fixed `Button` not rendering correctly with console markup https://github.com/Textualize/textual/issues/4328

### Added

- Added `Document.start` and `end` location properties for convenience https://github.com/Textualize/textual/pull/4267
- Added support for JavaScript, Golang, Rust, Bash, Java and Kotlin to `TextArea` https://github.com/Textualize/textual/pull/4350
- Added `inline` parameter to `run` and `run_async` to run app inline (under the prompt). https://github.com/Textualize/textual/pull/4343
- Added `mouse` parameter to disable mouse support https://github.com/Textualize/textual/pull/4343

## [0.54.0] - 2024-03-26

### Fixed

- Fixed a crash in `TextArea` when undoing an edit to a selection the selection was made backwards https://github.com/Textualize/textual/issues/4301
- Fixed issue with flickering scrollbars https://github.com/Textualize/textual/pull/4315
- Fixed issue where narrow TextArea would repeatedly wrap due to scrollbar appearing/disappearing https://github.com/Textualize/textual/pull/4334
- Fix progress bar ETA not updating when setting `total` reactive https://github.com/Textualize/textual/pull/4316

### Changed

- ProgressBar won't show ETA until there is at least one second of samples https://github.com/Textualize/textual/pull/4316
- `Input` waits until an edit has been made, after entry to the widget, before offering a suggestion https://github.com/Textualize/textual/pull/4335

## [0.53.1] - 2024-03-18

### Fixed

- Fixed issue with data binding https://github.com/Textualize/textual/pull/4308

## [0.53.0] - 2024-03-18

### Added

- Mapping of ANSI colors to hex codes configurable via `App.ansi_theme_dark` and `App.ansi_theme_light` https://github.com/Textualize/textual/pull/4192
- `Pilot.resize_terminal` to resize the terminal in testing https://github.com/Textualize/textual/issues/4212
- Added `sort_children` method https://github.com/Textualize/textual/pull/4244
- Support for pseudo-classes in nested TCSS https://github.com/Textualize/textual/issues/4039

### Fixed

- Fixed `TextArea.code_editor` missing recently added attributes https://github.com/Textualize/textual/pull/4172
- Fixed `Sparkline` not working with data in a `deque` https://github.com/Textualize/textual/issues/3899
- Tooltips are now cleared when the related widget is no longer under them https://github.com/Textualize/textual/issues/3045
- Simplified tree-sitter highlight queries for HTML, which also seems to fix segfault issue https://github.com/Textualize/textual/pull/4195
- Fixed `DirectoryTree.path` no longer reacting to new values https://github.com/Textualize/textual/issues/4208
- Fixed content size cache with Pretty widget https://github.com/Textualize/textual/pull/4211
- Fixed `grid-gutter` interaction with Pretty widget https://github.com/Textualize/textual/pull/4219
- Fixed `TextArea` styling issue on alternate screens https://github.com/Textualize/textual/pull/4220
- Fixed writing to invisible `RichLog` https://github.com/Textualize/textual/pull/4223
- Fixed `RichLog.min_width` not being used https://github.com/Textualize/textual/pull/4223
- Rename `CollapsibleTitle.action_toggle` to `action_toggle_collapsible` to fix clash with `DOMNode.action_toggle` https://github.com/Textualize/textual/pull/4221
- Markdown component classes weren't refreshed when watching for CSS https://github.com/Textualize/textual/issues/3464
- Rename `Switch.action_toggle` to `action_toggle_switch` to fix clash with `DOMNode.action_toggle` https://github.com/Textualize/textual/issues/4262
- Fixed `OptionList.OptionHighlighted` leaking out of `Select` https://github.com/Textualize/textual/issues/4224
- Fixed `Tab` enable/disable messages leaking into `TabbedContent` https://github.com/Textualize/textual/issues/4233
- Fixed a style leak from `TabbedContent` https://github.com/Textualize/textual/issues/4232
- Fixed active hidden scrollbars not releasing the mouse https://github.com/Textualize/textual/issues/4274
- Fixed the mouse not being released when hiding a `TextArea` while mouse selection is happening https://github.com/Textualize/textual/issues/4292
- Fix mouse scrolling not working when mouse cursor is over a disabled child widget https://github.com/Textualize/textual/issues/4242

### Changed

- Clicking a non focusable widget focus ancestors https://github.com/Textualize/textual/pull/4236
- BREAKING: widget class names must start with a capital letter or an underscore `_` https://github.com/Textualize/textual/pull/4252
- BREAKING: for many widgets, messages are now sent when programmatic changes that mirror user input are made https://github.com/Textualize/textual/pull/4256
  - Changed `Collapsible`
  - Changed `Markdown`
  - Changed `Select`
  - Changed `SelectionList`
  - Changed `TabbedContent`
  - Changed `Tabs`
  - Changed `TextArea`
  - Changed `Tree`
- Improved ETA calculation for ProgressBar https://github.com/Textualize/textual/pull/4271
- BREAKING: `AppFocus` and `AppBlur` are now posted when the terminal window gains or loses focus, if the terminal supports this https://github.com/Textualize/textual/pull/4265
  - When the terminal window loses focus, the currently-focused widget will also lose focus.
  - When the terminal window regains focus, the previously-focused widget will regain focus.
- TextArea binding for <kbd>ctrl</kbd>+<kbd>k</kbd> will now delete the line if the line is empty https://github.com/Textualize/textual/issues/4277
- The active tab (in `Tabs`) / tab pane (in `TabbedContent`) can now be unset https://github.com/Textualize/textual/issues/4241

## [0.52.1] - 2024-02-20

### Fixed

- Fixed the check for animation level in `LoadingIndicator` https://github.com/Textualize/textual/issues/4188

## [0.52.0] - 2024-02-19

### Changed

- Textual now writes to stderr rather than stdout https://github.com/Textualize/textual/pull/4177

### Added

- Added an `asyncio` lock attribute `Widget.lock` to be used to synchronize widget state https://github.com/Textualize/textual/issues/4134
- Added support for environment variable `TEXTUAL_ANIMATIONS` to control what animations Textual displays https://github.com/Textualize/textual/pull/4062
- Add attribute `App.animation_level` to control whether animations on that app run or not https://github.com/Textualize/textual/pull/4062
- Added support for a `TEXTUAL_SCREENSHOT_LOCATION` environment variable to specify the location of an automated screenshot https://github.com/Textualize/textual/pull/4181/
- Added support for a `TEXTUAL_SCREENSHOT_FILENAME` environment variable to specify the filename of an automated screenshot https://github.com/Textualize/textual/pull/4181/
- Added an `asyncio` lock attribute `Widget.lock` to be used to synchronize widget state https://github.com/Textualize/textual/issues/4134
- `Widget.remove_children` now accepts a CSS selector to specify which children to remove https://github.com/Textualize/textual/pull/4183
- `Widget.batch` combines widget locking and app update batching https://github.com/Textualize/textual/pull/4183

## [0.51.0] - 2024-02-15

### Added

- TextArea now has `read_only` mode https://github.com/Textualize/textual/pull/4151
- Add some syntax highlighting to TextArea default theme https://github.com/Textualize/textual/pull/4149
- Add undo and redo to TextArea https://github.com/Textualize/textual/pull/4124
- Added support for command palette command discoverability https://github.com/Textualize/textual/pull/4154

### Fixed

- Fixed out-of-view `Tab` not being scrolled into view when `Tabs.active` is assigned https://github.com/Textualize/textual/issues/4150
- Fixed `TabbedContent.TabActivate` not being posted when `TabbedContent.active` is assigned https://github.com/Textualize/textual/issues/4150

### Changed

- Breaking change: Renamed `TextArea.tab_behaviour` to `TextArea.tab_behavior` https://github.com/Textualize/textual/pull/4124
- `TextArea.theme` now defaults to `"css"` instead of None, and is no longer optional https://github.com/Textualize/textual/pull/4157

### Fixed

- Improve support for selector lists in nested TCSS https://github.com/Textualize/textual/issues/3969
- Improve support for rule declarations after nested TCSS rule sets https://github.com/Textualize/textual/issues/3999

## [0.50.1] - 2024-02-09

### Fixed

- Fixed tint applied to ANSI colors https://github.com/Textualize/textual/pull/4142

## [0.50.0] - 2024-02-08

### Fixed

- Fixed issue with ANSI colors not being converted to truecolor https://github.com/Textualize/textual/pull/4138
- Fixed duplicate watch methods being attached to DOM nodes https://github.com/Textualize/textual/pull/4030
- Fixed using `watch` to create additional watchers would trigger other watch methods https://github.com/Textualize/textual/issues/3878

### Added

- Added support for configuring dark and light themes for code in `Markdown` https://github.com/Textualize/textual/issues/3997

## [0.49.0] - 2024-02-07

### Fixed

- Fixed scrolling in long `OptionList` by adding max height of 100% https://github.com/Textualize/textual/issues/4021
- Fixed `DirectoryTree.clear_node` not clearing the node specified https://github.com/Textualize/textual/issues/4122

### Changed

- `DirectoryTree.reload` and `DirectoryTree.reload_node` now preserve state when reloading https://github.com/Textualize/textual/issues/4056
- Fixed a crash in the TextArea when performing a backward replace https://github.com/Textualize/textual/pull/4126
- Fixed selection not updating correctly when pasting while there's a non-zero selection https://github.com/Textualize/textual/pull/4126
- Breaking change: `TextArea` will not use `Escape` to shift focus if the `tab_behaviour` is the default https://github.com/Textualize/textual/issues/4110
- `TextArea` cursor will now be invisible before first focus https://github.com/Textualize/textual/pull/4128
- Fix toggling `TextArea.cursor_blink` reactive when widget does not have focus https://github.com/Textualize/textual/pull/4128

### Added

- Added DOMQuery.set https://github.com/Textualize/textual/pull/4075
- Added DOMNode.set_reactive https://github.com/Textualize/textual/pull/4075
- Added DOMNode.data_bind https://github.com/Textualize/textual/pull/4075
- Added DOMNode.action_toggle https://github.com/Textualize/textual/pull/4075
- Added Worker.cancelled_event https://github.com/Textualize/textual/pull/4075
- `Tree` (and `DirectoryTree`) grew an attribute `lock` that can be used for synchronization across coroutines https://github.com/Textualize/textual/issues/4056


## [0.48.2] - 2024-02-02

### Fixed

- Fixed a hang in the Linux driver when connected to a pipe https://github.com/Textualize/textual/issues/4104
- Fixed broken `OptionList` `Option.id` mappings https://github.com/Textualize/textual/issues/4101

### Changed

- Breaking change: keyboard navigation in `RadioSet`, `ListView`, `OptionList`, and `SelectionList`, no longer allows highlighting disabled items https://github.com/Textualize/textual/issues/3881

## [0.48.1] - 2024-02-01

### Fixed

- `TextArea` uses CSS theme by default instead of `monokai` https://github.com/Textualize/textual/pull/4091

## [0.48.0] - 2024-02-01

### Changed

- Breaking change: Significant changes to `TextArea.__init__` default values/behaviour https://github.com/Textualize/textual/pull/3933
  - `soft_wrap=True` - soft wrapping is now enabled by default.
  - `show_line_numbers=False` - line numbers are now disabled by default.
  - `tab_behaviour="focus"` - pressing the tab key now switches focus instead of indenting by default.
- Breaking change: `TextArea` default theme changed to CSS, and default styling changed https://github.com/Textualize/textual/pull/4074
- Breaking change: `DOMNode.has_pseudo_class` now accepts a single name only https://github.com/Textualize/textual/pull/3970
- Made `textual.cache` (formerly `textual._cache`) public https://github.com/Textualize/textual/pull/3976
- `Tab.label` can now be used to change the label of a tab https://github.com/Textualize/textual/pull/3979
- Changed the default notification timeout from 3 to 5 seconds https://github.com/Textualize/textual/pull/4059
- Prior scroll animations are now cancelled on new scrolls https://github.com/Textualize/textual/pull/4081

### Added

- Added `DOMNode.has_pseudo_classes` https://github.com/Textualize/textual/pull/3970
- Added `Widget.allow_focus` and `Widget.allow_focus_children` https://github.com/Textualize/textual/pull/3989
- Added `TextArea.soft_wrap` reactive attribute added https://github.com/Textualize/textual/pull/3933
- Added `TextArea.tab_behaviour` reactive attribute added https://github.com/Textualize/textual/pull/3933
- Added `TextArea.code_editor` classmethod/alternative constructor https://github.com/Textualize/textual/pull/3933
- Added `TextArea.wrapped_document` attribute which can convert between wrapped visual coordinates and locations https://github.com/Textualize/textual/pull/3933
- Added `show_line_numbers` to `TextArea.__init__` https://github.com/Textualize/textual/pull/3933
- Added component classes allowing `TextArea` to be styled using CSS https://github.com/Textualize/textual/pull/4074
- Added `Query.blur` and `Query.focus` https://github.com/Textualize/textual/pull/4012
- Added `MessagePump.message_queue_size` https://github.com/Textualize/textual/pull/4012
- Added `TabbedContent.active_pane` https://github.com/Textualize/textual/pull/4012
- Added `App.suspend` https://github.com/Textualize/textual/pull/4064
- Added `App.action_suspend_process` https://github.com/Textualize/textual/pull/4064


### Fixed

- Parameter `animate` from `DataTable.move_cursor` was being ignored https://github.com/Textualize/textual/issues/3840
- Fixed a crash if `DirectoryTree.show_root` was set before the DOM was fully available https://github.com/Textualize/textual/issues/2363
- Live reloading of TCSS wouldn't apply CSS changes to screens under the top screen of the stack https://github.com/Textualize/textual/issues/3931
- `SelectionList` option IDs are usable as soon as the widget is instantiated https://github.com/Textualize/textual/issues/3903
- Fix issue with `Strip.crop` when crop window start aligned with strip end https://github.com/Textualize/textual/pull/3998
- Fixed Strip.crop_extend https://github.com/Textualize/textual/pull/4011
- Fix for percentage dimensions https://github.com/Textualize/textual/pull/4037
- Fixed a crash if the `TextArea` language was set but tree-sitter language binaries were not installed https://github.com/Textualize/textual/issues/4045
- Ensuring `TextArea.SelectionChanged` message only sends when the updated selection is different https://github.com/Textualize/textual/pull/3933
- Fixed declaration after nested rule set causing a parse error https://github.com/Textualize/textual/pull/4012
- ID and class validation was too lenient https://github.com/Textualize/textual/issues/3954
- Fixed CSS watcher crash if file becomes unreadable (even temporarily) https://github.com/Textualize/textual/pull/4079
- Fixed display of keys when used in conjunction with other keys https://github.com/Textualize/textual/pull/3050
- Fixed double detection of <kbd>Escape</kbd> on Windows https://github.com/Textualize/textual/issues/4038


## [0.47.1] - 2024-01-05

### Fixed

- Fixed nested specificity https://github.com/Textualize/textual/pull/3963

## [0.47.0] - 2024-01-04

### Fixed

- `Widget.move_child` would break if `before`/`after` is set to the index of the widget in `child` https://github.com/Textualize/textual/issues/1743
- Fixed auto width text not processing markup https://github.com/Textualize/textual/issues/3918
- Fixed `Tree.clear` not retaining the root's expanded state https://github.com/Textualize/textual/issues/3557

### Changed

- Breaking change: `Widget.move_child` parameters `before` and `after` are now keyword-only https://github.com/Textualize/textual/pull/3896
- Style tweak to toasts https://github.com/Textualize/textual/pull/3955

### Added

- Added textual.lazy https://github.com/Textualize/textual/pull/3936
- Added App.push_screen_wait https://github.com/Textualize/textual/pull/3955
- Added nesting of CSS https://github.com/Textualize/textual/pull/3946

## [0.46.0] - 2023-12-17

### Fixed

- Disabled radio buttons could be selected with the keyboard https://github.com/Textualize/textual/issues/3839
- Fixed zero width scrollbars causing content to disappear https://github.com/Textualize/textual/issues/3886

### Changed

- The tabs within a `TabbedContent` now prefix their IDs to stop any clash with their associated `TabPane` https://github.com/Textualize/textual/pull/3815
- Breaking change: `tab` is no longer a `@on` decorator selector for `TabbedContent.TabActivated` -- use `pane` instead https://github.com/Textualize/textual/pull/3815

### Added

- Added `Collapsible.title` reactive attribute https://github.com/Textualize/textual/pull/3830
- Added a `pane` attribute to `TabbedContent.TabActivated` https://github.com/Textualize/textual/pull/3815
- Added caching of rules attributes and `cache` parameter to Stylesheet.apply https://github.com/Textualize/textual/pull/3880

## [0.45.1] - 2023-12-12

### Fixed

- Fixed issues where styles wouldn't update if changed in mount. https://github.com/Textualize/textual/pull/3860

## [0.45.0] - 2023-12-12

### Fixed

- Fixed `DataTable.update_cell` not raising an error with an invalid column key https://github.com/Textualize/textual/issues/3335
- Fixed `Input` showing suggestions when not focused https://github.com/Textualize/textual/pull/3808
- Fixed loading indicator not covering scrollbars https://github.com/Textualize/textual/pull/3816

### Removed

- Removed renderables/align.py which was no longer used.

### Changed

- Dropped ALLOW_CHILDREN flag introduced in 0.43.0 https://github.com/Textualize/textual/pull/3814
- Widgets with an auto height in an auto height container will now expand if they have no siblings https://github.com/Textualize/textual/pull/3814
- Breaking change: Removed `limit_rules` from Stylesheet.apply https://github.com/Textualize/textual/pull/3844

### Added

- Added `get_loading_widget` to Widget and App customize the loading widget. https://github.com/Textualize/textual/pull/3816
- Added messages `Collapsible.Expanded` and `Collapsible.Collapsed` that inherit from `Collapsible.Toggled`. https://github.com/Textualize/textual/issues/3824

## [0.44.1] - 2023-12-4

### Fixed

- Fixed slow scrolling when there are many widgets https://github.com/Textualize/textual/pull/3801

## [0.44.0] - 2023-12-1

### Changed

- Breaking change: Dropped 3.7 support https://github.com/Textualize/textual/pull/3766
- Breaking changes https://github.com/Textualize/textual/issues/1530
 - `link-hover-background` renamed to `link-background-hover`
 - `link-hover-color` renamed to `link-color-hover`
 - `link-hover-style` renamed to `link-style-hover`
- `Tree` now forces a scroll when `scroll_to_node` is called https://github.com/Textualize/textual/pull/3786
- Brought rxvt's use of shift-numpad keys in line with most other terminals https://github.com/Textualize/textual/pull/3769

### Added

- Added support for Ctrl+Fn and Ctrl+Shift+Fn keys in urxvt https://github.com/Textualize/textual/pull/3737
- Friendly error messages when trying to mount non-widgets https://github.com/Textualize/textual/pull/3780
- Added `Select.from_values` class method that can be used to initialize a Select control with an iterator of values https://github.com/Textualize/textual/pull/3743

### Fixed

- Fixed NoWidget when mouse goes outside window https://github.com/Textualize/textual/pull/3790
- Removed spurious print statements from press_keys https://github.com/Textualize/textual/issues/3785

## [0.43.2] - 2023-11-29

### Fixed

- Fixed NoWidget error https://github.com/Textualize/textual/pull/3779

## [0.43.1] - 2023-11-29

### Fixed

- Fixed clicking on scrollbar moves TextArea cursor https://github.com/Textualize/textual/issues/3763

## [0.43.0] - 2023-11-28

### Fixed

- Fixed mouse targeting issue in `TextArea` when tabs were not fully expanded https://github.com/Textualize/textual/pull/3725
- Fixed `Select` not updating after changing the `prompt` reactive https://github.com/Textualize/textual/issues/2983
- Fixed flicker when updating Markdown https://github.com/Textualize/textual/pull/3757

### Added

- Added experimental Canvas class https://github.com/Textualize/textual/pull/3669/
- Added `keyline` rule https://github.com/Textualize/textual/pull/3669/
- Widgets can now have an ALLOW_CHILDREN (bool) classvar to disallow adding children to a widget https://github.com/Textualize/textual/pull/3758
- Added the ability to set the `label` property of a `Checkbox` https://github.com/Textualize/textual/pull/3765
- Added the ability to set the `label` property of a `RadioButton` https://github.com/Textualize/textual/pull/3765
- Added support for various modified edit and navigation keys in urxvt https://github.com/Textualize/textual/pull/3739
- Added app focus/blur for textual-web https://github.com/Textualize/textual/pull/3767

### Changed

- Method `MarkdownTableOfContents.set_table_of_contents` renamed to `MarkdownTableOfContents.rebuild_table_of_contents` https://github.com/Textualize/textual/pull/3730
- Exception `Tree.UnknownNodeID` moved out of `Tree`, import from `textual.widgets.tree` https://github.com/Textualize/textual/pull/3730
- Exception `TreeNode.RemoveRootError` moved out of `TreeNode`, import from `textual.widgets.tree` https://github.com/Textualize/textual/pull/3730
- Optimized startup time https://github.com/Textualize/textual/pull/3753
- App.COMMANDS or Screen.COMMANDS can now accept a callable which returns a command palette provider https://github.com/Textualize/textual/pull/3756

## [0.42.0] - 2023-11-22

### Fixed

- Duplicate CSS errors when parsing CSS from a screen https://github.com/Textualize/textual/issues/3581
- Added missing `blur` pseudo class https://github.com/Textualize/textual/issues/3439
- Fixed visual glitched characters on Windows due to Python limitation https://github.com/Textualize/textual/issues/2548
- Fixed `ScrollableContainer` to receive focus https://github.com/Textualize/textual/pull/3632
- Fixed app-level queries causing a crash when the command palette is active https://github.com/Textualize/textual/issues/3633
- Fixed outline not rendering correctly in some scenarios (e.g. on Button widgets) https://github.com/Textualize/textual/issues/3628
- Fixed live-reloading of screen CSS https://github.com/Textualize/textual/issues/3454
- `Select.value` could be in an invalid state https://github.com/Textualize/textual/issues/3612
- Off-by-one in CSS error reporting https://github.com/Textualize/textual/issues/3625
- Loading indicators and app notifications overlapped in the wrong order https://github.com/Textualize/textual/issues/3677
- Widgets being loaded are disabled and have their scrolling explicitly disabled too https://github.com/Textualize/textual/issues/3677
- Method render on a widget could be called before mounting said widget https://github.com/Textualize/textual/issues/2914

### Added

- Exceptions to `textual.widgets.select` https://github.com/Textualize/textual/pull/3614
  - `InvalidSelectValueError` for when setting a `Select` to an invalid value
  - `EmptySelectError` when creating/setting a `Select` to have no options when `allow_blank` is `False`
- `Select` methods https://github.com/Textualize/textual/pull/3614
  - `clear`
  - `is_blank`
- Constant `Select.BLANK` to flag an empty selection https://github.com/Textualize/textual/pull/3614
- Added `restrict`, `type`, `max_length`, and `valid_empty` to Input https://github.com/Textualize/textual/pull/3657
- Added `Pilot.mouse_down` to simulate `MouseDown` events https://github.com/Textualize/textual/pull/3495
- Added `Pilot.mouse_up` to simulate `MouseUp` events https://github.com/Textualize/textual/pull/3495
- Added `Widget.is_mounted` property https://github.com/Textualize/textual/pull/3709
- Added `TreeNode.refresh` https://github.com/Textualize/textual/pull/3639

### Changed

- CSS error reporting will no longer provide links to the files in question https://github.com/Textualize/textual/pull/3582
- inline CSS error reporting will report widget/class variable where the CSS was read from https://github.com/Textualize/textual/pull/3582
- Breaking change: `Tree.refresh_line` has now become an internal https://github.com/Textualize/textual/pull/3639
- Breaking change: Setting `Select.value` to `None` no longer clears the selection (See `Select.BLANK` and `Select.clear`) https://github.com/Textualize/textual/pull/3614
- Breaking change: `Button` no longer inherits from `Static`, now it inherits directly from `Widget` https://github.com/Textualize/textual/issues/3603
- Rich markup in markdown headings is now escaped when building the TOC https://github.com/Textualize/textual/issues/3689
- Mechanics behind mouse clicks. See [this](https://github.com/Textualize/textual/pull/3495#issue-1934915047) for more details. https://github.com/Textualize/textual/pull/3495
- Breaking change: max/min-width/height now includes padding and border. https://github.com/Textualize/textual/pull/3712

## [0.41.0] - 2023-10-31

### Fixed

- Fixed `Input.cursor_blink` reactive not changing blink state after `Input` was mounted https://github.com/Textualize/textual/pull/3498
- Fixed `Tabs.active` attribute value not being re-assigned after removing a tab or clearing https://github.com/Textualize/textual/pull/3498
- Fixed `DirectoryTree` race-condition crash when changing path https://github.com/Textualize/textual/pull/3498
- Fixed issue with `LRUCache.discard` https://github.com/Textualize/textual/issues/3537
- Fixed `DataTable` not scrolling to rows that were just added https://github.com/Textualize/textual/pull/3552
- Fixed cache bug with `DataTable.update_cell` https://github.com/Textualize/textual/pull/3551
- Fixed CSS errors being repeated https://github.com/Textualize/textual/pull/3566
- Fix issue with chunky highlights on buttons https://github.com/Textualize/textual/pull/3571
- Fixed `OptionList` event leakage from `CommandPalette` to `App`.
- Fixed crash in `LoadingIndicator` https://github.com/Textualize/textual/pull/3498
- Fixed crash when `Tabs` appeared as a descendant of `TabbedContent` in the DOM https://github.com/Textualize/textual/pull/3602
- Fixed the command palette cancelling other workers https://github.com/Textualize/textual/issues/3615

### Added

- Add Document `get_index_from_location` / `get_location_from_index` https://github.com/Textualize/textual/pull/3410
- Add setter for `TextArea.text` https://github.com/Textualize/textual/discussions/3525
- Added `key` argument to the `DataTable.sort()` method, allowing the table to be sorted using a custom function (or other callable) https://github.com/Textualize/textual/pull/3090
- Added `initial` to all css rules, which restores default (i.e. value from DEFAULT_CSS) https://github.com/Textualize/textual/pull/3566
- Added HorizontalPad to pad.py https://github.com/Textualize/textual/pull/3571
- Added `AwaitComplete` class, to be used for optionally awaitable return values https://github.com/Textualize/textual/pull/3498

### Changed

- Breaking change: `Button.ACTIVE_EFFECT_DURATION` classvar converted to `Button.active_effect_duration` attribute https://github.com/Textualize/textual/pull/3498
- Breaking change: `Input.blink_timer` made private (renamed to `Input._blink_timer`) https://github.com/Textualize/textual/pull/3498
- Breaking change: `Input.cursor_blink` reactive updated to not run on mount (now `init=False`) https://github.com/Textualize/textual/pull/3498
- Breaking change: `AwaitTabbedContent` class removed https://github.com/Textualize/textual/pull/3498
- Breaking change: `Tabs.remove_tab` now returns an `AwaitComplete` instead of an `AwaitRemove` https://github.com/Textualize/textual/pull/3498
- Breaking change: `Tabs.clear` now returns an `AwaitComplete` instead of an `AwaitRemove` https://github.com/Textualize/textual/pull/3498
- `TabbedContent.add_pane` now returns an `AwaitComplete` instead of an `AwaitTabbedContent` https://github.com/Textualize/textual/pull/3498
- `TabbedContent.remove_pane` now returns an `AwaitComplete` instead of an `AwaitTabbedContent` https://github.com/Textualize/textual/pull/3498
- `TabbedContent.clear_pane` now returns an `AwaitComplete` instead of an `AwaitTabbedContent` https://github.com/Textualize/textual/pull/3498
- `Tabs.add_tab` now returns an `AwaitComplete` instead of an `AwaitMount` https://github.com/Textualize/textual/pull/3498
- `DirectoryTree.reload` now returns an `AwaitComplete`, which may be awaited to ensure the node has finished being processed by the internal queue https://github.com/Textualize/textual/pull/3498
- `Tabs.remove_tab` now returns an `AwaitComplete`, which may be awaited to ensure the tab is unmounted and internal state is updated https://github.com/Textualize/textual/pull/3498
- `App.switch_mode` now returns an `AwaitMount`, which may be awaited to ensure the screen is mounted https://github.com/Textualize/textual/pull/3498
- Buttons will now display multiple lines, and have auto height https://github.com/Textualize/textual/pull/3539
- DataTable now has a max-height of 100vh rather than 100%, which doesn't work with auto
- Breaking change: empty rules now result in an error https://github.com/Textualize/textual/pull/3566
- Improved startup time by caching CSS parsing https://github.com/Textualize/textual/pull/3575
- Workers are now created/run in a thread-safe way https://github.com/Textualize/textual/pull/3586

## [0.40.0] - 2023-10-11

### Added

- Added `loading` reactive property to widgets https://github.com/Textualize/textual/pull/3509

## [0.39.0] - 2023-10-10

### Fixed

- `Pilot.click`/`Pilot.hover` can't use `Screen` as a selector https://github.com/Textualize/textual/issues/3395
- App exception when a `Tree` is initialized/mounted with `disabled=True` https://github.com/Textualize/textual/issues/3407
- Fixed `print` locations not being correctly reported in `textual console` https://github.com/Textualize/textual/issues/3237
- Fix location of IME and emoji popups https://github.com/Textualize/textual/pull/3408
- Fixed application freeze when pasting an emoji into an application on Windows https://github.com/Textualize/textual/issues/3178
- Fixed duplicate option ID handling in the `OptionList` https://github.com/Textualize/textual/issues/3455
- Fix crash when removing and updating DataTable cell at same time https://github.com/Textualize/textual/pull/3487
- Fixed fractional styles to allow integer values https://github.com/Textualize/textual/issues/3414
- Stop eating stdout/stderr in headless mode - print works again in tests https://github.com/Textualize/textual/pull/3486

### Added

- `OutOfBounds` exception to be raised by `Pilot` https://github.com/Textualize/textual/pull/3360
- `TextArea.cursor_screen_offset` property for getting the screen-relative position of the cursor https://github.com/Textualize/textual/pull/3408
- `Input.cursor_screen_offset` property for getting the screen-relative position of the cursor https://github.com/Textualize/textual/pull/3408
- Reactive `cell_padding` (and respective parameter) to define horizontal cell padding in data table columns https://github.com/Textualize/textual/issues/3435
- Added `Input.clear` method https://github.com/Textualize/textual/pull/3430
- Added `TextArea.SelectionChanged` and `TextArea.Changed` messages https://github.com/Textualize/textual/pull/3442
- Added `wait_for_dismiss` parameter to `App.push_screen` https://github.com/Textualize/textual/pull/3477
- Allow scrollbar-size to be set to 0 to achieve scrollable containers with no visible scrollbars https://github.com/Textualize/textual/pull/3488

### Changed

- Breaking change: tree-sitter and tree-sitter-languages dependencies moved to `syntax` extra https://github.com/Textualize/textual/pull/3398
- `Pilot.click`/`Pilot.hover` now raises `OutOfBounds` when clicking outside visible screen https://github.com/Textualize/textual/pull/3360
- `Pilot.click`/`Pilot.hover` now return a Boolean indicating whether the click/hover landed on the widget that matches the selector https://github.com/Textualize/textual/pull/3360
- Added a delay to when the `No Matches` message appears in the command palette, thus removing a flicker https://github.com/Textualize/textual/pull/3399
- Timer callbacks are now typed more loosely https://github.com/Textualize/textual/issues/3434

## [0.38.1] - 2023-09-21

### Fixed

- Hotfix - added missing highlight files in build distribution https://github.com/Textualize/textual/pull/3370

## [0.38.0] - 2023-09-21

### Added

- Added a TextArea https://github.com/Textualize/textual/pull/2931
- Added :dark and :light pseudo classes

### Fixed

- Fixed `DataTable` not updating component styles on hot-reloading https://github.com/Textualize/textual/issues/3312

### Changed

- Breaking change: CSS in DEFAULT_CSS is now automatically scoped to the widget (set SCOPED_CSS=False) to disable
- Breaking change: Changed `Markdown.goto_anchor` to return a boolean (if the anchor was found) instead of `None` https://github.com/Textualize/textual/pull/3334

## [0.37.1] - 2023-09-16

### Fixed

- Fixed the command palette crashing with a `TimeoutError` in any Python before 3.11 https://github.com/Textualize/textual/issues/3320
- Fixed `Input` event leakage from `CommandPalette` to `App`.

## [0.37.0] - 2023-09-15

### Added

- Added the command palette https://github.com/Textualize/textual/pull/3058
- `Input` is now validated when focus moves out of it https://github.com/Textualize/textual/pull/3193
- Attribute `Input.validate_on` (and `__init__` parameter of the same name) to customise when validation occurs https://github.com/Textualize/textual/pull/3193
- Screen-specific (sub-)title attributes https://github.com/Textualize/textual/pull/3199:
  - `Screen.TITLE`
  - `Screen.SUB_TITLE`
  - `Screen.title`
  - `Screen.sub_title`
- Properties `Header.screen_title` and `Header.screen_sub_title` https://github.com/Textualize/textual/pull/3199
- Added `DirectoryTree.DirectorySelected` message https://github.com/Textualize/textual/issues/3200
- Added `widgets.Collapsible` contributed by Sunyoung Yoo https://github.com/Textualize/textual/pull/2989

### Fixed

- Fixed a crash when removing an option from an `OptionList` while the mouse is hovering over the last option https://github.com/Textualize/textual/issues/3270
- Fixed a crash in `MarkdownViewer` when clicking on a link that contains an anchor https://github.com/Textualize/textual/issues/3094
- Fixed wrong message pump in pop_screen https://github.com/Textualize/textual/pull/3315

### Changed

- Widget.notify and App.notify are now thread-safe https://github.com/Textualize/textual/pull/3275
- Breaking change: Widget.notify and App.notify now return None https://github.com/Textualize/textual/pull/3275
- App.unnotify is now private (renamed to App._unnotify) https://github.com/Textualize/textual/pull/3275
- `Markdown.load` will now attempt to scroll to a related heading if an anchor is provided https://github.com/Textualize/textual/pull/3244
- `ProgressBar` explicitly supports being set back to its indeterminate state https://github.com/Textualize/textual/pull/3286

## [0.36.0] - 2023-09-05

### Added

- TCSS styles `layer` and `layers` can be strings https://github.com/Textualize/textual/pull/3169
- `App.return_code` for the app return code https://github.com/Textualize/textual/pull/3202
- Added `animate` switch to `Tree.scroll_to_line` and `Tree.scroll_to_node` https://github.com/Textualize/textual/pull/3210
- Added `Rule` widget https://github.com/Textualize/textual/pull/3209
- Added App.current_mode to get the current mode https://github.com/Textualize/textual/pull/3233

### Changed

- Reactive callbacks are now scheduled on the message pump of the reactable that is watching instead of the owner of reactive attribute https://github.com/Textualize/textual/pull/3065
- Callbacks scheduled with `call_next` will now have the same prevented messages as when the callback was scheduled https://github.com/Textualize/textual/pull/3065
- Added `cursor_type` to the `DataTable` constructor.
- Fixed `push_screen` not updating Screen.CSS styles https://github.com/Textualize/textual/issues/3217
- `DataTable.add_row` accepts `height=None` to automatically compute optimal height for a row https://github.com/Textualize/textual/pull/3213

### Fixed

- Fixed flicker when calling pop_screen multiple times https://github.com/Textualize/textual/issues/3126
- Fixed setting styles.layout not updating https://github.com/Textualize/textual/issues/3047
- Fixed flicker when scrolling tree up or down a line https://github.com/Textualize/textual/issues/3206

## [0.35.1]

### Fixed

- Fixed flash of 80x24 interface in textual-web

## [0.35.0]

### Added

- Ability to enable/disable tabs via the reactive `disabled` in tab panes https://github.com/Textualize/textual/pull/3152
- Textual-web driver support for Windows

### Fixed

- Could not hide/show/disable/enable tabs in nested `TabbedContent` https://github.com/Textualize/textual/pull/3150

## [0.34.0] - 2023-08-22

### Added

- Methods `TabbedContent.disable_tab` and `TabbedContent.enable_tab` https://github.com/Textualize/textual/pull/3112
- Methods `Tabs.disable` and `Tabs.enable` https://github.com/Textualize/textual/pull/3112
- Messages `Tab.Disabled`, `Tab.Enabled`, `Tabs.TabDisabled` and `Tabs.Enabled` https://github.com/Textualize/textual/pull/3112
- Methods `TabbedContent.hide_tab` and `TabbedContent.show_tab` https://github.com/Textualize/textual/pull/3112
- Methods `Tabs.hide` and `Tabs.show` https://github.com/Textualize/textual/pull/3112
- Messages `Tabs.TabHidden` and `Tabs.TabShown` https://github.com/Textualize/textual/pull/3112
- Added `ListView.extend` method to append multiple items https://github.com/Textualize/textual/pull/3012

### Changed

- grid-columns and grid-rows now accept an `auto` token to detect the optimal size https://github.com/Textualize/textual/pull/3107
- LoadingIndicator now has a minimum height of 1 line.

### Fixed

- Fixed auto height container with default grid-rows https://github.com/Textualize/textual/issues/1597
- Fixed `page_up` and `page_down` bug in `DataTable` when `show_header = False` https://github.com/Textualize/textual/pull/3093
- Fixed issue with visible children inside invisible container when moving focus https://github.com/Textualize/textual/issues/3053

## [0.33.0] - 2023-08-15

### Fixed

- Fixed unintuitive sizing behaviour of TabbedContent https://github.com/Textualize/textual/issues/2411
- Fixed relative units not always expanding auto containers https://github.com/Textualize/textual/pull/3059
- Fixed background refresh https://github.com/Textualize/textual/issues/3055
- Fixed `SelectionList.clear_options` https://github.com/Textualize/textual/pull/3075
- `MouseMove` events bubble up from widgets. `App` and `Screen` receive `MouseMove` events even if there's no Widget under the cursor. https://github.com/Textualize/textual/issues/2905
- Fixed click on double-width char https://github.com/Textualize/textual/issues/2968

### Changed

- Breaking change: `DOMNode.visible` now takes into account full DOM to report whether a node is visible or not.

### Removed

- Property `Widget.focusable_children` https://github.com/Textualize/textual/pull/3070

### Added

- Added an interface for replacing prompt of an individual option in an `OptionList` https://github.com/Textualize/textual/issues/2603
- Added `DirectoryTree.reload_node` method https://github.com/Textualize/textual/issues/2757
- Added widgets.Digit https://github.com/Textualize/textual/pull/3073
- Added `BORDER_TITLE` and `BORDER_SUBTITLE` classvars to Widget https://github.com/Textualize/textual/pull/3097

### Changed

- DescendantBlur and DescendantFocus can now be used with @on decorator

## [0.32.0] - 2023-08-03

### Added

- Added widgets.Log
- Added Widget.is_vertical_scroll_end, Widget.is_horizontal_scroll_end, Widget.is_vertical_scrollbar_grabbed, Widget.is_horizontal_scrollbar_grabbed

### Changed

- Breaking change: Renamed TextLog to RichLog

## [0.31.0] - 2023-08-01

### Added

- Added App.begin_capture_print, App.end_capture_print, Widget.begin_capture_print, Widget.end_capture_print https://github.com/Textualize/textual/issues/2952
- Added the ability to run async methods as thread workers https://github.com/Textualize/textual/pull/2938
- Added `App.stop_animation` https://github.com/Textualize/textual/issues/2786
- Added `Widget.stop_animation` https://github.com/Textualize/textual/issues/2786

### Changed

- Breaking change: Creating a thread worker now requires that a `thread=True` keyword argument is passed https://github.com/Textualize/textual/pull/2938
- Breaking change: `Markdown.load` no longer captures all errors and returns a `bool`, errors now propagate https://github.com/Textualize/textual/issues/2956
- Breaking change: the default style of a `DataTable` now has `max-height: 100%` https://github.com/Textualize/textual/issues/2959

### Fixed

- Fixed a crash when a `SelectionList` had a prompt wider than itself https://github.com/Textualize/textual/issues/2900
- Fixed a bug where `Click` events were bubbling up from `Switch` widgets https://github.com/Textualize/textual/issues/2366
- Fixed a crash when using empty CSS variables https://github.com/Textualize/textual/issues/1849
- Fixed issue with tabs in TextLog https://github.com/Textualize/textual/issues/3007
- Fixed a bug with `DataTable` hover highlighting https://github.com/Textualize/textual/issues/2909

## [0.30.0] - 2023-07-17

### Added

- Added `DataTable.remove_column` method https://github.com/Textualize/textual/pull/2899
- Added notifications https://github.com/Textualize/textual/pull/2866
- Added `on_complete` callback to scroll methods https://github.com/Textualize/textual/pull/2903

### Fixed

- Fixed CancelledError issue with timer https://github.com/Textualize/textual/issues/2854
- Fixed Toggle Buttons issue with not being clickable/hoverable https://github.com/Textualize/textual/pull/2930


## [0.29.0] - 2023-07-03

### Changed

- Factored dev tools (`textual` command) in to external lib (`textual-dev`).

### Added

- Updated `DataTable.get_cell` type hints to accept string keys https://github.com/Textualize/textual/issues/2586
- Added `DataTable.get_cell_coordinate` method
- Added `DataTable.get_row_index` method https://github.com/Textualize/textual/issues/2587
- Added `DataTable.get_column_index` method
- Added can-focus pseudo-class to target widgets that may receive focus
- Make `Markdown.update` optionally awaitable https://github.com/Textualize/textual/pull/2838
- Added `default` parameter to `DataTable.add_column` for populating existing rows https://github.com/Textualize/textual/pull/2836
- Added can-focus pseudo-class to target widgets that may receive focus

### Fixed

- Fixed crash when columns were added to populated `DataTable` https://github.com/Textualize/textual/pull/2836
- Fixed issues with opacity on Screens https://github.com/Textualize/textual/issues/2616
- Fixed style problem with selected selections in a non-focused selection list https://github.com/Textualize/textual/issues/2768
- Fixed sys.stdout and sys.stderr being None https://github.com/Textualize/textual/issues/2879

## [0.28.1] - 2023-06-20

### Fixed

- Fixed indented code blocks not showing up in `Markdown` https://github.com/Textualize/textual/issues/2781
- Fixed inline code blocks in lists showing out of order in `Markdown` https://github.com/Textualize/textual/issues/2676
- Fixed list items in a `Markdown` being added to the focus chain https://github.com/Textualize/textual/issues/2380
- Fixed `Tabs` posting unnecessary messages when removing non-active tabs https://github.com/Textualize/textual/issues/2807
- call_after_refresh will preserve the sender within the callback https://github.com/Textualize/textual/pull/2806

### Added

- Added a method of allowing third party code to handle unhandled tokens in `Markdown` https://github.com/Textualize/textual/pull/2803
- Added `MarkdownBlock` as an exported symbol in `textual.widgets.markdown` https://github.com/Textualize/textual/pull/2803

### Changed

- Tooltips are now inherited, so will work with compound widgets


## [0.28.0] - 2023-06-19

### Added

- The devtools console now confirms when CSS files have been successfully loaded after a previous error https://github.com/Textualize/textual/pull/2716
- Class variable `CSS` to screens https://github.com/Textualize/textual/issues/2137
- Class variable `CSS_PATH` to screens https://github.com/Textualize/textual/issues/2137
- Added `cursor_foreground_priority` and `cursor_background_priority` to `DataTable` https://github.com/Textualize/textual/pull/2736
- Added Region.center
- Added `center` parameter to `Widget.scroll_to_region`
- Added `origin_visible` parameter to `Widget.scroll_to_region`
- Added `origin_visible` parameter to `Widget.scroll_to_center`
- Added `TabbedContent.tab_count` https://github.com/Textualize/textual/pull/2751
- Added `TabbedContent.add_pane` https://github.com/Textualize/textual/pull/2751
- Added `TabbedContent.remove_pane` https://github.com/Textualize/textual/pull/2751
- Added `TabbedContent.clear_panes` https://github.com/Textualize/textual/pull/2751
- Added `TabbedContent.Cleared` https://github.com/Textualize/textual/pull/2751

### Fixed

- Fixed setting `TreeNode.label` on an existing `Tree` node not immediately refreshing https://github.com/Textualize/textual/pull/2713
- Correctly implement `__eq__` protocol in DataTable https://github.com/Textualize/textual/pull/2705
- Fixed exceptions in Pilot tests being silently ignored https://github.com/Textualize/textual/pull/2754
- Fixed issue where internal data of `OptionList` could be invalid for short window after `clear_options` https://github.com/Textualize/textual/pull/2754
- Fixed `Tooltip` causing a `query_one` on a lone `Static` to fail https://github.com/Textualize/textual/issues/2723
- Nested widgets wouldn't lose focus when parent is disabled https://github.com/Textualize/textual/issues/2772
- Fixed the `Tabs` `Underline` highlight getting "lost" in some extreme situations https://github.com/Textualize/textual/pull/2751

### Changed

- Breaking change: The `@on` decorator will now match a message class and any child classes https://github.com/Textualize/textual/pull/2746
- Breaking change: Styles update to checkbox, radiobutton, OptionList, Select, SelectionList, Switch https://github.com/Textualize/textual/pull/2777
- `Tabs.add_tab` is now optionally awaitable https://github.com/Textualize/textual/pull/2778
- `Tabs.add_tab` now takes `before` and `after` arguments to position a new tab https://github.com/Textualize/textual/pull/2778
- `Tabs.remove_tab` is now optionally awaitable https://github.com/Textualize/textual/pull/2778
- Breaking change: `Tabs.clear` has been changed from returning `self` to being optionally awaitable https://github.com/Textualize/textual/pull/2778

## [0.27.0] - 2023-06-01

### Fixed

- Fixed zero division error https://github.com/Textualize/textual/issues/2673
- Fix `scroll_to_center` when there were nested layers out of view (Compositor full_map not populated fully) https://github.com/Textualize/textual/pull/2684
- Fix crash when `Select` widget value attribute was set in `compose` https://github.com/Textualize/textual/pull/2690
- Issue with computing progress in workers https://github.com/Textualize/textual/pull/2686
- Issues with `switch_screen` not updating the results callback appropriately https://github.com/Textualize/textual/issues/2650
- Fixed incorrect mount order https://github.com/Textualize/textual/pull/2702

### Added

- `work` decorator accepts `description` parameter to add debug string https://github.com/Textualize/textual/issues/2597
- Added `SelectionList` widget https://github.com/Textualize/textual/pull/2652
- `App.AUTO_FOCUS` to set auto focus on all screens https://github.com/Textualize/textual/issues/2594
- Option to `scroll_to_center` to ensure we don't scroll such that the top left corner of the widget is not visible https://github.com/Textualize/textual/pull/2682
- Added `Widget.tooltip` property https://github.com/Textualize/textual/pull/2670
- Added `Region.inflect` https://github.com/Textualize/textual/pull/2670
- `Suggester` API to compose with widgets for automatic suggestions https://github.com/Textualize/textual/issues/2330
- `SuggestFromList` class to let widgets get completions from a fixed set of options https://github.com/Textualize/textual/pull/2604
- `Input` has a new component class `input--suggestion` https://github.com/Textualize/textual/pull/2604
- Added `Widget.remove_children` https://github.com/Textualize/textual/pull/2657
- Added `Validator` framework and validation for `Input` https://github.com/Textualize/textual/pull/2600
- Ability to have private and public validate methods https://github.com/Textualize/textual/pull/2708
- Ability to have private compute methods https://github.com/Textualize/textual/pull/2708
- Added `message_hook` to App.run_test https://github.com/Textualize/textual/pull/2702
- Added `Sparkline` widget https://github.com/Textualize/textual/pull/2631

### Changed

- `Placeholder` now sets its color cycle per app https://github.com/Textualize/textual/issues/2590
- Footer now clears key highlight regardless of whether it's in the active screen or not https://github.com/Textualize/textual/issues/2606
- The default Widget repr no longer displays classes and pseudo-classes (to reduce noise in logs). Add them to your `__rich_repr__` method if needed. https://github.com/Textualize/textual/pull/2623
- Setting `Screen.AUTO_FOCUS` to `None` will inherit `AUTO_FOCUS` from the app instead of disabling it https://github.com/Textualize/textual/issues/2594
- Setting `Screen.AUTO_FOCUS` to `""` will disable it on the screen https://github.com/Textualize/textual/issues/2594
- Messages now have a `handler_name` class var which contains the name of the default handler method.
- `Message.control` is now a property instead of a class variable. https://github.com/Textualize/textual/issues/2528
- `Tree` and `DirectoryTree` Messages no longer accept a `tree` parameter, using `self.node.tree` instead. https://github.com/Textualize/textual/issues/2529
- Keybinding <kbd>right</kbd> in `Input` is also used to accept a suggestion if the cursor is at the end of the input https://github.com/Textualize/textual/pull/2604
- `Input.__init__` now accepts a `suggester` attribute for completion suggestions https://github.com/Textualize/textual/pull/2604
- Using `switch_screen` to switch to the currently active screen is now a no-op https://github.com/Textualize/textual/pull/2692
- Breaking change: removed `reactive.py::Reactive.var` in favor of `reactive.py::var` https://github.com/Textualize/textual/pull/2709/

### Removed

- `Placeholder.reset_color_cycle`
- Removed `Widget.reset_focus` (now called `Widget.blur`) https://github.com/Textualize/textual/issues/2642

## [0.26.0] - 2023-05-20

### Added

- Added `Widget.can_view`

### Changed

- Textual will now scroll focused widgets to center if not in view

## [0.25.0] - 2023-05-17

### Changed

- App `title` and `sub_title` attributes can be set to any type https://github.com/Textualize/textual/issues/2521
- `DirectoryTree` now loads directory contents in a worker https://github.com/Textualize/textual/issues/2456
- Only a single error will be written by default, unless in dev mode ("debug" in App.features) https://github.com/Textualize/textual/issues/2480
- Using `Widget.move_child` where the target and the child being moved are the same is now a no-op https://github.com/Textualize/textual/issues/1743
- Calling `dismiss` on a screen that is not at the top of the stack now raises an exception https://github.com/Textualize/textual/issues/2575
- `MessagePump.call_after_refresh` and `MessagePump.call_later` will now return `False` if the callback could not be scheduled. https://github.com/Textualize/textual/pull/2584

### Fixed

- Fixed `ZeroDivisionError` in `resolve_fraction_unit` https://github.com/Textualize/textual/issues/2502
- Fixed `TreeNode.expand` and `TreeNode.expand_all` not posting a `Tree.NodeExpanded` message https://github.com/Textualize/textual/issues/2535
- Fixed `TreeNode.collapse` and `TreeNode.collapse_all` not posting a `Tree.NodeCollapsed` message https://github.com/Textualize/textual/issues/2535
- Fixed `TreeNode.toggle` and `TreeNode.toggle_all` not posting a `Tree.NodeExpanded` or `Tree.NodeCollapsed` message https://github.com/Textualize/textual/issues/2535
- `footer--description` component class was being ignored https://github.com/Textualize/textual/issues/2544
- Pasting empty selection in `Input` would raise an exception https://github.com/Textualize/textual/issues/2563
- `Screen.AUTO_FOCUS` now focuses the first _focusable_ widget that matches the selector https://github.com/Textualize/textual/issues/2578
- `Screen.AUTO_FOCUS` now works on the default screen on startup https://github.com/Textualize/textual/pull/2581
- Fix for setting dark in App `__init__` https://github.com/Textualize/textual/issues/2583
- Fix issue with scrolling and docks https://github.com/Textualize/textual/issues/2525
- Fix not being able to use CSS classes with `Tab` https://github.com/Textualize/textual/pull/2589

### Added

- Class variable `AUTO_FOCUS` to screens https://github.com/Textualize/textual/issues/2457
- Added `NULL_SPACING` and `NULL_REGION` to geometry.py

## [0.24.1] - 2023-05-08

### Fixed

- Fix TypeError in code browser

## [0.24.0] - 2023-05-08

### Fixed

- Fixed crash when creating a `DirectoryTree` starting anywhere other than `.`
- Fixed line drawing in `Tree` when `Tree.show_root` is `True` https://github.com/Textualize/textual/issues/2397
- Fixed line drawing in `Tree` not marking branches as selected when first getting focus https://github.com/Textualize/textual/issues/2397

### Changed

- The DataTable cursor is now scrolled into view when the cursor coordinate is changed programmatically https://github.com/Textualize/textual/issues/2459
- run_worker exclusive parameter is now `False` by default https://github.com/Textualize/textual/pull/2470
- Added `always_update` as an optional argument for `reactive.var`
- Made Binding description default to empty string, which is equivalent to show=False https://github.com/Textualize/textual/pull/2501
- Modified Message to allow it to be used as a dataclass https://github.com/Textualize/textual/pull/2501
- Decorator `@on` accepts arbitrary `**kwargs` to apply selectors to attributes of the message https://github.com/Textualize/textual/pull/2498

### Added

- Property `control` as alias for attribute `tabs` in `Tabs` messages https://github.com/Textualize/textual/pull/2483
- Experimental: Added "overlay" rule https://github.com/Textualize/textual/pull/2501
- Experimental: Added "constrain" rule https://github.com/Textualize/textual/pull/2501
- Added textual.widgets.Select https://github.com/Textualize/textual/pull/2501
- Added Region.translate_inside https://github.com/Textualize/textual/pull/2501
- `TabbedContent` now takes kwargs `id`, `name`, `classes`, and `disabled`, upon initialization, like other widgets https://github.com/Textualize/textual/pull/2497
- Method `DataTable.move_cursor` https://github.com/Textualize/textual/issues/2472
- Added `OptionList.add_options` https://github.com/Textualize/textual/pull/2508
- Added `TreeNode.is_root` https://github.com/Textualize/textual/pull/2510
- Added `TreeNode.remove_children` https://github.com/Textualize/textual/pull/2510
- Added `TreeNode.remove` https://github.com/Textualize/textual/pull/2510
- Added classvar `Message.ALLOW_SELECTOR_MATCH` https://github.com/Textualize/textual/pull/2498
- Added `ALLOW_SELECTOR_MATCH` to all built-in messages associated with widgets https://github.com/Textualize/textual/pull/2498
- Markdown document sub-widgets now reference the container document
- Table of contents of a markdown document now references the document
- Added the `control` property to messages
  - `DirectoryTree.FileSelected`
  - `ListView`
    - `Highlighted`
    - `Selected`
  - `Markdown`
    - `TableOfContentsUpdated`
    - `TableOfContentsSelected`
    - `LinkClicked`
  - `OptionList`
    - `OptionHighlighted`
    - `OptionSelected`
  - `RadioSet.Changed`
  - `TabContent.TabActivated`
  - `Tree`
    - `NodeSelected`
    - `NodeHighlighted`
    - `NodeExpanded`
    - `NodeCollapsed`

## [0.23.0] - 2023-05-03

### Fixed

- Fixed `outline` top and bottom not handling alpha - https://github.com/Textualize/textual/issues/2371
- Fixed `!important` not applying to `align` https://github.com/Textualize/textual/issues/2420
- Fixed `!important` not applying to `border` https://github.com/Textualize/textual/issues/2420
- Fixed `!important` not applying to `content-align` https://github.com/Textualize/textual/issues/2420
- Fixed `!important` not applying to `outline` https://github.com/Textualize/textual/issues/2420
- Fixed `!important` not applying to `overflow` https://github.com/Textualize/textual/issues/2420
- Fixed `!important` not applying to `scrollbar-size` https://github.com/Textualize/textual/issues/2420
- Fixed `outline-right` not being recognised https://github.com/Textualize/textual/issues/2446
- Fixed OSError when a file system is not available https://github.com/Textualize/textual/issues/2468

### Changed

- Setting attributes with a `compute_` method will now raise an `AttributeError` https://github.com/Textualize/textual/issues/2383
- Unknown psuedo-selectors will now raise a tokenizer error (previously they were silently ignored) https://github.com/Textualize/textual/pull/2445
- Breaking change: `DirectoryTree.FileSelected.path` is now always a `Path` https://github.com/Textualize/textual/issues/2448
- Breaking change: `Directorytree.load_directory` renamed to `Directorytree._load_directory` https://github.com/Textualize/textual/issues/2448
- Unknown pseudo-selectors will now raise a tokenizer error (previously they were silently ignored) https://github.com/Textualize/textual/pull/2445

### Added

- Watch methods can now optionally be private https://github.com/Textualize/textual/issues/2382
- Added `DirectoryTree.path` reactive attribute https://github.com/Textualize/textual/issues/2448
- Added `DirectoryTree.FileSelected.node` https://github.com/Textualize/textual/pull/2463
- Added `DirectoryTree.reload` https://github.com/Textualize/textual/issues/2448
- Added textual.on decorator https://github.com/Textualize/textual/issues/2398

## [0.22.3] - 2023-04-29

### Fixed

- Fixed `textual run` on Windows https://github.com/Textualize/textual/issues/2406
- Fixed top border of button hover state

## [0.22.2] - 2023-04-29

### Added

- Added `TreeNode.tree` as a read-only public attribute https://github.com/Textualize/textual/issues/2413

### Fixed

- Fixed superfluous style updates for focus-within pseudo-selector

## [0.22.1] - 2023-04-28

### Fixed

- Fixed timer issue https://github.com/Textualize/textual/issues/2416
- Fixed `textual run` issue https://github.com/Textualize/textual/issues/2391

## [0.22.0] - 2023-04-27

### Fixed

- Fixed broken fr units when there is a min or max dimension https://github.com/Textualize/textual/issues/2378
- Fixed plain text in Markdown code blocks with no syntax being difficult to read https://github.com/Textualize/textual/issues/2400

### Added

- Added `ProgressBar` widget https://github.com/Textualize/textual/pull/2333

### Changed

- All `textual.containers` are now `1fr` in relevant dimensions by default https://github.com/Textualize/textual/pull/2386


## [0.21.0] - 2023-04-26

### Changed

- `textual run` execs apps in a new context.
- Textual console no longer parses console markup.
- Breaking change: `Container` no longer shows required scrollbars by default https://github.com/Textualize/textual/issues/2361
- Breaking change: `VerticalScroll` no longer shows a required horizontal scrollbar by default
- Breaking change: `HorizontalScroll` no longer shows a required vertical scrollbar by default
- Breaking change: Renamed `App.action_add_class_` to `App.action_add_class`
- Breaking change: Renamed `App.action_remove_class_` to `App.action_remove_class`
- Breaking change: `RadioSet` is now a single focusable widget https://github.com/Textualize/textual/pull/2372
- Breaking change: Removed `containers.Content` (use `containers.VerticalScroll` now)

### Added

- Added `-c` switch to `textual run` which runs commands in a Textual dev environment.
- Breaking change: standard keyboard scrollable navigation bindings have been moved off `Widget` and onto a new base class for scrollable containers (see also below addition) https://github.com/Textualize/textual/issues/2332
- `ScrollView` now inherits from `ScrollableContainer` rather than `Widget` https://github.com/Textualize/textual/issues/2332
- Containers no longer inherit any bindings from `Widget` https://github.com/Textualize/textual/issues/2331
- Added `ScrollableContainer`; a container class that binds the common navigation keys to scroll actions (see also above breaking change) https://github.com/Textualize/textual/issues/2332

### Fixed

- Fixed dark mode toggles in a "child" screen not updating a "parent" screen https://github.com/Textualize/textual/issues/1999
- Fixed "panel" border not exposed via CSS
- Fixed `TabbedContent.active` changes not changing the actual content https://github.com/Textualize/textual/issues/2352
- Fixed broken color on macOS Terminal https://github.com/Textualize/textual/issues/2359

## [0.20.1] - 2023-04-18

### Fix

- New fix for stuck tabs underline https://github.com/Textualize/textual/issues/2229

## [0.20.0] - 2023-04-18

### Changed

- Changed signature of Driver. Technically a breaking change, but unlikely to affect anyone.
- Breaking change: Timer.start is now private, and returns None. There was no reason to call this manually, so unlikely to affect anyone.
- A clicked tab will now be scrolled to the center of its tab container https://github.com/Textualize/textual/pull/2276
- Style updates are now done immediately rather than on_idle https://github.com/Textualize/textual/pull/2304
- `ButtonVariant` is now exported from `textual.widgets.button` https://github.com/Textualize/textual/issues/2264
- `HorizontalScroll` and `VerticalScroll` are now focusable by default https://github.com/Textualize/textual/pull/2317

### Added

- Added `DataTable.remove_row` method https://github.com/Textualize/textual/pull/2253
- option `--port` to the command `textual console` to specify which port the console should connect to https://github.com/Textualize/textual/pull/2258
- `Widget.scroll_to_center` method to scroll children to the center of container widget https://github.com/Textualize/textual/pull/2255 and https://github.com/Textualize/textual/pull/2276
- Added `TabActivated` message to `TabbedContent` https://github.com/Textualize/textual/pull/2260
- Added "panel" border style https://github.com/Textualize/textual/pull/2292
- Added `border-title-color`, `border-title-background`, `border-title-style` rules https://github.com/Textualize/textual/issues/2289
- Added `border-subtitle-color`, `border-subtitle-background`, `border-subtitle-style` rules https://github.com/Textualize/textual/issues/2289

### Fixed

- Fixed order styles are applied in DataTable - allows combining of renderable styles and component classes https://github.com/Textualize/textual/pull/2272
- Fixed key combos with up/down keys in some terminals https://github.com/Textualize/textual/pull/2280
- Fix empty ListView preventing bindings from firing https://github.com/Textualize/textual/pull/2281
- Fix `get_component_styles` returning incorrect values on first call when combined with pseudoclasses https://github.com/Textualize/textual/pull/2304
- Fixed `active_message_pump.get` sometimes resulting in a `LookupError` https://github.com/Textualize/textual/issues/2301

## [0.19.1] - 2023-04-10

### Fixed

- Fix viewport units using wrong viewport size  https://github.com/Textualize/textual/pull/2247
- Fixed layout not clearing arrangement cache https://github.com/Textualize/textual/pull/2249


## [0.19.0] - 2023-04-07

### Added

- Added support for filtering a `DirectoryTree` https://github.com/Textualize/textual/pull/2215

### Changed

- Allowed border_title and border_subtitle to accept Text objects
- Added additional line around titles
- When a container is auto, relative dimensions in children stretch the container. https://github.com/Textualize/textual/pull/2221
- DataTable page up / down now move cursor

### Fixed

- Fixed margin not being respected when width or height is "auto" https://github.com/Textualize/textual/issues/2220
- Fixed issue which prevent scroll_visible from working https://github.com/Textualize/textual/issues/2181
- Fixed missing tracebacks on Windows https://github.com/Textualize/textual/issues/2027

## [0.18.0] - 2023-04-04

### Added

- Added Worker API https://github.com/Textualize/textual/pull/2182

### Changed

- Breaking change: Markdown.update is no longer a coroutine https://github.com/Textualize/textual/pull/2182

### Fixed

- `RadioSet` is now far less likely to report `pressed_button` as `None` https://github.com/Textualize/textual/issues/2203

## [0.17.3] - 2023-04-02

### [Fixed]

- Fixed scrollable area not taking in to account dock https://github.com/Textualize/textual/issues/2188

## [0.17.2] - 2023-04-02

### [Fixed]

- Fixed bindings persistance https://github.com/Textualize/textual/issues/1613
- The `Markdown` widget now auto-increments ordered lists https://github.com/Textualize/textual/issues/2002
- Fixed modal bindings https://github.com/Textualize/textual/issues/2194
- Fix binding enter to active button https://github.com/Textualize/textual/issues/2194

### [Changed]

- tab and shift+tab are now defined on Screen.

## [0.17.1] - 2023-03-30

### Fixed

- Fix cursor not hiding on Windows https://github.com/Textualize/textual/issues/2170
- Fixed freeze when ctrl-clicking links https://github.com/Textualize/textual/issues/2167 https://github.com/Textualize/textual/issues/2073

## [0.17.0] - 2023-03-29

### Fixed

- Issue with parsing action strings whose arguments contained quoted closing parenthesis https://github.com/Textualize/textual/pull/2112
- Issues with parsing action strings with tuple arguments https://github.com/Textualize/textual/pull/2112
- Issue with watching for CSS file changes https://github.com/Textualize/textual/pull/2128
- Fix for tabs not invalidating https://github.com/Textualize/textual/issues/2125
- Fixed scrollbar layers issue https://github.com/Textualize/textual/issues/1358
- Fix for interaction between pseudo-classes and widget-level render caches https://github.com/Textualize/textual/pull/2155

### Changed

- DataTable now has height: auto by default. https://github.com/Textualize/textual/issues/2117
- Textual will now render strings within renderables (such as tables) as Console Markup by default. You can wrap your text with rich.Text() if you want the original behavior. https://github.com/Textualize/textual/issues/2120
- Some widget methods now return `self` instead of `None` https://github.com/Textualize/textual/pull/2102:
  - `Widget`: `refresh`, `focus`, `reset_focus`
  - `Button.press`
  - `DataTable`: `clear`, `refresh_coordinate`, `refresh_row`, `refresh_column`, `sort`
  - `Placehoder.cycle_variant`
  - `Switch.toggle`
  - `Tabs.clear`
  - `TextLog`: `write`, `clear`
  - `TreeNode`: `expand`, `expand_all`, `collapse`, `collapse_all`, `toggle`, `toggle_all`
  - `Tree`: `clear`, `reset`
- Screens with alpha in their background color will now blend with the background. https://github.com/Textualize/textual/pull/2139
- Added "thick" border style. https://github.com/Textualize/textual/pull/2139
- message_pump.app will now set the active app if it is not already set.
- DataTable now has max height set to 100vh

### Added

- Added auto_scroll attribute to TextLog https://github.com/Textualize/textual/pull/2127
- Added scroll_end switch to TextLog.write https://github.com/Textualize/textual/pull/2127
- Added `Widget.get_pseudo_class_state` https://github.com/Textualize/textual/pull/2155
- Added Screen.ModalScreen which prevents App from handling bindings. https://github.com/Textualize/textual/pull/2139
- Added TEXTUAL_LOG env var which should be a path that Textual will write verbose logs to (textual devtools is generally preferred) https://github.com/Textualize/textual/pull/2148
- Added textual.logging.TextualHandler logging handler
- Added Query.set_classes, DOMNode.set_classes, and `classes` setter for Widget https://github.com/Textualize/textual/issues/1081
- Added `OptionList` https://github.com/Textualize/textual/pull/2154

## [0.16.0] - 2023-03-22

### Added
- Added `parser_factory` argument to `Markdown` and `MarkdownViewer` constructors https://github.com/Textualize/textual/pull/2075
- Added `HorizontalScroll` https://github.com/Textualize/textual/issues/1957
- Added `Center` https://github.com/Textualize/textual/issues/1957
- Added `Middle` https://github.com/Textualize/textual/issues/1957
- Added `VerticalScroll` (mimicking the old behaviour of `Vertical`) https://github.com/Textualize/textual/issues/1957
- Added `Widget.border_title` and `Widget.border_subtitle` to set border (sub)title for a widget https://github.com/Textualize/textual/issues/1864
- Added CSS styles `border_title_align` and `border_subtitle_align`.
- Added `TabbedContent` widget https://github.com/Textualize/textual/pull/2059
- Added `get_child_by_type` method to widgets / app https://github.com/Textualize/textual/pull/2059
- Added `Widget.render_str` method https://github.com/Textualize/textual/pull/2059
- Added TEXTUAL_DRIVER environment variable

### Changed

- Dropped "loading-indicator--dot" component style from LoadingIndicator https://github.com/Textualize/textual/pull/2050
- Tabs widget now sends Tabs.Cleared when there is no active tab.
- Breaking change: changed default behaviour of `Vertical` (see `VerticalScroll`) https://github.com/Textualize/textual/issues/1957
- The default `overflow` style for `Horizontal` was changed to `hidden hidden` https://github.com/Textualize/textual/issues/1957
- `DirectoryTree` also accepts `pathlib.Path` objects as the path to list https://github.com/Textualize/textual/issues/1438

### Removed

- Removed `sender` attribute from messages. It's now just private (`_sender`). https://github.com/Textualize/textual/pull/2071

### Fixed

- Fixed borders not rendering correctly. https://github.com/Textualize/textual/pull/2074
- Fix for error when removing nodes. https://github.com/Textualize/textual/issues/2079

## [0.15.1] - 2023-03-14

### Fixed

- Fixed how the namespace for messages is calculated to facilitate inheriting messages https://github.com/Textualize/textual/issues/1814
- `Tab` is now correctly made available from `textual.widgets`. https://github.com/Textualize/textual/issues/2044

## [0.15.0] - 2023-03-13

### Fixed

- Fixed container not resizing when a widget is removed https://github.com/Textualize/textual/issues/2007
- Fixes issue where the horizontal scrollbar would be incorrectly enabled https://github.com/Textualize/textual/pull/2024

## [0.15.0] - 2023-03-13

### Changed

- Fixed container not resizing when a widget is removed https://github.com/Textualize/textual/issues/2007
- Fixed issue where the horizontal scrollbar would be incorrectly enabled https://github.com/Textualize/textual/pull/2024
- Fixed `Pilot.click` not correctly creating the mouse events https://github.com/Textualize/textual/issues/2022
- Fixes issue where the horizontal scrollbar would be incorrectly enabled https://github.com/Textualize/textual/pull/2024
- Fixes for tracebacks not appearing on exit https://github.com/Textualize/textual/issues/2027

### Added

- Added a LoadingIndicator widget https://github.com/Textualize/textual/pull/2018
- Added Tabs Widget https://github.com/Textualize/textual/pull/2020

### Changed

- Breaking change: Renamed Widget.action and App.action to Widget.run_action and App.run_action
- Added `shift`, `meta` and `control` arguments to `Pilot.click`.

## [0.14.0] - 2023-03-09

### Changed

- Breaking change: There is now only `post_message` to post events, which is non-async, `post_message_no_wait` was dropped. https://github.com/Textualize/textual/pull/1940
- Breaking change: The Timer class now has just one method to stop it, `Timer.stop` which is non sync https://github.com/Textualize/textual/pull/1940
- Breaking change: Messages don't require a `sender` in their constructor https://github.com/Textualize/textual/pull/1940
- Many messages have grown a `control` property which returns the control they relate to. https://github.com/Textualize/textual/pull/1940
- Updated styling to make it clear DataTable grows horizontally https://github.com/Textualize/textual/pull/1946
- Changed the `Checkbox` character due to issues with Windows Terminal and Windows 10 https://github.com/Textualize/textual/issues/1934
- Changed the `RadioButton` character due to issues with Windows Terminal and Windows 10 and 11 https://github.com/Textualize/textual/issues/1934
- Changed the `Markdown` initial bullet character due to issues with Windows Terminal and Windows 10 and 11 https://github.com/Textualize/textual/issues/1982
- The underscore `_` is no longer a special alias for the method `pilot.press`

### Added

- Added `data_table` attribute to DataTable events https://github.com/Textualize/textual/pull/1940
- Added `list_view` attribute to `ListView` events https://github.com/Textualize/textual/pull/1940
- Added `radio_set` attribute to `RadioSet` events https://github.com/Textualize/textual/pull/1940
- Added `switch` attribute to `Switch` events https://github.com/Textualize/textual/pull/1940
- Added `hover` and `click` methods to `Pilot` https://github.com/Textualize/textual/pull/1966
- Breaking change: Added `toggle_button` attribute to RadioButton and Checkbox events, replaces `input` https://github.com/Textualize/textual/pull/1940
- A percentage alpha can now be applied to a border https://github.com/Textualize/textual/issues/1863
- Added `Color.multiply_alpha`.
- Added `ContentSwitcher` https://github.com/Textualize/textual/issues/1945

### Fixed

- Fixed bug that prevented pilot from pressing some keys https://github.com/Textualize/textual/issues/1815
- DataTable race condition that caused crash https://github.com/Textualize/textual/pull/1962
- Fixed scrollbar getting "stuck" to cursor when cursor leaves window during drag https://github.com/Textualize/textual/pull/1968 https://github.com/Textualize/textual/pull/2003
- DataTable crash when enter pressed when table is empty https://github.com/Textualize/textual/pull/1973

## [0.13.0] - 2023-03-02

### Added

- Added `Checkbox` https://github.com/Textualize/textual/pull/1872
- Added `RadioButton` https://github.com/Textualize/textual/pull/1872
- Added `RadioSet` https://github.com/Textualize/textual/pull/1872

### Changed

- Widget scrolling methods (such as `Widget.scroll_home` and `Widget.scroll_end`) now perform the scroll after the next refresh https://github.com/Textualize/textual/issues/1774
- Buttons no longer accept arbitrary renderables https://github.com/Textualize/textual/issues/1870

### Fixed

- Scrolling with cursor keys now moves just one cell https://github.com/Textualize/textual/issues/1897
- Fix exceptions in watch methods being hidden on startup https://github.com/Textualize/textual/issues/1886
- Fixed scrollbar size miscalculation https://github.com/Textualize/textual/pull/1910
- Fixed slow exit on some terminals https://github.com/Textualize/textual/issues/1920

## [0.12.1] - 2023-02-25

### Fixed

- Fix for batch update glitch https://github.com/Textualize/textual/pull/1880

## [0.12.0] - 2023-02-24

### Added

- Added `App.batch_update` https://github.com/Textualize/textual/pull/1832
- Added horizontal rule to Markdown https://github.com/Textualize/textual/pull/1832
- Added `Widget.disabled` https://github.com/Textualize/textual/pull/1785
- Added `DOMNode.notify_style_update` to replace `messages.StylesUpdated` message https://github.com/Textualize/textual/pull/1861
- Added `DataTable.show_row_labels` reactive to show and hide row labels https://github.com/Textualize/textual/pull/1868
- Added `DataTable.RowLabelSelected` event, which is emitted when a row label is clicked https://github.com/Textualize/textual/pull/1868
- Added `MessagePump.prevent` context manager to temporarily suppress a given message type https://github.com/Textualize/textual/pull/1866

### Changed

- Scrolling by page now adds to current position.
- Markdown lists have been polished: a selection of bullets, better alignment of numbers, style tweaks https://github.com/Textualize/textual/pull/1832
- Added alternative method of composing Widgets https://github.com/Textualize/textual/pull/1847
- Added `label` parameter to `DataTable.add_row` https://github.com/Textualize/textual/pull/1868
- Breaking change: Some `DataTable` component classes were renamed - see PR for details https://github.com/Textualize/textual/pull/1868

### Removed

- Removed `screen.visible_widgets` and `screen.widgets`
- Removed `StylesUpdate` message. https://github.com/Textualize/textual/pull/1861

### Fixed

- Numbers in a descendant-combined selector no longer cause an error https://github.com/Textualize/textual/issues/1836
- Fixed superfluous scrolling when focusing a docked widget https://github.com/Textualize/textual/issues/1816
- Fixes walk_children which was returning more than one screen https://github.com/Textualize/textual/issues/1846
- Fixed issue with watchers fired for detached nodes https://github.com/Textualize/textual/issues/1846

## [0.11.1] - 2023-02-17

### Fixed

- DataTable fix issue where offset cache was not being used https://github.com/Textualize/textual/pull/1810
- DataTable scrollbars resize correctly when header is toggled https://github.com/Textualize/textual/pull/1803
- DataTable location mapping cleared when clear called https://github.com/Textualize/textual/pull/1809

## [0.11.0] - 2023-02-15

### Added

- Added `TreeNode.expand_all` https://github.com/Textualize/textual/issues/1430
- Added `TreeNode.collapse_all` https://github.com/Textualize/textual/issues/1430
- Added `TreeNode.toggle_all` https://github.com/Textualize/textual/issues/1430
- Added the coroutines `Animator.wait_until_complete` and `pilot.wait_for_scheduled_animations` that allow waiting for all current and scheduled animations https://github.com/Textualize/textual/issues/1658
- Added the method `Animator.is_being_animated` that checks if an attribute of an object is being animated or is scheduled for animation
- Added more keyboard actions and related bindings to `Input` https://github.com/Textualize/textual/pull/1676
- Added App.scroll_sensitivity_x and App.scroll_sensitivity_y to adjust how many lines the scroll wheel moves the scroll position https://github.com/Textualize/textual/issues/928
- Added Shift+scroll wheel and ctrl+scroll wheel to scroll horizontally
- Added `Tree.action_toggle_node` to toggle a node without selecting, and bound it to <kbd>Space</kbd> https://github.com/Textualize/textual/issues/1433
- Added `Tree.reset` to fully reset a `Tree` https://github.com/Textualize/textual/issues/1437
- Added `DataTable.sort` to sort rows https://github.com/Textualize/textual/pull/1638
- Added `DataTable.get_cell` to retrieve a cell by column/row keys https://github.com/Textualize/textual/pull/1638
- Added `DataTable.get_cell_at` to retrieve a cell by coordinate https://github.com/Textualize/textual/pull/1638
- Added `DataTable.update_cell` to update a cell by column/row keys https://github.com/Textualize/textual/pull/1638
- Added `DataTable.update_cell_at` to update a cell at a coordinate  https://github.com/Textualize/textual/pull/1638
- Added `DataTable.ordered_rows` property to retrieve `Row`s as they're currently ordered https://github.com/Textualize/textual/pull/1638
- Added `DataTable.ordered_columns` property to retrieve `Column`s as they're currently ordered https://github.com/Textualize/textual/pull/1638
- Added `DataTable.coordinate_to_cell_key` to find the key for the cell at a coordinate https://github.com/Textualize/textual/pull/1638
- Added `DataTable.is_valid_coordinate` https://github.com/Textualize/textual/pull/1638
- Added `DataTable.is_valid_row_index` https://github.com/Textualize/textual/pull/1638
- Added `DataTable.is_valid_column_index` https://github.com/Textualize/textual/pull/1638
- Added attributes to events emitted from `DataTable` indicating row/column/cell keys https://github.com/Textualize/textual/pull/1638
- Added `DataTable.get_row` to retrieve the values from a row by key https://github.com/Textualize/textual/pull/1786
- Added `DataTable.get_row_at` to retrieve the values from a row by index https://github.com/Textualize/textual/pull/1786
- Added `DataTable.get_column` to retrieve the values from a column by key https://github.com/Textualize/textual/pull/1786
- Added `DataTable.get_column_at` to retrieve the values from a column by index https://github.com/Textualize/textual/pull/1786
- Added `DataTable.HeaderSelected` which is posted when header label clicked https://github.com/Textualize/textual/pull/1788
- Added `DOMNode.watch` and `DOMNode.is_attached` methods  https://github.com/Textualize/textual/pull/1750
- Added `DOMNode.css_tree` which is a renderable that shows the DOM and CSS https://github.com/Textualize/textual/pull/1778
- Added `DOMNode.children_view` which is a view on to a nodes children list, use for querying https://github.com/Textualize/textual/pull/1778
- Added `Markdown` and `MarkdownViewer` widgets.
- Added `--screenshot` option to `textual run`

### Changed

- Breaking change: `TreeNode` can no longer be imported from `textual.widgets`; it is now available via `from textual.widgets.tree import TreeNode`. https://github.com/Textualize/textual/pull/1637
- `Tree` now shows a (subdued) cursor for a highlighted node when focus has moved elsewhere https://github.com/Textualize/textual/issues/1471
- `DataTable.add_row` now accepts `key` argument to uniquely identify the row https://github.com/Textualize/textual/pull/1638
- `DataTable.add_column` now accepts `key` argument to uniquely identify the column https://github.com/Textualize/textual/pull/1638
- `DataTable.add_row` and `DataTable.add_column` now return lists of keys identifying the added rows/columns https://github.com/Textualize/textual/pull/1638
- Breaking change: `DataTable.get_cell_value` renamed to `DataTable.get_value_at` https://github.com/Textualize/textual/pull/1638
- `DataTable.row_count` is now a property https://github.com/Textualize/textual/pull/1638
- Breaking change: `DataTable.cursor_cell` renamed to `DataTable.cursor_coordinate` https://github.com/Textualize/textual/pull/1638
  - The method `validate_cursor_cell` was renamed to `validate_cursor_coordinate`.
  - The method `watch_cursor_cell` was renamed to `watch_cursor_coordinate`.
- Breaking change: `DataTable.hover_cell` renamed to `DataTable.hover_coordinate` https://github.com/Textualize/textual/pull/1638
  - The method `validate_hover_cell` was renamed to `validate_hover_coordinate`.
- Breaking change: `DataTable.data` structure changed, and will be made private in upcoming release https://github.com/Textualize/textual/pull/1638
- Breaking change: `DataTable.refresh_cell` was renamed to `DataTable.refresh_coordinate` https://github.com/Textualize/textual/pull/1638
- Breaking change: `DataTable.get_row_height` now takes a `RowKey` argument instead of a row index https://github.com/Textualize/textual/pull/1638
- Breaking change: `DataTable.data` renamed to `DataTable._data` (it's now private) https://github.com/Textualize/textual/pull/1786
- The `_filter` module was made public (now called `filter`) https://github.com/Textualize/textual/pull/1638
- Breaking change: renamed `Checkbox` to `Switch` https://github.com/Textualize/textual/issues/1746
- `App.install_screen` name is no longer optional https://github.com/Textualize/textual/pull/1778
- `App.query` now only includes the current screen https://github.com/Textualize/textual/pull/1778
- `DOMNode.tree` now displays simple DOM structure only https://github.com/Textualize/textual/pull/1778
- `App.install_screen` now returns None rather than AwaitMount https://github.com/Textualize/textual/pull/1778
- `DOMNode.children` is now a simple sequence, the NodesList is exposed as `DOMNode._nodes` https://github.com/Textualize/textual/pull/1778
- `DataTable` cursor can now enter fixed columns https://github.com/Textualize/textual/pull/1799

### Fixed

- Fixed stuck screen  https://github.com/Textualize/textual/issues/1632
- Fixed programmatic style changes not refreshing children layouts when parent widget did not change size https://github.com/Textualize/textual/issues/1607
- Fixed relative units in `grid-rows` and `grid-columns` being computed with respect to the wrong dimension https://github.com/Textualize/textual/issues/1406
- Fixed bug with animations that were triggered back to back, where the second one wouldn't start https://github.com/Textualize/textual/issues/1372
- Fixed bug with animations that were scheduled where all but the first would be skipped https://github.com/Textualize/textual/issues/1372
- Programmatically setting `overflow_x`/`overflow_y` refreshes the layout correctly https://github.com/Textualize/textual/issues/1616
- Fixed double-paste into `Input` https://github.com/Textualize/textual/issues/1657
- Added a workaround for an apparent Windows Terminal paste issue https://github.com/Textualize/textual/issues/1661
- Fixed issue with renderable width calculation https://github.com/Textualize/textual/issues/1685
- Fixed issue with app not processing Paste event https://github.com/Textualize/textual/issues/1666
- Fixed glitch with view position with auto width inputs https://github.com/Textualize/textual/issues/1693
- Fixed `DataTable` "selected" events containing wrong coordinates when mouse was used https://github.com/Textualize/textual/issues/1723

### Removed

- Methods `MessagePump.emit` and `MessagePump.emit_no_wait` https://github.com/Textualize/textual/pull/1738
- Removed `reactive.watch` in favor of DOMNode.watch.

## [0.10.1] - 2023-01-20

### Added

- Added Strip.text property https://github.com/Textualize/textual/issues/1620

### Fixed

- Fixed `textual diagnose` crash on older supported Python versions. https://github.com/Textualize/textual/issues/1622

### Changed

- The default filename for screenshots uses a datetime format similar to ISO8601, but with reserved characters replaced by underscores https://github.com/Textualize/textual/pull/1518


## [0.10.0] - 2023-01-19

### Added

- Added `TreeNode.parent` -- a read-only property for accessing a node's parent https://github.com/Textualize/textual/issues/1397
- Added public `TreeNode` label access via `TreeNode.label` https://github.com/Textualize/textual/issues/1396
- Added read-only public access to the children of a `TreeNode` via `TreeNode.children` https://github.com/Textualize/textual/issues/1398
- Added `Tree.get_node_by_id` to allow getting a node by its ID https://github.com/Textualize/textual/pull/1535
- Added a `Tree.NodeHighlighted` message, giving a `on_tree_node_highlighted` event handler https://github.com/Textualize/textual/issues/1400
- Added a `inherit_component_classes` subclassing parameter to control whether component classes are inherited from base classes https://github.com/Textualize/textual/issues/1399
- Added `diagnose` as a `textual` command https://github.com/Textualize/textual/issues/1542
- Added `row` and `column` cursors to `DataTable` https://github.com/Textualize/textual/pull/1547
- Added an optional parameter `selector` to the methods `Screen.focus_next` and `Screen.focus_previous` that enable using a CSS selector to narrow down which widgets can get focus https://github.com/Textualize/textual/issues/1196

### Changed

- `MouseScrollUp` and `MouseScrollDown` now inherit from `MouseEvent` and have attached modifier keys. https://github.com/Textualize/textual/pull/1458
- Fail-fast and print pretty tracebacks for Widget compose errors https://github.com/Textualize/textual/pull/1505
- Added Widget._refresh_scroll to avoid expensive layout when scrolling https://github.com/Textualize/textual/pull/1524
- `events.Paste` now bubbles https://github.com/Textualize/textual/issues/1434
- Improved error message when style flag `none` is mixed with other flags (e.g., when setting `text-style`) https://github.com/Textualize/textual/issues/1420
- Clock color in the `Header` widget now matches the header color https://github.com/Textualize/textual/issues/1459
- Programmatic calls to scroll now optionally scroll even if overflow styling says otherwise (introduces a new `force` parameter to all the `scroll_*` methods) https://github.com/Textualize/textual/issues/1201
- `COMPONENT_CLASSES` are now inherited from base classes https://github.com/Textualize/textual/issues/1399
- Watch methods may now take no parameters
- Added `compute` parameter to reactive
- A `TypeError` raised during `compose` now carries the full traceback
- Removed base class `NodeMessage` from which all node-related `Tree` events inherited

### Fixed

- The styles `scrollbar-background-active` and `scrollbar-color-hover` are no longer ignored https://github.com/Textualize/textual/pull/1480
- The widget `Placeholder` can now have its width set to `auto` https://github.com/Textualize/textual/pull/1508
- Behavior of widget `Input` when rendering after programmatic value change and related scenarios https://github.com/Textualize/textual/issues/1477 https://github.com/Textualize/textual/issues/1443
- `DataTable.show_cursor` now correctly allows cursor toggling https://github.com/Textualize/textual/pull/1547
- Fixed cursor not being visible on `DataTable` mount when `fixed_columns` were used https://github.com/Textualize/textual/pull/1547
- Fixed `DataTable` cursors not resetting to origin on `clear()` https://github.com/Textualize/textual/pull/1601
- Fixed TextLog wrapping issue https://github.com/Textualize/textual/issues/1554
- Fixed issue with TextLog not writing anything before layout https://github.com/Textualize/textual/issues/1498
- Fixed an exception when populating a child class of `ListView` purely from `compose` https://github.com/Textualize/textual/issues/1588
- Fixed freeze in tests https://github.com/Textualize/textual/issues/1608
- Fixed minus not displaying as symbol https://github.com/Textualize/textual/issues/1482

## [0.9.1] - 2022-12-30

### Added

- Added textual._win_sleep for Python on Windows < 3.11 https://github.com/Textualize/textual/pull/1457

## [0.9.0] - 2022-12-30

### Added

- Added textual.strip.Strip primitive
- Added textual._cache.FIFOCache
- Added an option to clear columns in DataTable.clear() https://github.com/Textualize/textual/pull/1427

### Changed

- Widget.render_line now returns a Strip
- Fix for slow updates on Windows
- Bumped Rich dependency

## [0.8.2] - 2022-12-28

### Fixed

- Fixed issue with TextLog.clear() https://github.com/Textualize/textual/issues/1447

## [0.8.1] - 2022-12-25

### Fixed

- Fix for overflowing tree issue https://github.com/Textualize/textual/issues/1425

## [0.8.0] - 2022-12-22

### Fixed

- Fixed issues with nested auto dimensions https://github.com/Textualize/textual/issues/1402
- Fixed watch method incorrectly running on first set when value hasn't changed and init=False https://github.com/Textualize/textual/pull/1367
- `App.dark` can now be set from `App.on_load` without an error being raised  https://github.com/Textualize/textual/issues/1369
- Fixed setting `visibility` changes needing a `refresh` https://github.com/Textualize/textual/issues/1355

### Added

- Added `textual.actions.SkipAction` exception which can be raised from an action to allow parents to process bindings.
- Added `textual keys` preview.
- Added ability to bind to a character in addition to key name. i.e. you can bind to "." or "full_stop".
- Added TextLog.shrink attribute to allow renderable to reduce in size to fit width.

### Changed

- Deprecated `PRIORITY_BINDINGS` class variable.
- Renamed `char` to `character` on Key event.
- Renamed `key_name` to `name` on Key event.
- Queries/`walk_children` no longer includes self in results by default https://github.com/Textualize/textual/pull/1416

## [0.7.0] - 2022-12-17

### Added

- Added `PRIORITY_BINDINGS` class variable, which can be used to control if a widget's bindings have priority by default. https://github.com/Textualize/textual/issues/1343

### Changed

- Renamed the `Binding` argument `universal` to `priority`. https://github.com/Textualize/textual/issues/1343
- When looking for bindings that have priority, they are now looked from `App` downwards. https://github.com/Textualize/textual/issues/1343
- `BINDINGS` on an `App`-derived class have priority by default. https://github.com/Textualize/textual/issues/1343
- `BINDINGS` on a `Screen`-derived class have priority by default. https://github.com/Textualize/textual/issues/1343
- Added a message parameter to Widget.exit

### Fixed

- Fixed validator not running on first reactive set https://github.com/Textualize/textual/pull/1359
- Ensure only printable characters are used as key_display https://github.com/Textualize/textual/pull/1361


## [0.6.0] - 2022-12-11

https://textual.textualize.io/blog/2022/12/11/version-060

### Added

- Added "inherited bindings" -- BINDINGS classvar will be merged with base classes, unless inherit_bindings is set to False
- Added `Tree` widget which replaces `TreeControl`.
- Added widget `Placeholder` https://github.com/Textualize/textual/issues/1200.
- Added `ListView` and `ListItem` widgets https://github.com/Textualize/textual/pull/1143

### Changed

- Rebuilt `DirectoryTree` with new `Tree` control.
- Empty containers with a dimension set to `"auto"` will now collapse instead of filling up the available space.
- Container widgets now have default height of `1fr`.
- The default `width` of a `Label` is now `auto`.

### Fixed

- Type selectors can now contain numbers https://github.com/Textualize/textual/issues/1253
- Fixed visibility not affecting children https://github.com/Textualize/textual/issues/1313
- Fixed issue with auto width/height and relative children https://github.com/Textualize/textual/issues/1319
- Fixed issue with offset applied to containers https://github.com/Textualize/textual/issues/1256
- Fixed default CSS retrieval for widgets with no `DEFAULT_CSS` that inherited from widgets with `DEFAULT_CSS` https://github.com/Textualize/textual/issues/1335
- Fixed merging of `BINDINGS` when binding inheritance is set to `None` https://github.com/Textualize/textual/issues/1351

## [0.5.0] - 2022-11-20

### Added

- Add get_child_by_id and get_widget_by_id, remove get_child https://github.com/Textualize/textual/pull/1146
- Add easing parameter to Widget.scroll_* methods https://github.com/Textualize/textual/pull/1144
- Added Widget.call_later which invokes a callback on idle.
- `DOMNode.ancestors` no longer includes `self`.
- Added `DOMNode.ancestors_with_self`, which retains the old behaviour of
  `DOMNode.ancestors`.
- Improved the speed of `DOMQuery.remove`.
- Added DataTable.clear
- Added low-level `textual.walk` methods.
- It is now possible to `await` a `Widget.remove`.
  https://github.com/Textualize/textual/issues/1094
- It is now possible to `await` a `DOMQuery.remove`. Note that this changes
  the return value of `DOMQuery.remove`, which used to return `self`.
  https://github.com/Textualize/textual/issues/1094
- Added Pilot.wait_for_animation
- Added `Widget.move_child` https://github.com/Textualize/textual/issues/1121
- Added a `Label` widget https://github.com/Textualize/textual/issues/1190
- Support lazy-instantiated Screens (callables in App.SCREENS) https://github.com/Textualize/textual/pull/1185
- Display of keys in footer has more sensible defaults https://github.com/Textualize/textual/pull/1213
- Add App.get_key_display, allowing custom key_display App-wide https://github.com/Textualize/textual/pull/1213

### Changed

- Watchers are now called immediately when setting the attribute if they are synchronous. https://github.com/Textualize/textual/pull/1145
- Widget.call_later has been renamed to Widget.call_after_refresh.
- Button variant values are now checked at runtime. https://github.com/Textualize/textual/issues/1189
- Added caching of some properties in Styles object

### Fixed

- Fixed DataTable row not updating after add https://github.com/Textualize/textual/issues/1026
- Fixed issues with animation. Now objects of different types may be animated.
- Fixed containers with transparent background not showing borders https://github.com/Textualize/textual/issues/1175
- Fixed auto-width in horizontal containers https://github.com/Textualize/textual/pull/1155
- Fixed Input cursor invisible when placeholder empty https://github.com/Textualize/textual/pull/1202
- Fixed deadlock when removing widgets from the App https://github.com/Textualize/textual/pull/1219

## [0.4.0] - 2022-11-08

https://textual.textualize.io/blog/2022/11/08/version-040/#version-040

### Changed

- Dropped support for mounting "named" and "anonymous" widgets via
  `App.mount` and `Widget.mount`. Both methods now simply take one or more
  widgets as positional arguments.
- `DOMNode.query_one` now raises a `TooManyMatches` exception if there is
  more than one matching node.
  https://github.com/Textualize/textual/issues/1096
- `App.mount` and `Widget.mount` have new `before` and `after` parameters https://github.com/Textualize/textual/issues/778

### Added

- Added `init` param to reactive.watch
- `CSS_PATH` can now be a list of CSS files https://github.com/Textualize/textual/pull/1079
- Added `DOMQuery.only_one` https://github.com/Textualize/textual/issues/1096
- Writes to stdout are now done in a thread, for smoother animation. https://github.com/Textualize/textual/pull/1104

## [0.3.0] - 2022-10-31

### Fixed

- Fixed issue where scrollbars weren't being unmounted
- Fixed fr units for horizontal and vertical layouts https://github.com/Textualize/textual/pull/1067
- Fixed `textual run` breaking sys.argv https://github.com/Textualize/textual/issues/1064
- Fixed footer not updating styles when toggling dark mode
- Fixed how the app title in a `Header` is centred https://github.com/Textualize/textual/issues/1060
- Fixed the swapping of button variants https://github.com/Textualize/textual/issues/1048
- Fixed reserved characters in screenshots https://github.com/Textualize/textual/issues/993
- Fixed issue with TextLog max_lines https://github.com/Textualize/textual/issues/1058

### Changed

- DOMQuery now raises InvalidQueryFormat in response to invalid query strings, rather than cryptic CSS error
- Dropped quit_after, screenshot, and screenshot_title from App.run, which can all be done via auto_pilot
- Widgets are now closed in reversed DOM order
- Input widget justify hardcoded to left to prevent text-align interference
- Changed `textual run` so that it patches `argv` in more situations
- DOM classes and IDs are now always treated fully case-sensitive https://github.com/Textualize/textual/issues/1047

### Added

- Added Unmount event
- Added App.run_async method
- Added App.run_test context manager
- Added auto_pilot to App.run and App.run_async
- Added Widget._get_virtual_dom to get scrollbars
- Added size parameter to run and run_async
- Added always_update to reactive
- Returned an awaitable from push_screen, switch_screen, and install_screen https://github.com/Textualize/textual/pull/1061

## [0.2.1] - 2022-10-23

### Changed

- Updated meta data for PyPI

## [0.2.0] - 2022-10-23

### Added

- CSS support
- Too numerous to mention
## [0.1.18] - 2022-04-30

### Changed

- Bump typing extensions

## [0.1.17] - 2022-03-10

### Changed

- Bumped Rich dependency

## [0.1.16] - 2022-03-10

### Fixed

- Fixed escape key hanging on Windows

## [0.1.15] - 2022-01-31

### Added

- Added Windows Driver

## [0.1.14] - 2022-01-09

### Changed

- Updated Rich dependency to 11.X

## [0.1.13] - 2022-01-01

### Fixed

- Fixed spurious characters when exiting app
- Fixed increasing delay when exiting

## [0.1.12] - 2021-09-20

### Added

- Added geometry.Spacing

### Fixed

- Fixed calculation of virtual size in scroll views

## [0.1.11] - 2021-09-12

### Changed

- Changed message handlers to use prefix handle\_
- Renamed messages to drop the Message suffix
- Events now bubble by default
- Refactor of layout

### Added

- Added App.measure
- Added auto_width to Vertical Layout, WindowView, an ScrollView
- Added big_table.py example
- Added easing.py example

## [0.1.10] - 2021-08-25

### Added

- Added keyboard control of tree control
- Added Widget.gutter to calculate space between renderable and outside edge
- Added margin, padding, and border attributes to Widget

### Changed

- Callbacks may be async or non-async.
- Event handler event argument is optional.
- Fixed exception in clock example https://github.com/willmcgugan/textual/issues/52
- Added Message.wait() which waits for a message to be processed
- Key events are now sent to widgets first, before processing bindings

## [0.1.9] - 2021-08-06

### Added

- Added hover over and mouse click to activate keys in footer
- Added verbosity argument to Widget.log

### Changed

- Simplified events. Remove Startup event (use Mount)
- Changed geometry.Point to geometry.Offset and geometry.Dimensions to geometry.Size

## [0.1.8] - 2021-07-17

### Fixed

- Fixed exiting mouse mode
- Fixed slow animation

### Added

- New log system

## [0.1.7] - 2021-07-14

### Changed

- Added functionality to calculator example.
- Scrollview now shows scrollbars automatically
- New handler system for messages that doesn't require inheritance
- Improved traceback handling

[0.73.0]: https://github.com/Textualize/textual/compare/v0.72.0...v0.73.0
[0.72.0]: https://github.com/Textualize/textual/compare/v0.71.0...v0.72.0
[0.71.0]: https://github.com/Textualize/textual/compare/v0.70.0...v0.71.0
[0.70.0]: https://github.com/Textualize/textual/compare/v0.69.0...v0.70.0
[0.69.0]: https://github.com/Textualize/textual/compare/v0.68.0...v0.69.0
[0.68.0]: https://github.com/Textualize/textual/compare/v0.67.1...v0.68.0
[0.67.1]: https://github.com/Textualize/textual/compare/v0.67.0...v0.67.1
[0.67.0]: https://github.com/Textualize/textual/compare/v0.66.0...v0.67.0
[0.66.0]: https://github.com/Textualize/textual/compare/v0.65.2...v0.66.0
[0.65.2]: https://github.com/Textualize/textual/compare/v0.65.1...v0.65.2
[0.65.1]: https://github.com/Textualize/textual/compare/v0.65.0...v0.65.1
[0.65.0]: https://github.com/Textualize/textual/compare/v0.64.0...v0.65.0
[0.64.0]: https://github.com/Textualize/textual/compare/v0.63.6...v0.64.0
[0.63.6]: https://github.com/Textualize/textual/compare/v0.63.5...v0.63.6
[0.63.5]: https://github.com/Textualize/textual/compare/v0.63.4...v0.63.5
[0.63.4]: https://github.com/Textualize/textual/compare/v0.63.3...v0.63.4
[0.63.3]: https://github.com/Textualize/textual/compare/v0.63.2...v0.63.3
[0.63.2]: https://github.com/Textualize/textual/compare/v0.63.1...v0.63.2
[0.63.1]: https://github.com/Textualize/textual/compare/v0.63.0...v0.63.1
[0.63.0]: https://github.com/Textualize/textual/compare/v0.62.0...v0.63.0
[0.62.0]: https://github.com/Textualize/textual/compare/v0.61.1...v0.62.0
[0.61.1]: https://github.com/Textualize/textual/compare/v0.61.0...v0.61.1
[0.61.0]: https://github.com/Textualize/textual/compare/v0.60.1...v0.61.0
[0.60.1]: https://github.com/Textualize/textual/compare/v0.60.0...v0.60.1
[0.60.0]: https://github.com/Textualize/textual/compare/v0.59.0...v0.60.0
[0.59.0]: https://github.com/Textualize/textual/compare/v0.58.1...v0.59.0
[0.58.1]: https://github.com/Textualize/textual/compare/v0.58.0...v0.58.1
[0.58.0]: https://github.com/Textualize/textual/compare/v0.57.1...v0.58.0
[0.57.1]: https://github.com/Textualize/textual/compare/v0.57.0...v0.57.1
[0.57.0]: https://github.com/Textualize/textual/compare/v0.56.3...v0.57.0
[0.56.3]: https://github.com/Textualize/textual/compare/v0.56.2...v0.56.3
[0.56.2]: https://github.com/Textualize/textual/compare/v0.56.1...v0.56.2
[0.56.1]: https://github.com/Textualize/textual/compare/v0.56.0...v0.56.1
[0.56.0]: https://github.com/Textualize/textual/compare/v0.55.1...v0.56.0
[0.55.1]: https://github.com/Textualize/textual/compare/v0.55.0...v0.55.1
[0.55.0]: https://github.com/Textualize/textual/compare/v0.54.0...v0.55.0
[0.54.0]: https://github.com/Textualize/textual/compare/v0.53.1...v0.54.0
[0.53.1]: https://github.com/Textualize/textual/compare/v0.53.0...v0.53.1
[0.53.0]: https://github.com/Textualize/textual/compare/v0.52.1...v0.53.0
[0.52.1]: https://github.com/Textualize/textual/compare/v0.52.0...v0.52.1
[0.52.0]: https://github.com/Textualize/textual/compare/v0.51.0...v0.52.0
[0.51.0]: https://github.com/Textualize/textual/compare/v0.50.1...v0.51.0
[0.50.1]: https://github.com/Textualize/textual/compare/v0.50.0...v0.50.1
[0.50.0]: https://github.com/Textualize/textual/compare/v0.49.0...v0.50.0
[0.49.1]: https://github.com/Textualize/textual/compare/v0.49.0...v0.49.1
[0.49.0]: https://github.com/Textualize/textual/compare/v0.48.2...v0.49.0
[0.48.2]: https://github.com/Textualize/textual/compare/v0.48.1...v0.48.2
[0.48.1]: https://github.com/Textualize/textual/compare/v0.48.0...v0.48.1
[0.48.0]: https://github.com/Textualize/textual/compare/v0.47.1...v0.48.0
[0.47.1]: https://github.com/Textualize/textual/compare/v0.47.0...v0.47.1
[0.47.0]: https://github.com/Textualize/textual/compare/v0.46.0...v0.47.0
[0.46.0]: https://github.com/Textualize/textual/compare/v0.45.1...v0.46.0
[0.45.1]: https://github.com/Textualize/textual/compare/v0.45.0...v0.45.1
[0.45.0]: https://github.com/Textualize/textual/compare/v0.44.1...v0.45.0
[0.44.1]: https://github.com/Textualize/textual/compare/v0.44.0...v0.44.1
[0.44.0]: https://github.com/Textualize/textual/compare/v0.43.2...v0.44.0
[0.43.2]: https://github.com/Textualize/textual/compare/v0.43.1...v0.43.2
[0.43.1]: https://github.com/Textualize/textual/compare/v0.43.0...v0.43.1
[0.43.0]: https://github.com/Textualize/textual/compare/v0.42.0...v0.43.0
[0.42.0]: https://github.com/Textualize/textual/compare/v0.41.0...v0.42.0
[0.41.0]: https://github.com/Textualize/textual/compare/v0.40.0...v0.41.0
[0.40.0]: https://github.com/Textualize/textual/compare/v0.39.0...v0.40.0
[0.39.0]: https://github.com/Textualize/textual/compare/v0.38.1...v0.39.0
[0.38.1]: https://github.com/Textualize/textual/compare/v0.38.0...v0.38.1
[0.38.0]: https://github.com/Textualize/textual/compare/v0.37.1...v0.38.0
[0.37.1]: https://github.com/Textualize/textual/compare/v0.37.0...v0.37.1
[0.37.0]: https://github.com/Textualize/textual/compare/v0.36.0...v0.37.0
[0.36.0]: https://github.com/Textualize/textual/compare/v0.35.1...v0.36.0
[0.35.1]: https://github.com/Textualize/textual/compare/v0.35.0...v0.35.1
[0.35.0]: https://github.com/Textualize/textual/compare/v0.34.0...v0.35.0
[0.34.0]: https://github.com/Textualize/textual/compare/v0.33.0...v0.34.0
[0.33.0]: https://github.com/Textualize/textual/compare/v0.32.0...v0.33.0
[0.32.0]: https://github.com/Textualize/textual/compare/v0.31.0...v0.32.0
[0.31.0]: https://github.com/Textualize/textual/compare/v0.30.0...v0.31.0
[0.30.0]: https://github.com/Textualize/textual/compare/v0.29.0...v0.30.0
[0.29.0]: https://github.com/Textualize/textual/compare/v0.28.1...v0.29.0
[0.28.1]: https://github.com/Textualize/textual/compare/v0.28.0...v0.28.1
[0.28.0]: https://github.com/Textualize/textual/compare/v0.27.0...v0.28.0
[0.27.0]: https://github.com/Textualize/textual/compare/v0.26.0...v0.27.0
[0.26.0]: https://github.com/Textualize/textual/compare/v0.25.0...v0.26.0
[0.25.0]: https://github.com/Textualize/textual/compare/v0.24.1...v0.25.0
[0.24.1]: https://github.com/Textualize/textual/compare/v0.24.0...v0.24.1
[0.24.0]: https://github.com/Textualize/textual/compare/v0.23.0...v0.24.0
[0.23.0]: https://github.com/Textualize/textual/compare/v0.22.3...v0.23.0
[0.22.3]: https://github.com/Textualize/textual/compare/v0.22.2...v0.22.3
[0.22.2]: https://github.com/Textualize/textual/compare/v0.22.1...v0.22.2
[0.22.1]: https://github.com/Textualize/textual/compare/v0.22.0...v0.22.1
[0.22.0]: https://github.com/Textualize/textual/compare/v0.21.0...v0.22.0
[0.21.0]: https://github.com/Textualize/textual/compare/v0.20.1...v0.21.0
[0.20.1]: https://github.com/Textualize/textual/compare/v0.20.0...v0.20.1
[0.20.0]: https://github.com/Textualize/textual/compare/v0.19.1...v0.20.0
[0.19.1]: https://github.com/Textualize/textual/compare/v0.19.0...v0.19.1
[0.19.0]: https://github.com/Textualize/textual/compare/v0.18.0...v0.19.0
[0.18.0]: https://github.com/Textualize/textual/compare/v0.17.4...v0.18.0
[0.17.3]: https://github.com/Textualize/textual/compare/v0.17.2...v0.17.3
[0.17.2]: https://github.com/Textualize/textual/compare/v0.17.1...v0.17.2
[0.17.1]: https://github.com/Textualize/textual/compare/v0.17.0...v0.17.1
[0.17.0]: https://github.com/Textualize/textual/compare/v0.16.0...v0.17.0
[0.16.0]: https://github.com/Textualize/textual/compare/v0.15.1...v0.16.0
[0.15.1]: https://github.com/Textualize/textual/compare/v0.15.0...v0.15.1
[0.15.0]: https://github.com/Textualize/textual/compare/v0.14.0...v0.15.0
[0.14.0]: https://github.com/Textualize/textual/compare/v0.13.0...v0.14.0
[0.13.0]: https://github.com/Textualize/textual/compare/v0.12.1...v0.13.0
[0.12.1]: https://github.com/Textualize/textual/compare/v0.12.0...v0.12.1
[0.12.0]: https://github.com/Textualize/textual/compare/v0.11.1...v0.12.0
[0.11.1]: https://github.com/Textualize/textual/compare/v0.11.0...v0.11.1
[0.11.0]: https://github.com/Textualize/textual/compare/v0.10.1...v0.11.0
[0.10.1]: https://github.com/Textualize/textual/compare/v0.10.0...v0.10.1
[0.10.0]: https://github.com/Textualize/textual/compare/v0.9.1...v0.10.0
[0.9.1]: https://github.com/Textualize/textual/compare/v0.9.0...v0.9.1
[0.9.0]: https://github.com/Textualize/textual/compare/v0.8.2...v0.9.0
[0.8.2]: https://github.com/Textualize/textual/compare/v0.8.1...v0.8.2
[0.8.1]: https://github.com/Textualize/textual/compare/v0.8.0...v0.8.1
[0.8.0]: https://github.com/Textualize/textual/compare/v0.7.0...v0.8.0
[0.7.0]: https://github.com/Textualize/textual/compare/v0.6.0...v0.7.0
[0.6.0]: https://github.com/Textualize/textual/compare/v0.5.0...v0.6.0
[0.5.0]: https://github.com/Textualize/textual/compare/v0.4.0...v0.5.0
[0.4.0]: https://github.com/Textualize/textual/compare/v0.3.0...v0.4.0
[0.3.0]: https://github.com/Textualize/textual/compare/v0.2.1...v0.3.0
[0.2.1]: https://github.com/Textualize/textual/compare/v0.2.0...v0.2.1
[0.2.0]: https://github.com/Textualize/textual/compare/v0.1.18...v0.2.0
[0.1.18]: https://github.com/Textualize/textual/compare/v0.1.17...v0.1.18
[0.1.17]: https://github.com/Textualize/textual/compare/v0.1.16...v0.1.17
[0.1.16]: https://github.com/Textualize/textual/compare/v0.1.15...v0.1.16
[0.1.15]: https://github.com/Textualize/textual/compare/v0.1.14...v0.1.15
[0.1.14]: https://github.com/Textualize/textual/compare/v0.1.13...v0.1.14
[0.1.13]: https://github.com/Textualize/textual/compare/v0.1.12...v0.1.13
[0.1.12]: https://github.com/Textualize/textual/compare/v0.1.11...v0.1.12
[0.1.11]: https://github.com/Textualize/textual/compare/v0.1.10...v0.1.11
[0.1.10]: https://github.com/Textualize/textual/compare/v0.1.9...v0.1.10
[0.1.9]: https://github.com/Textualize/textual/compare/v0.1.8...v0.1.9
[0.1.8]: https://github.com/Textualize/textual/compare/v0.1.7...v0.1.8
[0.1.7]: https://github.com/Textualize/textual/releases/tag/v0.1.7<|MERGE_RESOLUTION|>--- conflicted
+++ resolved
@@ -19,11 +19,8 @@
 - Add `Tree.move_cursor` to programmatically move the cursor without selecting the node https://github.com/Textualize/textual/pull/4753
 - Added `Footer` component style handling of padding for the key/description https://github.com/Textualize/textual/pull/4651
 - `StringKey` is now exported from `data_table` https://github.com/Textualize/textual/pull/4760
-<<<<<<< HEAD
 - `TreeNode.add` and `TreeNode.add_leaf` now accepts `before` and `after` arguments to position a new node https://github.com/Textualize/textual/pull/4772
-=======
 - Added a `gradient` parameter to the `ProgressBar` widget https://github.com/Textualize/textual/pull/4774
->>>>>>> 35409c31
 
 ### Fixed
 
