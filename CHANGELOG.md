--- conflicted
+++ resolved
@@ -6,13 +6,6 @@
 and this project adheres to [Semantic Versioning](http://semver.org/).
 
 ## Unreleased
-<<<<<<< HEAD
-### Fixed
-- Clicking on the last node of an new Tree would not emit NodeHighlighted message https://github.com/Textualize/textual/pull/3528
-### Added
-### Changed
-
-=======
 
 ### Added
 
@@ -34,6 +27,7 @@
 - Fixed `Tree` and `DirectoryTree` horizontal scrolling off-by-2 https://github.com/Textualize/textual/pull/4744
 - Fixed text-opacity in component styles https://github.com/Textualize/textual/pull/4747
 - Ensure `Tree.select_node` sends `NodeSelected` message https://github.com/Textualize/textual/pull/4753
+- Clicking on the last node of an new Tree would not emit NodeHighlighted message https://github.com/Textualize/textual/pull/3528
 
 ### Changed
 
@@ -395,7 +389,6 @@
 - self.prevent can be used in a widget constructor to prevent messages on mount https://github.com/Textualize/textual/pull/4392
 
 
->>>>>>> fcecbe5d
 ## [0.55.1] - 2024-04-2
 
 ### Fixed
