--- conflicted
+++ resolved
@@ -7,15 +7,13 @@
 
 ## [0.5.0] - Unreleased
 
-<<<<<<< HEAD
 ### Added
 
 - Add get_child_by_id and get_widget_by_id, remove get_child https://github.com/Textualize/textual/pull/1146
-=======
+
 ### Changed
 
 - Watchers are now called immediately when setting the attribute if they are synchronous. https://github.com/Textualize/textual/pull/1145
->>>>>>> 51d5e7db
 
 ## [0.4.0] - 2022-11-08
 
