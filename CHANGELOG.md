--- conflicted
+++ resolved
@@ -5,20 +5,17 @@
 The format is based on [Keep a Changelog](http://keepachangelog.com/)
 and this project adheres to [Semantic Versioning](http://semver.org/).
 
-<<<<<<< HEAD
 ## [Unreleased]
 
 ### Added
 
 - Added an option to strip spaces from checked string to the Length validator https://github.com/Textualize/textual/issues/3366
 
-=======
 ## [0.38.1] - 2023-09-21
 
 ### Fixed
 
 - Hotfix - added missing highlight files in build distribution https://github.com/Textualize/textual/pull/3370
->>>>>>> 9eb7b4c7
 
 ## [0.38.0] - 2023-09-21
 
