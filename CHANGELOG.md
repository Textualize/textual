# Change Log

All notable changes to this project will be documented in this file.

The format is based on [Keep a Changelog](http://keepachangelog.com/)
and this project adheres to [Semantic Versioning](http://semver.org/).

<<<<<<< HEAD
=======

>>>>>>> d40972e7
## Unreleased

### Fixed

<<<<<<< HEAD
- Fixed `SelectionList` issues after removing an option https://github.com/Textualize/textual/pull/4464
=======
- Fixed issue with Markdown mounting content lazily https://github.com/Textualize/textual/pull/4466
>>>>>>> d40972e7

## [0.58.0] - 2024-04-25

### Fixed

- Fixed `TextArea` to end mouse selection only if currently selecting https://github.com/Textualize/textual/pull/4436
- Fixed issue with scroll_to_widget https://github.com/Textualize/textual/pull/4446
- Fixed issue with margins https://github.com/Textualize/textual/pull/4441

### Changed

- Added argument to signal callbacks https://github.com/Textualize/textual/pull/4438

## [0.57.1] - 2024-04-20

### Fixed

- Fixed an off-by-one error in the line number of the `Document.end` property https://github.com/Textualize/textual/issues/4426
- Fixed setting scrollbar colors not updating the scrollbar https://github.com/Textualize/textual/pull/4433
- Fixed flushing in inline mode https://github.com/Textualize/textual/pull/4435

### Added

- Added `Offset.clamp` and `Size.clamp_offset` https://github.com/Textualize/textual/pull/4435


## [0.57.0] - 2024-04-19

### Fixed

- Fixed `Integer` validator missing failure description when not a number https://github.com/Textualize/textual/issues/4413
- Fixed a crash in `DataTable` if you clicked a link in the border https://github.com/Textualize/textual/issues/4410
- Fixed issue with cursor position https://github.com/Textualize/textual/pull/4429

### Added

- Added `App.copy_to_clipboard` https://github.com/Textualize/textual/pull/4416

## [0.56.4] - 2024-04-09

### Fixed

- Disabled terminal synchronization in inline mode as it breaks on some terminals

## [0.56.3] - 2024-04-08

### Fixed

- Fixed inline mode not updating https://github.com/Textualize/textual/issues/4403

## [0.56.2] - 2024-04-07

### Fixed

- Fixed inline mode not clearing with multiple screen

## [0.56.1] - 2024-04-07

### Fixed

- Fixed flicker when non-current screen updates https://github.com/Textualize/textual/pull/4401

### Changed

- Removed additional line at the end of an inline app https://github.com/Textualize/textual/pull/4401

## [0.56.0] - 2024-04-06

### Added

- Added `Size.with_width` and `Size.with_height` https://github.com/Textualize/textual/pull/4393
  
### Fixed

- Fixed issue with inline mode and multiple screens https://github.com/Textualize/textual/pull/4393
- Fixed issue with priority bindings https://github.com/Textualize/textual/pull/4395

### Changed

- self.prevent can be used in a widget constructor to prevent messages on mount https://github.com/Textualize/textual/pull/4392


## [0.55.1] - 2024-04-2

### Fixed

- Fixed mouse escape sequences being generated with `mouse=False` 

## [0.55.0] - 2024-04-1

### Fixed

- Fix priority bindings not appearing in footer when key clashes with focused widget https://github.com/Textualize/textual/pull/4342
- Reverted auto-width change https://github.com/Textualize/textual/pull/4369

### Changed

- Exceptions inside `Widget.compose` or workers weren't bubbling up in tests https://github.com/Textualize/textual/issues/4282
- Fixed `DataTable` scrolling issues by changing `max-height` back to 100% https://github.com/Textualize/textual/issues/4286
- Fixed `Button` not rendering correctly with console markup https://github.com/Textualize/textual/issues/4328

### Added

- Added `Document.start` and `end` location properties for convenience https://github.com/Textualize/textual/pull/4267
- Added support for JavaScript, Golang, Rust, Bash, Java and Kotlin to `TextArea` https://github.com/Textualize/textual/pull/4350
- Added `inline` parameter to `run` and `run_async` to run app inline (under the prompt). https://github.com/Textualize/textual/pull/4343
- Added `mouse` parameter to disable mouse support https://github.com/Textualize/textual/pull/4343

## [0.54.0] - 2024-03-26

### Fixed

- Fixed a crash in `TextArea` when undoing an edit to a selection the selection was made backwards https://github.com/Textualize/textual/issues/4301
- Fixed issue with flickering scrollbars https://github.com/Textualize/textual/pull/4315
- Fixed issue where narrow TextArea would repeatedly wrap due to scrollbar appearing/disappearing https://github.com/Textualize/textual/pull/4334
- Fix progress bar ETA not updating when setting `total` reactive https://github.com/Textualize/textual/pull/4316

### Changed

- ProgressBar won't show ETA until there is at least one second of samples https://github.com/Textualize/textual/pull/4316
- `Input` waits until an edit has been made, after entry to the widget, before offering a suggestion https://github.com/Textualize/textual/pull/4335

## [0.53.1] - 2024-03-18

### Fixed

- Fixed issue with data binding https://github.com/Textualize/textual/pull/4308

## [0.53.0] - 2024-03-18

### Added

- Mapping of ANSI colors to hex codes configurable via `App.ansi_theme_dark` and `App.ansi_theme_light` https://github.com/Textualize/textual/pull/4192
- `Pilot.resize_terminal` to resize the terminal in testing https://github.com/Textualize/textual/issues/4212
- Added `sort_children` method https://github.com/Textualize/textual/pull/4244
- Support for pseudo-classes in nested TCSS https://github.com/Textualize/textual/issues/4039

### Fixed

- Fixed `TextArea.code_editor` missing recently added attributes https://github.com/Textualize/textual/pull/4172
- Fixed `Sparkline` not working with data in a `deque` https://github.com/Textualize/textual/issues/3899
- Tooltips are now cleared when the related widget is no longer under them https://github.com/Textualize/textual/issues/3045
- Simplified tree-sitter highlight queries for HTML, which also seems to fix segfault issue https://github.com/Textualize/textual/pull/4195
- Fixed `DirectoryTree.path` no longer reacting to new values https://github.com/Textualize/textual/issues/4208
- Fixed content size cache with Pretty widget https://github.com/Textualize/textual/pull/4211
- Fixed `grid-gutter` interaction with Pretty widget https://github.com/Textualize/textual/pull/4219
- Fixed `TextArea` styling issue on alternate screens https://github.com/Textualize/textual/pull/4220
- Fixed writing to invisible `RichLog` https://github.com/Textualize/textual/pull/4223
- Fixed `RichLog.min_width` not being used https://github.com/Textualize/textual/pull/4223
- Rename `CollapsibleTitle.action_toggle` to `action_toggle_collapsible` to fix clash with `DOMNode.action_toggle` https://github.com/Textualize/textual/pull/4221
- Markdown component classes weren't refreshed when watching for CSS https://github.com/Textualize/textual/issues/3464
- Rename `Switch.action_toggle` to `action_toggle_switch` to fix clash with `DOMNode.action_toggle` https://github.com/Textualize/textual/issues/4262
- Fixed `OptionList.OptionHighlighted` leaking out of `Select` https://github.com/Textualize/textual/issues/4224
- Fixed `Tab` enable/disable messages leaking into `TabbedContent` https://github.com/Textualize/textual/issues/4233
- Fixed a style leak from `TabbedContent` https://github.com/Textualize/textual/issues/4232
- Fixed active hidden scrollbars not releasing the mouse https://github.com/Textualize/textual/issues/4274
- Fixed the mouse not being released when hiding a `TextArea` while mouse selection is happening https://github.com/Textualize/textual/issues/4292
- Fix mouse scrolling not working when mouse cursor is over a disabled child widget https://github.com/Textualize/textual/issues/4242

### Changed

- Clicking a non focusable widget focus ancestors https://github.com/Textualize/textual/pull/4236
- BREAKING: widget class names must start with a capital letter or an underscore `_` https://github.com/Textualize/textual/pull/4252
- BREAKING: for many widgets, messages are now sent when programmatic changes that mirror user input are made https://github.com/Textualize/textual/pull/4256
  - Changed `Collapsible`
  - Changed `Markdown`
  - Changed `Select`
  - Changed `SelectionList`
  - Changed `TabbedContent`
  - Changed `Tabs`
  - Changed `TextArea`
  - Changed `Tree`
- Improved ETA calculation for ProgressBar https://github.com/Textualize/textual/pull/4271
- BREAKING: `AppFocus` and `AppBlur` are now posted when the terminal window gains or loses focus, if the terminal supports this https://github.com/Textualize/textual/pull/4265
  - When the terminal window loses focus, the currently-focused widget will also lose focus.
  - When the terminal window regains focus, the previously-focused widget will regain focus.
- TextArea binding for <kbd>ctrl</kbd>+<kbd>k</kbd> will now delete the line if the line is empty https://github.com/Textualize/textual/issues/4277
- The active tab (in `Tabs`) / tab pane (in `TabbedContent`) can now be unset https://github.com/Textualize/textual/issues/4241

## [0.52.1] - 2024-02-20

### Fixed

- Fixed the check for animation level in `LoadingIndicator` https://github.com/Textualize/textual/issues/4188

## [0.52.0] - 2024-02-19

### Changed

- Textual now writes to stderr rather than stdout https://github.com/Textualize/textual/pull/4177

### Added

- Added an `asyncio` lock attribute `Widget.lock` to be used to synchronize widget state https://github.com/Textualize/textual/issues/4134
- Added support for environment variable `TEXTUAL_ANIMATIONS` to control what animations Textual displays https://github.com/Textualize/textual/pull/4062
- Add attribute `App.animation_level` to control whether animations on that app run or not https://github.com/Textualize/textual/pull/4062
- Added support for a `TEXTUAL_SCREENSHOT_LOCATION` environment variable to specify the location of an automated screenshot https://github.com/Textualize/textual/pull/4181/
- Added support for a `TEXTUAL_SCREENSHOT_FILENAME` environment variable to specify the filename of an automated screenshot https://github.com/Textualize/textual/pull/4181/
- Added an `asyncio` lock attribute `Widget.lock` to be used to synchronize widget state https://github.com/Textualize/textual/issues/4134
- `Widget.remove_children` now accepts a CSS selector to specify which children to remove https://github.com/Textualize/textual/pull/4183
- `Widget.batch` combines widget locking and app update batching https://github.com/Textualize/textual/pull/4183

## [0.51.0] - 2024-02-15

### Added

- TextArea now has `read_only` mode https://github.com/Textualize/textual/pull/4151
- Add some syntax highlighting to TextArea default theme https://github.com/Textualize/textual/pull/4149
- Add undo and redo to TextArea https://github.com/Textualize/textual/pull/4124
- Added support for command palette command discoverability https://github.com/Textualize/textual/pull/4154

### Fixed

- Fixed out-of-view `Tab` not being scrolled into view when `Tabs.active` is assigned https://github.com/Textualize/textual/issues/4150
- Fixed `TabbedContent.TabActivate` not being posted when `TabbedContent.active` is assigned https://github.com/Textualize/textual/issues/4150

### Changed

- Breaking change: Renamed `TextArea.tab_behaviour` to `TextArea.tab_behavior` https://github.com/Textualize/textual/pull/4124
- `TextArea.theme` now defaults to `"css"` instead of None, and is no longer optional https://github.com/Textualize/textual/pull/4157

### Fixed

- Improve support for selector lists in nested TCSS https://github.com/Textualize/textual/issues/3969
- Improve support for rule declarations after nested TCSS rule sets https://github.com/Textualize/textual/issues/3999

## [0.50.1] - 2024-02-09

### Fixed

- Fixed tint applied to ANSI colors https://github.com/Textualize/textual/pull/4142

## [0.50.0] - 2024-02-08

### Fixed

- Fixed issue with ANSI colors not being converted to truecolor https://github.com/Textualize/textual/pull/4138
- Fixed duplicate watch methods being attached to DOM nodes https://github.com/Textualize/textual/pull/4030
- Fixed using `watch` to create additional watchers would trigger other watch methods https://github.com/Textualize/textual/issues/3878

### Added

- Added support for configuring dark and light themes for code in `Markdown` https://github.com/Textualize/textual/issues/3997

## [0.49.0] - 2024-02-07

### Fixed

- Fixed scrolling in long `OptionList` by adding max height of 100% https://github.com/Textualize/textual/issues/4021
- Fixed `DirectoryTree.clear_node` not clearing the node specified https://github.com/Textualize/textual/issues/4122

### Changed

- `DirectoryTree.reload` and `DirectoryTree.reload_node` now preserve state when reloading https://github.com/Textualize/textual/issues/4056
- Fixed a crash in the TextArea when performing a backward replace https://github.com/Textualize/textual/pull/4126
- Fixed selection not updating correctly when pasting while there's a non-zero selection https://github.com/Textualize/textual/pull/4126
- Breaking change: `TextArea` will not use `Escape` to shift focus if the `tab_behaviour` is the default https://github.com/Textualize/textual/issues/4110
- `TextArea` cursor will now be invisible before first focus https://github.com/Textualize/textual/pull/4128
- Fix toggling `TextArea.cursor_blink` reactive when widget does not have focus https://github.com/Textualize/textual/pull/4128

### Added

- Added DOMQuery.set https://github.com/Textualize/textual/pull/4075
- Added DOMNode.set_reactive https://github.com/Textualize/textual/pull/4075
- Added DOMNode.data_bind https://github.com/Textualize/textual/pull/4075
- Added DOMNode.action_toggle https://github.com/Textualize/textual/pull/4075
- Added Worker.cancelled_event https://github.com/Textualize/textual/pull/4075
- `Tree` (and `DirectoryTree`) grew an attribute `lock` that can be used for synchronization across coroutines https://github.com/Textualize/textual/issues/4056


## [0.48.2] - 2024-02-02

### Fixed

- Fixed a hang in the Linux driver when connected to a pipe https://github.com/Textualize/textual/issues/4104
- Fixed broken `OptionList` `Option.id` mappings https://github.com/Textualize/textual/issues/4101

### Changed

- Breaking change: keyboard navigation in `RadioSet`, `ListView`, `OptionList`, and `SelectionList`, no longer allows highlighting disabled items https://github.com/Textualize/textual/issues/3881

## [0.48.1] - 2024-02-01

### Fixed

- `TextArea` uses CSS theme by default instead of `monokai` https://github.com/Textualize/textual/pull/4091

## [0.48.0] - 2024-02-01

### Changed

- Breaking change: Significant changes to `TextArea.__init__` default values/behaviour https://github.com/Textualize/textual/pull/3933
  - `soft_wrap=True` - soft wrapping is now enabled by default.
  - `show_line_numbers=False` - line numbers are now disabled by default.
  - `tab_behaviour="focus"` - pressing the tab key now switches focus instead of indenting by default.
- Breaking change: `TextArea` default theme changed to CSS, and default styling changed https://github.com/Textualize/textual/pull/4074
- Breaking change: `DOMNode.has_pseudo_class` now accepts a single name only https://github.com/Textualize/textual/pull/3970
- Made `textual.cache` (formerly `textual._cache`) public https://github.com/Textualize/textual/pull/3976
- `Tab.label` can now be used to change the label of a tab https://github.com/Textualize/textual/pull/3979
- Changed the default notification timeout from 3 to 5 seconds https://github.com/Textualize/textual/pull/4059
- Prior scroll animations are now cancelled on new scrolls https://github.com/Textualize/textual/pull/4081

### Added

- Added `DOMNode.has_pseudo_classes` https://github.com/Textualize/textual/pull/3970
- Added `Widget.allow_focus` and `Widget.allow_focus_children` https://github.com/Textualize/textual/pull/3989
- Added `TextArea.soft_wrap` reactive attribute added https://github.com/Textualize/textual/pull/3933
- Added `TextArea.tab_behaviour` reactive attribute added https://github.com/Textualize/textual/pull/3933
- Added `TextArea.code_editor` classmethod/alternative constructor https://github.com/Textualize/textual/pull/3933
- Added `TextArea.wrapped_document` attribute which can convert between wrapped visual coordinates and locations https://github.com/Textualize/textual/pull/3933
- Added `show_line_numbers` to `TextArea.__init__` https://github.com/Textualize/textual/pull/3933
- Added component classes allowing `TextArea` to be styled using CSS https://github.com/Textualize/textual/pull/4074
- Added `Query.blur` and `Query.focus` https://github.com/Textualize/textual/pull/4012
- Added `MessagePump.message_queue_size` https://github.com/Textualize/textual/pull/4012
- Added `TabbedContent.active_pane` https://github.com/Textualize/textual/pull/4012
- Added `App.suspend` https://github.com/Textualize/textual/pull/4064
- Added `App.action_suspend_process` https://github.com/Textualize/textual/pull/4064


### Fixed

- Parameter `animate` from `DataTable.move_cursor` was being ignored https://github.com/Textualize/textual/issues/3840
- Fixed a crash if `DirectoryTree.show_root` was set before the DOM was fully available https://github.com/Textualize/textual/issues/2363
- Live reloading of TCSS wouldn't apply CSS changes to screens under the top screen of the stack https://github.com/Textualize/textual/issues/3931
- `SelectionList` option IDs are usable as soon as the widget is instantiated https://github.com/Textualize/textual/issues/3903
- Fix issue with `Strip.crop` when crop window start aligned with strip end https://github.com/Textualize/textual/pull/3998
- Fixed Strip.crop_extend https://github.com/Textualize/textual/pull/4011
- Fix for percentage dimensions https://github.com/Textualize/textual/pull/4037
- Fixed a crash if the `TextArea` language was set but tree-sitter language binaries were not installed https://github.com/Textualize/textual/issues/4045
- Ensuring `TextArea.SelectionChanged` message only sends when the updated selection is different https://github.com/Textualize/textual/pull/3933
- Fixed declaration after nested rule set causing a parse error https://github.com/Textualize/textual/pull/4012
- ID and class validation was too lenient https://github.com/Textualize/textual/issues/3954
- Fixed CSS watcher crash if file becomes unreadable (even temporarily) https://github.com/Textualize/textual/pull/4079
- Fixed display of keys when used in conjunction with other keys https://github.com/Textualize/textual/pull/3050
- Fixed double detection of <kbd>Escape</kbd> on Windows https://github.com/Textualize/textual/issues/4038

## [0.47.1] - 2024-01-05

### Fixed

- Fixed nested specificity https://github.com/Textualize/textual/pull/3963

## [0.47.0] - 2024-01-04

### Fixed

- `Widget.move_child` would break if `before`/`after` is set to the index of the widget in `child` https://github.com/Textualize/textual/issues/1743
- Fixed auto width text not processing markup https://github.com/Textualize/textual/issues/3918
- Fixed `Tree.clear` not retaining the root's expanded state https://github.com/Textualize/textual/issues/3557

### Changed

- Breaking change: `Widget.move_child` parameters `before` and `after` are now keyword-only https://github.com/Textualize/textual/pull/3896
- Style tweak to toasts https://github.com/Textualize/textual/pull/3955

### Added

- Added textual.lazy https://github.com/Textualize/textual/pull/3936
- Added App.push_screen_wait https://github.com/Textualize/textual/pull/3955
- Added nesting of CSS https://github.com/Textualize/textual/pull/3946

## [0.46.0] - 2023-12-17

### Fixed

- Disabled radio buttons could be selected with the keyboard https://github.com/Textualize/textual/issues/3839
- Fixed zero width scrollbars causing content to disappear https://github.com/Textualize/textual/issues/3886

### Changed

- The tabs within a `TabbedContent` now prefix their IDs to stop any clash with their associated `TabPane` https://github.com/Textualize/textual/pull/3815
- Breaking change: `tab` is no longer a `@on` decorator selector for `TabbedContent.TabActivated` -- use `pane` instead https://github.com/Textualize/textual/pull/3815

### Added

- Added `Collapsible.title` reactive attribute https://github.com/Textualize/textual/pull/3830
- Added a `pane` attribute to `TabbedContent.TabActivated` https://github.com/Textualize/textual/pull/3815
- Added caching of rules attributes and `cache` parameter to Stylesheet.apply https://github.com/Textualize/textual/pull/3880

## [0.45.1] - 2023-12-12

### Fixed

- Fixed issues where styles wouldn't update if changed in mount. https://github.com/Textualize/textual/pull/3860

## [0.45.0] - 2023-12-12

### Fixed

- Fixed `DataTable.update_cell` not raising an error with an invalid column key https://github.com/Textualize/textual/issues/3335
- Fixed `Input` showing suggestions when not focused https://github.com/Textualize/textual/pull/3808
- Fixed loading indicator not covering scrollbars https://github.com/Textualize/textual/pull/3816

### Removed

- Removed renderables/align.py which was no longer used.

### Changed

- Dropped ALLOW_CHILDREN flag introduced in 0.43.0 https://github.com/Textualize/textual/pull/3814
- Widgets with an auto height in an auto height container will now expand if they have no siblings https://github.com/Textualize/textual/pull/3814
- Breaking change: Removed `limit_rules` from Stylesheet.apply https://github.com/Textualize/textual/pull/3844

### Added

- Added `get_loading_widget` to Widget and App customize the loading widget. https://github.com/Textualize/textual/pull/3816
- Added messages `Collapsible.Expanded` and `Collapsible.Collapsed` that inherit from `Collapsible.Toggled`. https://github.com/Textualize/textual/issues/3824

## [0.44.1] - 2023-12-4

### Fixed

- Fixed slow scrolling when there are many widgets https://github.com/Textualize/textual/pull/3801

## [0.44.0] - 2023-12-1

### Changed

- Breaking change: Dropped 3.7 support https://github.com/Textualize/textual/pull/3766
- Breaking changes https://github.com/Textualize/textual/issues/1530
 - `link-hover-background` renamed to `link-background-hover`
 - `link-hover-color` renamed to `link-color-hover`
 - `link-hover-style` renamed to `link-style-hover`
- `Tree` now forces a scroll when `scroll_to_node` is called https://github.com/Textualize/textual/pull/3786
- Brought rxvt's use of shift-numpad keys in line with most other terminals https://github.com/Textualize/textual/pull/3769

### Added

- Added support for Ctrl+Fn and Ctrl+Shift+Fn keys in urxvt https://github.com/Textualize/textual/pull/3737
- Friendly error messages when trying to mount non-widgets https://github.com/Textualize/textual/pull/3780
- Added `Select.from_values` class method that can be used to initialize a Select control with an iterator of values https://github.com/Textualize/textual/pull/3743

### Fixed

- Fixed NoWidget when mouse goes outside window https://github.com/Textualize/textual/pull/3790
- Removed spurious print statements from press_keys https://github.com/Textualize/textual/issues/3785

## [0.43.2] - 2023-11-29

### Fixed

- Fixed NoWidget error https://github.com/Textualize/textual/pull/3779

## [0.43.1] - 2023-11-29

### Fixed

- Fixed clicking on scrollbar moves TextArea cursor https://github.com/Textualize/textual/issues/3763

## [0.43.0] - 2023-11-28

### Fixed

- Fixed mouse targeting issue in `TextArea` when tabs were not fully expanded https://github.com/Textualize/textual/pull/3725
- Fixed `Select` not updating after changing the `prompt` reactive https://github.com/Textualize/textual/issues/2983
- Fixed flicker when updating Markdown https://github.com/Textualize/textual/pull/3757

### Added

- Added experimental Canvas class https://github.com/Textualize/textual/pull/3669/
- Added `keyline` rule https://github.com/Textualize/textual/pull/3669/
- Widgets can now have an ALLOW_CHILDREN (bool) classvar to disallow adding children to a widget https://github.com/Textualize/textual/pull/3758
- Added the ability to set the `label` property of a `Checkbox` https://github.com/Textualize/textual/pull/3765
- Added the ability to set the `label` property of a `RadioButton` https://github.com/Textualize/textual/pull/3765
- Added support for various modified edit and navigation keys in urxvt https://github.com/Textualize/textual/pull/3739
- Added app focus/blur for textual-web https://github.com/Textualize/textual/pull/3767

### Changed

- Method `MarkdownTableOfContents.set_table_of_contents` renamed to `MarkdownTableOfContents.rebuild_table_of_contents` https://github.com/Textualize/textual/pull/3730
- Exception `Tree.UnknownNodeID` moved out of `Tree`, import from `textual.widgets.tree` https://github.com/Textualize/textual/pull/3730
- Exception `TreeNode.RemoveRootError` moved out of `TreeNode`, import from `textual.widgets.tree` https://github.com/Textualize/textual/pull/3730
- Optimized startup time https://github.com/Textualize/textual/pull/3753
- App.COMMANDS or Screen.COMMANDS can now accept a callable which returns a command palette provider https://github.com/Textualize/textual/pull/3756

## [0.42.0] - 2023-11-22

### Fixed

- Duplicate CSS errors when parsing CSS from a screen https://github.com/Textualize/textual/issues/3581
- Added missing `blur` pseudo class https://github.com/Textualize/textual/issues/3439
- Fixed visual glitched characters on Windows due to Python limitation https://github.com/Textualize/textual/issues/2548
- Fixed `ScrollableContainer` to receive focus https://github.com/Textualize/textual/pull/3632
- Fixed app-level queries causing a crash when the command palette is active https://github.com/Textualize/textual/issues/3633
- Fixed outline not rendering correctly in some scenarios (e.g. on Button widgets) https://github.com/Textualize/textual/issues/3628
- Fixed live-reloading of screen CSS https://github.com/Textualize/textual/issues/3454
- `Select.value` could be in an invalid state https://github.com/Textualize/textual/issues/3612
- Off-by-one in CSS error reporting https://github.com/Textualize/textual/issues/3625
- Loading indicators and app notifications overlapped in the wrong order https://github.com/Textualize/textual/issues/3677
- Widgets being loaded are disabled and have their scrolling explicitly disabled too https://github.com/Textualize/textual/issues/3677
- Method render on a widget could be called before mounting said widget https://github.com/Textualize/textual/issues/2914

### Added

- Exceptions to `textual.widgets.select` https://github.com/Textualize/textual/pull/3614
  - `InvalidSelectValueError` for when setting a `Select` to an invalid value
  - `EmptySelectError` when creating/setting a `Select` to have no options when `allow_blank` is `False`
- `Select` methods https://github.com/Textualize/textual/pull/3614
  - `clear`
  - `is_blank`
- Constant `Select.BLANK` to flag an empty selection https://github.com/Textualize/textual/pull/3614
- Added `restrict`, `type`, `max_length`, and `valid_empty` to Input https://github.com/Textualize/textual/pull/3657
- Added `Pilot.mouse_down` to simulate `MouseDown` events https://github.com/Textualize/textual/pull/3495
- Added `Pilot.mouse_up` to simulate `MouseUp` events https://github.com/Textualize/textual/pull/3495
- Added `Widget.is_mounted` property https://github.com/Textualize/textual/pull/3709
- Added `TreeNode.refresh` https://github.com/Textualize/textual/pull/3639

### Changed

- CSS error reporting will no longer provide links to the files in question https://github.com/Textualize/textual/pull/3582
- inline CSS error reporting will report widget/class variable where the CSS was read from https://github.com/Textualize/textual/pull/3582
- Breaking change: `Tree.refresh_line` has now become an internal https://github.com/Textualize/textual/pull/3639
- Breaking change: Setting `Select.value` to `None` no longer clears the selection (See `Select.BLANK` and `Select.clear`) https://github.com/Textualize/textual/pull/3614
- Breaking change: `Button` no longer inherits from `Static`, now it inherits directly from `Widget` https://github.com/Textualize/textual/issues/3603
- Rich markup in markdown headings is now escaped when building the TOC https://github.com/Textualize/textual/issues/3689
- Mechanics behind mouse clicks. See [this](https://github.com/Textualize/textual/pull/3495#issue-1934915047) for more details. https://github.com/Textualize/textual/pull/3495
- Breaking change: max/min-width/height now includes padding and border. https://github.com/Textualize/textual/pull/3712

## [0.41.0] - 2023-10-31

### Fixed

- Fixed `Input.cursor_blink` reactive not changing blink state after `Input` was mounted https://github.com/Textualize/textual/pull/3498
- Fixed `Tabs.active` attribute value not being re-assigned after removing a tab or clearing https://github.com/Textualize/textual/pull/3498
- Fixed `DirectoryTree` race-condition crash when changing path https://github.com/Textualize/textual/pull/3498
- Fixed issue with `LRUCache.discard` https://github.com/Textualize/textual/issues/3537
- Fixed `DataTable` not scrolling to rows that were just added https://github.com/Textualize/textual/pull/3552
- Fixed cache bug with `DataTable.update_cell` https://github.com/Textualize/textual/pull/3551
- Fixed CSS errors being repeated https://github.com/Textualize/textual/pull/3566
- Fix issue with chunky highlights on buttons https://github.com/Textualize/textual/pull/3571
- Fixed `OptionList` event leakage from `CommandPalette` to `App`.
- Fixed crash in `LoadingIndicator` https://github.com/Textualize/textual/pull/3498
- Fixed crash when `Tabs` appeared as a descendant of `TabbedContent` in the DOM https://github.com/Textualize/textual/pull/3602
- Fixed the command palette cancelling other workers https://github.com/Textualize/textual/issues/3615

### Added

- Add Document `get_index_from_location` / `get_location_from_index` https://github.com/Textualize/textual/pull/3410
- Add setter for `TextArea.text` https://github.com/Textualize/textual/discussions/3525
- Added `key` argument to the `DataTable.sort()` method, allowing the table to be sorted using a custom function (or other callable) https://github.com/Textualize/textual/pull/3090
- Added `initial` to all css rules, which restores default (i.e. value from DEFAULT_CSS) https://github.com/Textualize/textual/pull/3566
- Added HorizontalPad to pad.py https://github.com/Textualize/textual/pull/3571
- Added `AwaitComplete` class, to be used for optionally awaitable return values https://github.com/Textualize/textual/pull/3498

### Changed

- Breaking change: `Button.ACTIVE_EFFECT_DURATION` classvar converted to `Button.active_effect_duration` attribute https://github.com/Textualize/textual/pull/3498
- Breaking change: `Input.blink_timer` made private (renamed to `Input._blink_timer`) https://github.com/Textualize/textual/pull/3498
- Breaking change: `Input.cursor_blink` reactive updated to not run on mount (now `init=False`) https://github.com/Textualize/textual/pull/3498
- Breaking change: `AwaitTabbedContent` class removed https://github.com/Textualize/textual/pull/3498
- Breaking change: `Tabs.remove_tab` now returns an `AwaitComplete` instead of an `AwaitRemove` https://github.com/Textualize/textual/pull/3498
- Breaking change: `Tabs.clear` now returns an `AwaitComplete` instead of an `AwaitRemove` https://github.com/Textualize/textual/pull/3498
- `TabbedContent.add_pane` now returns an `AwaitComplete` instead of an `AwaitTabbedContent` https://github.com/Textualize/textual/pull/3498
- `TabbedContent.remove_pane` now returns an `AwaitComplete` instead of an `AwaitTabbedContent` https://github.com/Textualize/textual/pull/3498
- `TabbedContent.clear_pane` now returns an `AwaitComplete` instead of an `AwaitTabbedContent` https://github.com/Textualize/textual/pull/3498
- `Tabs.add_tab` now returns an `AwaitComplete` instead of an `AwaitMount` https://github.com/Textualize/textual/pull/3498
- `DirectoryTree.reload` now returns an `AwaitComplete`, which may be awaited to ensure the node has finished being processed by the internal queue https://github.com/Textualize/textual/pull/3498
- `Tabs.remove_tab` now returns an `AwaitComplete`, which may be awaited to ensure the tab is unmounted and internal state is updated https://github.com/Textualize/textual/pull/3498
- `App.switch_mode` now returns an `AwaitMount`, which may be awaited to ensure the screen is mounted https://github.com/Textualize/textual/pull/3498
- Buttons will now display multiple lines, and have auto height https://github.com/Textualize/textual/pull/3539
- DataTable now has a max-height of 100vh rather than 100%, which doesn't work with auto
- Breaking change: empty rules now result in an error https://github.com/Textualize/textual/pull/3566
- Improved startup time by caching CSS parsing https://github.com/Textualize/textual/pull/3575
- Workers are now created/run in a thread-safe way https://github.com/Textualize/textual/pull/3586

## [0.40.0] - 2023-10-11

### Added

- Added `loading` reactive property to widgets https://github.com/Textualize/textual/pull/3509

## [0.39.0] - 2023-10-10

### Fixed

- `Pilot.click`/`Pilot.hover` can't use `Screen` as a selector https://github.com/Textualize/textual/issues/3395
- App exception when a `Tree` is initialized/mounted with `disabled=True` https://github.com/Textualize/textual/issues/3407
- Fixed `print` locations not being correctly reported in `textual console` https://github.com/Textualize/textual/issues/3237
- Fix location of IME and emoji popups https://github.com/Textualize/textual/pull/3408
- Fixed application freeze when pasting an emoji into an application on Windows https://github.com/Textualize/textual/issues/3178
- Fixed duplicate option ID handling in the `OptionList` https://github.com/Textualize/textual/issues/3455
- Fix crash when removing and updating DataTable cell at same time https://github.com/Textualize/textual/pull/3487
- Fixed fractional styles to allow integer values https://github.com/Textualize/textual/issues/3414
- Stop eating stdout/stderr in headless mode - print works again in tests https://github.com/Textualize/textual/pull/3486

### Added

- `OutOfBounds` exception to be raised by `Pilot` https://github.com/Textualize/textual/pull/3360
- `TextArea.cursor_screen_offset` property for getting the screen-relative position of the cursor https://github.com/Textualize/textual/pull/3408
- `Input.cursor_screen_offset` property for getting the screen-relative position of the cursor https://github.com/Textualize/textual/pull/3408
- Reactive `cell_padding` (and respective parameter) to define horizontal cell padding in data table columns https://github.com/Textualize/textual/issues/3435
- Added `Input.clear` method https://github.com/Textualize/textual/pull/3430
- Added `TextArea.SelectionChanged` and `TextArea.Changed` messages https://github.com/Textualize/textual/pull/3442
- Added `wait_for_dismiss` parameter to `App.push_screen` https://github.com/Textualize/textual/pull/3477
- Allow scrollbar-size to be set to 0 to achieve scrollable containers with no visible scrollbars https://github.com/Textualize/textual/pull/3488

### Changed

- Breaking change: tree-sitter and tree-sitter-languages dependencies moved to `syntax` extra https://github.com/Textualize/textual/pull/3398
- `Pilot.click`/`Pilot.hover` now raises `OutOfBounds` when clicking outside visible screen https://github.com/Textualize/textual/pull/3360
- `Pilot.click`/`Pilot.hover` now return a Boolean indicating whether the click/hover landed on the widget that matches the selector https://github.com/Textualize/textual/pull/3360
- Added a delay to when the `No Matches` message appears in the command palette, thus removing a flicker https://github.com/Textualize/textual/pull/3399
- Timer callbacks are now typed more loosely https://github.com/Textualize/textual/issues/3434

## [0.38.1] - 2023-09-21

### Fixed

- Hotfix - added missing highlight files in build distribution https://github.com/Textualize/textual/pull/3370

## [0.38.0] - 2023-09-21

### Added

- Added a TextArea https://github.com/Textualize/textual/pull/2931
- Added :dark and :light pseudo classes

### Fixed

- Fixed `DataTable` not updating component styles on hot-reloading https://github.com/Textualize/textual/issues/3312

### Changed

- Breaking change: CSS in DEFAULT_CSS is now automatically scoped to the widget (set SCOPED_CSS=False) to disable
- Breaking change: Changed `Markdown.goto_anchor` to return a boolean (if the anchor was found) instead of `None` https://github.com/Textualize/textual/pull/3334

## [0.37.1] - 2023-09-16

### Fixed

- Fixed the command palette crashing with a `TimeoutError` in any Python before 3.11 https://github.com/Textualize/textual/issues/3320
- Fixed `Input` event leakage from `CommandPalette` to `App`.

## [0.37.0] - 2023-09-15

### Added

- Added the command palette https://github.com/Textualize/textual/pull/3058
- `Input` is now validated when focus moves out of it https://github.com/Textualize/textual/pull/3193
- Attribute `Input.validate_on` (and `__init__` parameter of the same name) to customise when validation occurs https://github.com/Textualize/textual/pull/3193
- Screen-specific (sub-)title attributes https://github.com/Textualize/textual/pull/3199:
  - `Screen.TITLE`
  - `Screen.SUB_TITLE`
  - `Screen.title`
  - `Screen.sub_title`
- Properties `Header.screen_title` and `Header.screen_sub_title` https://github.com/Textualize/textual/pull/3199
- Added `DirectoryTree.DirectorySelected` message https://github.com/Textualize/textual/issues/3200
- Added `widgets.Collapsible` contributed by Sunyoung Yoo https://github.com/Textualize/textual/pull/2989

### Fixed

- Fixed a crash when removing an option from an `OptionList` while the mouse is hovering over the last option https://github.com/Textualize/textual/issues/3270
- Fixed a crash in `MarkdownViewer` when clicking on a link that contains an anchor https://github.com/Textualize/textual/issues/3094
- Fixed wrong message pump in pop_screen https://github.com/Textualize/textual/pull/3315

### Changed

- Widget.notify and App.notify are now thread-safe https://github.com/Textualize/textual/pull/3275
- Breaking change: Widget.notify and App.notify now return None https://github.com/Textualize/textual/pull/3275
- App.unnotify is now private (renamed to App._unnotify) https://github.com/Textualize/textual/pull/3275
- `Markdown.load` will now attempt to scroll to a related heading if an anchor is provided https://github.com/Textualize/textual/pull/3244
- `ProgressBar` explicitly supports being set back to its indeterminate state https://github.com/Textualize/textual/pull/3286

## [0.36.0] - 2023-09-05

### Added

- TCSS styles `layer` and `layers` can be strings https://github.com/Textualize/textual/pull/3169
- `App.return_code` for the app return code https://github.com/Textualize/textual/pull/3202
- Added `animate` switch to `Tree.scroll_to_line` and `Tree.scroll_to_node` https://github.com/Textualize/textual/pull/3210
- Added `Rule` widget https://github.com/Textualize/textual/pull/3209
- Added App.current_mode to get the current mode https://github.com/Textualize/textual/pull/3233

### Changed

- Reactive callbacks are now scheduled on the message pump of the reactable that is watching instead of the owner of reactive attribute https://github.com/Textualize/textual/pull/3065
- Callbacks scheduled with `call_next` will now have the same prevented messages as when the callback was scheduled https://github.com/Textualize/textual/pull/3065
- Added `cursor_type` to the `DataTable` constructor.
- Fixed `push_screen` not updating Screen.CSS styles https://github.com/Textualize/textual/issues/3217
- `DataTable.add_row` accepts `height=None` to automatically compute optimal height for a row https://github.com/Textualize/textual/pull/3213

### Fixed

- Fixed flicker when calling pop_screen multiple times https://github.com/Textualize/textual/issues/3126
- Fixed setting styles.layout not updating https://github.com/Textualize/textual/issues/3047
- Fixed flicker when scrolling tree up or down a line https://github.com/Textualize/textual/issues/3206

## [0.35.1]

### Fixed

- Fixed flash of 80x24 interface in textual-web

## [0.35.0]

### Added

- Ability to enable/disable tabs via the reactive `disabled` in tab panes https://github.com/Textualize/textual/pull/3152
- Textual-web driver support for Windows

### Fixed

- Could not hide/show/disable/enable tabs in nested `TabbedContent` https://github.com/Textualize/textual/pull/3150

## [0.34.0] - 2023-08-22

### Added

- Methods `TabbedContent.disable_tab` and `TabbedContent.enable_tab` https://github.com/Textualize/textual/pull/3112
- Methods `Tabs.disable` and `Tabs.enable` https://github.com/Textualize/textual/pull/3112
- Messages `Tab.Disabled`, `Tab.Enabled`, `Tabs.TabDisabled` and `Tabs.Enabled` https://github.com/Textualize/textual/pull/3112
- Methods `TabbedContent.hide_tab` and `TabbedContent.show_tab` https://github.com/Textualize/textual/pull/3112
- Methods `Tabs.hide` and `Tabs.show` https://github.com/Textualize/textual/pull/3112
- Messages `Tabs.TabHidden` and `Tabs.TabShown` https://github.com/Textualize/textual/pull/3112
- Added `ListView.extend` method to append multiple items https://github.com/Textualize/textual/pull/3012

### Changed

- grid-columns and grid-rows now accept an `auto` token to detect the optimal size https://github.com/Textualize/textual/pull/3107
- LoadingIndicator now has a minimum height of 1 line.

### Fixed

- Fixed auto height container with default grid-rows https://github.com/Textualize/textual/issues/1597
- Fixed `page_up` and `page_down` bug in `DataTable` when `show_header = False` https://github.com/Textualize/textual/pull/3093
- Fixed issue with visible children inside invisible container when moving focus https://github.com/Textualize/textual/issues/3053

## [0.33.0] - 2023-08-15

### Fixed

- Fixed unintuitive sizing behaviour of TabbedContent https://github.com/Textualize/textual/issues/2411
- Fixed relative units not always expanding auto containers https://github.com/Textualize/textual/pull/3059
- Fixed background refresh https://github.com/Textualize/textual/issues/3055
- Fixed `SelectionList.clear_options` https://github.com/Textualize/textual/pull/3075
- `MouseMove` events bubble up from widgets. `App` and `Screen` receive `MouseMove` events even if there's no Widget under the cursor. https://github.com/Textualize/textual/issues/2905
- Fixed click on double-width char https://github.com/Textualize/textual/issues/2968

### Changed

- Breaking change: `DOMNode.visible` now takes into account full DOM to report whether a node is visible or not.

### Removed

- Property `Widget.focusable_children` https://github.com/Textualize/textual/pull/3070

### Added

- Added an interface for replacing prompt of an individual option in an `OptionList` https://github.com/Textualize/textual/issues/2603
- Added `DirectoryTree.reload_node` method https://github.com/Textualize/textual/issues/2757
- Added widgets.Digit https://github.com/Textualize/textual/pull/3073
- Added `BORDER_TITLE` and `BORDER_SUBTITLE` classvars to Widget https://github.com/Textualize/textual/pull/3097

### Changed

- DescendantBlur and DescendantFocus can now be used with @on decorator

## [0.32.0] - 2023-08-03

### Added

- Added widgets.Log
- Added Widget.is_vertical_scroll_end, Widget.is_horizontal_scroll_end, Widget.is_vertical_scrollbar_grabbed, Widget.is_horizontal_scrollbar_grabbed

### Changed

- Breaking change: Renamed TextLog to RichLog

## [0.31.0] - 2023-08-01

### Added

- Added App.begin_capture_print, App.end_capture_print, Widget.begin_capture_print, Widget.end_capture_print https://github.com/Textualize/textual/issues/2952
- Added the ability to run async methods as thread workers https://github.com/Textualize/textual/pull/2938
- Added `App.stop_animation` https://github.com/Textualize/textual/issues/2786
- Added `Widget.stop_animation` https://github.com/Textualize/textual/issues/2786

### Changed

- Breaking change: Creating a thread worker now requires that a `thread=True` keyword argument is passed https://github.com/Textualize/textual/pull/2938
- Breaking change: `Markdown.load` no longer captures all errors and returns a `bool`, errors now propagate https://github.com/Textualize/textual/issues/2956
- Breaking change: the default style of a `DataTable` now has `max-height: 100%` https://github.com/Textualize/textual/issues/2959

### Fixed

- Fixed a crash when a `SelectionList` had a prompt wider than itself https://github.com/Textualize/textual/issues/2900
- Fixed a bug where `Click` events were bubbling up from `Switch` widgets https://github.com/Textualize/textual/issues/2366
- Fixed a crash when using empty CSS variables https://github.com/Textualize/textual/issues/1849
- Fixed issue with tabs in TextLog https://github.com/Textualize/textual/issues/3007
- Fixed a bug with `DataTable` hover highlighting https://github.com/Textualize/textual/issues/2909

## [0.30.0] - 2023-07-17

### Added

- Added `DataTable.remove_column` method https://github.com/Textualize/textual/pull/2899
- Added notifications https://github.com/Textualize/textual/pull/2866
- Added `on_complete` callback to scroll methods https://github.com/Textualize/textual/pull/2903

### Fixed

- Fixed CancelledError issue with timer https://github.com/Textualize/textual/issues/2854
- Fixed Toggle Buttons issue with not being clickable/hoverable https://github.com/Textualize/textual/pull/2930


## [0.29.0] - 2023-07-03

### Changed

- Factored dev tools (`textual` command) in to external lib (`textual-dev`).

### Added

- Updated `DataTable.get_cell` type hints to accept string keys https://github.com/Textualize/textual/issues/2586
- Added `DataTable.get_cell_coordinate` method
- Added `DataTable.get_row_index` method https://github.com/Textualize/textual/issues/2587
- Added `DataTable.get_column_index` method
- Added can-focus pseudo-class to target widgets that may receive focus
- Make `Markdown.update` optionally awaitable https://github.com/Textualize/textual/pull/2838
- Added `default` parameter to `DataTable.add_column` for populating existing rows https://github.com/Textualize/textual/pull/2836
- Added can-focus pseudo-class to target widgets that may receive focus

### Fixed

- Fixed crash when columns were added to populated `DataTable` https://github.com/Textualize/textual/pull/2836
- Fixed issues with opacity on Screens https://github.com/Textualize/textual/issues/2616
- Fixed style problem with selected selections in a non-focused selection list https://github.com/Textualize/textual/issues/2768
- Fixed sys.stdout and sys.stderr being None https://github.com/Textualize/textual/issues/2879

## [0.28.1] - 2023-06-20

### Fixed

- Fixed indented code blocks not showing up in `Markdown` https://github.com/Textualize/textual/issues/2781
- Fixed inline code blocks in lists showing out of order in `Markdown` https://github.com/Textualize/textual/issues/2676
- Fixed list items in a `Markdown` being added to the focus chain https://github.com/Textualize/textual/issues/2380
- Fixed `Tabs` posting unnecessary messages when removing non-active tabs https://github.com/Textualize/textual/issues/2807
- call_after_refresh will preserve the sender within the callback https://github.com/Textualize/textual/pull/2806

### Added

- Added a method of allowing third party code to handle unhandled tokens in `Markdown` https://github.com/Textualize/textual/pull/2803
- Added `MarkdownBlock` as an exported symbol in `textual.widgets.markdown` https://github.com/Textualize/textual/pull/2803

### Changed

- Tooltips are now inherited, so will work with compound widgets


## [0.28.0] - 2023-06-19

### Added

- The devtools console now confirms when CSS files have been successfully loaded after a previous error https://github.com/Textualize/textual/pull/2716
- Class variable `CSS` to screens https://github.com/Textualize/textual/issues/2137
- Class variable `CSS_PATH` to screens https://github.com/Textualize/textual/issues/2137
- Added `cursor_foreground_priority` and `cursor_background_priority` to `DataTable` https://github.com/Textualize/textual/pull/2736
- Added Region.center
- Added `center` parameter to `Widget.scroll_to_region`
- Added `origin_visible` parameter to `Widget.scroll_to_region`
- Added `origin_visible` parameter to `Widget.scroll_to_center`
- Added `TabbedContent.tab_count` https://github.com/Textualize/textual/pull/2751
- Added `TabbedContent.add_pane` https://github.com/Textualize/textual/pull/2751
- Added `TabbedContent.remove_pane` https://github.com/Textualize/textual/pull/2751
- Added `TabbedContent.clear_panes` https://github.com/Textualize/textual/pull/2751
- Added `TabbedContent.Cleared` https://github.com/Textualize/textual/pull/2751

### Fixed

- Fixed setting `TreeNode.label` on an existing `Tree` node not immediately refreshing https://github.com/Textualize/textual/pull/2713
- Correctly implement `__eq__` protocol in DataTable https://github.com/Textualize/textual/pull/2705
- Fixed exceptions in Pilot tests being silently ignored https://github.com/Textualize/textual/pull/2754
- Fixed issue where internal data of `OptionList` could be invalid for short window after `clear_options` https://github.com/Textualize/textual/pull/2754
- Fixed `Tooltip` causing a `query_one` on a lone `Static` to fail https://github.com/Textualize/textual/issues/2723
- Nested widgets wouldn't lose focus when parent is disabled https://github.com/Textualize/textual/issues/2772
- Fixed the `Tabs` `Underline` highlight getting "lost" in some extreme situations https://github.com/Textualize/textual/pull/2751

### Changed

- Breaking change: The `@on` decorator will now match a message class and any child classes https://github.com/Textualize/textual/pull/2746
- Breaking change: Styles update to checkbox, radiobutton, OptionList, Select, SelectionList, Switch https://github.com/Textualize/textual/pull/2777
- `Tabs.add_tab` is now optionally awaitable https://github.com/Textualize/textual/pull/2778
- `Tabs.add_tab` now takes `before` and `after` arguments to position a new tab https://github.com/Textualize/textual/pull/2778
- `Tabs.remove_tab` is now optionally awaitable https://github.com/Textualize/textual/pull/2778
- Breaking change: `Tabs.clear` has been changed from returning `self` to being optionally awaitable https://github.com/Textualize/textual/pull/2778

## [0.27.0] - 2023-06-01

### Fixed

- Fixed zero division error https://github.com/Textualize/textual/issues/2673
- Fix `scroll_to_center` when there were nested layers out of view (Compositor full_map not populated fully) https://github.com/Textualize/textual/pull/2684
- Fix crash when `Select` widget value attribute was set in `compose` https://github.com/Textualize/textual/pull/2690
- Issue with computing progress in workers https://github.com/Textualize/textual/pull/2686
- Issues with `switch_screen` not updating the results callback appropriately https://github.com/Textualize/textual/issues/2650
- Fixed incorrect mount order https://github.com/Textualize/textual/pull/2702

### Added

- `work` decorator accepts `description` parameter to add debug string https://github.com/Textualize/textual/issues/2597
- Added `SelectionList` widget https://github.com/Textualize/textual/pull/2652
- `App.AUTO_FOCUS` to set auto focus on all screens https://github.com/Textualize/textual/issues/2594
- Option to `scroll_to_center` to ensure we don't scroll such that the top left corner of the widget is not visible https://github.com/Textualize/textual/pull/2682
- Added `Widget.tooltip` property https://github.com/Textualize/textual/pull/2670
- Added `Region.inflect` https://github.com/Textualize/textual/pull/2670
- `Suggester` API to compose with widgets for automatic suggestions https://github.com/Textualize/textual/issues/2330
- `SuggestFromList` class to let widgets get completions from a fixed set of options https://github.com/Textualize/textual/pull/2604
- `Input` has a new component class `input--suggestion` https://github.com/Textualize/textual/pull/2604
- Added `Widget.remove_children` https://github.com/Textualize/textual/pull/2657
- Added `Validator` framework and validation for `Input` https://github.com/Textualize/textual/pull/2600
- Ability to have private and public validate methods https://github.com/Textualize/textual/pull/2708
- Ability to have private compute methods https://github.com/Textualize/textual/pull/2708
- Added `message_hook` to App.run_test https://github.com/Textualize/textual/pull/2702
- Added `Sparkline` widget https://github.com/Textualize/textual/pull/2631

### Changed

- `Placeholder` now sets its color cycle per app https://github.com/Textualize/textual/issues/2590
- Footer now clears key highlight regardless of whether it's in the active screen or not https://github.com/Textualize/textual/issues/2606
- The default Widget repr no longer displays classes and pseudo-classes (to reduce noise in logs). Add them to your `__rich_repr__` method if needed. https://github.com/Textualize/textual/pull/2623
- Setting `Screen.AUTO_FOCUS` to `None` will inherit `AUTO_FOCUS` from the app instead of disabling it https://github.com/Textualize/textual/issues/2594
- Setting `Screen.AUTO_FOCUS` to `""` will disable it on the screen https://github.com/Textualize/textual/issues/2594
- Messages now have a `handler_name` class var which contains the name of the default handler method.
- `Message.control` is now a property instead of a class variable. https://github.com/Textualize/textual/issues/2528
- `Tree` and `DirectoryTree` Messages no longer accept a `tree` parameter, using `self.node.tree` instead. https://github.com/Textualize/textual/issues/2529
- Keybinding <kbd>right</kbd> in `Input` is also used to accept a suggestion if the cursor is at the end of the input https://github.com/Textualize/textual/pull/2604
- `Input.__init__` now accepts a `suggester` attribute for completion suggestions https://github.com/Textualize/textual/pull/2604
- Using `switch_screen` to switch to the currently active screen is now a no-op https://github.com/Textualize/textual/pull/2692
- Breaking change: removed `reactive.py::Reactive.var` in favor of `reactive.py::var` https://github.com/Textualize/textual/pull/2709/

### Removed

- `Placeholder.reset_color_cycle`
- Removed `Widget.reset_focus` (now called `Widget.blur`) https://github.com/Textualize/textual/issues/2642

## [0.26.0] - 2023-05-20

### Added

- Added `Widget.can_view`

### Changed

- Textual will now scroll focused widgets to center if not in view

## [0.25.0] - 2023-05-17

### Changed

- App `title` and `sub_title` attributes can be set to any type https://github.com/Textualize/textual/issues/2521
- `DirectoryTree` now loads directory contents in a worker https://github.com/Textualize/textual/issues/2456
- Only a single error will be written by default, unless in dev mode ("debug" in App.features) https://github.com/Textualize/textual/issues/2480
- Using `Widget.move_child` where the target and the child being moved are the same is now a no-op https://github.com/Textualize/textual/issues/1743
- Calling `dismiss` on a screen that is not at the top of the stack now raises an exception https://github.com/Textualize/textual/issues/2575
- `MessagePump.call_after_refresh` and `MessagePump.call_later` will now return `False` if the callback could not be scheduled. https://github.com/Textualize/textual/pull/2584

### Fixed

- Fixed `ZeroDivisionError` in `resolve_fraction_unit` https://github.com/Textualize/textual/issues/2502
- Fixed `TreeNode.expand` and `TreeNode.expand_all` not posting a `Tree.NodeExpanded` message https://github.com/Textualize/textual/issues/2535
- Fixed `TreeNode.collapse` and `TreeNode.collapse_all` not posting a `Tree.NodeCollapsed` message https://github.com/Textualize/textual/issues/2535
- Fixed `TreeNode.toggle` and `TreeNode.toggle_all` not posting a `Tree.NodeExpanded` or `Tree.NodeCollapsed` message https://github.com/Textualize/textual/issues/2535
- `footer--description` component class was being ignored https://github.com/Textualize/textual/issues/2544
- Pasting empty selection in `Input` would raise an exception https://github.com/Textualize/textual/issues/2563
- `Screen.AUTO_FOCUS` now focuses the first _focusable_ widget that matches the selector https://github.com/Textualize/textual/issues/2578
- `Screen.AUTO_FOCUS` now works on the default screen on startup https://github.com/Textualize/textual/pull/2581
- Fix for setting dark in App `__init__` https://github.com/Textualize/textual/issues/2583
- Fix issue with scrolling and docks https://github.com/Textualize/textual/issues/2525
- Fix not being able to use CSS classes with `Tab` https://github.com/Textualize/textual/pull/2589

### Added

- Class variable `AUTO_FOCUS` to screens https://github.com/Textualize/textual/issues/2457
- Added `NULL_SPACING` and `NULL_REGION` to geometry.py

## [0.24.1] - 2023-05-08

### Fixed

- Fix TypeError in code browser

## [0.24.0] - 2023-05-08

### Fixed

- Fixed crash when creating a `DirectoryTree` starting anywhere other than `.`
- Fixed line drawing in `Tree` when `Tree.show_root` is `True` https://github.com/Textualize/textual/issues/2397
- Fixed line drawing in `Tree` not marking branches as selected when first getting focus https://github.com/Textualize/textual/issues/2397

### Changed

- The DataTable cursor is now scrolled into view when the cursor coordinate is changed programmatically https://github.com/Textualize/textual/issues/2459
- run_worker exclusive parameter is now `False` by default https://github.com/Textualize/textual/pull/2470
- Added `always_update` as an optional argument for `reactive.var`
- Made Binding description default to empty string, which is equivalent to show=False https://github.com/Textualize/textual/pull/2501
- Modified Message to allow it to be used as a dataclass https://github.com/Textualize/textual/pull/2501
- Decorator `@on` accepts arbitrary `**kwargs` to apply selectors to attributes of the message https://github.com/Textualize/textual/pull/2498

### Added

- Property `control` as alias for attribute `tabs` in `Tabs` messages https://github.com/Textualize/textual/pull/2483
- Experimental: Added "overlay" rule https://github.com/Textualize/textual/pull/2501
- Experimental: Added "constrain" rule https://github.com/Textualize/textual/pull/2501
- Added textual.widgets.Select https://github.com/Textualize/textual/pull/2501
- Added Region.translate_inside https://github.com/Textualize/textual/pull/2501
- `TabbedContent` now takes kwargs `id`, `name`, `classes`, and `disabled`, upon initialization, like other widgets https://github.com/Textualize/textual/pull/2497
- Method `DataTable.move_cursor` https://github.com/Textualize/textual/issues/2472
- Added `OptionList.add_options` https://github.com/Textualize/textual/pull/2508
- Added `TreeNode.is_root` https://github.com/Textualize/textual/pull/2510
- Added `TreeNode.remove_children` https://github.com/Textualize/textual/pull/2510
- Added `TreeNode.remove` https://github.com/Textualize/textual/pull/2510
- Added classvar `Message.ALLOW_SELECTOR_MATCH` https://github.com/Textualize/textual/pull/2498
- Added `ALLOW_SELECTOR_MATCH` to all built-in messages associated with widgets https://github.com/Textualize/textual/pull/2498
- Markdown document sub-widgets now reference the container document
- Table of contents of a markdown document now references the document
- Added the `control` property to messages
  - `DirectoryTree.FileSelected`
  - `ListView`
    - `Highlighted`
    - `Selected`
  - `Markdown`
    - `TableOfContentsUpdated`
    - `TableOfContentsSelected`
    - `LinkClicked`
  - `OptionList`
    - `OptionHighlighted`
    - `OptionSelected`
  - `RadioSet.Changed`
  - `TabContent.TabActivated`
  - `Tree`
    - `NodeSelected`
    - `NodeHighlighted`
    - `NodeExpanded`
    - `NodeCollapsed`

## [0.23.0] - 2023-05-03

### Fixed

- Fixed `outline` top and bottom not handling alpha - https://github.com/Textualize/textual/issues/2371
- Fixed `!important` not applying to `align` https://github.com/Textualize/textual/issues/2420
- Fixed `!important` not applying to `border` https://github.com/Textualize/textual/issues/2420
- Fixed `!important` not applying to `content-align` https://github.com/Textualize/textual/issues/2420
- Fixed `!important` not applying to `outline` https://github.com/Textualize/textual/issues/2420
- Fixed `!important` not applying to `overflow` https://github.com/Textualize/textual/issues/2420
- Fixed `!important` not applying to `scrollbar-size` https://github.com/Textualize/textual/issues/2420
- Fixed `outline-right` not being recognised https://github.com/Textualize/textual/issues/2446
- Fixed OSError when a file system is not available https://github.com/Textualize/textual/issues/2468

### Changed

- Setting attributes with a `compute_` method will now raise an `AttributeError` https://github.com/Textualize/textual/issues/2383
- Unknown psuedo-selectors will now raise a tokenizer error (previously they were silently ignored) https://github.com/Textualize/textual/pull/2445
- Breaking change: `DirectoryTree.FileSelected.path` is now always a `Path` https://github.com/Textualize/textual/issues/2448
- Breaking change: `Directorytree.load_directory` renamed to `Directorytree._load_directory` https://github.com/Textualize/textual/issues/2448
- Unknown pseudo-selectors will now raise a tokenizer error (previously they were silently ignored) https://github.com/Textualize/textual/pull/2445

### Added

- Watch methods can now optionally be private https://github.com/Textualize/textual/issues/2382
- Added `DirectoryTree.path` reactive attribute https://github.com/Textualize/textual/issues/2448
- Added `DirectoryTree.FileSelected.node` https://github.com/Textualize/textual/pull/2463
- Added `DirectoryTree.reload` https://github.com/Textualize/textual/issues/2448
- Added textual.on decorator https://github.com/Textualize/textual/issues/2398

## [0.22.3] - 2023-04-29

### Fixed

- Fixed `textual run` on Windows https://github.com/Textualize/textual/issues/2406
- Fixed top border of button hover state

## [0.22.2] - 2023-04-29

### Added

- Added `TreeNode.tree` as a read-only public attribute https://github.com/Textualize/textual/issues/2413

### Fixed

- Fixed superfluous style updates for focus-within pseudo-selector

## [0.22.1] - 2023-04-28

### Fixed

- Fixed timer issue https://github.com/Textualize/textual/issues/2416
- Fixed `textual run` issue https://github.com/Textualize/textual/issues/2391

## [0.22.0] - 2023-04-27

### Fixed

- Fixed broken fr units when there is a min or max dimension https://github.com/Textualize/textual/issues/2378
- Fixed plain text in Markdown code blocks with no syntax being difficult to read https://github.com/Textualize/textual/issues/2400

### Added

- Added `ProgressBar` widget https://github.com/Textualize/textual/pull/2333

### Changed

- All `textual.containers` are now `1fr` in relevant dimensions by default https://github.com/Textualize/textual/pull/2386


## [0.21.0] - 2023-04-26

### Changed

- `textual run` execs apps in a new context.
- Textual console no longer parses console markup.
- Breaking change: `Container` no longer shows required scrollbars by default https://github.com/Textualize/textual/issues/2361
- Breaking change: `VerticalScroll` no longer shows a required horizontal scrollbar by default
- Breaking change: `HorizontalScroll` no longer shows a required vertical scrollbar by default
- Breaking change: Renamed `App.action_add_class_` to `App.action_add_class`
- Breaking change: Renamed `App.action_remove_class_` to `App.action_remove_class`
- Breaking change: `RadioSet` is now a single focusable widget https://github.com/Textualize/textual/pull/2372
- Breaking change: Removed `containers.Content` (use `containers.VerticalScroll` now)

### Added

- Added `-c` switch to `textual run` which runs commands in a Textual dev environment.
- Breaking change: standard keyboard scrollable navigation bindings have been moved off `Widget` and onto a new base class for scrollable containers (see also below addition) https://github.com/Textualize/textual/issues/2332
- `ScrollView` now inherits from `ScrollableContainer` rather than `Widget` https://github.com/Textualize/textual/issues/2332
- Containers no longer inherit any bindings from `Widget` https://github.com/Textualize/textual/issues/2331
- Added `ScrollableContainer`; a container class that binds the common navigation keys to scroll actions (see also above breaking change) https://github.com/Textualize/textual/issues/2332

### Fixed

- Fixed dark mode toggles in a "child" screen not updating a "parent" screen https://github.com/Textualize/textual/issues/1999
- Fixed "panel" border not exposed via CSS
- Fixed `TabbedContent.active` changes not changing the actual content https://github.com/Textualize/textual/issues/2352
- Fixed broken color on macOS Terminal https://github.com/Textualize/textual/issues/2359

## [0.20.1] - 2023-04-18

### Fix

- New fix for stuck tabs underline https://github.com/Textualize/textual/issues/2229

## [0.20.0] - 2023-04-18

### Changed

- Changed signature of Driver. Technically a breaking change, but unlikely to affect anyone.
- Breaking change: Timer.start is now private, and returns None. There was no reason to call this manually, so unlikely to affect anyone.
- A clicked tab will now be scrolled to the center of its tab container https://github.com/Textualize/textual/pull/2276
- Style updates are now done immediately rather than on_idle https://github.com/Textualize/textual/pull/2304
- `ButtonVariant` is now exported from `textual.widgets.button` https://github.com/Textualize/textual/issues/2264
- `HorizontalScroll` and `VerticalScroll` are now focusable by default https://github.com/Textualize/textual/pull/2317

### Added

- Added `DataTable.remove_row` method https://github.com/Textualize/textual/pull/2253
- option `--port` to the command `textual console` to specify which port the console should connect to https://github.com/Textualize/textual/pull/2258
- `Widget.scroll_to_center` method to scroll children to the center of container widget https://github.com/Textualize/textual/pull/2255 and https://github.com/Textualize/textual/pull/2276
- Added `TabActivated` message to `TabbedContent` https://github.com/Textualize/textual/pull/2260
- Added "panel" border style https://github.com/Textualize/textual/pull/2292
- Added `border-title-color`, `border-title-background`, `border-title-style` rules https://github.com/Textualize/textual/issues/2289
- Added `border-subtitle-color`, `border-subtitle-background`, `border-subtitle-style` rules https://github.com/Textualize/textual/issues/2289

### Fixed

- Fixed order styles are applied in DataTable - allows combining of renderable styles and component classes https://github.com/Textualize/textual/pull/2272
- Fixed key combos with up/down keys in some terminals https://github.com/Textualize/textual/pull/2280
- Fix empty ListView preventing bindings from firing https://github.com/Textualize/textual/pull/2281
- Fix `get_component_styles` returning incorrect values on first call when combined with pseudoclasses https://github.com/Textualize/textual/pull/2304
- Fixed `active_message_pump.get` sometimes resulting in a `LookupError` https://github.com/Textualize/textual/issues/2301

## [0.19.1] - 2023-04-10

### Fixed

- Fix viewport units using wrong viewport size  https://github.com/Textualize/textual/pull/2247
- Fixed layout not clearing arrangement cache https://github.com/Textualize/textual/pull/2249


## [0.19.0] - 2023-04-07

### Added

- Added support for filtering a `DirectoryTree` https://github.com/Textualize/textual/pull/2215

### Changed

- Allowed border_title and border_subtitle to accept Text objects
- Added additional line around titles
- When a container is auto, relative dimensions in children stretch the container. https://github.com/Textualize/textual/pull/2221
- DataTable page up / down now move cursor

### Fixed

- Fixed margin not being respected when width or height is "auto" https://github.com/Textualize/textual/issues/2220
- Fixed issue which prevent scroll_visible from working https://github.com/Textualize/textual/issues/2181
- Fixed missing tracebacks on Windows https://github.com/Textualize/textual/issues/2027

## [0.18.0] - 2023-04-04

### Added

- Added Worker API https://github.com/Textualize/textual/pull/2182

### Changed

- Breaking change: Markdown.update is no longer a coroutine https://github.com/Textualize/textual/pull/2182

### Fixed

- `RadioSet` is now far less likely to report `pressed_button` as `None` https://github.com/Textualize/textual/issues/2203

## [0.17.3] - 2023-04-02

### [Fixed]

- Fixed scrollable area not taking in to account dock https://github.com/Textualize/textual/issues/2188

## [0.17.2] - 2023-04-02

### [Fixed]

- Fixed bindings persistance https://github.com/Textualize/textual/issues/1613
- The `Markdown` widget now auto-increments ordered lists https://github.com/Textualize/textual/issues/2002
- Fixed modal bindings https://github.com/Textualize/textual/issues/2194
- Fix binding enter to active button https://github.com/Textualize/textual/issues/2194

### [Changed]

- tab and shift+tab are now defined on Screen.

## [0.17.1] - 2023-03-30

### Fixed

- Fix cursor not hiding on Windows https://github.com/Textualize/textual/issues/2170
- Fixed freeze when ctrl-clicking links https://github.com/Textualize/textual/issues/2167 https://github.com/Textualize/textual/issues/2073

## [0.17.0] - 2023-03-29

### Fixed

- Issue with parsing action strings whose arguments contained quoted closing parenthesis https://github.com/Textualize/textual/pull/2112
- Issues with parsing action strings with tuple arguments https://github.com/Textualize/textual/pull/2112
- Issue with watching for CSS file changes https://github.com/Textualize/textual/pull/2128
- Fix for tabs not invalidating https://github.com/Textualize/textual/issues/2125
- Fixed scrollbar layers issue https://github.com/Textualize/textual/issues/1358
- Fix for interaction between pseudo-classes and widget-level render caches https://github.com/Textualize/textual/pull/2155

### Changed

- DataTable now has height: auto by default. https://github.com/Textualize/textual/issues/2117
- Textual will now render strings within renderables (such as tables) as Console Markup by default. You can wrap your text with rich.Text() if you want the original behavior. https://github.com/Textualize/textual/issues/2120
- Some widget methods now return `self` instead of `None` https://github.com/Textualize/textual/pull/2102:
  - `Widget`: `refresh`, `focus`, `reset_focus`
  - `Button.press`
  - `DataTable`: `clear`, `refresh_coordinate`, `refresh_row`, `refresh_column`, `sort`
  - `Placehoder.cycle_variant`
  - `Switch.toggle`
  - `Tabs.clear`
  - `TextLog`: `write`, `clear`
  - `TreeNode`: `expand`, `expand_all`, `collapse`, `collapse_all`, `toggle`, `toggle_all`
  - `Tree`: `clear`, `reset`
- Screens with alpha in their background color will now blend with the background. https://github.com/Textualize/textual/pull/2139
- Added "thick" border style. https://github.com/Textualize/textual/pull/2139
- message_pump.app will now set the active app if it is not already set.
- DataTable now has max height set to 100vh

### Added

- Added auto_scroll attribute to TextLog https://github.com/Textualize/textual/pull/2127
- Added scroll_end switch to TextLog.write https://github.com/Textualize/textual/pull/2127
- Added `Widget.get_pseudo_class_state` https://github.com/Textualize/textual/pull/2155
- Added Screen.ModalScreen which prevents App from handling bindings. https://github.com/Textualize/textual/pull/2139
- Added TEXTUAL_LOG env var which should be a path that Textual will write verbose logs to (textual devtools is generally preferred) https://github.com/Textualize/textual/pull/2148
- Added textual.logging.TextualHandler logging handler
- Added Query.set_classes, DOMNode.set_classes, and `classes` setter for Widget https://github.com/Textualize/textual/issues/1081
- Added `OptionList` https://github.com/Textualize/textual/pull/2154

## [0.16.0] - 2023-03-22

### Added
- Added `parser_factory` argument to `Markdown` and `MarkdownViewer` constructors https://github.com/Textualize/textual/pull/2075
- Added `HorizontalScroll` https://github.com/Textualize/textual/issues/1957
- Added `Center` https://github.com/Textualize/textual/issues/1957
- Added `Middle` https://github.com/Textualize/textual/issues/1957
- Added `VerticalScroll` (mimicking the old behaviour of `Vertical`) https://github.com/Textualize/textual/issues/1957
- Added `Widget.border_title` and `Widget.border_subtitle` to set border (sub)title for a widget https://github.com/Textualize/textual/issues/1864
- Added CSS styles `border_title_align` and `border_subtitle_align`.
- Added `TabbedContent` widget https://github.com/Textualize/textual/pull/2059
- Added `get_child_by_type` method to widgets / app https://github.com/Textualize/textual/pull/2059
- Added `Widget.render_str` method https://github.com/Textualize/textual/pull/2059
- Added TEXTUAL_DRIVER environment variable

### Changed

- Dropped "loading-indicator--dot" component style from LoadingIndicator https://github.com/Textualize/textual/pull/2050
- Tabs widget now sends Tabs.Cleared when there is no active tab.
- Breaking change: changed default behaviour of `Vertical` (see `VerticalScroll`) https://github.com/Textualize/textual/issues/1957
- The default `overflow` style for `Horizontal` was changed to `hidden hidden` https://github.com/Textualize/textual/issues/1957
- `DirectoryTree` also accepts `pathlib.Path` objects as the path to list https://github.com/Textualize/textual/issues/1438

### Removed

- Removed `sender` attribute from messages. It's now just private (`_sender`). https://github.com/Textualize/textual/pull/2071

### Fixed

- Fixed borders not rendering correctly. https://github.com/Textualize/textual/pull/2074
- Fix for error when removing nodes. https://github.com/Textualize/textual/issues/2079

## [0.15.1] - 2023-03-14

### Fixed

- Fixed how the namespace for messages is calculated to facilitate inheriting messages https://github.com/Textualize/textual/issues/1814
- `Tab` is now correctly made available from `textual.widgets`. https://github.com/Textualize/textual/issues/2044

## [0.15.0] - 2023-03-13

### Fixed

- Fixed container not resizing when a widget is removed https://github.com/Textualize/textual/issues/2007
- Fixes issue where the horizontal scrollbar would be incorrectly enabled https://github.com/Textualize/textual/pull/2024

## [0.15.0] - 2023-03-13

### Changed

- Fixed container not resizing when a widget is removed https://github.com/Textualize/textual/issues/2007
- Fixed issue where the horizontal scrollbar would be incorrectly enabled https://github.com/Textualize/textual/pull/2024
- Fixed `Pilot.click` not correctly creating the mouse events https://github.com/Textualize/textual/issues/2022
- Fixes issue where the horizontal scrollbar would be incorrectly enabled https://github.com/Textualize/textual/pull/2024
- Fixes for tracebacks not appearing on exit https://github.com/Textualize/textual/issues/2027

### Added

- Added a LoadingIndicator widget https://github.com/Textualize/textual/pull/2018
- Added Tabs Widget https://github.com/Textualize/textual/pull/2020

### Changed

- Breaking change: Renamed Widget.action and App.action to Widget.run_action and App.run_action
- Added `shift`, `meta` and `control` arguments to `Pilot.click`.

## [0.14.0] - 2023-03-09

### Changed

- Breaking change: There is now only `post_message` to post events, which is non-async, `post_message_no_wait` was dropped. https://github.com/Textualize/textual/pull/1940
- Breaking change: The Timer class now has just one method to stop it, `Timer.stop` which is non sync https://github.com/Textualize/textual/pull/1940
- Breaking change: Messages don't require a `sender` in their constructor https://github.com/Textualize/textual/pull/1940
- Many messages have grown a `control` property which returns the control they relate to. https://github.com/Textualize/textual/pull/1940
- Updated styling to make it clear DataTable grows horizontally https://github.com/Textualize/textual/pull/1946
- Changed the `Checkbox` character due to issues with Windows Terminal and Windows 10 https://github.com/Textualize/textual/issues/1934
- Changed the `RadioButton` character due to issues with Windows Terminal and Windows 10 and 11 https://github.com/Textualize/textual/issues/1934
- Changed the `Markdown` initial bullet character due to issues with Windows Terminal and Windows 10 and 11 https://github.com/Textualize/textual/issues/1982
- The underscore `_` is no longer a special alias for the method `pilot.press`

### Added

- Added `data_table` attribute to DataTable events https://github.com/Textualize/textual/pull/1940
- Added `list_view` attribute to `ListView` events https://github.com/Textualize/textual/pull/1940
- Added `radio_set` attribute to `RadioSet` events https://github.com/Textualize/textual/pull/1940
- Added `switch` attribute to `Switch` events https://github.com/Textualize/textual/pull/1940
- Added `hover` and `click` methods to `Pilot` https://github.com/Textualize/textual/pull/1966
- Breaking change: Added `toggle_button` attribute to RadioButton and Checkbox events, replaces `input` https://github.com/Textualize/textual/pull/1940
- A percentage alpha can now be applied to a border https://github.com/Textualize/textual/issues/1863
- Added `Color.multiply_alpha`.
- Added `ContentSwitcher` https://github.com/Textualize/textual/issues/1945

### Fixed

- Fixed bug that prevented pilot from pressing some keys https://github.com/Textualize/textual/issues/1815
- DataTable race condition that caused crash https://github.com/Textualize/textual/pull/1962
- Fixed scrollbar getting "stuck" to cursor when cursor leaves window during drag https://github.com/Textualize/textual/pull/1968 https://github.com/Textualize/textual/pull/2003
- DataTable crash when enter pressed when table is empty https://github.com/Textualize/textual/pull/1973

## [0.13.0] - 2023-03-02

### Added

- Added `Checkbox` https://github.com/Textualize/textual/pull/1872
- Added `RadioButton` https://github.com/Textualize/textual/pull/1872
- Added `RadioSet` https://github.com/Textualize/textual/pull/1872

### Changed

- Widget scrolling methods (such as `Widget.scroll_home` and `Widget.scroll_end`) now perform the scroll after the next refresh https://github.com/Textualize/textual/issues/1774
- Buttons no longer accept arbitrary renderables https://github.com/Textualize/textual/issues/1870

### Fixed

- Scrolling with cursor keys now moves just one cell https://github.com/Textualize/textual/issues/1897
- Fix exceptions in watch methods being hidden on startup https://github.com/Textualize/textual/issues/1886
- Fixed scrollbar size miscalculation https://github.com/Textualize/textual/pull/1910
- Fixed slow exit on some terminals https://github.com/Textualize/textual/issues/1920

## [0.12.1] - 2023-02-25

### Fixed

- Fix for batch update glitch https://github.com/Textualize/textual/pull/1880

## [0.12.0] - 2023-02-24

### Added

- Added `App.batch_update` https://github.com/Textualize/textual/pull/1832
- Added horizontal rule to Markdown https://github.com/Textualize/textual/pull/1832
- Added `Widget.disabled` https://github.com/Textualize/textual/pull/1785
- Added `DOMNode.notify_style_update` to replace `messages.StylesUpdated` message https://github.com/Textualize/textual/pull/1861
- Added `DataTable.show_row_labels` reactive to show and hide row labels https://github.com/Textualize/textual/pull/1868
- Added `DataTable.RowLabelSelected` event, which is emitted when a row label is clicked https://github.com/Textualize/textual/pull/1868
- Added `MessagePump.prevent` context manager to temporarily suppress a given message type https://github.com/Textualize/textual/pull/1866

### Changed

- Scrolling by page now adds to current position.
- Markdown lists have been polished: a selection of bullets, better alignment of numbers, style tweaks https://github.com/Textualize/textual/pull/1832
- Added alternative method of composing Widgets https://github.com/Textualize/textual/pull/1847
- Added `label` parameter to `DataTable.add_row` https://github.com/Textualize/textual/pull/1868
- Breaking change: Some `DataTable` component classes were renamed - see PR for details https://github.com/Textualize/textual/pull/1868

### Removed

- Removed `screen.visible_widgets` and `screen.widgets`
- Removed `StylesUpdate` message. https://github.com/Textualize/textual/pull/1861

### Fixed

- Numbers in a descendant-combined selector no longer cause an error https://github.com/Textualize/textual/issues/1836
- Fixed superfluous scrolling when focusing a docked widget https://github.com/Textualize/textual/issues/1816
- Fixes walk_children which was returning more than one screen https://github.com/Textualize/textual/issues/1846
- Fixed issue with watchers fired for detached nodes https://github.com/Textualize/textual/issues/1846

## [0.11.1] - 2023-02-17

### Fixed

- DataTable fix issue where offset cache was not being used https://github.com/Textualize/textual/pull/1810
- DataTable scrollbars resize correctly when header is toggled https://github.com/Textualize/textual/pull/1803
- DataTable location mapping cleared when clear called https://github.com/Textualize/textual/pull/1809

## [0.11.0] - 2023-02-15

### Added

- Added `TreeNode.expand_all` https://github.com/Textualize/textual/issues/1430
- Added `TreeNode.collapse_all` https://github.com/Textualize/textual/issues/1430
- Added `TreeNode.toggle_all` https://github.com/Textualize/textual/issues/1430
- Added the coroutines `Animator.wait_until_complete` and `pilot.wait_for_scheduled_animations` that allow waiting for all current and scheduled animations https://github.com/Textualize/textual/issues/1658
- Added the method `Animator.is_being_animated` that checks if an attribute of an object is being animated or is scheduled for animation
- Added more keyboard actions and related bindings to `Input` https://github.com/Textualize/textual/pull/1676
- Added App.scroll_sensitivity_x and App.scroll_sensitivity_y to adjust how many lines the scroll wheel moves the scroll position https://github.com/Textualize/textual/issues/928
- Added Shift+scroll wheel and ctrl+scroll wheel to scroll horizontally
- Added `Tree.action_toggle_node` to toggle a node without selecting, and bound it to <kbd>Space</kbd> https://github.com/Textualize/textual/issues/1433
- Added `Tree.reset` to fully reset a `Tree` https://github.com/Textualize/textual/issues/1437
- Added `DataTable.sort` to sort rows https://github.com/Textualize/textual/pull/1638
- Added `DataTable.get_cell` to retrieve a cell by column/row keys https://github.com/Textualize/textual/pull/1638
- Added `DataTable.get_cell_at` to retrieve a cell by coordinate https://github.com/Textualize/textual/pull/1638
- Added `DataTable.update_cell` to update a cell by column/row keys https://github.com/Textualize/textual/pull/1638
- Added `DataTable.update_cell_at` to update a cell at a coordinate  https://github.com/Textualize/textual/pull/1638
- Added `DataTable.ordered_rows` property to retrieve `Row`s as they're currently ordered https://github.com/Textualize/textual/pull/1638
- Added `DataTable.ordered_columns` property to retrieve `Column`s as they're currently ordered https://github.com/Textualize/textual/pull/1638
- Added `DataTable.coordinate_to_cell_key` to find the key for the cell at a coordinate https://github.com/Textualize/textual/pull/1638
- Added `DataTable.is_valid_coordinate` https://github.com/Textualize/textual/pull/1638
- Added `DataTable.is_valid_row_index` https://github.com/Textualize/textual/pull/1638
- Added `DataTable.is_valid_column_index` https://github.com/Textualize/textual/pull/1638
- Added attributes to events emitted from `DataTable` indicating row/column/cell keys https://github.com/Textualize/textual/pull/1638
- Added `DataTable.get_row` to retrieve the values from a row by key https://github.com/Textualize/textual/pull/1786
- Added `DataTable.get_row_at` to retrieve the values from a row by index https://github.com/Textualize/textual/pull/1786
- Added `DataTable.get_column` to retrieve the values from a column by key https://github.com/Textualize/textual/pull/1786
- Added `DataTable.get_column_at` to retrieve the values from a column by index https://github.com/Textualize/textual/pull/1786
- Added `DataTable.HeaderSelected` which is posted when header label clicked https://github.com/Textualize/textual/pull/1788
- Added `DOMNode.watch` and `DOMNode.is_attached` methods  https://github.com/Textualize/textual/pull/1750
- Added `DOMNode.css_tree` which is a renderable that shows the DOM and CSS https://github.com/Textualize/textual/pull/1778
- Added `DOMNode.children_view` which is a view on to a nodes children list, use for querying https://github.com/Textualize/textual/pull/1778
- Added `Markdown` and `MarkdownViewer` widgets.
- Added `--screenshot` option to `textual run`

### Changed

- Breaking change: `TreeNode` can no longer be imported from `textual.widgets`; it is now available via `from textual.widgets.tree import TreeNode`. https://github.com/Textualize/textual/pull/1637
- `Tree` now shows a (subdued) cursor for a highlighted node when focus has moved elsewhere https://github.com/Textualize/textual/issues/1471
- `DataTable.add_row` now accepts `key` argument to uniquely identify the row https://github.com/Textualize/textual/pull/1638
- `DataTable.add_column` now accepts `key` argument to uniquely identify the column https://github.com/Textualize/textual/pull/1638
- `DataTable.add_row` and `DataTable.add_column` now return lists of keys identifying the added rows/columns https://github.com/Textualize/textual/pull/1638
- Breaking change: `DataTable.get_cell_value` renamed to `DataTable.get_value_at` https://github.com/Textualize/textual/pull/1638
- `DataTable.row_count` is now a property https://github.com/Textualize/textual/pull/1638
- Breaking change: `DataTable.cursor_cell` renamed to `DataTable.cursor_coordinate` https://github.com/Textualize/textual/pull/1638
  - The method `validate_cursor_cell` was renamed to `validate_cursor_coordinate`.
  - The method `watch_cursor_cell` was renamed to `watch_cursor_coordinate`.
- Breaking change: `DataTable.hover_cell` renamed to `DataTable.hover_coordinate` https://github.com/Textualize/textual/pull/1638
  - The method `validate_hover_cell` was renamed to `validate_hover_coordinate`.
- Breaking change: `DataTable.data` structure changed, and will be made private in upcoming release https://github.com/Textualize/textual/pull/1638
- Breaking change: `DataTable.refresh_cell` was renamed to `DataTable.refresh_coordinate` https://github.com/Textualize/textual/pull/1638
- Breaking change: `DataTable.get_row_height` now takes a `RowKey` argument instead of a row index https://github.com/Textualize/textual/pull/1638
- Breaking change: `DataTable.data` renamed to `DataTable._data` (it's now private) https://github.com/Textualize/textual/pull/1786
- The `_filter` module was made public (now called `filter`) https://github.com/Textualize/textual/pull/1638
- Breaking change: renamed `Checkbox` to `Switch` https://github.com/Textualize/textual/issues/1746
- `App.install_screen` name is no longer optional https://github.com/Textualize/textual/pull/1778
- `App.query` now only includes the current screen https://github.com/Textualize/textual/pull/1778
- `DOMNode.tree` now displays simple DOM structure only https://github.com/Textualize/textual/pull/1778
- `App.install_screen` now returns None rather than AwaitMount https://github.com/Textualize/textual/pull/1778
- `DOMNode.children` is now a simple sequence, the NodesList is exposed as `DOMNode._nodes` https://github.com/Textualize/textual/pull/1778
- `DataTable` cursor can now enter fixed columns https://github.com/Textualize/textual/pull/1799

### Fixed

- Fixed stuck screen  https://github.com/Textualize/textual/issues/1632
- Fixed programmatic style changes not refreshing children layouts when parent widget did not change size https://github.com/Textualize/textual/issues/1607
- Fixed relative units in `grid-rows` and `grid-columns` being computed with respect to the wrong dimension https://github.com/Textualize/textual/issues/1406
- Fixed bug with animations that were triggered back to back, where the second one wouldn't start https://github.com/Textualize/textual/issues/1372
- Fixed bug with animations that were scheduled where all but the first would be skipped https://github.com/Textualize/textual/issues/1372
- Programmatically setting `overflow_x`/`overflow_y` refreshes the layout correctly https://github.com/Textualize/textual/issues/1616
- Fixed double-paste into `Input` https://github.com/Textualize/textual/issues/1657
- Added a workaround for an apparent Windows Terminal paste issue https://github.com/Textualize/textual/issues/1661
- Fixed issue with renderable width calculation https://github.com/Textualize/textual/issues/1685
- Fixed issue with app not processing Paste event https://github.com/Textualize/textual/issues/1666
- Fixed glitch with view position with auto width inputs https://github.com/Textualize/textual/issues/1693
- Fixed `DataTable` "selected" events containing wrong coordinates when mouse was used https://github.com/Textualize/textual/issues/1723

### Removed

- Methods `MessagePump.emit` and `MessagePump.emit_no_wait` https://github.com/Textualize/textual/pull/1738
- Removed `reactive.watch` in favor of DOMNode.watch.

## [0.10.1] - 2023-01-20

### Added

- Added Strip.text property https://github.com/Textualize/textual/issues/1620

### Fixed

- Fixed `textual diagnose` crash on older supported Python versions. https://github.com/Textualize/textual/issues/1622

### Changed

- The default filename for screenshots uses a datetime format similar to ISO8601, but with reserved characters replaced by underscores https://github.com/Textualize/textual/pull/1518


## [0.10.0] - 2023-01-19

### Added

- Added `TreeNode.parent` -- a read-only property for accessing a node's parent https://github.com/Textualize/textual/issues/1397
- Added public `TreeNode` label access via `TreeNode.label` https://github.com/Textualize/textual/issues/1396
- Added read-only public access to the children of a `TreeNode` via `TreeNode.children` https://github.com/Textualize/textual/issues/1398
- Added `Tree.get_node_by_id` to allow getting a node by its ID https://github.com/Textualize/textual/pull/1535
- Added a `Tree.NodeHighlighted` message, giving a `on_tree_node_highlighted` event handler https://github.com/Textualize/textual/issues/1400
- Added a `inherit_component_classes` subclassing parameter to control whether component classes are inherited from base classes https://github.com/Textualize/textual/issues/1399
- Added `diagnose` as a `textual` command https://github.com/Textualize/textual/issues/1542
- Added `row` and `column` cursors to `DataTable` https://github.com/Textualize/textual/pull/1547
- Added an optional parameter `selector` to the methods `Screen.focus_next` and `Screen.focus_previous` that enable using a CSS selector to narrow down which widgets can get focus https://github.com/Textualize/textual/issues/1196

### Changed

- `MouseScrollUp` and `MouseScrollDown` now inherit from `MouseEvent` and have attached modifier keys. https://github.com/Textualize/textual/pull/1458
- Fail-fast and print pretty tracebacks for Widget compose errors https://github.com/Textualize/textual/pull/1505
- Added Widget._refresh_scroll to avoid expensive layout when scrolling https://github.com/Textualize/textual/pull/1524
- `events.Paste` now bubbles https://github.com/Textualize/textual/issues/1434
- Improved error message when style flag `none` is mixed with other flags (e.g., when setting `text-style`) https://github.com/Textualize/textual/issues/1420
- Clock color in the `Header` widget now matches the header color https://github.com/Textualize/textual/issues/1459
- Programmatic calls to scroll now optionally scroll even if overflow styling says otherwise (introduces a new `force` parameter to all the `scroll_*` methods) https://github.com/Textualize/textual/issues/1201
- `COMPONENT_CLASSES` are now inherited from base classes https://github.com/Textualize/textual/issues/1399
- Watch methods may now take no parameters
- Added `compute` parameter to reactive
- A `TypeError` raised during `compose` now carries the full traceback
- Removed base class `NodeMessage` from which all node-related `Tree` events inherited

### Fixed

- The styles `scrollbar-background-active` and `scrollbar-color-hover` are no longer ignored https://github.com/Textualize/textual/pull/1480
- The widget `Placeholder` can now have its width set to `auto` https://github.com/Textualize/textual/pull/1508
- Behavior of widget `Input` when rendering after programmatic value change and related scenarios https://github.com/Textualize/textual/issues/1477 https://github.com/Textualize/textual/issues/1443
- `DataTable.show_cursor` now correctly allows cursor toggling https://github.com/Textualize/textual/pull/1547
- Fixed cursor not being visible on `DataTable` mount when `fixed_columns` were used https://github.com/Textualize/textual/pull/1547
- Fixed `DataTable` cursors not resetting to origin on `clear()` https://github.com/Textualize/textual/pull/1601
- Fixed TextLog wrapping issue https://github.com/Textualize/textual/issues/1554
- Fixed issue with TextLog not writing anything before layout https://github.com/Textualize/textual/issues/1498
- Fixed an exception when populating a child class of `ListView` purely from `compose` https://github.com/Textualize/textual/issues/1588
- Fixed freeze in tests https://github.com/Textualize/textual/issues/1608
- Fixed minus not displaying as symbol https://github.com/Textualize/textual/issues/1482

## [0.9.1] - 2022-12-30

### Added

- Added textual._win_sleep for Python on Windows < 3.11 https://github.com/Textualize/textual/pull/1457

## [0.9.0] - 2022-12-30

### Added

- Added textual.strip.Strip primitive
- Added textual._cache.FIFOCache
- Added an option to clear columns in DataTable.clear() https://github.com/Textualize/textual/pull/1427

### Changed

- Widget.render_line now returns a Strip
- Fix for slow updates on Windows
- Bumped Rich dependency

## [0.8.2] - 2022-12-28

### Fixed

- Fixed issue with TextLog.clear() https://github.com/Textualize/textual/issues/1447

## [0.8.1] - 2022-12-25

### Fixed

- Fix for overflowing tree issue https://github.com/Textualize/textual/issues/1425

## [0.8.0] - 2022-12-22

### Fixed

- Fixed issues with nested auto dimensions https://github.com/Textualize/textual/issues/1402
- Fixed watch method incorrectly running on first set when value hasn't changed and init=False https://github.com/Textualize/textual/pull/1367
- `App.dark` can now be set from `App.on_load` without an error being raised  https://github.com/Textualize/textual/issues/1369
- Fixed setting `visibility` changes needing a `refresh` https://github.com/Textualize/textual/issues/1355

### Added

- Added `textual.actions.SkipAction` exception which can be raised from an action to allow parents to process bindings.
- Added `textual keys` preview.
- Added ability to bind to a character in addition to key name. i.e. you can bind to "." or "full_stop".
- Added TextLog.shrink attribute to allow renderable to reduce in size to fit width.

### Changed

- Deprecated `PRIORITY_BINDINGS` class variable.
- Renamed `char` to `character` on Key event.
- Renamed `key_name` to `name` on Key event.
- Queries/`walk_children` no longer includes self in results by default https://github.com/Textualize/textual/pull/1416

## [0.7.0] - 2022-12-17

### Added

- Added `PRIORITY_BINDINGS` class variable, which can be used to control if a widget's bindings have priority by default. https://github.com/Textualize/textual/issues/1343

### Changed

- Renamed the `Binding` argument `universal` to `priority`. https://github.com/Textualize/textual/issues/1343
- When looking for bindings that have priority, they are now looked from `App` downwards. https://github.com/Textualize/textual/issues/1343
- `BINDINGS` on an `App`-derived class have priority by default. https://github.com/Textualize/textual/issues/1343
- `BINDINGS` on a `Screen`-derived class have priority by default. https://github.com/Textualize/textual/issues/1343
- Added a message parameter to Widget.exit

### Fixed

- Fixed validator not running on first reactive set https://github.com/Textualize/textual/pull/1359
- Ensure only printable characters are used as key_display https://github.com/Textualize/textual/pull/1361


## [0.6.0] - 2022-12-11

https://textual.textualize.io/blog/2022/12/11/version-060

### Added

- Added "inherited bindings" -- BINDINGS classvar will be merged with base classes, unless inherit_bindings is set to False
- Added `Tree` widget which replaces `TreeControl`.
- Added widget `Placeholder` https://github.com/Textualize/textual/issues/1200.
- Added `ListView` and `ListItem` widgets https://github.com/Textualize/textual/pull/1143

### Changed

- Rebuilt `DirectoryTree` with new `Tree` control.
- Empty containers with a dimension set to `"auto"` will now collapse instead of filling up the available space.
- Container widgets now have default height of `1fr`.
- The default `width` of a `Label` is now `auto`.

### Fixed

- Type selectors can now contain numbers https://github.com/Textualize/textual/issues/1253
- Fixed visibility not affecting children https://github.com/Textualize/textual/issues/1313
- Fixed issue with auto width/height and relative children https://github.com/Textualize/textual/issues/1319
- Fixed issue with offset applied to containers https://github.com/Textualize/textual/issues/1256
- Fixed default CSS retrieval for widgets with no `DEFAULT_CSS` that inherited from widgets with `DEFAULT_CSS` https://github.com/Textualize/textual/issues/1335
- Fixed merging of `BINDINGS` when binding inheritance is set to `None` https://github.com/Textualize/textual/issues/1351

## [0.5.0] - 2022-11-20

### Added

- Add get_child_by_id and get_widget_by_id, remove get_child https://github.com/Textualize/textual/pull/1146
- Add easing parameter to Widget.scroll_* methods https://github.com/Textualize/textual/pull/1144
- Added Widget.call_later which invokes a callback on idle.
- `DOMNode.ancestors` no longer includes `self`.
- Added `DOMNode.ancestors_with_self`, which retains the old behaviour of
  `DOMNode.ancestors`.
- Improved the speed of `DOMQuery.remove`.
- Added DataTable.clear
- Added low-level `textual.walk` methods.
- It is now possible to `await` a `Widget.remove`.
  https://github.com/Textualize/textual/issues/1094
- It is now possible to `await` a `DOMQuery.remove`. Note that this changes
  the return value of `DOMQuery.remove`, which used to return `self`.
  https://github.com/Textualize/textual/issues/1094
- Added Pilot.wait_for_animation
- Added `Widget.move_child` https://github.com/Textualize/textual/issues/1121
- Added a `Label` widget https://github.com/Textualize/textual/issues/1190
- Support lazy-instantiated Screens (callables in App.SCREENS) https://github.com/Textualize/textual/pull/1185
- Display of keys in footer has more sensible defaults https://github.com/Textualize/textual/pull/1213
- Add App.get_key_display, allowing custom key_display App-wide https://github.com/Textualize/textual/pull/1213

### Changed

- Watchers are now called immediately when setting the attribute if they are synchronous. https://github.com/Textualize/textual/pull/1145
- Widget.call_later has been renamed to Widget.call_after_refresh.
- Button variant values are now checked at runtime. https://github.com/Textualize/textual/issues/1189
- Added caching of some properties in Styles object

### Fixed

- Fixed DataTable row not updating after add https://github.com/Textualize/textual/issues/1026
- Fixed issues with animation. Now objects of different types may be animated.
- Fixed containers with transparent background not showing borders https://github.com/Textualize/textual/issues/1175
- Fixed auto-width in horizontal containers https://github.com/Textualize/textual/pull/1155
- Fixed Input cursor invisible when placeholder empty https://github.com/Textualize/textual/pull/1202
- Fixed deadlock when removing widgets from the App https://github.com/Textualize/textual/pull/1219

## [0.4.0] - 2022-11-08

https://textual.textualize.io/blog/2022/11/08/version-040/#version-040

### Changed

- Dropped support for mounting "named" and "anonymous" widgets via
  `App.mount` and `Widget.mount`. Both methods now simply take one or more
  widgets as positional arguments.
- `DOMNode.query_one` now raises a `TooManyMatches` exception if there is
  more than one matching node.
  https://github.com/Textualize/textual/issues/1096
- `App.mount` and `Widget.mount` have new `before` and `after` parameters https://github.com/Textualize/textual/issues/778

### Added

- Added `init` param to reactive.watch
- `CSS_PATH` can now be a list of CSS files https://github.com/Textualize/textual/pull/1079
- Added `DOMQuery.only_one` https://github.com/Textualize/textual/issues/1096
- Writes to stdout are now done in a thread, for smoother animation. https://github.com/Textualize/textual/pull/1104

## [0.3.0] - 2022-10-31

### Fixed

- Fixed issue where scrollbars weren't being unmounted
- Fixed fr units for horizontal and vertical layouts https://github.com/Textualize/textual/pull/1067
- Fixed `textual run` breaking sys.argv https://github.com/Textualize/textual/issues/1064
- Fixed footer not updating styles when toggling dark mode
- Fixed how the app title in a `Header` is centred https://github.com/Textualize/textual/issues/1060
- Fixed the swapping of button variants https://github.com/Textualize/textual/issues/1048
- Fixed reserved characters in screenshots https://github.com/Textualize/textual/issues/993
- Fixed issue with TextLog max_lines https://github.com/Textualize/textual/issues/1058

### Changed

- DOMQuery now raises InvalidQueryFormat in response to invalid query strings, rather than cryptic CSS error
- Dropped quit_after, screenshot, and screenshot_title from App.run, which can all be done via auto_pilot
- Widgets are now closed in reversed DOM order
- Input widget justify hardcoded to left to prevent text-align interference
- Changed `textual run` so that it patches `argv` in more situations
- DOM classes and IDs are now always treated fully case-sensitive https://github.com/Textualize/textual/issues/1047

### Added

- Added Unmount event
- Added App.run_async method
- Added App.run_test context manager
- Added auto_pilot to App.run and App.run_async
- Added Widget._get_virtual_dom to get scrollbars
- Added size parameter to run and run_async
- Added always_update to reactive
- Returned an awaitable from push_screen, switch_screen, and install_screen https://github.com/Textualize/textual/pull/1061

## [0.2.1] - 2022-10-23

### Changed

- Updated meta data for PyPI

## [0.2.0] - 2022-10-23

### Added

- CSS support
- Too numerous to mention
## [0.1.18] - 2022-04-30

### Changed

- Bump typing extensions

## [0.1.17] - 2022-03-10

### Changed

- Bumped Rich dependency

## [0.1.16] - 2022-03-10

### Fixed

- Fixed escape key hanging on Windows

## [0.1.15] - 2022-01-31

### Added

- Added Windows Driver

## [0.1.14] - 2022-01-09

### Changed

- Updated Rich dependency to 11.X

## [0.1.13] - 2022-01-01

### Fixed

- Fixed spurious characters when exiting app
- Fixed increasing delay when exiting

## [0.1.12] - 2021-09-20

### Added

- Added geometry.Spacing

### Fixed

- Fixed calculation of virtual size in scroll views

## [0.1.11] - 2021-09-12

### Changed

- Changed message handlers to use prefix handle\_
- Renamed messages to drop the Message suffix
- Events now bubble by default
- Refactor of layout

### Added

- Added App.measure
- Added auto_width to Vertical Layout, WindowView, an ScrollView
- Added big_table.py example
- Added easing.py example

## [0.1.10] - 2021-08-25

### Added

- Added keyboard control of tree control
- Added Widget.gutter to calculate space between renderable and outside edge
- Added margin, padding, and border attributes to Widget

### Changed

- Callbacks may be async or non-async.
- Event handler event argument is optional.
- Fixed exception in clock example https://github.com/willmcgugan/textual/issues/52
- Added Message.wait() which waits for a message to be processed
- Key events are now sent to widgets first, before processing bindings

## [0.1.9] - 2021-08-06

### Added

- Added hover over and mouse click to activate keys in footer
- Added verbosity argument to Widget.log

### Changed

- Simplified events. Remove Startup event (use Mount)
- Changed geometry.Point to geometry.Offset and geometry.Dimensions to geometry.Size

## [0.1.8] - 2021-07-17

### Fixed

- Fixed exiting mouse mode
- Fixed slow animation

### Added

- New log system

## [0.1.7] - 2021-07-14

### Changed

- Added functionality to calculator example.
- Scrollview now shows scrollbars automatically
- New handler system for messages that doesn't require inheritance
- Improved traceback handling

[0.58.0]: https://github.com/Textualize/textual/compare/v0.57.1...v0.58.0
[0.57.1]: https://github.com/Textualize/textual/compare/v0.57.0...v0.57.1
[0.57.0]: https://github.com/Textualize/textual/compare/v0.56.3...v0.57.0
[0.56.3]: https://github.com/Textualize/textual/compare/v0.56.2...v0.56.3
[0.56.2]: https://github.com/Textualize/textual/compare/v0.56.1...v0.56.2
[0.56.1]: https://github.com/Textualize/textual/compare/v0.56.0...v0.56.1
[0.56.0]: https://github.com/Textualize/textual/compare/v0.55.1...v0.56.0
[0.55.1]: https://github.com/Textualize/textual/compare/v0.55.0...v0.55.1
[0.55.0]: https://github.com/Textualize/textual/compare/v0.54.0...v0.55.0
[0.54.0]: https://github.com/Textualize/textual/compare/v0.53.1...v0.54.0
[0.53.1]: https://github.com/Textualize/textual/compare/v0.53.0...v0.53.1
[0.53.0]: https://github.com/Textualize/textual/compare/v0.52.1...v0.53.0
[0.52.1]: https://github.com/Textualize/textual/compare/v0.52.0...v0.52.1
[0.52.0]: https://github.com/Textualize/textual/compare/v0.51.0...v0.52.0
[0.51.0]: https://github.com/Textualize/textual/compare/v0.50.1...v0.51.0
[0.50.1]: https://github.com/Textualize/textual/compare/v0.50.0...v0.50.1
[0.50.0]: https://github.com/Textualize/textual/compare/v0.49.0...v0.50.0
[0.49.1]: https://github.com/Textualize/textual/compare/v0.49.0...v0.49.1
[0.49.0]: https://github.com/Textualize/textual/compare/v0.48.2...v0.49.0
[0.48.2]: https://github.com/Textualize/textual/compare/v0.48.1...v0.48.2
[0.48.1]: https://github.com/Textualize/textual/compare/v0.48.0...v0.48.1
[0.48.0]: https://github.com/Textualize/textual/compare/v0.47.1...v0.48.0
[0.47.1]: https://github.com/Textualize/textual/compare/v0.47.0...v0.47.1
[0.47.0]: https://github.com/Textualize/textual/compare/v0.46.0...v0.47.0
[0.46.0]: https://github.com/Textualize/textual/compare/v0.45.1...v0.46.0
[0.45.1]: https://github.com/Textualize/textual/compare/v0.45.0...v0.45.1
[0.45.0]: https://github.com/Textualize/textual/compare/v0.44.1...v0.45.0
[0.44.1]: https://github.com/Textualize/textual/compare/v0.44.0...v0.44.1
[0.44.0]: https://github.com/Textualize/textual/compare/v0.43.2...v0.44.0
[0.43.2]: https://github.com/Textualize/textual/compare/v0.43.1...v0.43.2
[0.43.1]: https://github.com/Textualize/textual/compare/v0.43.0...v0.43.1
[0.43.0]: https://github.com/Textualize/textual/compare/v0.42.0...v0.43.0
[0.42.0]: https://github.com/Textualize/textual/compare/v0.41.0...v0.42.0
[0.41.0]: https://github.com/Textualize/textual/compare/v0.40.0...v0.41.0
[0.40.0]: https://github.com/Textualize/textual/compare/v0.39.0...v0.40.0
[0.39.0]: https://github.com/Textualize/textual/compare/v0.38.1...v0.39.0
[0.38.1]: https://github.com/Textualize/textual/compare/v0.38.0...v0.38.1
[0.38.0]: https://github.com/Textualize/textual/compare/v0.37.1...v0.38.0
[0.37.1]: https://github.com/Textualize/textual/compare/v0.37.0...v0.37.1
[0.37.0]: https://github.com/Textualize/textual/compare/v0.36.0...v0.37.0
[0.36.0]: https://github.com/Textualize/textual/compare/v0.35.1...v0.36.0
[0.35.1]: https://github.com/Textualize/textual/compare/v0.35.0...v0.35.1
[0.35.0]: https://github.com/Textualize/textual/compare/v0.34.0...v0.35.0
[0.34.0]: https://github.com/Textualize/textual/compare/v0.33.0...v0.34.0
[0.33.0]: https://github.com/Textualize/textual/compare/v0.32.0...v0.33.0
[0.32.0]: https://github.com/Textualize/textual/compare/v0.31.0...v0.32.0
[0.31.0]: https://github.com/Textualize/textual/compare/v0.30.0...v0.31.0
[0.30.0]: https://github.com/Textualize/textual/compare/v0.29.0...v0.30.0
[0.29.0]: https://github.com/Textualize/textual/compare/v0.28.1...v0.29.0
[0.28.1]: https://github.com/Textualize/textual/compare/v0.28.0...v0.28.1
[0.28.0]: https://github.com/Textualize/textual/compare/v0.27.0...v0.28.0
[0.27.0]: https://github.com/Textualize/textual/compare/v0.26.0...v0.27.0
[0.26.0]: https://github.com/Textualize/textual/compare/v0.25.0...v0.26.0
[0.25.0]: https://github.com/Textualize/textual/compare/v0.24.1...v0.25.0
[0.24.1]: https://github.com/Textualize/textual/compare/v0.24.0...v0.24.1
[0.24.0]: https://github.com/Textualize/textual/compare/v0.23.0...v0.24.0
[0.23.0]: https://github.com/Textualize/textual/compare/v0.22.3...v0.23.0
[0.22.3]: https://github.com/Textualize/textual/compare/v0.22.2...v0.22.3
[0.22.2]: https://github.com/Textualize/textual/compare/v0.22.1...v0.22.2
[0.22.1]: https://github.com/Textualize/textual/compare/v0.22.0...v0.22.1
[0.22.0]: https://github.com/Textualize/textual/compare/v0.21.0...v0.22.0
[0.21.0]: https://github.com/Textualize/textual/compare/v0.20.1...v0.21.0
[0.20.1]: https://github.com/Textualize/textual/compare/v0.20.0...v0.20.1
[0.20.0]: https://github.com/Textualize/textual/compare/v0.19.1...v0.20.0
[0.19.1]: https://github.com/Textualize/textual/compare/v0.19.0...v0.19.1
[0.19.0]: https://github.com/Textualize/textual/compare/v0.18.0...v0.19.0
[0.18.0]: https://github.com/Textualize/textual/compare/v0.17.4...v0.18.0
[0.17.3]: https://github.com/Textualize/textual/compare/v0.17.2...v0.17.3
[0.17.2]: https://github.com/Textualize/textual/compare/v0.17.1...v0.17.2
[0.17.1]: https://github.com/Textualize/textual/compare/v0.17.0...v0.17.1
[0.17.0]: https://github.com/Textualize/textual/compare/v0.16.0...v0.17.0
[0.16.0]: https://github.com/Textualize/textual/compare/v0.15.1...v0.16.0
[0.15.1]: https://github.com/Textualize/textual/compare/v0.15.0...v0.15.1
[0.15.0]: https://github.com/Textualize/textual/compare/v0.14.0...v0.15.0
[0.14.0]: https://github.com/Textualize/textual/compare/v0.13.0...v0.14.0
[0.13.0]: https://github.com/Textualize/textual/compare/v0.12.1...v0.13.0
[0.12.1]: https://github.com/Textualize/textual/compare/v0.12.0...v0.12.1
[0.12.0]: https://github.com/Textualize/textual/compare/v0.11.1...v0.12.0
[0.11.1]: https://github.com/Textualize/textual/compare/v0.11.0...v0.11.1
[0.11.0]: https://github.com/Textualize/textual/compare/v0.10.1...v0.11.0
[0.10.1]: https://github.com/Textualize/textual/compare/v0.10.0...v0.10.1
[0.10.0]: https://github.com/Textualize/textual/compare/v0.9.1...v0.10.0
[0.9.1]: https://github.com/Textualize/textual/compare/v0.9.0...v0.9.1
[0.9.0]: https://github.com/Textualize/textual/compare/v0.8.2...v0.9.0
[0.8.2]: https://github.com/Textualize/textual/compare/v0.8.1...v0.8.2
[0.8.1]: https://github.com/Textualize/textual/compare/v0.8.0...v0.8.1
[0.8.0]: https://github.com/Textualize/textual/compare/v0.7.0...v0.8.0
[0.7.0]: https://github.com/Textualize/textual/compare/v0.6.0...v0.7.0
[0.6.0]: https://github.com/Textualize/textual/compare/v0.5.0...v0.6.0
[0.5.0]: https://github.com/Textualize/textual/compare/v0.4.0...v0.5.0
[0.4.0]: https://github.com/Textualize/textual/compare/v0.3.0...v0.4.0
[0.3.0]: https://github.com/Textualize/textual/compare/v0.2.1...v0.3.0
[0.2.1]: https://github.com/Textualize/textual/compare/v0.2.0...v0.2.1
[0.2.0]: https://github.com/Textualize/textual/compare/v0.1.18...v0.2.0
[0.1.18]: https://github.com/Textualize/textual/compare/v0.1.17...v0.1.18
[0.1.17]: https://github.com/Textualize/textual/compare/v0.1.16...v0.1.17
[0.1.16]: https://github.com/Textualize/textual/compare/v0.1.15...v0.1.16
[0.1.15]: https://github.com/Textualize/textual/compare/v0.1.14...v0.1.15
[0.1.14]: https://github.com/Textualize/textual/compare/v0.1.13...v0.1.14
[0.1.13]: https://github.com/Textualize/textual/compare/v0.1.12...v0.1.13
[0.1.12]: https://github.com/Textualize/textual/compare/v0.1.11...v0.1.12
[0.1.11]: https://github.com/Textualize/textual/compare/v0.1.10...v0.1.11
[0.1.10]: https://github.com/Textualize/textual/compare/v0.1.9...v0.1.10
[0.1.9]: https://github.com/Textualize/textual/compare/v0.1.8...v0.1.9
[0.1.8]: https://github.com/Textualize/textual/compare/v0.1.7...v0.1.8
[0.1.7]: https://github.com/Textualize/textual/releases/tag/v0.1.7<|MERGE_RESOLUTION|>--- conflicted
+++ resolved
@@ -5,19 +5,12 @@
 The format is based on [Keep a Changelog](http://keepachangelog.com/)
 and this project adheres to [Semantic Versioning](http://semver.org/).
 
-<<<<<<< HEAD
-=======
-
->>>>>>> d40972e7
 ## Unreleased
 
 ### Fixed
 
-<<<<<<< HEAD
+- Fixed issue with Markdown mounting content lazily https://github.com/Textualize/textual/pull/4466
 - Fixed `SelectionList` issues after removing an option https://github.com/Textualize/textual/pull/4464
-=======
-- Fixed issue with Markdown mounting content lazily https://github.com/Textualize/textual/pull/4466
->>>>>>> d40972e7
 
 ## [0.58.0] - 2024-04-25
 
