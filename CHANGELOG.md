# Change Log

All notable changes to this project will be documented in this file.

The format is based on [Keep a Changelog](http://keepachangelog.com/)
and this project adheres to [Semantic Versioning](http://semver.org/).

## Unreleased


### Fixed

- Fixed zero division error https://github.com/Textualize/textual/issues/2673
- Fix `scroll_to_center` when there were nested layers out of view (Compositor full_map not populated fully) https://github.com/Textualize/textual/pull/2684
- Issues with `switch_screen` not updating the results callback appropriately https://github.com/Textualize/textual/issues/2650

### Added

- `work` decorator accepts `description` parameter to add debug string https://github.com/Textualize/textual/issues/2597
- Added `SelectionList` widget https://github.com/Textualize/textual/pull/2652
- `App.AUTO_FOCUS` to set auto focus on all screens https://github.com/Textualize/textual/issues/2594
- `Suggester` API to compose with widgets for automatic suggestions https://github.com/Textualize/textual/issues/2330
- `SuggestFromList` class to let widgets get completions from a fixed set of options https://github.com/Textualize/textual/pull/2604
- `Input` has a new component class `input--suggestion` https://github.com/Textualize/textual/pull/2604
- Added `Widget.remove_children` https://github.com/Textualize/textual/pull/2657
- Added `Validator` framework and validation for `Input` https://github.com/Textualize/textual/pull/2600

### Changed

- `Placeholder` now sets its color cycle per app https://github.com/Textualize/textual/issues/2590
- Footer now clears key highlight regardless of whether it's in the active screen or not https://github.com/Textualize/textual/issues/2606
- The default Widget repr no longer displays classes and pseudo-classes (to reduce noise in logs). Add them to your `__rich_repr__` method if needed. https://github.com/Textualize/textual/pull/2623
- Setting `Screen.AUTO_FOCUS` to `None` will inherit `AUTO_FOCUS` from the app instead of disabling it https://github.com/Textualize/textual/issues/2594
- Setting `Screen.AUTO_FOCUS` to `""` will disable it on the screen https://github.com/Textualize/textual/issues/2594
- Messages now have a `handler_name` class var which contains the name of the default handler method.
- `Message.control` is now a property instead of a class variable. https://github.com/Textualize/textual/issues/2528
- `Tree` and `DirectoryTree` Messages no longer accept a `tree` parameter, using `self.node.tree` instead. https://github.com/Textualize/textual/issues/2529
- Keybinding <kbd>right</kbd> in `Input` is also used to accept a suggestion if the cursor is at the end of the input https://github.com/Textualize/textual/pull/2604
- `Input.__init__` now accepts a `suggester` attribute for completion suggestions https://github.com/Textualize/textual/pull/2604
<<<<<<< HEAD
- Breaking change: The `@on` decorator will now match a message class and any child classes https://github.com/Textualize/textual/pull/2691
=======
- Using `switch_screen` to switch to the currently active screen is now a no-op https://github.com/Textualize/textual/pull/2692
>>>>>>> 43d39aa0

### Removed

- `Placeholder.reset_color_cycle`
- Removed `Widget.reset_focus` (now called `Widget.blur`) https://github.com/Textualize/textual/issues/2642


## [0.26.0] - 2023-05-20

### Added

- Added `Widget.can_view`

### Changed

- Textual will now scroll focused widgets to center if not in view

## [0.25.0] - 2023-05-17

### Changed

- App `title` and `sub_title` attributes can be set to any type https://github.com/Textualize/textual/issues/2521
- `DirectoryTree` now loads directory contents in a worker https://github.com/Textualize/textual/issues/2456
- Only a single error will be written by default, unless in dev mode ("debug" in App.features) https://github.com/Textualize/textual/issues/2480
- Using `Widget.move_child` where the target and the child being moved are the same is now a no-op https://github.com/Textualize/textual/issues/1743
- Calling `dismiss` on a screen that is not at the top of the stack now raises an exception https://github.com/Textualize/textual/issues/2575
- `MessagePump.call_after_refresh` and `MessagePump.call_later` will now return `False` if the callback could not be scheduled. https://github.com/Textualize/textual/pull/2584

### Fixed

- Fixed `ZeroDivisionError` in `resolve_fraction_unit` https://github.com/Textualize/textual/issues/2502
- Fixed `TreeNode.expand` and `TreeNode.expand_all` not posting a `Tree.NodeExpanded` message https://github.com/Textualize/textual/issues/2535
- Fixed `TreeNode.collapse` and `TreeNode.collapse_all` not posting a `Tree.NodeCollapsed` message https://github.com/Textualize/textual/issues/2535
- Fixed `TreeNode.toggle` and `TreeNode.toggle_all` not posting a `Tree.NodeExpanded` or `Tree.NodeCollapsed` message https://github.com/Textualize/textual/issues/2535
- `footer--description` component class was being ignored https://github.com/Textualize/textual/issues/2544
- Pasting empty selection in `Input` would raise an exception https://github.com/Textualize/textual/issues/2563
- `Screen.AUTO_FOCUS` now focuses the first _focusable_ widget that matches the selector https://github.com/Textualize/textual/issues/2578
- `Screen.AUTO_FOCUS` now works on the default screen on startup https://github.com/Textualize/textual/pull/2581
- Fix for setting dark in App `__init__` https://github.com/Textualize/textual/issues/2583
- Fix issue with scrolling and docks https://github.com/Textualize/textual/issues/2525
- Fix not being able to use CSS classes with `Tab` https://github.com/Textualize/textual/pull/2589

### Added

- Class variable `AUTO_FOCUS` to screens https://github.com/Textualize/textual/issues/2457
- Added `NULL_SPACING` and `NULL_REGION` to geometry.py

## [0.24.1] - 2023-05-08

### Fixed

- Fix TypeError in code browser

## [0.24.0] - 2023-05-08

### Fixed

- Fixed crash when creating a `DirectoryTree` starting anywhere other than `.`
- Fixed line drawing in `Tree` when `Tree.show_root` is `True` https://github.com/Textualize/textual/issues/2397
- Fixed line drawing in `Tree` not marking branches as selected when first getting focus https://github.com/Textualize/textual/issues/2397

### Changed

- The DataTable cursor is now scrolled into view when the cursor coordinate is changed programmatically https://github.com/Textualize/textual/issues/2459
- run_worker exclusive parameter is now `False` by default https://github.com/Textualize/textual/pull/2470
- Added `always_update` as an optional argument for `reactive.var`
- Made Binding description default to empty string, which is equivalent to show=False https://github.com/Textualize/textual/pull/2501
- Modified Message to allow it to be used as a dataclass https://github.com/Textualize/textual/pull/2501
- Decorator `@on` accepts arbitrary `**kwargs` to apply selectors to attributes of the message https://github.com/Textualize/textual/pull/2498

### Added

- Property `control` as alias for attribute `tabs` in `Tabs` messages https://github.com/Textualize/textual/pull/2483
- Experimental: Added "overlay" rule https://github.com/Textualize/textual/pull/2501
- Experimental: Added "constrain" rule https://github.com/Textualize/textual/pull/2501
- Added textual.widgets.Select https://github.com/Textualize/textual/pull/2501
- Added Region.translate_inside https://github.com/Textualize/textual/pull/2501
- `TabbedContent` now takes kwargs `id`, `name`, `classes`, and `disabled`, upon initialization, like other widgets https://github.com/Textualize/textual/pull/2497
- Method `DataTable.move_cursor` https://github.com/Textualize/textual/issues/2472
- Added `OptionList.add_options` https://github.com/Textualize/textual/pull/2508
- Added `TreeNode.is_root` https://github.com/Textualize/textual/pull/2510
- Added `TreeNode.remove_children` https://github.com/Textualize/textual/pull/2510
- Added `TreeNode.remove` https://github.com/Textualize/textual/pull/2510
- Added classvar `Message.ALLOW_SELECTOR_MATCH` https://github.com/Textualize/textual/pull/2498
- Added `ALLOW_SELECTOR_MATCH` to all built-in messages associated with widgets https://github.com/Textualize/textual/pull/2498
- Markdown document sub-widgets now reference the container document
- Table of contents of a markdown document now references the document
- Added the `control` property to messages
  - `DirectoryTree.FileSelected`
  - `ListView`
    - `Highlighted`
    - `Selected`
  - `Markdown`
    - `TableOfContentsUpdated`
    - `TableOfContentsSelected`
    - `LinkClicked`
  - `OptionList`
    - `OptionHighlighted`
    - `OptionSelected`
  - `RadioSet.Changed`
  - `TabContent.TabActivated`
  - `Tree`
    - `NodeSelected`
    - `NodeHighlighted`
    - `NodeExpanded`
    - `NodeCollapsed`

## [0.23.0] - 2023-05-03

### Fixed

- Fixed `outline` top and bottom not handling alpha - https://github.com/Textualize/textual/issues/2371
- Fixed `!important` not applying to `align` https://github.com/Textualize/textual/issues/2420
- Fixed `!important` not applying to `border` https://github.com/Textualize/textual/issues/2420
- Fixed `!important` not applying to `content-align` https://github.com/Textualize/textual/issues/2420
- Fixed `!important` not applying to `outline` https://github.com/Textualize/textual/issues/2420
- Fixed `!important` not applying to `overflow` https://github.com/Textualize/textual/issues/2420
- Fixed `!important` not applying to `scrollbar-size` https://github.com/Textualize/textual/issues/2420
- Fixed `outline-right` not being recognised https://github.com/Textualize/textual/issues/2446
- Fixed OSError when a file system is not available https://github.com/Textualize/textual/issues/2468

### Changed

- Setting attributes with a `compute_` method will now raise an `AttributeError` https://github.com/Textualize/textual/issues/2383
- Unknown psuedo-selectors will now raise a tokenizer error (previously they were silently ignored) https://github.com/Textualize/textual/pull/2445
- Breaking change: `DirectoryTree.FileSelected.path` is now always a `Path` https://github.com/Textualize/textual/issues/2448
- Breaking change: `Directorytree.load_directory` renamed to `Directorytree._load_directory` https://github.com/Textualize/textual/issues/2448
- Unknown pseudo-selectors will now raise a tokenizer error (previously they were silently ignored) https://github.com/Textualize/textual/pull/2445

### Added

- Watch methods can now optionally be private https://github.com/Textualize/textual/issues/2382
- Added `DirectoryTree.path` reactive attribute https://github.com/Textualize/textual/issues/2448
- Added `DirectoryTree.FileSelected.node` https://github.com/Textualize/textual/pull/2463
- Added `DirectoryTree.reload` https://github.com/Textualize/textual/issues/2448
- Added textual.on decorator https://github.com/Textualize/textual/issues/2398

## [0.22.3] - 2023-04-29

### Fixed

- Fixed `textual run` on Windows https://github.com/Textualize/textual/issues/2406
- Fixed top border of button hover state

## [0.22.2] - 2023-04-29

### Added

- Added `TreeNode.tree` as a read-only public attribute https://github.com/Textualize/textual/issues/2413

### Fixed

- Fixed superfluous style updates for focus-within pseudo-selector

## [0.22.1] - 2023-04-28

### Fixed

- Fixed timer issue https://github.com/Textualize/textual/issues/2416
- Fixed `textual run` issue https://github.com/Textualize/textual/issues/2391

## [0.22.0] - 2023-04-27

### Fixed

- Fixed broken fr units when there is a min or max dimension https://github.com/Textualize/textual/issues/2378
- Fixed plain text in Markdown code blocks with no syntax being difficult to read https://github.com/Textualize/textual/issues/2400

### Added

- Added `ProgressBar` widget https://github.com/Textualize/textual/pull/2333

### Changed

- All `textual.containers` are now `1fr` in relevant dimensions by default https://github.com/Textualize/textual/pull/2386


## [0.21.0] - 2023-04-26

### Changed

- `textual run` execs apps in a new context.
- Textual console no longer parses console markup.
- Breaking change: `Container` no longer shows required scrollbars by default https://github.com/Textualize/textual/issues/2361
- Breaking change: `VerticalScroll` no longer shows a required horizontal scrollbar by default
- Breaking change: `HorizontalScroll` no longer shows a required vertical scrollbar by default
- Breaking change: Renamed `App.action_add_class_` to `App.action_add_class`
- Breaking change: Renamed `App.action_remove_class_` to `App.action_remove_class`
- Breaking change: `RadioSet` is now a single focusable widget https://github.com/Textualize/textual/pull/2372
- Breaking change: Removed `containers.Content` (use `containers.VerticalScroll` now)

### Added

- Added `-c` switch to `textual run` which runs commands in a Textual dev environment.
- Breaking change: standard keyboard scrollable navigation bindings have been moved off `Widget` and onto a new base class for scrollable containers (see also below addition) https://github.com/Textualize/textual/issues/2332
- `ScrollView` now inherits from `ScrollableContainer` rather than `Widget` https://github.com/Textualize/textual/issues/2332
- Containers no longer inherit any bindings from `Widget` https://github.com/Textualize/textual/issues/2331
- Added `ScrollableContainer`; a container class that binds the common navigation keys to scroll actions (see also above breaking change) https://github.com/Textualize/textual/issues/2332

### Fixed

- Fixed dark mode toggles in a "child" screen not updating a "parent" screen https://github.com/Textualize/textual/issues/1999
- Fixed "panel" border not exposed via CSS
- Fixed `TabbedContent.active` changes not changing the actual content https://github.com/Textualize/textual/issues/2352
- Fixed broken color on macOS Terminal https://github.com/Textualize/textual/issues/2359

## [0.20.1] - 2023-04-18

### Fix

- New fix for stuck tabs underline https://github.com/Textualize/textual/issues/2229

## [0.20.0] - 2023-04-18

### Changed

- Changed signature of Driver. Technically a breaking change, but unlikely to affect anyone.
- Breaking change: Timer.start is now private, and returns None. There was no reason to call this manually, so unlikely to affect anyone.
- A clicked tab will now be scrolled to the center of its tab container https://github.com/Textualize/textual/pull/2276
- Style updates are now done immediately rather than on_idle https://github.com/Textualize/textual/pull/2304
- `ButtonVariant` is now exported from `textual.widgets.button` https://github.com/Textualize/textual/issues/2264
- `HorizontalScroll` and `VerticalScroll` are now focusable by default https://github.com/Textualize/textual/pull/2317

### Added

- Added `DataTable.remove_row` method https://github.com/Textualize/textual/pull/2253
- option `--port` to the command `textual console` to specify which port the console should connect to https://github.com/Textualize/textual/pull/2258
- `Widget.scroll_to_center` method to scroll children to the center of container widget https://github.com/Textualize/textual/pull/2255 and https://github.com/Textualize/textual/pull/2276
- Added `TabActivated` message to `TabbedContent` https://github.com/Textualize/textual/pull/2260
- Added "panel" border style https://github.com/Textualize/textual/pull/2292
- Added `border-title-color`, `border-title-background`, `border-title-style` rules https://github.com/Textualize/textual/issues/2289
- Added `border-subtitle-color`, `border-subtitle-background`, `border-subtitle-style` rules https://github.com/Textualize/textual/issues/2289

### Fixed

- Fixed order styles are applied in DataTable - allows combining of renderable styles and component classes https://github.com/Textualize/textual/pull/2272
- Fixed key combos with up/down keys in some terminals https://github.com/Textualize/textual/pull/2280
- Fix empty ListView preventing bindings from firing https://github.com/Textualize/textual/pull/2281
- Fix `get_component_styles` returning incorrect values on first call when combined with pseudoclasses https://github.com/Textualize/textual/pull/2304
- Fixed `active_message_pump.get` sometimes resulting in a `LookupError` https://github.com/Textualize/textual/issues/2301

## [0.19.1] - 2023-04-10

### Fixed

- Fix viewport units using wrong viewport size  https://github.com/Textualize/textual/pull/2247
- Fixed layout not clearing arrangement cache https://github.com/Textualize/textual/pull/2249


## [0.19.0] - 2023-04-07

### Added

- Added support for filtering a `DirectoryTree` https://github.com/Textualize/textual/pull/2215

### Changed

- Allowed border_title and border_subtitle to accept Text objects
- Added additional line around titles
- When a container is auto, relative dimensions in children stretch the container. https://github.com/Textualize/textual/pull/2221
- DataTable page up / down now move cursor

### Fixed

- Fixed margin not being respected when width or height is "auto" https://github.com/Textualize/textual/issues/2220
- Fixed issue which prevent scroll_visible from working https://github.com/Textualize/textual/issues/2181
- Fixed missing tracebacks on Windows https://github.com/Textualize/textual/issues/2027

## [0.18.0] - 2023-04-04

### Added

- Added Worker API https://github.com/Textualize/textual/pull/2182

### Changed

- Breaking change: Markdown.update is no longer a coroutine https://github.com/Textualize/textual/pull/2182

### Fixed

- `RadioSet` is now far less likely to report `pressed_button` as `None` https://github.com/Textualize/textual/issues/2203

## [0.17.3] - 2023-04-02

### [Fixed]

- Fixed scrollable area not taking in to account dock https://github.com/Textualize/textual/issues/2188

## [0.17.2] - 2023-04-02

### [Fixed]

- Fixed bindings persistance https://github.com/Textualize/textual/issues/1613
- The `Markdown` widget now auto-increments ordered lists https://github.com/Textualize/textual/issues/2002
- Fixed modal bindings https://github.com/Textualize/textual/issues/2194
- Fix binding enter to active button https://github.com/Textualize/textual/issues/2194

### [Changed]

- tab and shift+tab are now defined on Screen.

## [0.17.1] - 2023-03-30

### Fixed

- Fix cursor not hiding on Windows https://github.com/Textualize/textual/issues/2170
- Fixed freeze when ctrl-clicking links https://github.com/Textualize/textual/issues/2167 https://github.com/Textualize/textual/issues/2073

## [0.17.0] - 2023-03-29

### Fixed

- Issue with parsing action strings whose arguments contained quoted closing parenthesis https://github.com/Textualize/textual/pull/2112
- Issues with parsing action strings with tuple arguments https://github.com/Textualize/textual/pull/2112
- Issue with watching for CSS file changes https://github.com/Textualize/textual/pull/2128
- Fix for tabs not invalidating https://github.com/Textualize/textual/issues/2125
- Fixed scrollbar layers issue https://github.com/Textualize/textual/issues/1358
- Fix for interaction between pseudo-classes and widget-level render caches https://github.com/Textualize/textual/pull/2155

### Changed

- DataTable now has height: auto by default. https://github.com/Textualize/textual/issues/2117
- Textual will now render strings within renderables (such as tables) as Console Markup by default. You can wrap your text with rich.Text() if you want the original behavior. https://github.com/Textualize/textual/issues/2120
- Some widget methods now return `self` instead of `None` https://github.com/Textualize/textual/pull/2102:
  - `Widget`: `refresh`, `focus`, `reset_focus`
  - `Button.press`
  - `DataTable`: `clear`, `refresh_coordinate`, `refresh_row`, `refresh_column`, `sort`
  - `Placehoder.cycle_variant`
  - `Switch.toggle`
  - `Tabs.clear`
  - `TextLog`: `write`, `clear`
  - `TreeNode`: `expand`, `expand_all`, `collapse`, `collapse_all`, `toggle`, `toggle_all`
  - `Tree`: `clear`, `reset`
- Screens with alpha in their background color will now blend with the background. https://github.com/Textualize/textual/pull/2139
- Added "thick" border style. https://github.com/Textualize/textual/pull/2139
- message_pump.app will now set the active app if it is not already set.
- DataTable now has max height set to 100vh

### Added

- Added auto_scroll attribute to TextLog https://github.com/Textualize/textual/pull/2127
- Added scroll_end switch to TextLog.write https://github.com/Textualize/textual/pull/2127
- Added `Widget.get_pseudo_class_state` https://github.com/Textualize/textual/pull/2155
- Added Screen.ModalScreen which prevents App from handling bindings. https://github.com/Textualize/textual/pull/2139
- Added TEXTUAL_LOG env var which should be a path that Textual will write verbose logs to (textual devtools is generally preferred) https://github.com/Textualize/textual/pull/2148
- Added textual.logging.TextualHandler logging handler
- Added Query.set_classes, DOMNode.set_classes, and `classes` setter for Widget https://github.com/Textualize/textual/issues/1081
- Added `OptionList` https://github.com/Textualize/textual/pull/2154

## [0.16.0] - 2023-03-22

### Added
- Added `parser_factory` argument to `Markdown` and `MarkdownViewer` constructors https://github.com/Textualize/textual/pull/2075
- Added `HorizontalScroll` https://github.com/Textualize/textual/issues/1957
- Added `Center` https://github.com/Textualize/textual/issues/1957
- Added `Middle` https://github.com/Textualize/textual/issues/1957
- Added `VerticalScroll` (mimicking the old behaviour of `Vertical`) https://github.com/Textualize/textual/issues/1957
- Added `Widget.border_title` and `Widget.border_subtitle` to set border (sub)title for a widget https://github.com/Textualize/textual/issues/1864
- Added CSS styles `border_title_align` and `border_subtitle_align`.
- Added `TabbedContent` widget https://github.com/Textualize/textual/pull/2059
- Added `get_child_by_type` method to widgets / app https://github.com/Textualize/textual/pull/2059
- Added `Widget.render_str` method https://github.com/Textualize/textual/pull/2059
- Added TEXTUAL_DRIVER environment variable

### Changed

- Dropped "loading-indicator--dot" component style from LoadingIndicator https://github.com/Textualize/textual/pull/2050
- Tabs widget now sends Tabs.Cleared when there is no active tab.
- Breaking change: changed default behaviour of `Vertical` (see `VerticalScroll`) https://github.com/Textualize/textual/issues/1957
- The default `overflow` style for `Horizontal` was changed to `hidden hidden` https://github.com/Textualize/textual/issues/1957
- `DirectoryTree` also accepts `pathlib.Path` objects as the path to list https://github.com/Textualize/textual/issues/1438

### Removed

- Removed `sender` attribute from messages. It's now just private (`_sender`). https://github.com/Textualize/textual/pull/2071

### Fixed

- Fixed borders not rendering correctly. https://github.com/Textualize/textual/pull/2074
- Fix for error when removing nodes. https://github.com/Textualize/textual/issues/2079

## [0.15.1] - 2023-03-14

### Fixed

- Fixed how the namespace for messages is calculated to facilitate inheriting messages https://github.com/Textualize/textual/issues/1814
- `Tab` is now correctly made available from `textual.widgets`. https://github.com/Textualize/textual/issues/2044

## [0.15.0] - 2023-03-13

### Fixed

- Fixed container not resizing when a widget is removed https://github.com/Textualize/textual/issues/2007
- Fixes issue where the horizontal scrollbar would be incorrectly enabled https://github.com/Textualize/textual/pull/2024

## [0.15.0] - 2023-03-13

### Changed

- Fixed container not resizing when a widget is removed https://github.com/Textualize/textual/issues/2007
- Fixed issue where the horizontal scrollbar would be incorrectly enabled https://github.com/Textualize/textual/pull/2024
- Fixed `Pilot.click` not correctly creating the mouse events https://github.com/Textualize/textual/issues/2022
- Fixes issue where the horizontal scrollbar would be incorrectly enabled https://github.com/Textualize/textual/pull/2024
- Fixes for tracebacks not appearing on exit https://github.com/Textualize/textual/issues/2027

### Added

- Added a LoadingIndicator widget https://github.com/Textualize/textual/pull/2018
- Added Tabs Widget https://github.com/Textualize/textual/pull/2020

### Changed

- Breaking change: Renamed Widget.action and App.action to Widget.run_action and App.run_action
- Added `shift`, `meta` and `control` arguments to `Pilot.click`.

## [0.14.0] - 2023-03-09

### Changed

- Breaking change: There is now only `post_message` to post events, which is non-async, `post_message_no_wait` was dropped. https://github.com/Textualize/textual/pull/1940
- Breaking change: The Timer class now has just one method to stop it, `Timer.stop` which is non sync https://github.com/Textualize/textual/pull/1940
- Breaking change: Messages don't require a `sender` in their constructor https://github.com/Textualize/textual/pull/1940
- Many messages have grown a `control` property which returns the control they relate to. https://github.com/Textualize/textual/pull/1940
- Updated styling to make it clear DataTable grows horizontally https://github.com/Textualize/textual/pull/1946
- Changed the `Checkbox` character due to issues with Windows Terminal and Windows 10 https://github.com/Textualize/textual/issues/1934
- Changed the `RadioButton` character due to issues with Windows Terminal and Windows 10 and 11 https://github.com/Textualize/textual/issues/1934
- Changed the `Markdown` initial bullet character due to issues with Windows Terminal and Windows 10 and 11 https://github.com/Textualize/textual/issues/1982
- The underscore `_` is no longer a special alias for the method `pilot.press`

### Added

- Added `data_table` attribute to DataTable events https://github.com/Textualize/textual/pull/1940
- Added `list_view` attribute to `ListView` events https://github.com/Textualize/textual/pull/1940
- Added `radio_set` attribute to `RadioSet` events https://github.com/Textualize/textual/pull/1940
- Added `switch` attribute to `Switch` events https://github.com/Textualize/textual/pull/1940
- Added `hover` and `click` methods to `Pilot` https://github.com/Textualize/textual/pull/1966
- Breaking change: Added `toggle_button` attribute to RadioButton and Checkbox events, replaces `input` https://github.com/Textualize/textual/pull/1940
- A percentage alpha can now be applied to a border https://github.com/Textualize/textual/issues/1863
- Added `Color.multiply_alpha`.
- Added `ContentSwitcher` https://github.com/Textualize/textual/issues/1945

### Fixed

- Fixed bug that prevented pilot from pressing some keys https://github.com/Textualize/textual/issues/1815
- DataTable race condition that caused crash https://github.com/Textualize/textual/pull/1962
- Fixed scrollbar getting "stuck" to cursor when cursor leaves window during drag https://github.com/Textualize/textual/pull/1968 https://github.com/Textualize/textual/pull/2003
- DataTable crash when enter pressed when table is empty https://github.com/Textualize/textual/pull/1973

## [0.13.0] - 2023-03-02

### Added

- Added `Checkbox` https://github.com/Textualize/textual/pull/1872
- Added `RadioButton` https://github.com/Textualize/textual/pull/1872
- Added `RadioSet` https://github.com/Textualize/textual/pull/1872

### Changed

- Widget scrolling methods (such as `Widget.scroll_home` and `Widget.scroll_end`) now perform the scroll after the next refresh https://github.com/Textualize/textual/issues/1774
- Buttons no longer accept arbitrary renderables https://github.com/Textualize/textual/issues/1870

### Fixed

- Scrolling with cursor keys now moves just one cell https://github.com/Textualize/textual/issues/1897
- Fix exceptions in watch methods being hidden on startup https://github.com/Textualize/textual/issues/1886
- Fixed scrollbar size miscalculation https://github.com/Textualize/textual/pull/1910
- Fixed slow exit on some terminals https://github.com/Textualize/textual/issues/1920

## [0.12.1] - 2023-02-25

### Fixed

- Fix for batch update glitch https://github.com/Textualize/textual/pull/1880

## [0.12.0] - 2023-02-24

### Added

- Added `App.batch_update` https://github.com/Textualize/textual/pull/1832
- Added horizontal rule to Markdown https://github.com/Textualize/textual/pull/1832
- Added `Widget.disabled` https://github.com/Textualize/textual/pull/1785
- Added `DOMNode.notify_style_update` to replace `messages.StylesUpdated` message https://github.com/Textualize/textual/pull/1861
- Added `DataTable.show_row_labels` reactive to show and hide row labels https://github.com/Textualize/textual/pull/1868
- Added `DataTable.RowLabelSelected` event, which is emitted when a row label is clicked https://github.com/Textualize/textual/pull/1868
- Added `MessagePump.prevent` context manager to temporarily suppress a given message type https://github.com/Textualize/textual/pull/1866

### Changed

- Scrolling by page now adds to current position.
- Markdown lists have been polished: a selection of bullets, better alignment of numbers, style tweaks https://github.com/Textualize/textual/pull/1832
- Added alternative method of composing Widgets https://github.com/Textualize/textual/pull/1847
- Added `label` parameter to `DataTable.add_row` https://github.com/Textualize/textual/pull/1868
- Breaking change: Some `DataTable` component classes were renamed - see PR for details https://github.com/Textualize/textual/pull/1868

### Removed

- Removed `screen.visible_widgets` and `screen.widgets`
- Removed `StylesUpdate` message. https://github.com/Textualize/textual/pull/1861

### Fixed

- Numbers in a descendant-combined selector no longer cause an error https://github.com/Textualize/textual/issues/1836
- Fixed superfluous scrolling when focusing a docked widget https://github.com/Textualize/textual/issues/1816
- Fixes walk_children which was returning more than one screen https://github.com/Textualize/textual/issues/1846
- Fixed issue with watchers fired for detached nodes https://github.com/Textualize/textual/issues/1846

## [0.11.1] - 2023-02-17

### Fixed

- DataTable fix issue where offset cache was not being used https://github.com/Textualize/textual/pull/1810
- DataTable scrollbars resize correctly when header is toggled https://github.com/Textualize/textual/pull/1803
- DataTable location mapping cleared when clear called https://github.com/Textualize/textual/pull/1809

## [0.11.0] - 2023-02-15

### Added

- Added `TreeNode.expand_all` https://github.com/Textualize/textual/issues/1430
- Added `TreeNode.collapse_all` https://github.com/Textualize/textual/issues/1430
- Added `TreeNode.toggle_all` https://github.com/Textualize/textual/issues/1430
- Added the coroutines `Animator.wait_until_complete` and `pilot.wait_for_scheduled_animations` that allow waiting for all current and scheduled animations https://github.com/Textualize/textual/issues/1658
- Added the method `Animator.is_being_animated` that checks if an attribute of an object is being animated or is scheduled for animation
- Added more keyboard actions and related bindings to `Input` https://github.com/Textualize/textual/pull/1676
- Added App.scroll_sensitivity_x and App.scroll_sensitivity_y to adjust how many lines the scroll wheel moves the scroll position https://github.com/Textualize/textual/issues/928
- Added Shift+scroll wheel and ctrl+scroll wheel to scroll horizontally
- Added `Tree.action_toggle_node` to toggle a node without selecting, and bound it to <kbd>Space</kbd> https://github.com/Textualize/textual/issues/1433
- Added `Tree.reset` to fully reset a `Tree` https://github.com/Textualize/textual/issues/1437
- Added `DataTable.sort` to sort rows https://github.com/Textualize/textual/pull/1638
- Added `DataTable.get_cell` to retrieve a cell by column/row keys https://github.com/Textualize/textual/pull/1638
- Added `DataTable.get_cell_at` to retrieve a cell by coordinate https://github.com/Textualize/textual/pull/1638
- Added `DataTable.update_cell` to update a cell by column/row keys https://github.com/Textualize/textual/pull/1638
- Added `DataTable.update_cell_at` to update a cell at a coordinate  https://github.com/Textualize/textual/pull/1638
- Added `DataTable.ordered_rows` property to retrieve `Row`s as they're currently ordered https://github.com/Textualize/textual/pull/1638
- Added `DataTable.ordered_columns` property to retrieve `Column`s as they're currently ordered https://github.com/Textualize/textual/pull/1638
- Added `DataTable.coordinate_to_cell_key` to find the key for the cell at a coordinate https://github.com/Textualize/textual/pull/1638
- Added `DataTable.is_valid_coordinate` https://github.com/Textualize/textual/pull/1638
- Added `DataTable.is_valid_row_index` https://github.com/Textualize/textual/pull/1638
- Added `DataTable.is_valid_column_index` https://github.com/Textualize/textual/pull/1638
- Added attributes to events emitted from `DataTable` indicating row/column/cell keys https://github.com/Textualize/textual/pull/1638
- Added `DataTable.get_row` to retrieve the values from a row by key https://github.com/Textualize/textual/pull/1786
- Added `DataTable.get_row_at` to retrieve the values from a row by index https://github.com/Textualize/textual/pull/1786
- Added `DataTable.get_column` to retrieve the values from a column by key https://github.com/Textualize/textual/pull/1786
- Added `DataTable.get_column_at` to retrieve the values from a column by index https://github.com/Textualize/textual/pull/1786
- Added `DataTable.HeaderSelected` which is posted when header label clicked https://github.com/Textualize/textual/pull/1788
- Added `DOMNode.watch` and `DOMNode.is_attached` methods  https://github.com/Textualize/textual/pull/1750
- Added `DOMNode.css_tree` which is a renderable that shows the DOM and CSS https://github.com/Textualize/textual/pull/1778
- Added `DOMNode.children_view` which is a view on to a nodes children list, use for querying https://github.com/Textualize/textual/pull/1778
- Added `Markdown` and `MarkdownViewer` widgets.
- Added `--screenshot` option to `textual run`

### Changed

- Breaking change: `TreeNode` can no longer be imported from `textual.widgets`; it is now available via `from textual.widgets.tree import TreeNode`. https://github.com/Textualize/textual/pull/1637
- `Tree` now shows a (subdued) cursor for a highlighted node when focus has moved elsewhere https://github.com/Textualize/textual/issues/1471
- `DataTable.add_row` now accepts `key` argument to uniquely identify the row https://github.com/Textualize/textual/pull/1638
- `DataTable.add_column` now accepts `key` argument to uniquely identify the column https://github.com/Textualize/textual/pull/1638
- `DataTable.add_row` and `DataTable.add_column` now return lists of keys identifying the added rows/columns https://github.com/Textualize/textual/pull/1638
- Breaking change: `DataTable.get_cell_value` renamed to `DataTable.get_value_at` https://github.com/Textualize/textual/pull/1638
- `DataTable.row_count` is now a property https://github.com/Textualize/textual/pull/1638
- Breaking change: `DataTable.cursor_cell` renamed to `DataTable.cursor_coordinate` https://github.com/Textualize/textual/pull/1638
  - The method `validate_cursor_cell` was renamed to `validate_cursor_coordinate`.
  - The method `watch_cursor_cell` was renamed to `watch_cursor_coordinate`.
- Breaking change: `DataTable.hover_cell` renamed to `DataTable.hover_coordinate` https://github.com/Textualize/textual/pull/1638
  - The method `validate_hover_cell` was renamed to `validate_hover_coordinate`.
- Breaking change: `DataTable.data` structure changed, and will be made private in upcoming release https://github.com/Textualize/textual/pull/1638
- Breaking change: `DataTable.refresh_cell` was renamed to `DataTable.refresh_coordinate` https://github.com/Textualize/textual/pull/1638
- Breaking change: `DataTable.get_row_height` now takes a `RowKey` argument instead of a row index https://github.com/Textualize/textual/pull/1638
- Breaking change: `DataTable.data` renamed to `DataTable._data` (it's now private) https://github.com/Textualize/textual/pull/1786
- The `_filter` module was made public (now called `filter`) https://github.com/Textualize/textual/pull/1638
- Breaking change: renamed `Checkbox` to `Switch` https://github.com/Textualize/textual/issues/1746
- `App.install_screen` name is no longer optional https://github.com/Textualize/textual/pull/1778
- `App.query` now only includes the current screen https://github.com/Textualize/textual/pull/1778
- `DOMNode.tree` now displays simple DOM structure only https://github.com/Textualize/textual/pull/1778
- `App.install_screen` now returns None rather than AwaitMount https://github.com/Textualize/textual/pull/1778
- `DOMNode.children` is now a simple sequence, the NodesList is exposed as `DOMNode._nodes` https://github.com/Textualize/textual/pull/1778
- `DataTable` cursor can now enter fixed columns https://github.com/Textualize/textual/pull/1799

### Fixed

- Fixed stuck screen  https://github.com/Textualize/textual/issues/1632
- Fixed programmatic style changes not refreshing children layouts when parent widget did not change size https://github.com/Textualize/textual/issues/1607
- Fixed relative units in `grid-rows` and `grid-columns` being computed with respect to the wrong dimension https://github.com/Textualize/textual/issues/1406
- Fixed bug with animations that were triggered back to back, where the second one wouldn't start https://github.com/Textualize/textual/issues/1372
- Fixed bug with animations that were scheduled where all but the first would be skipped https://github.com/Textualize/textual/issues/1372
- Programmatically setting `overflow_x`/`overflow_y` refreshes the layout correctly https://github.com/Textualize/textual/issues/1616
- Fixed double-paste into `Input` https://github.com/Textualize/textual/issues/1657
- Added a workaround for an apparent Windows Terminal paste issue https://github.com/Textualize/textual/issues/1661
- Fixed issue with renderable width calculation https://github.com/Textualize/textual/issues/1685
- Fixed issue with app not processing Paste event https://github.com/Textualize/textual/issues/1666
- Fixed glitch with view position with auto width inputs https://github.com/Textualize/textual/issues/1693
- Fixed `DataTable` "selected" events containing wrong coordinates when mouse was used https://github.com/Textualize/textual/issues/1723

### Removed

- Methods `MessagePump.emit` and `MessagePump.emit_no_wait` https://github.com/Textualize/textual/pull/1738
- Removed `reactive.watch` in favor of DOMNode.watch.

## [0.10.1] - 2023-01-20

### Added

- Added Strip.text property https://github.com/Textualize/textual/issues/1620

### Fixed

- Fixed `textual diagnose` crash on older supported Python versions. https://github.com/Textualize/textual/issues/1622

### Changed

- The default filename for screenshots uses a datetime format similar to ISO8601, but with reserved characters replaced by underscores https://github.com/Textualize/textual/pull/1518


## [0.10.0] - 2023-01-19

### Added

- Added `TreeNode.parent` -- a read-only property for accessing a node's parent https://github.com/Textualize/textual/issues/1397
- Added public `TreeNode` label access via `TreeNode.label` https://github.com/Textualize/textual/issues/1396
- Added read-only public access to the children of a `TreeNode` via `TreeNode.children` https://github.com/Textualize/textual/issues/1398
- Added `Tree.get_node_by_id` to allow getting a node by its ID https://github.com/Textualize/textual/pull/1535
- Added a `Tree.NodeHighlighted` message, giving a `on_tree_node_highlighted` event handler https://github.com/Textualize/textual/issues/1400
- Added a `inherit_component_classes` subclassing parameter to control whether component classes are inherited from base classes https://github.com/Textualize/textual/issues/1399
- Added `diagnose` as a `textual` command https://github.com/Textualize/textual/issues/1542
- Added `row` and `column` cursors to `DataTable` https://github.com/Textualize/textual/pull/1547
- Added an optional parameter `selector` to the methods `Screen.focus_next` and `Screen.focus_previous` that enable using a CSS selector to narrow down which widgets can get focus https://github.com/Textualize/textual/issues/1196

### Changed

- `MouseScrollUp` and `MouseScrollDown` now inherit from `MouseEvent` and have attached modifier keys. https://github.com/Textualize/textual/pull/1458
- Fail-fast and print pretty tracebacks for Widget compose errors https://github.com/Textualize/textual/pull/1505
- Added Widget._refresh_scroll to avoid expensive layout when scrolling https://github.com/Textualize/textual/pull/1524
- `events.Paste` now bubbles https://github.com/Textualize/textual/issues/1434
- Improved error message when style flag `none` is mixed with other flags (e.g., when setting `text-style`) https://github.com/Textualize/textual/issues/1420
- Clock color in the `Header` widget now matches the header color https://github.com/Textualize/textual/issues/1459
- Programmatic calls to scroll now optionally scroll even if overflow styling says otherwise (introduces a new `force` parameter to all the `scroll_*` methods) https://github.com/Textualize/textual/issues/1201
- `COMPONENT_CLASSES` are now inherited from base classes https://github.com/Textualize/textual/issues/1399
- Watch methods may now take no parameters
- Added `compute` parameter to reactive
- A `TypeError` raised during `compose` now carries the full traceback
- Removed base class `NodeMessage` from which all node-related `Tree` events inherited

### Fixed

- The styles `scrollbar-background-active` and `scrollbar-color-hover` are no longer ignored https://github.com/Textualize/textual/pull/1480
- The widget `Placeholder` can now have its width set to `auto` https://github.com/Textualize/textual/pull/1508
- Behavior of widget `Input` when rendering after programmatic value change and related scenarios https://github.com/Textualize/textual/issues/1477 https://github.com/Textualize/textual/issues/1443
- `DataTable.show_cursor` now correctly allows cursor toggling https://github.com/Textualize/textual/pull/1547
- Fixed cursor not being visible on `DataTable` mount when `fixed_columns` were used https://github.com/Textualize/textual/pull/1547
- Fixed `DataTable` cursors not resetting to origin on `clear()` https://github.com/Textualize/textual/pull/1601
- Fixed TextLog wrapping issue https://github.com/Textualize/textual/issues/1554
- Fixed issue with TextLog not writing anything before layout https://github.com/Textualize/textual/issues/1498
- Fixed an exception when populating a child class of `ListView` purely from `compose` https://github.com/Textualize/textual/issues/1588
- Fixed freeze in tests https://github.com/Textualize/textual/issues/1608
- Fixed minus not displaying as symbol https://github.com/Textualize/textual/issues/1482

## [0.9.1] - 2022-12-30

### Added

- Added textual._win_sleep for Python on Windows < 3.11 https://github.com/Textualize/textual/pull/1457

## [0.9.0] - 2022-12-30

### Added

- Added textual.strip.Strip primitive
- Added textual._cache.FIFOCache
- Added an option to clear columns in DataTable.clear() https://github.com/Textualize/textual/pull/1427

### Changed

- Widget.render_line now returns a Strip
- Fix for slow updates on Windows
- Bumped Rich dependency

## [0.8.2] - 2022-12-28

### Fixed

- Fixed issue with TextLog.clear() https://github.com/Textualize/textual/issues/1447

## [0.8.1] - 2022-12-25

### Fixed

- Fix for overflowing tree issue https://github.com/Textualize/textual/issues/1425

## [0.8.0] - 2022-12-22

### Fixed

- Fixed issues with nested auto dimensions https://github.com/Textualize/textual/issues/1402
- Fixed watch method incorrectly running on first set when value hasn't changed and init=False https://github.com/Textualize/textual/pull/1367
- `App.dark` can now be set from `App.on_load` without an error being raised  https://github.com/Textualize/textual/issues/1369
- Fixed setting `visibility` changes needing a `refresh` https://github.com/Textualize/textual/issues/1355

### Added

- Added `textual.actions.SkipAction` exception which can be raised from an action to allow parents to process bindings.
- Added `textual keys` preview.
- Added ability to bind to a character in addition to key name. i.e. you can bind to "." or "full_stop".
- Added TextLog.shrink attribute to allow renderable to reduce in size to fit width.

### Changed

- Deprecated `PRIORITY_BINDINGS` class variable.
- Renamed `char` to `character` on Key event.
- Renamed `key_name` to `name` on Key event.
- Queries/`walk_children` no longer includes self in results by default https://github.com/Textualize/textual/pull/1416

## [0.7.0] - 2022-12-17

### Added

- Added `PRIORITY_BINDINGS` class variable, which can be used to control if a widget's bindings have priority by default. https://github.com/Textualize/textual/issues/1343

### Changed

- Renamed the `Binding` argument `universal` to `priority`. https://github.com/Textualize/textual/issues/1343
- When looking for bindings that have priority, they are now looked from `App` downwards. https://github.com/Textualize/textual/issues/1343
- `BINDINGS` on an `App`-derived class have priority by default. https://github.com/Textualize/textual/issues/1343
- `BINDINGS` on a `Screen`-derived class have priority by default. https://github.com/Textualize/textual/issues/1343
- Added a message parameter to Widget.exit

### Fixed

- Fixed validator not running on first reactive set https://github.com/Textualize/textual/pull/1359
- Ensure only printable characters are used as key_display https://github.com/Textualize/textual/pull/1361


## [0.6.0] - 2022-12-11

https://textual.textualize.io/blog/2022/12/11/version-060

### Added

- Added "inherited bindings" -- BINDINGS classvar will be merged with base classes, unless inherit_bindings is set to False
- Added `Tree` widget which replaces `TreeControl`.
- Added widget `Placeholder` https://github.com/Textualize/textual/issues/1200.
- Added `ListView` and `ListItem` widgets https://github.com/Textualize/textual/pull/1143

### Changed

- Rebuilt `DirectoryTree` with new `Tree` control.
- Empty containers with a dimension set to `"auto"` will now collapse instead of filling up the available space.
- Container widgets now have default height of `1fr`.
- The default `width` of a `Label` is now `auto`.

### Fixed

- Type selectors can now contain numbers https://github.com/Textualize/textual/issues/1253
- Fixed visibility not affecting children https://github.com/Textualize/textual/issues/1313
- Fixed issue with auto width/height and relative children https://github.com/Textualize/textual/issues/1319
- Fixed issue with offset applied to containers https://github.com/Textualize/textual/issues/1256
- Fixed default CSS retrieval for widgets with no `DEFAULT_CSS` that inherited from widgets with `DEFAULT_CSS` https://github.com/Textualize/textual/issues/1335
- Fixed merging of `BINDINGS` when binding inheritance is set to `None` https://github.com/Textualize/textual/issues/1351

## [0.5.0] - 2022-11-20

### Added

- Add get_child_by_id and get_widget_by_id, remove get_child https://github.com/Textualize/textual/pull/1146
- Add easing parameter to Widget.scroll_* methods https://github.com/Textualize/textual/pull/1144
- Added Widget.call_later which invokes a callback on idle.
- `DOMNode.ancestors` no longer includes `self`.
- Added `DOMNode.ancestors_with_self`, which retains the old behaviour of
  `DOMNode.ancestors`.
- Improved the speed of `DOMQuery.remove`.
- Added DataTable.clear
- Added low-level `textual.walk` methods.
- It is now possible to `await` a `Widget.remove`.
  https://github.com/Textualize/textual/issues/1094
- It is now possible to `await` a `DOMQuery.remove`. Note that this changes
  the return value of `DOMQuery.remove`, which used to return `self`.
  https://github.com/Textualize/textual/issues/1094
- Added Pilot.wait_for_animation
- Added `Widget.move_child` https://github.com/Textualize/textual/issues/1121
- Added a `Label` widget https://github.com/Textualize/textual/issues/1190
- Support lazy-instantiated Screens (callables in App.SCREENS) https://github.com/Textualize/textual/pull/1185
- Display of keys in footer has more sensible defaults https://github.com/Textualize/textual/pull/1213
- Add App.get_key_display, allowing custom key_display App-wide https://github.com/Textualize/textual/pull/1213

### Changed

- Watchers are now called immediately when setting the attribute if they are synchronous. https://github.com/Textualize/textual/pull/1145
- Widget.call_later has been renamed to Widget.call_after_refresh.
- Button variant values are now checked at runtime. https://github.com/Textualize/textual/issues/1189
- Added caching of some properties in Styles object

### Fixed

- Fixed DataTable row not updating after add https://github.com/Textualize/textual/issues/1026
- Fixed issues with animation. Now objects of different types may be animated.
- Fixed containers with transparent background not showing borders https://github.com/Textualize/textual/issues/1175
- Fixed auto-width in horizontal containers https://github.com/Textualize/textual/pull/1155
- Fixed Input cursor invisible when placeholder empty https://github.com/Textualize/textual/pull/1202
- Fixed deadlock when removing widgets from the App https://github.com/Textualize/textual/pull/1219

## [0.4.0] - 2022-11-08

https://textual.textualize.io/blog/2022/11/08/version-040/#version-040

### Changed

- Dropped support for mounting "named" and "anonymous" widgets via
  `App.mount` and `Widget.mount`. Both methods now simply take one or more
  widgets as positional arguments.
- `DOMNode.query_one` now raises a `TooManyMatches` exception if there is
  more than one matching node.
  https://github.com/Textualize/textual/issues/1096
- `App.mount` and `Widget.mount` have new `before` and `after` parameters https://github.com/Textualize/textual/issues/778

### Added

- Added `init` param to reactive.watch
- `CSS_PATH` can now be a list of CSS files https://github.com/Textualize/textual/pull/1079
- Added `DOMQuery.only_one` https://github.com/Textualize/textual/issues/1096
- Writes to stdout are now done in a thread, for smoother animation. https://github.com/Textualize/textual/pull/1104

## [0.3.0] - 2022-10-31

### Fixed

- Fixed issue where scrollbars weren't being unmounted
- Fixed fr units for horizontal and vertical layouts https://github.com/Textualize/textual/pull/1067
- Fixed `textual run` breaking sys.argv https://github.com/Textualize/textual/issues/1064
- Fixed footer not updating styles when toggling dark mode
- Fixed how the app title in a `Header` is centred https://github.com/Textualize/textual/issues/1060
- Fixed the swapping of button variants https://github.com/Textualize/textual/issues/1048
- Fixed reserved characters in screenshots https://github.com/Textualize/textual/issues/993
- Fixed issue with TextLog max_lines https://github.com/Textualize/textual/issues/1058

### Changed

- DOMQuery now raises InvalidQueryFormat in response to invalid query strings, rather than cryptic CSS error
- Dropped quit_after, screenshot, and screenshot_title from App.run, which can all be done via auto_pilot
- Widgets are now closed in reversed DOM order
- Input widget justify hardcoded to left to prevent text-align interference
- Changed `textual run` so that it patches `argv` in more situations
- DOM classes and IDs are now always treated fully case-sensitive https://github.com/Textualize/textual/issues/1047

### Added

- Added Unmount event
- Added App.run_async method
- Added App.run_test context manager
- Added auto_pilot to App.run and App.run_async
- Added Widget._get_virtual_dom to get scrollbars
- Added size parameter to run and run_async
- Added always_update to reactive
- Returned an awaitable from push_screen, switch_screen, and install_screen https://github.com/Textualize/textual/pull/1061

## [0.2.1] - 2022-10-23

### Changed

- Updated meta data for PyPI

## [0.2.0] - 2022-10-23

### Added

- CSS support
- Too numerous to mention
## [0.1.18] - 2022-04-30

### Changed

- Bump typing extensions

## [0.1.17] - 2022-03-10

### Changed

- Bumped Rich dependency

## [0.1.16] - 2022-03-10

### Fixed

- Fixed escape key hanging on Windows

## [0.1.15] - 2022-01-31

### Added

- Added Windows Driver

## [0.1.14] - 2022-01-09

### Changed

- Updated Rich dependency to 11.X

## [0.1.13] - 2022-01-01

### Fixed

- Fixed spurious characters when exiting app
- Fixed increasing delay when exiting

## [0.1.12] - 2021-09-20

### Added

- Added geometry.Spacing

### Fixed

- Fixed calculation of virtual size in scroll views

## [0.1.11] - 2021-09-12

### Changed

- Changed message handlers to use prefix handle\_
- Renamed messages to drop the Message suffix
- Events now bubble by default
- Refactor of layout

### Added

- Added App.measure
- Added auto_width to Vertical Layout, WindowView, an ScrollView
- Added big_table.py example
- Added easing.py example

## [0.1.10] - 2021-08-25

### Added

- Added keyboard control of tree control
- Added Widget.gutter to calculate space between renderable and outside edge
- Added margin, padding, and border attributes to Widget

### Changed

- Callbacks may be async or non-async.
- Event handler event argument is optional.
- Fixed exception in clock example https://github.com/willmcgugan/textual/issues/52
- Added Message.wait() which waits for a message to be processed
- Key events are now sent to widgets first, before processing bindings

## [0.1.9] - 2021-08-06

### Added

- Added hover over and mouse click to activate keys in footer
- Added verbosity argument to Widget.log

### Changed

- Simplified events. Remove Startup event (use Mount)
- Changed geometry.Point to geometry.Offset and geometry.Dimensions to geometry.Size

## [0.1.8] - 2021-07-17

### Fixed

- Fixed exiting mouse mode
- Fixed slow animation

### Added

- New log system

## [0.1.7] - 2021-07-14

### Changed

- Added functionality to calculator example.
- Scrollview now shows scrollbars automatically
- New handler system for messages that doesn't require inheritance
- Improved traceback handling

[0.26.0]: https://github.com/Textualize/textual/compare/v0.25.0...v0.26.0
[0.25.0]: https://github.com/Textualize/textual/compare/v0.24.1...v0.25.0
[0.24.1]: https://github.com/Textualize/textual/compare/v0.24.0...v0.24.1
[0.24.0]: https://github.com/Textualize/textual/compare/v0.23.0...v0.24.0
[0.23.0]: https://github.com/Textualize/textual/compare/v0.22.3...v0.23.0
[0.22.3]: https://github.com/Textualize/textual/compare/v0.22.2...v0.22.3
[0.22.2]: https://github.com/Textualize/textual/compare/v0.22.1...v0.22.2
[0.22.1]: https://github.com/Textualize/textual/compare/v0.22.0...v0.22.1
[0.22.0]: https://github.com/Textualize/textual/compare/v0.21.0...v0.22.0
[0.21.0]: https://github.com/Textualize/textual/compare/v0.20.1...v0.21.0
[0.20.1]: https://github.com/Textualize/textual/compare/v0.20.0...v0.20.1
[0.20.0]: https://github.com/Textualize/textual/compare/v0.19.1...v0.20.0
[0.19.1]: https://github.com/Textualize/textual/compare/v0.19.0...v0.19.1
[0.19.0]: https://github.com/Textualize/textual/compare/v0.18.0...v0.19.0
[0.18.0]: https://github.com/Textualize/textual/compare/v0.17.4...v0.18.0
[0.17.3]: https://github.com/Textualize/textual/compare/v0.17.2...v0.17.3
[0.17.2]: https://github.com/Textualize/textual/compare/v0.17.1...v0.17.2
[0.17.1]: https://github.com/Textualize/textual/compare/v0.17.0...v0.17.1
[0.17.0]: https://github.com/Textualize/textual/compare/v0.16.0...v0.17.0
[0.16.0]: https://github.com/Textualize/textual/compare/v0.15.1...v0.16.0
[0.15.1]: https://github.com/Textualize/textual/compare/v0.15.0...v0.15.1
[0.15.0]: https://github.com/Textualize/textual/compare/v0.14.0...v0.15.0
[0.14.0]: https://github.com/Textualize/textual/compare/v0.13.0...v0.14.0
[0.13.0]: https://github.com/Textualize/textual/compare/v0.12.1...v0.13.0
[0.12.1]: https://github.com/Textualize/textual/compare/v0.12.0...v0.12.1
[0.12.0]: https://github.com/Textualize/textual/compare/v0.11.1...v0.12.0
[0.11.1]: https://github.com/Textualize/textual/compare/v0.11.0...v0.11.1
[0.11.0]: https://github.com/Textualize/textual/compare/v0.10.1...v0.11.0
[0.10.1]: https://github.com/Textualize/textual/compare/v0.10.0...v0.10.1
[0.10.0]: https://github.com/Textualize/textual/compare/v0.9.1...v0.10.0
[0.9.1]: https://github.com/Textualize/textual/compare/v0.9.0...v0.9.1
[0.9.0]: https://github.com/Textualize/textual/compare/v0.8.2...v0.9.0
[0.8.2]: https://github.com/Textualize/textual/compare/v0.8.1...v0.8.2
[0.8.1]: https://github.com/Textualize/textual/compare/v0.8.0...v0.8.1
[0.8.0]: https://github.com/Textualize/textual/compare/v0.7.0...v0.8.0
[0.7.0]: https://github.com/Textualize/textual/compare/v0.6.0...v0.7.0
[0.6.0]: https://github.com/Textualize/textual/compare/v0.5.0...v0.6.0
[0.5.0]: https://github.com/Textualize/textual/compare/v0.4.0...v0.5.0
[0.4.0]: https://github.com/Textualize/textual/compare/v0.3.0...v0.4.0
[0.3.0]: https://github.com/Textualize/textual/compare/v0.2.1...v0.3.0
[0.2.1]: https://github.com/Textualize/textual/compare/v0.2.0...v0.2.1
[0.2.0]: https://github.com/Textualize/textual/compare/v0.1.18...v0.2.0
[0.1.18]: https://github.com/Textualize/textual/compare/v0.1.17...v0.1.18
[0.1.17]: https://github.com/Textualize/textual/compare/v0.1.16...v0.1.17
[0.1.16]: https://github.com/Textualize/textual/compare/v0.1.15...v0.1.16
[0.1.15]: https://github.com/Textualize/textual/compare/v0.1.14...v0.1.15
[0.1.14]: https://github.com/Textualize/textual/compare/v0.1.13...v0.1.14
[0.1.13]: https://github.com/Textualize/textual/compare/v0.1.12...v0.1.13
[0.1.12]: https://github.com/Textualize/textual/compare/v0.1.11...v0.1.12
[0.1.11]: https://github.com/Textualize/textual/compare/v0.1.10...v0.1.11
[0.1.10]: https://github.com/Textualize/textual/compare/v0.1.9...v0.1.10
[0.1.9]: https://github.com/Textualize/textual/compare/v0.1.8...v0.1.9
[0.1.8]: https://github.com/Textualize/textual/compare/v0.1.7...v0.1.8
[0.1.7]: https://github.com/Textualize/textual/releases/tag/v0.1.7<|MERGE_RESOLUTION|>--- conflicted
+++ resolved
@@ -37,11 +37,8 @@
 - `Tree` and `DirectoryTree` Messages no longer accept a `tree` parameter, using `self.node.tree` instead. https://github.com/Textualize/textual/issues/2529
 - Keybinding <kbd>right</kbd> in `Input` is also used to accept a suggestion if the cursor is at the end of the input https://github.com/Textualize/textual/pull/2604
 - `Input.__init__` now accepts a `suggester` attribute for completion suggestions https://github.com/Textualize/textual/pull/2604
-<<<<<<< HEAD
 - Breaking change: The `@on` decorator will now match a message class and any child classes https://github.com/Textualize/textual/pull/2691
-=======
 - Using `switch_screen` to switch to the currently active screen is now a no-op https://github.com/Textualize/textual/pull/2692
->>>>>>> 43d39aa0
 
 ### Removed
 
