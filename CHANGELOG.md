--- conflicted
+++ resolved
@@ -7,17 +7,16 @@
 
 ## Unreleased
 
-<<<<<<< HEAD
 ### Changed
 
 - Changed signature of Driver. Technically a breaking change, but unlikely to affect anyone.
-=======
+
 ### Added
 
 - Added `DataTable.remove_row` method https://github.com/Textualize/textual/pull/2253
 - `Widget.scroll_to_center` now scrolls the widget to the center of the screen https://github.com/Textualize/textual/pull/2255
 - Added `TabActivated` message to `TabbedContent` https://github.com/Textualize/textual/pull/2260
->>>>>>> f95e3087
+
 
 ## [0.19.1] - 2023-04-10
 
