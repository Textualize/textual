# Change Log

All notable changes to this project will be documented in this file.

The format is based on [Keep a Changelog](http://keepachangelog.com/)
and this project adheres to [Semantic Versioning](http://semver.org/).

## Unreleased

<<<<<<< HEAD
### Changed

- Buttons no longer accept arbitrary renderables https://github.com/Textualize/textual/issues/1870
=======
### Added

- Added `Checkbox` https://github.com/Textualize/textual/pull/1872
- Added `RadioButton` https://github.com/Textualize/textual/pull/1872
- Added `RadioSet` https://github.com/Textualize/textual/pull/1872

### Changed

- Widget scrolling methods (such as `Widget.scroll_home` and `Widget.scroll_end`) now perform the scroll after the next refresh https://github.com/Textualize/textual/issues/1774

### Fixed

- Scrolling with cursor keys now moves just one cell https://github.com/Textualize/textual/issues/1897
>>>>>>> a283689d

### Fixed

- Fix exceptions in watch methods being hidden on startup https://github.com/Textualize/textual/issues/1886

## [0.12.1] - 2023-02-25

### Fixed

- Fix for batch update glitch https://github.com/Textualize/textual/pull/1880

## [0.12.0] - 2023-02-24

### Added

- Added `App.batch_update` https://github.com/Textualize/textual/pull/1832
- Added horizontal rule to Markdown https://github.com/Textualize/textual/pull/1832
- Added `Widget.disabled` https://github.com/Textualize/textual/pull/1785
- Added `DOMNode.notify_style_update` to replace `messages.StylesUpdated` message https://github.com/Textualize/textual/pull/1861
- Added `DataTable.show_row_labels` reactive to show and hide row labels https://github.com/Textualize/textual/pull/1868
- Added `DataTable.RowLabelSelected` event, which is emitted when a row label is clicked https://github.com/Textualize/textual/pull/1868
- Added `MessagePump.prevent` context manager to temporarily suppress a given message type https://github.com/Textualize/textual/pull/1866

### Changed

- Scrolling by page now adds to current position.
- Markdown lists have been polished: a selection of bullets, better alignment of numbers, style tweaks https://github.com/Textualize/textual/pull/1832
- Added alternative method of composing Widgets https://github.com/Textualize/textual/pull/1847
- Added `label` parameter to `DataTable.add_row` https://github.com/Textualize/textual/pull/1868
- Breaking change: Some `DataTable` component classes were renamed - see PR for details https://github.com/Textualize/textual/pull/1868

### Removed

- Removed `screen.visible_widgets` and `screen.widgets`
- Removed `StylesUpdate` message. https://github.com/Textualize/textual/pull/1861

### Fixed

- Numbers in a descendant-combined selector no longer cause an error https://github.com/Textualize/textual/issues/1836
- Fixed superfluous scrolling when focusing a docked widget https://github.com/Textualize/textual/issues/1816
- Fixes walk_children which was returning more than one screen https://github.com/Textualize/textual/issues/1846
- Fixed issue with watchers fired for detached nodes https://github.com/Textualize/textual/issues/1846

## [0.11.1] - 2023-02-17

### Fixed

- DataTable fix issue where offset cache was not being used https://github.com/Textualize/textual/pull/1810
- DataTable scrollbars resize correctly when header is toggled https://github.com/Textualize/textual/pull/1803
- DataTable location mapping cleared when clear called https://github.com/Textualize/textual/pull/1809

## [0.11.0] - 2023-02-15

### Added

- Added `TreeNode.expand_all` https://github.com/Textualize/textual/issues/1430
- Added `TreeNode.collapse_all` https://github.com/Textualize/textual/issues/1430
- Added `TreeNode.toggle_all` https://github.com/Textualize/textual/issues/1430
- Added the coroutines `Animator.wait_until_complete` and `pilot.wait_for_scheduled_animations` that allow waiting for all current and scheduled animations https://github.com/Textualize/textual/issues/1658
- Added the method `Animator.is_being_animated` that checks if an attribute of an object is being animated or is scheduled for animation
- Added more keyboard actions and related bindings to `Input` https://github.com/Textualize/textual/pull/1676
- Added App.scroll_sensitivity_x and App.scroll_sensitivity_y to adjust how many lines the scroll wheel moves the scroll position https://github.com/Textualize/textual/issues/928
- Added Shift+scroll wheel and ctrl+scroll wheel to scroll horizontally
- Added `Tree.action_toggle_node` to toggle a node without selecting, and bound it to <kbd>Space</kbd> https://github.com/Textualize/textual/issues/1433
- Added `Tree.reset` to fully reset a `Tree` https://github.com/Textualize/textual/issues/1437
- Added `DataTable.sort` to sort rows https://github.com/Textualize/textual/pull/1638
- Added `DataTable.get_cell` to retrieve a cell by column/row keys https://github.com/Textualize/textual/pull/1638
- Added `DataTable.get_cell_at` to retrieve a cell by coordinate https://github.com/Textualize/textual/pull/1638
- Added `DataTable.update_cell` to update a cell by column/row keys https://github.com/Textualize/textual/pull/1638
- Added `DataTable.update_cell_at` to update a cell at a coordinate  https://github.com/Textualize/textual/pull/1638
- Added `DataTable.ordered_rows` property to retrieve `Row`s as they're currently ordered https://github.com/Textualize/textual/pull/1638
- Added `DataTable.ordered_columns` property to retrieve `Column`s as they're currently ordered https://github.com/Textualize/textual/pull/1638
- Added `DataTable.coordinate_to_cell_key` to find the key for the cell at a coordinate https://github.com/Textualize/textual/pull/1638
- Added `DataTable.is_valid_coordinate` https://github.com/Textualize/textual/pull/1638
- Added `DataTable.is_valid_row_index` https://github.com/Textualize/textual/pull/1638
- Added `DataTable.is_valid_column_index` https://github.com/Textualize/textual/pull/1638
- Added attributes to events emitted from `DataTable` indicating row/column/cell keys https://github.com/Textualize/textual/pull/1638
- Added `DataTable.get_row` to retrieve the values from a row by key https://github.com/Textualize/textual/pull/1786
- Added `DataTable.get_row_at` to retrieve the values from a row by index https://github.com/Textualize/textual/pull/1786
- Added `DataTable.get_column` to retrieve the values from a column by key https://github.com/Textualize/textual/pull/1786
- Added `DataTable.get_column_at` to retrieve the values from a column by index https://github.com/Textualize/textual/pull/1786
- Added `DataTable.HeaderSelected` which is posted when header label clicked https://github.com/Textualize/textual/pull/1788
- Added `DOMNode.watch` and `DOMNode.is_attached` methods  https://github.com/Textualize/textual/pull/1750
- Added `DOMNode.css_tree` which is a renderable that shows the DOM and CSS https://github.com/Textualize/textual/pull/1778
- Added `DOMNode.children_view` which is a view on to a nodes children list, use for querying https://github.com/Textualize/textual/pull/1778
- Added `Markdown` and `MarkdownViewer` widgets.
- Added `--screenshot` option to `textual run`

### Changed

- Breaking change: `TreeNode` can no longer be imported from `textual.widgets`; it is now available via `from textual.widgets.tree import TreeNode`. https://github.com/Textualize/textual/pull/1637
- `Tree` now shows a (subdued) cursor for a highlighted node when focus has moved elsewhere https://github.com/Textualize/textual/issues/1471
- `DataTable.add_row` now accepts `key` argument to uniquely identify the row https://github.com/Textualize/textual/pull/1638
- `DataTable.add_column` now accepts `key` argument to uniquely identify the column https://github.com/Textualize/textual/pull/1638
- `DataTable.add_row` and `DataTable.add_column` now return lists of keys identifying the added rows/columns https://github.com/Textualize/textual/pull/1638
- Breaking change: `DataTable.get_cell_value` renamed to `DataTable.get_value_at` https://github.com/Textualize/textual/pull/1638
- `DataTable.row_count` is now a property https://github.com/Textualize/textual/pull/1638
- Breaking change: `DataTable.cursor_cell` renamed to `DataTable.cursor_coordinate` https://github.com/Textualize/textual/pull/1638
  - The method `validate_cursor_cell` was renamed to `validate_cursor_coordinate`.
  - The method `watch_cursor_cell` was renamed to `watch_cursor_coordinate`.
- Breaking change: `DataTable.hover_cell` renamed to `DataTable.hover_coordinate` https://github.com/Textualize/textual/pull/1638
  - The method `validate_hover_cell` was renamed to `validate_hover_coordinate`.
- Breaking change: `DataTable.data` structure changed, and will be made private in upcoming release https://github.com/Textualize/textual/pull/1638
- Breaking change: `DataTable.refresh_cell` was renamed to `DataTable.refresh_coordinate` https://github.com/Textualize/textual/pull/1638
- Breaking change: `DataTable.get_row_height` now takes a `RowKey` argument instead of a row index https://github.com/Textualize/textual/pull/1638
- Breaking change: `DataTable.data` renamed to `DataTable._data` (it's now private) https://github.com/Textualize/textual/pull/1786
- The `_filter` module was made public (now called `filter`) https://github.com/Textualize/textual/pull/1638
- Breaking change: renamed `Checkbox` to `Switch` https://github.com/Textualize/textual/issues/1746
- `App.install_screen` name is no longer optional https://github.com/Textualize/textual/pull/1778
- `App.query` now only includes the current screen https://github.com/Textualize/textual/pull/1778
- `DOMNode.tree` now displays simple DOM structure only https://github.com/Textualize/textual/pull/1778
- `App.install_screen` now returns None rather than AwaitMount https://github.com/Textualize/textual/pull/1778
- `DOMNode.children` is now a simple sequence, the NodesList is exposed as `DOMNode._nodes` https://github.com/Textualize/textual/pull/1778
- `DataTable` cursor can now enter fixed columns https://github.com/Textualize/textual/pull/1799

### Fixed

- Fixed stuck screen  https://github.com/Textualize/textual/issues/1632
- Fixed programmatic style changes not refreshing children layouts when parent widget did not change size https://github.com/Textualize/textual/issues/1607
- Fixed relative units in `grid-rows` and `grid-columns` being computed with respect to the wrong dimension https://github.com/Textualize/textual/issues/1406
- Fixed bug with animations that were triggered back to back, where the second one wouldn't start https://github.com/Textualize/textual/issues/1372
- Fixed bug with animations that were scheduled where all but the first would be skipped https://github.com/Textualize/textual/issues/1372
- Programmatically setting `overflow_x`/`overflow_y` refreshes the layout correctly https://github.com/Textualize/textual/issues/1616
- Fixed double-paste into `Input` https://github.com/Textualize/textual/issues/1657
- Added a workaround for an apparent Windows Terminal paste issue https://github.com/Textualize/textual/issues/1661
- Fixed issue with renderable width calculation https://github.com/Textualize/textual/issues/1685
- Fixed issue with app not processing Paste event https://github.com/Textualize/textual/issues/1666
- Fixed glitch with view position with auto width inputs https://github.com/Textualize/textual/issues/1693
- Fixed `DataTable` "selected" events containing wrong coordinates when mouse was used https://github.com/Textualize/textual/issues/1723

### Removed

- Methods `MessagePump.emit` and `MessagePump.emit_no_wait` https://github.com/Textualize/textual/pull/1738
- Removed `reactive.watch` in favor of DOMNode.watch.

## [0.10.1] - 2023-01-20

### Added

- Added Strip.text property https://github.com/Textualize/textual/issues/1620

### Fixed

- Fixed `textual diagnose` crash on older supported Python versions. https://github.com/Textualize/textual/issues/1622

### Changed

- The default filename for screenshots uses a datetime format similar to ISO8601, but with reserved characters replaced by underscores https://github.com/Textualize/textual/pull/1518


## [0.10.0] - 2023-01-19

### Added

- Added `TreeNode.parent` -- a read-only property for accessing a node's parent https://github.com/Textualize/textual/issues/1397
- Added public `TreeNode` label access via `TreeNode.label` https://github.com/Textualize/textual/issues/1396
- Added read-only public access to the children of a `TreeNode` via `TreeNode.children` https://github.com/Textualize/textual/issues/1398
- Added `Tree.get_node_by_id` to allow getting a node by its ID https://github.com/Textualize/textual/pull/1535
- Added a `Tree.NodeHighlighted` message, giving a `on_tree_node_highlighted` event handler https://github.com/Textualize/textual/issues/1400
- Added a `inherit_component_classes` subclassing parameter to control whether component classes are inherited from base classes https://github.com/Textualize/textual/issues/1399
- Added `diagnose` as a `textual` command https://github.com/Textualize/textual/issues/1542
- Added `row` and `column` cursors to `DataTable` https://github.com/Textualize/textual/pull/1547
- Added an optional parameter `selector` to the methods `Screen.focus_next` and `Screen.focus_previous` that enable using a CSS selector to narrow down which widgets can get focus https://github.com/Textualize/textual/issues/1196

### Changed

- `MouseScrollUp` and `MouseScrollDown` now inherit from `MouseEvent` and have attached modifier keys. https://github.com/Textualize/textual/pull/1458
- Fail-fast and print pretty tracebacks for Widget compose errors https://github.com/Textualize/textual/pull/1505
- Added Widget._refresh_scroll to avoid expensive layout when scrolling https://github.com/Textualize/textual/pull/1524
- `events.Paste` now bubbles https://github.com/Textualize/textual/issues/1434
- Improved error message when style flag `none` is mixed with other flags (e.g., when setting `text-style`) https://github.com/Textualize/textual/issues/1420
- Clock color in the `Header` widget now matches the header color https://github.com/Textualize/textual/issues/1459
- Programmatic calls to scroll now optionally scroll even if overflow styling says otherwise (introduces a new `force` parameter to all the `scroll_*` methods) https://github.com/Textualize/textual/issues/1201
- `COMPONENT_CLASSES` are now inherited from base classes https://github.com/Textualize/textual/issues/1399
- Watch methods may now take no parameters
- Added `compute` parameter to reactive
- A `TypeError` raised during `compose` now carries the full traceback
- Removed base class `NodeMessage` from which all node-related `Tree` events inherited

### Fixed

- The styles `scrollbar-background-active` and `scrollbar-color-hover` are no longer ignored https://github.com/Textualize/textual/pull/1480
- The widget `Placeholder` can now have its width set to `auto` https://github.com/Textualize/textual/pull/1508
- Behavior of widget `Input` when rendering after programmatic value change and related scenarios https://github.com/Textualize/textual/issues/1477 https://github.com/Textualize/textual/issues/1443
- `DataTable.show_cursor` now correctly allows cursor toggling https://github.com/Textualize/textual/pull/1547
- Fixed cursor not being visible on `DataTable` mount when `fixed_columns` were used https://github.com/Textualize/textual/pull/1547
- Fixed `DataTable` cursors not resetting to origin on `clear()` https://github.com/Textualize/textual/pull/1601
- Fixed TextLog wrapping issue https://github.com/Textualize/textual/issues/1554
- Fixed issue with TextLog not writing anything before layout https://github.com/Textualize/textual/issues/1498
- Fixed an exception when populating a child class of `ListView` purely from `compose` https://github.com/Textualize/textual/issues/1588
- Fixed freeze in tests https://github.com/Textualize/textual/issues/1608

## [0.9.1] - 2022-12-30

### Added

- Added textual._win_sleep for Python on Windows < 3.11 https://github.com/Textualize/textual/pull/1457

## [0.9.0] - 2022-12-30

### Added

- Added textual.strip.Strip primitive
- Added textual._cache.FIFOCache
- Added an option to clear columns in DataTable.clear() https://github.com/Textualize/textual/pull/1427

### Changed

- Widget.render_line now returns a Strip
- Fix for slow updates on Windows
- Bumped Rich dependency

## [0.8.2] - 2022-12-28

### Fixed

- Fixed issue with TextLog.clear() https://github.com/Textualize/textual/issues/1447

## [0.8.1] - 2022-12-25

### Fixed

- Fix for overflowing tree issue https://github.com/Textualize/textual/issues/1425

## [0.8.0] - 2022-12-22

### Fixed

- Fixed issues with nested auto dimensions https://github.com/Textualize/textual/issues/1402
- Fixed watch method incorrectly running on first set when value hasn't changed and init=False https://github.com/Textualize/textual/pull/1367
- `App.dark` can now be set from `App.on_load` without an error being raised  https://github.com/Textualize/textual/issues/1369
- Fixed setting `visibility` changes needing a `refresh` https://github.com/Textualize/textual/issues/1355

### Added

- Added `textual.actions.SkipAction` exception which can be raised from an action to allow parents to process bindings.
- Added `textual keys` preview.
- Added ability to bind to a character in addition to key name. i.e. you can bind to "." or "full_stop".
- Added TextLog.shrink attribute to allow renderable to reduce in size to fit width.

### Changed

- Deprecated `PRIORITY_BINDINGS` class variable.
- Renamed `char` to `character` on Key event.
- Renamed `key_name` to `name` on Key event.
- Queries/`walk_children` no longer includes self in results by default https://github.com/Textualize/textual/pull/1416

## [0.7.0] - 2022-12-17

### Added

- Added `PRIORITY_BINDINGS` class variable, which can be used to control if a widget's bindings have priority by default. https://github.com/Textualize/textual/issues/1343

### Changed

- Renamed the `Binding` argument `universal` to `priority`. https://github.com/Textualize/textual/issues/1343
- When looking for bindings that have priority, they are now looked from `App` downwards. https://github.com/Textualize/textual/issues/1343
- `BINDINGS` on an `App`-derived class have priority by default. https://github.com/Textualize/textual/issues/1343
- `BINDINGS` on a `Screen`-derived class have priority by default. https://github.com/Textualize/textual/issues/1343
- Added a message parameter to Widget.exit

### Fixed

- Fixed validator not running on first reactive set https://github.com/Textualize/textual/pull/1359
- Ensure only printable characters are used as key_display https://github.com/Textualize/textual/pull/1361


## [0.6.0] - 2022-12-11

### Added

- Added "inherited bindings" -- BINDINGS classvar will be merged with base classes, unless inherit_bindings is set to False
- Added `Tree` widget which replaces `TreeControl`.
- Added widget `Placeholder` https://github.com/Textualize/textual/issues/1200.

### Changed

- Rebuilt `DirectoryTree` with new `Tree` control.
- Empty containers with a dimension set to `"auto"` will now collapse instead of filling up the available space.
- Container widgets now have default height of `1fr`.
- The default `width` of a `Label` is now `auto`.

### Fixed

- Type selectors can now contain numbers https://github.com/Textualize/textual/issues/1253
- Fixed visibility not affecting children https://github.com/Textualize/textual/issues/1313
- Fixed issue with auto width/height and relative children https://github.com/Textualize/textual/issues/1319
- Fixed issue with offset applied to containers https://github.com/Textualize/textual/issues/1256
- Fixed default CSS retrieval for widgets with no `DEFAULT_CSS` that inherited from widgets with `DEFAULT_CSS` https://github.com/Textualize/textual/issues/1335
- Fixed merging of `BINDINGS` when binding inheritance is set to `None` https://github.com/Textualize/textual/issues/1351

## [0.5.0] - 2022-11-20

### Added

- Add get_child_by_id and get_widget_by_id, remove get_child https://github.com/Textualize/textual/pull/1146
- Add easing parameter to Widget.scroll_* methods https://github.com/Textualize/textual/pull/1144
- Added Widget.call_later which invokes a callback on idle.
- `DOMNode.ancestors` no longer includes `self`.
- Added `DOMNode.ancestors_with_self`, which retains the old behaviour of
  `DOMNode.ancestors`.
- Improved the speed of `DOMQuery.remove`.
- Added DataTable.clear
- Added low-level `textual.walk` methods.
- It is now possible to `await` a `Widget.remove`.
  https://github.com/Textualize/textual/issues/1094
- It is now possible to `await` a `DOMQuery.remove`. Note that this changes
  the return value of `DOMQuery.remove`, which used to return `self`.
  https://github.com/Textualize/textual/issues/1094
- Added Pilot.wait_for_animation
- Added `Widget.move_child` https://github.com/Textualize/textual/issues/1121
- Added a `Label` widget https://github.com/Textualize/textual/issues/1190
- Support lazy-instantiated Screens (callables in App.SCREENS) https://github.com/Textualize/textual/pull/1185
- Display of keys in footer has more sensible defaults https://github.com/Textualize/textual/pull/1213
- Add App.get_key_display, allowing custom key_display App-wide https://github.com/Textualize/textual/pull/1213

### Changed

- Watchers are now called immediately when setting the attribute if they are synchronous. https://github.com/Textualize/textual/pull/1145
- Widget.call_later has been renamed to Widget.call_after_refresh.
- Button variant values are now checked at runtime. https://github.com/Textualize/textual/issues/1189
- Added caching of some properties in Styles object

### Fixed

- Fixed DataTable row not updating after add https://github.com/Textualize/textual/issues/1026
- Fixed issues with animation. Now objects of different types may be animated.
- Fixed containers with transparent background not showing borders https://github.com/Textualize/textual/issues/1175
- Fixed auto-width in horizontal containers https://github.com/Textualize/textual/pull/1155
- Fixed Input cursor invisible when placeholder empty https://github.com/Textualize/textual/pull/1202
- Fixed deadlock when removing widgets from the App https://github.com/Textualize/textual/pull/1219

## [0.4.0] - 2022-11-08

https://textual.textualize.io/blog/2022/11/08/version-040/#version-040

### Changed

- Dropped support for mounting "named" and "anonymous" widgets via
  `App.mount` and `Widget.mount`. Both methods now simply take one or more
  widgets as positional arguments.
- `DOMNode.query_one` now raises a `TooManyMatches` exception if there is
  more than one matching node.
  https://github.com/Textualize/textual/issues/1096
- `App.mount` and `Widget.mount` have new `before` and `after` parameters https://github.com/Textualize/textual/issues/778

### Added

- Added `init` param to reactive.watch
- `CSS_PATH` can now be a list of CSS files https://github.com/Textualize/textual/pull/1079
- Added `DOMQuery.only_one` https://github.com/Textualize/textual/issues/1096
- Writes to stdout are now done in a thread, for smoother animation. https://github.com/Textualize/textual/pull/1104

## [0.3.0] - 2022-10-31

### Fixed

- Fixed issue where scrollbars weren't being unmounted
- Fixed fr units for horizontal and vertical layouts https://github.com/Textualize/textual/pull/1067
- Fixed `textual run` breaking sys.argv https://github.com/Textualize/textual/issues/1064
- Fixed footer not updating styles when toggling dark mode
- Fixed how the app title in a `Header` is centred https://github.com/Textualize/textual/issues/1060
- Fixed the swapping of button variants https://github.com/Textualize/textual/issues/1048
- Fixed reserved characters in screenshots https://github.com/Textualize/textual/issues/993
- Fixed issue with TextLog max_lines https://github.com/Textualize/textual/issues/1058

### Changed

- DOMQuery now raises InvalidQueryFormat in response to invalid query strings, rather than cryptic CSS error
- Dropped quit_after, screenshot, and screenshot_title from App.run, which can all be done via auto_pilot
- Widgets are now closed in reversed DOM order
- Input widget justify hardcoded to left to prevent text-align interference
- Changed `textual run` so that it patches `argv` in more situations
- DOM classes and IDs are now always treated fully case-sensitive https://github.com/Textualize/textual/issues/1047

### Added

- Added Unmount event
- Added App.run_async method
- Added App.run_test context manager
- Added auto_pilot to App.run and App.run_async
- Added Widget._get_virtual_dom to get scrollbars
- Added size parameter to run and run_async
- Added always_update to reactive
- Returned an awaitable from push_screen, switch_screen, and install_screen https://github.com/Textualize/textual/pull/1061

## [0.2.1] - 2022-10-23

### Changed

- Updated meta data for PyPI

## [0.2.0] - 2022-10-23

### Added

- CSS support
- Too numerous to mention
## [0.1.18] - 2022-04-30

### Changed

- Bump typing extensions

## [0.1.17] - 2022-03-10

### Changed

- Bumped Rich dependency

## [0.1.16] - 2022-03-10

### Fixed

- Fixed escape key hanging on Windows

## [0.1.15] - 2022-01-31

### Added

- Added Windows Driver

## [0.1.14] - 2022-01-09

### Changed

- Updated Rich dependency to 11.X

## [0.1.13] - 2022-01-01

### Fixed

- Fixed spurious characters when exiting app
- Fixed increasing delay when exiting

## [0.1.12] - 2021-09-20

### Added

- Added geometry.Spacing

### Fixed

- Fixed calculation of virtual size in scroll views

## [0.1.11] - 2021-09-12

### Changed

- Changed message handlers to use prefix handle\_
- Renamed messages to drop the Message suffix
- Events now bubble by default
- Refactor of layout

### Added

- Added App.measure
- Added auto_width to Vertical Layout, WindowView, an ScrollView
- Added big_table.py example
- Added easing.py example

## [0.1.10] - 2021-08-25

### Added

- Added keyboard control of tree control
- Added Widget.gutter to calculate space between renderable and outside edge
- Added margin, padding, and border attributes to Widget

### Changed

- Callbacks may be async or non-async.
- Event handler event argument is optional.
- Fixed exception in clock example https://github.com/willmcgugan/textual/issues/52
- Added Message.wait() which waits for a message to be processed
- Key events are now sent to widgets first, before processing bindings

## [0.1.9] - 2021-08-06

### Added

- Added hover over and mouse click to activate keys in footer
- Added verbosity argument to Widget.log

### Changed

- Simplified events. Remove Startup event (use Mount)
- Changed geometry.Point to geometry.Offset and geometry.Dimensions to geometry.Size

## [0.1.8] - 2021-07-17

### Fixed

- Fixed exiting mouse mode
- Fixed slow animation

### Added

- New log system

## [0.1.7] - 2021-07-14

### Changed

- Added functionality to calculator example.
- Scrollview now shows scrollbars automatically
- New handler system for messages that doesn't require inheritance
- Improved traceback handling

[0.12.0]: https://github.com/Textualize/textual/compare/v0.11.1...v0.12.0
[0.11.1]: https://github.com/Textualize/textual/compare/v0.11.0...v0.11.1
[0.11.0]: https://github.com/Textualize/textual/compare/v0.10.1...v0.11.0
[0.10.1]: https://github.com/Textualize/textual/compare/v0.10.0...v0.10.1
[0.10.0]: https://github.com/Textualize/textual/compare/v0.9.1...v0.10.0
[0.9.1]: https://github.com/Textualize/textual/compare/v0.9.0...v0.9.1
[0.9.0]: https://github.com/Textualize/textual/compare/v0.8.2...v0.9.0
[0.8.2]: https://github.com/Textualize/textual/compare/v0.8.1...v0.8.2
[0.8.1]: https://github.com/Textualize/textual/compare/v0.8.0...v0.8.1
[0.8.0]: https://github.com/Textualize/textual/compare/v0.7.0...v0.8.0
[0.7.0]: https://github.com/Textualize/textual/compare/v0.6.0...v0.7.0
[0.6.0]: https://github.com/Textualize/textual/compare/v0.5.0...v0.6.0
[0.5.0]: https://github.com/Textualize/textual/compare/v0.4.0...v0.5.0
[0.4.0]: https://github.com/Textualize/textual/compare/v0.3.0...v0.4.0
[0.3.0]: https://github.com/Textualize/textual/compare/v0.2.1...v0.3.0
[0.2.1]: https://github.com/Textualize/textual/compare/v0.2.0...v0.2.1
[0.2.0]: https://github.com/Textualize/textual/compare/v0.1.18...v0.2.0
[0.1.18]: https://github.com/Textualize/textual/compare/v0.1.17...v0.1.18
[0.1.17]: https://github.com/Textualize/textual/compare/v0.1.16...v0.1.17
[0.1.16]: https://github.com/Textualize/textual/compare/v0.1.15...v0.1.16
[0.1.15]: https://github.com/Textualize/textual/compare/v0.1.14...v0.1.15
[0.1.14]: https://github.com/Textualize/textual/compare/v0.1.13...v0.1.14
[0.1.13]: https://github.com/Textualize/textual/compare/v0.1.12...v0.1.13
[0.1.12]: https://github.com/Textualize/textual/compare/v0.1.11...v0.1.12
[0.1.11]: https://github.com/Textualize/textual/compare/v0.1.10...v0.1.11
[0.1.10]: https://github.com/Textualize/textual/compare/v0.1.9...v0.1.10
[0.1.9]: https://github.com/Textualize/textual/compare/v0.1.8...v0.1.9
[0.1.8]: https://github.com/Textualize/textual/compare/v0.1.7...v0.1.8
[0.1.7]: https://github.com/Textualize/textual/releases/tag/v0.1.7<|MERGE_RESOLUTION|>--- conflicted
+++ resolved
@@ -7,11 +7,6 @@
 
 ## Unreleased
 
-<<<<<<< HEAD
-### Changed
-
-- Buttons no longer accept arbitrary renderables https://github.com/Textualize/textual/issues/1870
-=======
 ### Added
 
 - Added `Checkbox` https://github.com/Textualize/textual/pull/1872
@@ -21,11 +16,11 @@
 ### Changed
 
 - Widget scrolling methods (such as `Widget.scroll_home` and `Widget.scroll_end`) now perform the scroll after the next refresh https://github.com/Textualize/textual/issues/1774
+- Buttons no longer accept arbitrary renderables https://github.com/Textualize/textual/issues/1870
 
 ### Fixed
 
 - Scrolling with cursor keys now moves just one cell https://github.com/Textualize/textual/issues/1897
->>>>>>> a283689d
 
 ### Fixed
 
