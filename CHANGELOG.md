# Change Log

All notable changes to this project will be documented in this file.

The format is based on [Keep a Changelog](http://keepachangelog.com/)
and this project adheres to [Semantic Versioning](http://semver.org/).

## Unreleased

<<<<<<< HEAD
### Fixed

- Fixed issue with `Tabs` where a disabled tab could still be activated by clicking the underline https://github.com/Textualize/textual/issues/4701
=======
### Changed

- More predictable DOM removals. https://github.com/Textualize/textual/pull/4708
>>>>>>> 4da3c3a8

## [0.71.0] - 2024-06-29

### Changed

- Snapshot tests will normalize SVG output so that changes with no visual impact don't break snapshots, but this release will break most of them.
- Breaking change: `App.push_screen` now returns an Awaitable rather than a screen. https://github.com/Textualize/textual/pull/4672
- Breaking change: `Screen.dismiss` now returns an Awaitable rather than a bool. https://github.com/Textualize/textual/pull/4672

### Fixed

- Fixed grid + keyline when the grid has auto dimensions https://github.com/Textualize/textual/pull/4680
- Fixed mouse code leakage https://github.com/Textualize/textual/pull/4681
- Fixed link inside markdown table not posting a `Markdown.LinkClicked` message https://github.com/Textualize/textual/issues/4683
- Fixed issue with mouse movements on non-active screen https://github.com/Textualize/textual/pull/4688


## [0.70.0] - 2024-06-19

### Fixed

- Fixed erroneous mouse 'ButtonDown' reporting for mouse movement when any-event mode is enabled in xterm. https://github.com/Textualize/textual/pull/3647

## [0.69.0] - 2024-06-16

### Added

- Added `App.simulate_key` https://github.com/Textualize/textual/pull/4657

### Fixed

- Fixed issue with pop_screen launched from an action https://github.com/Textualize/textual/pull/4657

### Changed

- `App.check_bindings` is now private
- `App.action_check_bindings` is now `App.action_simulate_key`

## [0.68.0] - 2024-06-14

### Added

- Added `ContentSwitcher.add_content`

### Fixed

- Improved handling of non-tty input https://github.com/Textualize/textual/pull/4647

## [0.67.1] - 2024-06-12

### Changed

- Reverts Vim keys in DataTable, provides alternatives https://github.com/Textualize/textual/pull/4638

## [0.67.0] - 2024-06-11

### Added

- Added support for Kitty's key protocol https://github.com/Textualize/textual/pull/4631
- `ctrl+pageup`/`ctrl+pagedown` will scroll page left/right in DataTable https://github.com/Textualize/textual/pull/4633
- `g`/`G` will scroll to the top/bottom of the DataTable https://github.com/Textualize/textual/pull/4633
- Added simple `hjkl` key bindings to move the cursor in DataTable https://github.com/Textualize/textual/pull/4633

### Changed

- `home` and `end` now works horizontally instead of vertically in DataTable https://github.com/Textualize/textual/pull/4633
- `Tree` and `DirectoryTree` nodes now have a bigger click target, spanning the full line https://github.com/Textualize/textual/pull/4636

### Fixed

- Fixed pageup/pagedown behavior in DataTable https://github.com/Textualize/textual/pull/4633
- Added `App.CLOSE_TIMEOUT` https://github.com/Textualize/textual/pull/4635
- Fixed deadlock on shutdown https://github.com/Textualize/textual/pull/4635

## [0.66.0] - 2024-06-08

### Changed

- `get_content_height` will now return 0 if the renderable is Falsey https://github.com/Textualize/textual/pull/4617
- Buttons may not be pressed within their "active_effect_duration" to prevent inadvertent activations https://github.com/Textualize/textual/pull/4621
- `Screen.dismiss` is now a noop if the screen isn't active. Previously it would raise a `ScreenStackError`, now it returns `False`. https://github.com/Textualize/textual/pull/4621
- Increased window for escape processing to 100ms https://github.com/Textualize/textual/pull/4625
- Tooltips are now hidden when any key is pressed https://github.com/Textualize/textual/pull/4625

### Added

- Added `Screen.is_active` 
- Added `icon` reactive to Header widget https://github.com/Textualize/textual/pull/4627
- Added `time_format` reactive to Header widget https://github.com/Textualize/textual/pull/4627
- Added `tooltip` parameter to input widgets https://github.com/Textualize/textual/pull/4625

## [0.65.2] - 2024-06-06

### Fixed

- Fixed issue with notifications and screen switches https://github.com/Textualize/textual/pull/4615

### Added

- Added textual.rlock.RLock https://github.com/Textualize/textual/pull/4615

## [0.65.1] - 2024-06-05

### Fixed

- Fixed hot reloading with hatch rule https://github.com/Textualize/textual/pull/4606
- Fixed hatch style parsing https://github.com/Textualize/textual/pull/4606

## [0.65.0] - 2024-06-05

### Added

- Added Command Palette Opened, Closed, and OptionHighlighted events https://github.com/Textualize/textual/pull/4600
- Added hatch style https://github.com/Textualize/textual/pull/4603

### Fixed

- Fixed DataTable cursor flicker on scroll https://github.com/Textualize/textual/pull/4598

### Changes

- TabbedContent will automatically make tabs active when a widget in a pane is focused https://github.com/Textualize/textual/issues/4593

## [0.64.0] - 2024-06-03

### Fixed

- Fix traceback on exit https://github.com/Textualize/textual/pull/4575
- Fixed `Markdown.goto_anchor` no longer scrolling the heading into view https://github.com/Textualize/textual/pull/4583
- Fixed Footer flicker on initial focus https://github.com/Textualize/textual/issues/4573

## [0.63.6] - 2024-05-29

### Fixed

- Fixed issue with bindings not refreshing https://github.com/Textualize/textual/pull/4571

## [0.63.5] - 2024-05-28

### Fixed

- Fixed data table disappearing from tabs https://github.com/Textualize/textual/pull/4567

### Added

- Added `Styles.is_auto_width` and `Style.is_auto_height`

## [0.63.4] - 2024-05-26

### Added

- Added `immediate` switch to `Signal.publish`

### Fixed

- Fixed freeze in recompose from bindings https://github.com/Textualize/textual/pull/4558

## [0.63.3] - 2024-05-24

### Fixed

- Fixed `Footer` grid size https://github.com/Textualize/textual/pull/4545
- Fixed bindings not updated on auto focus https://github.com/Textualize/textual/pull/4551

### Changed

- Attempting to mount on a non-mounted widget now raises a MountError https://github.com/Textualize/textual/pull/4547

## [0.63.2] - 2024-05-23

### Fixed

- Fixed issue with namespaces in links https://github.com/Textualize/textual/pull/4546

## [0.63.1] - 2024-05-22

### Fixed

- Fixed display of multiple bindings https://github.com/Textualize/textual/pull/4543

## [0.63.0] - 2024-05-22

### Fixed

- Fixed actions in links https://github.com/Textualize/textual/pull/4540

### Changed

- Breaking change: New Footer (likely a drop in replacement, unless you have customized styles) https://github.com/Textualize/textual/pull/4537
- Stylistic changes to Markdown (simpler headers, less margin, etc) https://github.com/Textualize/textual/pull/4541

## [0.62.0] - 2024-05-20

### Added

- Added `start` and `end` properties to Markdown Navigator
- Added `Widget.anchor`, `Widget.clear_anchor`, and `Widget.is_anchored` https://github.com/Textualize/textual/pull/4530

## [0.61.1] - 2024-05-19

### Fixed

- Fixed auto grid columns ignoring gutter https://github.com/Textualize/textual/issues/4522

## [0.61.0] - 2024-05-18

### Added

- Added `App.get_default_screen` https://github.com/Textualize/textual/pull/4520
- Added dynamic binding via `DOMNode.check_action` https://github.com/Textualize/textual/pull/4516
- Added `"focused"` action namespace so you can bind a key to an action on the focused widget https://github.com/Textualize/textual/pull/4516
- Added "focused" to allowed action namespaces https://github.com/Textualize/textual/pull/4516

### Changed

- Breaking change: Actions (as used in bindings) will no longer check the app if they are unhandled. This was undocumented anyway, and not that useful. https://github.com/Textualize/textual/pull/4516
- Breaking change: Renamed `App.namespace_bindings` to `active_bindings`


## [0.60.1] - 2024-05-15

### Fixed

- Dependency issue

## [0.60.0] - 2024-05-14

### Fixed

- Fixed auto width not working for option lists https://github.com/Textualize/textual/pull/4507

### Added

- Added `DOMNode.query_children` https://github.com/Textualize/textual/pull/4508

## [0.59.0] - 2024-05-11

### Fixed

- Fixed `SelectionList` issues after removing an option https://github.com/Textualize/textual/pull/4464
- Fixed `ListView` bugs with the initial index https://github.com/Textualize/textual/pull/4452
- Fixed `Select` not closing https://github.com/Textualize/textual/pull/4499
- Fixed setting `loading=False` removing all child loading indicators https://github.com/Textualize/textual/pull/4499

### Changed

- When displaying a message using `App.exit()`, the console no longer highlights things such as numbers.

### Added

- Added `message_signal` to MessagePump, to listen to events sent to another widget. https://github.com/Textualize/textual/pull/4487
- Added `Widget.suppress_click` https://github.com/Textualize/textual/pull/4499

## [0.58.1] - 2024-05-01

### Fixed

- Fixed issue with Markdown mounting content lazily https://github.com/Textualize/textual/pull/4466
- Fixed intermittent issue with scrolling to focus https://github.com/Textualize/textual/commit/567caf8acb196260adf6a0a6250e3ff5093056d0
- Fixed issue with scrolling to center https://github.com/Textualize/textual/pull/4469


## [0.58.0] - 2024-04-25

### Fixed

- Fixed `TextArea` to end mouse selection only if currently selecting https://github.com/Textualize/textual/pull/4436
- Fixed issue with scroll_to_widget https://github.com/Textualize/textual/pull/4446
- Fixed issue with margins https://github.com/Textualize/textual/pull/4441

### Changed

- Added argument to signal callbacks https://github.com/Textualize/textual/pull/4438

## [0.57.1] - 2024-04-20

### Fixed

- Fixed an off-by-one error in the line number of the `Document.end` property https://github.com/Textualize/textual/issues/4426
- Fixed setting scrollbar colors not updating the scrollbar https://github.com/Textualize/textual/pull/4433
- Fixed flushing in inline mode https://github.com/Textualize/textual/pull/4435

### Added

- Added `Offset.clamp` and `Size.clamp_offset` https://github.com/Textualize/textual/pull/4435


## [0.57.0] - 2024-04-19

### Fixed

- Fixed `Integer` validator missing failure description when not a number https://github.com/Textualize/textual/issues/4413
- Fixed a crash in `DataTable` if you clicked a link in the border https://github.com/Textualize/textual/issues/4410
- Fixed issue with cursor position https://github.com/Textualize/textual/pull/4429

### Added

- Added `App.copy_to_clipboard` https://github.com/Textualize/textual/pull/4416

## [0.56.4] - 2024-04-09

### Fixed

- Disabled terminal synchronization in inline mode as it breaks on some terminals

## [0.56.3] - 2024-04-08

### Fixed

- Fixed inline mode not updating https://github.com/Textualize/textual/issues/4403

## [0.56.2] - 2024-04-07

### Fixed

- Fixed inline mode not clearing with multiple screen

## [0.56.1] - 2024-04-07

### Fixed

- Fixed flicker when non-current screen updates https://github.com/Textualize/textual/pull/4401

### Changed

- Removed additional line at the end of an inline app https://github.com/Textualize/textual/pull/4401

## [0.56.0] - 2024-04-06

### Added

- Added `Size.with_width` and `Size.with_height` https://github.com/Textualize/textual/pull/4393

### Fixed

- Fixed issue with inline mode and multiple screens https://github.com/Textualize/textual/pull/4393
- Fixed issue with priority bindings https://github.com/Textualize/textual/pull/4395

### Changed

- self.prevent can be used in a widget constructor to prevent messages on mount https://github.com/Textualize/textual/pull/4392


## [0.55.1] - 2024-04-2

### Fixed

- Fixed mouse escape sequences being generated with `mouse=False`

## [0.55.0] - 2024-04-1

### Fixed

- Fix priority bindings not appearing in footer when key clashes with focused widget https://github.com/Textualize/textual/pull/4342
- Reverted auto-width change https://github.com/Textualize/textual/pull/4369

### Changed

- Exceptions inside `Widget.compose` or workers weren't bubbling up in tests https://github.com/Textualize/textual/issues/4282
- Fixed `DataTable` scrolling issues by changing `max-height` back to 100% https://github.com/Textualize/textual/issues/4286
- Fixed `Button` not rendering correctly with console markup https://github.com/Textualize/textual/issues/4328

### Added

- Added `Document.start` and `end` location properties for convenience https://github.com/Textualize/textual/pull/4267
- Added support for JavaScript, Golang, Rust, Bash, Java and Kotlin to `TextArea` https://github.com/Textualize/textual/pull/4350
- Added `inline` parameter to `run` and `run_async` to run app inline (under the prompt). https://github.com/Textualize/textual/pull/4343
- Added `mouse` parameter to disable mouse support https://github.com/Textualize/textual/pull/4343

## [0.54.0] - 2024-03-26

### Fixed

- Fixed a crash in `TextArea` when undoing an edit to a selection the selection was made backwards https://github.com/Textualize/textual/issues/4301
- Fixed issue with flickering scrollbars https://github.com/Textualize/textual/pull/4315
- Fixed issue where narrow TextArea would repeatedly wrap due to scrollbar appearing/disappearing https://github.com/Textualize/textual/pull/4334
- Fix progress bar ETA not updating when setting `total` reactive https://github.com/Textualize/textual/pull/4316

### Changed

- ProgressBar won't show ETA until there is at least one second of samples https://github.com/Textualize/textual/pull/4316
- `Input` waits until an edit has been made, after entry to the widget, before offering a suggestion https://github.com/Textualize/textual/pull/4335

## [0.53.1] - 2024-03-18

### Fixed

- Fixed issue with data binding https://github.com/Textualize/textual/pull/4308

## [0.53.0] - 2024-03-18

### Added

- Mapping of ANSI colors to hex codes configurable via `App.ansi_theme_dark` and `App.ansi_theme_light` https://github.com/Textualize/textual/pull/4192
- `Pilot.resize_terminal` to resize the terminal in testing https://github.com/Textualize/textual/issues/4212
- Added `sort_children` method https://github.com/Textualize/textual/pull/4244
- Support for pseudo-classes in nested TCSS https://github.com/Textualize/textual/issues/4039

### Fixed

- Fixed `TextArea.code_editor` missing recently added attributes https://github.com/Textualize/textual/pull/4172
- Fixed `Sparkline` not working with data in a `deque` https://github.com/Textualize/textual/issues/3899
- Tooltips are now cleared when the related widget is no longer under them https://github.com/Textualize/textual/issues/3045
- Simplified tree-sitter highlight queries for HTML, which also seems to fix segfault issue https://github.com/Textualize/textual/pull/4195
- Fixed `DirectoryTree.path` no longer reacting to new values https://github.com/Textualize/textual/issues/4208
- Fixed content size cache with Pretty widget https://github.com/Textualize/textual/pull/4211
- Fixed `grid-gutter` interaction with Pretty widget https://github.com/Textualize/textual/pull/4219
- Fixed `TextArea` styling issue on alternate screens https://github.com/Textualize/textual/pull/4220
- Fixed writing to invisible `RichLog` https://github.com/Textualize/textual/pull/4223
- Fixed `RichLog.min_width` not being used https://github.com/Textualize/textual/pull/4223
- Rename `CollapsibleTitle.action_toggle` to `action_toggle_collapsible` to fix clash with `DOMNode.action_toggle` https://github.com/Textualize/textual/pull/4221
- Markdown component classes weren't refreshed when watching for CSS https://github.com/Textualize/textual/issues/3464
- Rename `Switch.action_toggle` to `action_toggle_switch` to fix clash with `DOMNode.action_toggle` https://github.com/Textualize/textual/issues/4262
- Fixed `OptionList.OptionHighlighted` leaking out of `Select` https://github.com/Textualize/textual/issues/4224
- Fixed `Tab` enable/disable messages leaking into `TabbedContent` https://github.com/Textualize/textual/issues/4233
- Fixed a style leak from `TabbedContent` https://github.com/Textualize/textual/issues/4232
- Fixed active hidden scrollbars not releasing the mouse https://github.com/Textualize/textual/issues/4274
- Fixed the mouse not being released when hiding a `TextArea` while mouse selection is happening https://github.com/Textualize/textual/issues/4292
- Fix mouse scrolling not working when mouse cursor is over a disabled child widget https://github.com/Textualize/textual/issues/4242

### Changed

- Clicking a non focusable widget focus ancestors https://github.com/Textualize/textual/pull/4236
- BREAKING: widget class names must start with a capital letter or an underscore `_` https://github.com/Textualize/textual/pull/4252
- BREAKING: for many widgets, messages are now sent when programmatic changes that mirror user input are made https://github.com/Textualize/textual/pull/4256
  - Changed `Collapsible`
  - Changed `Markdown`
  - Changed `Select`
  - Changed `SelectionList`
  - Changed `TabbedContent`
  - Changed `Tabs`
  - Changed `TextArea`
  - Changed `Tree`
- Improved ETA calculation for ProgressBar https://github.com/Textualize/textual/pull/4271
- BREAKING: `AppFocus` and `AppBlur` are now posted when the terminal window gains or loses focus, if the terminal supports this https://github.com/Textualize/textual/pull/4265
  - When the terminal window loses focus, the currently-focused widget will also lose focus.
  - When the terminal window regains focus, the previously-focused widget will regain focus.
- TextArea binding for <kbd>ctrl</kbd>+<kbd>k</kbd> will now delete the line if the line is empty https://github.com/Textualize/textual/issues/4277
- The active tab (in `Tabs`) / tab pane (in `TabbedContent`) can now be unset https://github.com/Textualize/textual/issues/4241

## [0.52.1] - 2024-02-20

### Fixed

- Fixed the check for animation level in `LoadingIndicator` https://github.com/Textualize/textual/issues/4188

## [0.52.0] - 2024-02-19

### Changed

- Textual now writes to stderr rather than stdout https://github.com/Textualize/textual/pull/4177

### Added

- Added an `asyncio` lock attribute `Widget.lock` to be used to synchronize widget state https://github.com/Textualize/textual/issues/4134
- Added support for environment variable `TEXTUAL_ANIMATIONS` to control what animations Textual displays https://github.com/Textualize/textual/pull/4062
- Add attribute `App.animation_level` to control whether animations on that app run or not https://github.com/Textualize/textual/pull/4062
- Added support for a `TEXTUAL_SCREENSHOT_LOCATION` environment variable to specify the location of an automated screenshot https://github.com/Textualize/textual/pull/4181/
- Added support for a `TEXTUAL_SCREENSHOT_FILENAME` environment variable to specify the filename of an automated screenshot https://github.com/Textualize/textual/pull/4181/
- Added an `asyncio` lock attribute `Widget.lock` to be used to synchronize widget state https://github.com/Textualize/textual/issues/4134
- `Widget.remove_children` now accepts a CSS selector to specify which children to remove https://github.com/Textualize/textual/pull/4183
- `Widget.batch` combines widget locking and app update batching https://github.com/Textualize/textual/pull/4183

## [0.51.0] - 2024-02-15

### Added

- TextArea now has `read_only` mode https://github.com/Textualize/textual/pull/4151
- Add some syntax highlighting to TextArea default theme https://github.com/Textualize/textual/pull/4149
- Add undo and redo to TextArea https://github.com/Textualize/textual/pull/4124
- Added support for command palette command discoverability https://github.com/Textualize/textual/pull/4154

### Fixed

- Fixed out-of-view `Tab` not being scrolled into view when `Tabs.active` is assigned https://github.com/Textualize/textual/issues/4150
- Fixed `TabbedContent.TabActivate` not being posted when `TabbedContent.active` is assigned https://github.com/Textualize/textual/issues/4150

### Changed

- Breaking change: Renamed `TextArea.tab_behaviour` to `TextArea.tab_behavior` https://github.com/Textualize/textual/pull/4124
- `TextArea.theme` now defaults to `"css"` instead of None, and is no longer optional https://github.com/Textualize/textual/pull/4157

### Fixed

- Improve support for selector lists in nested TCSS https://github.com/Textualize/textual/issues/3969
- Improve support for rule declarations after nested TCSS rule sets https://github.com/Textualize/textual/issues/3999

## [0.50.1] - 2024-02-09

### Fixed

- Fixed tint applied to ANSI colors https://github.com/Textualize/textual/pull/4142

## [0.50.0] - 2024-02-08

### Fixed

- Fixed issue with ANSI colors not being converted to truecolor https://github.com/Textualize/textual/pull/4138
- Fixed duplicate watch methods being attached to DOM nodes https://github.com/Textualize/textual/pull/4030
- Fixed using `watch` to create additional watchers would trigger other watch methods https://github.com/Textualize/textual/issues/3878

### Added

- Added support for configuring dark and light themes for code in `Markdown` https://github.com/Textualize/textual/issues/3997

## [0.49.0] - 2024-02-07

### Fixed

- Fixed scrolling in long `OptionList` by adding max height of 100% https://github.com/Textualize/textual/issues/4021
- Fixed `DirectoryTree.clear_node` not clearing the node specified https://github.com/Textualize/textual/issues/4122

### Changed

- `DirectoryTree.reload` and `DirectoryTree.reload_node` now preserve state when reloading https://github.com/Textualize/textual/issues/4056
- Fixed a crash in the TextArea when performing a backward replace https://github.com/Textualize/textual/pull/4126
- Fixed selection not updating correctly when pasting while there's a non-zero selection https://github.com/Textualize/textual/pull/4126
- Breaking change: `TextArea` will not use `Escape` to shift focus if the `tab_behaviour` is the default https://github.com/Textualize/textual/issues/4110
- `TextArea` cursor will now be invisible before first focus https://github.com/Textualize/textual/pull/4128
- Fix toggling `TextArea.cursor_blink` reactive when widget does not have focus https://github.com/Textualize/textual/pull/4128

### Added

- Added DOMQuery.set https://github.com/Textualize/textual/pull/4075
- Added DOMNode.set_reactive https://github.com/Textualize/textual/pull/4075
- Added DOMNode.data_bind https://github.com/Textualize/textual/pull/4075
- Added DOMNode.action_toggle https://github.com/Textualize/textual/pull/4075
- Added Worker.cancelled_event https://github.com/Textualize/textual/pull/4075
- `Tree` (and `DirectoryTree`) grew an attribute `lock` that can be used for synchronization across coroutines https://github.com/Textualize/textual/issues/4056


## [0.48.2] - 2024-02-02

### Fixed

- Fixed a hang in the Linux driver when connected to a pipe https://github.com/Textualize/textual/issues/4104
- Fixed broken `OptionList` `Option.id` mappings https://github.com/Textualize/textual/issues/4101

### Changed

- Breaking change: keyboard navigation in `RadioSet`, `ListView`, `OptionList`, and `SelectionList`, no longer allows highlighting disabled items https://github.com/Textualize/textual/issues/3881

## [0.48.1] - 2024-02-01

### Fixed

- `TextArea` uses CSS theme by default instead of `monokai` https://github.com/Textualize/textual/pull/4091

## [0.48.0] - 2024-02-01

### Changed

- Breaking change: Significant changes to `TextArea.__init__` default values/behaviour https://github.com/Textualize/textual/pull/3933
  - `soft_wrap=True` - soft wrapping is now enabled by default.
  - `show_line_numbers=False` - line numbers are now disabled by default.
  - `tab_behaviour="focus"` - pressing the tab key now switches focus instead of indenting by default.
- Breaking change: `TextArea` default theme changed to CSS, and default styling changed https://github.com/Textualize/textual/pull/4074
- Breaking change: `DOMNode.has_pseudo_class` now accepts a single name only https://github.com/Textualize/textual/pull/3970
- Made `textual.cache` (formerly `textual._cache`) public https://github.com/Textualize/textual/pull/3976
- `Tab.label` can now be used to change the label of a tab https://github.com/Textualize/textual/pull/3979
- Changed the default notification timeout from 3 to 5 seconds https://github.com/Textualize/textual/pull/4059
- Prior scroll animations are now cancelled on new scrolls https://github.com/Textualize/textual/pull/4081

### Added

- Added `DOMNode.has_pseudo_classes` https://github.com/Textualize/textual/pull/3970
- Added `Widget.allow_focus` and `Widget.allow_focus_children` https://github.com/Textualize/textual/pull/3989
- Added `TextArea.soft_wrap` reactive attribute added https://github.com/Textualize/textual/pull/3933
- Added `TextArea.tab_behaviour` reactive attribute added https://github.com/Textualize/textual/pull/3933
- Added `TextArea.code_editor` classmethod/alternative constructor https://github.com/Textualize/textual/pull/3933
- Added `TextArea.wrapped_document` attribute which can convert between wrapped visual coordinates and locations https://github.com/Textualize/textual/pull/3933
- Added `show_line_numbers` to `TextArea.__init__` https://github.com/Textualize/textual/pull/3933
- Added component classes allowing `TextArea` to be styled using CSS https://github.com/Textualize/textual/pull/4074
- Added `Query.blur` and `Query.focus` https://github.com/Textualize/textual/pull/4012
- Added `MessagePump.message_queue_size` https://github.com/Textualize/textual/pull/4012
- Added `TabbedContent.active_pane` https://github.com/Textualize/textual/pull/4012
- Added `App.suspend` https://github.com/Textualize/textual/pull/4064
- Added `App.action_suspend_process` https://github.com/Textualize/textual/pull/4064


### Fixed

- Parameter `animate` from `DataTable.move_cursor` was being ignored https://github.com/Textualize/textual/issues/3840
- Fixed a crash if `DirectoryTree.show_root` was set before the DOM was fully available https://github.com/Textualize/textual/issues/2363
- Live reloading of TCSS wouldn't apply CSS changes to screens under the top screen of the stack https://github.com/Textualize/textual/issues/3931
- `SelectionList` option IDs are usable as soon as the widget is instantiated https://github.com/Textualize/textual/issues/3903
- Fix issue with `Strip.crop` when crop window start aligned with strip end https://github.com/Textualize/textual/pull/3998
- Fixed Strip.crop_extend https://github.com/Textualize/textual/pull/4011
- Fix for percentage dimensions https://github.com/Textualize/textual/pull/4037
- Fixed a crash if the `TextArea` language was set but tree-sitter language binaries were not installed https://github.com/Textualize/textual/issues/4045
- Ensuring `TextArea.SelectionChanged` message only sends when the updated selection is different https://github.com/Textualize/textual/pull/3933
- Fixed declaration after nested rule set causing a parse error https://github.com/Textualize/textual/pull/4012
- ID and class validation was too lenient https://github.com/Textualize/textual/issues/3954
- Fixed CSS watcher crash if file becomes unreadable (even temporarily) https://github.com/Textualize/textual/pull/4079
- Fixed display of keys when used in conjunction with other keys https://github.com/Textualize/textual/pull/3050
- Fixed double detection of <kbd>Escape</kbd> on Windows https://github.com/Textualize/textual/issues/4038


## [0.47.1] - 2024-01-05

### Fixed

- Fixed nested specificity https://github.com/Textualize/textual/pull/3963

## [0.47.0] - 2024-01-04

### Fixed

- `Widget.move_child` would break if `before`/`after` is set to the index of the widget in `child` https://github.com/Textualize/textual/issues/1743
- Fixed auto width text not processing markup https://github.com/Textualize/textual/issues/3918
- Fixed `Tree.clear` not retaining the root's expanded state https://github.com/Textualize/textual/issues/3557

### Changed

- Breaking change: `Widget.move_child` parameters `before` and `after` are now keyword-only https://github.com/Textualize/textual/pull/3896
- Style tweak to toasts https://github.com/Textualize/textual/pull/3955

### Added

- Added textual.lazy https://github.com/Textualize/textual/pull/3936
- Added App.push_screen_wait https://github.com/Textualize/textual/pull/3955
- Added nesting of CSS https://github.com/Textualize/textual/pull/3946

## [0.46.0] - 2023-12-17

### Fixed

- Disabled radio buttons could be selected with the keyboard https://github.com/Textualize/textual/issues/3839
- Fixed zero width scrollbars causing content to disappear https://github.com/Textualize/textual/issues/3886

### Changed

- The tabs within a `TabbedContent` now prefix their IDs to stop any clash with their associated `TabPane` https://github.com/Textualize/textual/pull/3815
- Breaking change: `tab` is no longer a `@on` decorator selector for `TabbedContent.TabActivated` -- use `pane` instead https://github.com/Textualize/textual/pull/3815

### Added

- Added `Collapsible.title` reactive attribute https://github.com/Textualize/textual/pull/3830
- Added a `pane` attribute to `TabbedContent.TabActivated` https://github.com/Textualize/textual/pull/3815
- Added caching of rules attributes and `cache` parameter to Stylesheet.apply https://github.com/Textualize/textual/pull/3880

## [0.45.1] - 2023-12-12

### Fixed

- Fixed issues where styles wouldn't update if changed in mount. https://github.com/Textualize/textual/pull/3860

## [0.45.0] - 2023-12-12

### Fixed

- Fixed `DataTable.update_cell` not raising an error with an invalid column key https://github.com/Textualize/textual/issues/3335
- Fixed `Input` showing suggestions when not focused https://github.com/Textualize/textual/pull/3808
- Fixed loading indicator not covering scrollbars https://github.com/Textualize/textual/pull/3816

### Removed

- Removed renderables/align.py which was no longer used.

### Changed

- Dropped ALLOW_CHILDREN flag introduced in 0.43.0 https://github.com/Textualize/textual/pull/3814
- Widgets with an auto height in an auto height container will now expand if they have no siblings https://github.com/Textualize/textual/pull/3814
- Breaking change: Removed `limit_rules` from Stylesheet.apply https://github.com/Textualize/textual/pull/3844

### Added

- Added `get_loading_widget` to Widget and App customize the loading widget. https://github.com/Textualize/textual/pull/3816
- Added messages `Collapsible.Expanded` and `Collapsible.Collapsed` that inherit from `Collapsible.Toggled`. https://github.com/Textualize/textual/issues/3824

## [0.44.1] - 2023-12-4

### Fixed

- Fixed slow scrolling when there are many widgets https://github.com/Textualize/textual/pull/3801

## [0.44.0] - 2023-12-1

### Changed

- Breaking change: Dropped 3.7 support https://github.com/Textualize/textual/pull/3766
- Breaking changes https://github.com/Textualize/textual/issues/1530
 - `link-hover-background` renamed to `link-background-hover`
 - `link-hover-color` renamed to `link-color-hover`
 - `link-hover-style` renamed to `link-style-hover`
- `Tree` now forces a scroll when `scroll_to_node` is called https://github.com/Textualize/textual/pull/3786
- Brought rxvt's use of shift-numpad keys in line with most other terminals https://github.com/Textualize/textual/pull/3769

### Added

- Added support for Ctrl+Fn and Ctrl+Shift+Fn keys in urxvt https://github.com/Textualize/textual/pull/3737
- Friendly error messages when trying to mount non-widgets https://github.com/Textualize/textual/pull/3780
- Added `Select.from_values` class method that can be used to initialize a Select control with an iterator of values https://github.com/Textualize/textual/pull/3743

### Fixed

- Fixed NoWidget when mouse goes outside window https://github.com/Textualize/textual/pull/3790
- Removed spurious print statements from press_keys https://github.com/Textualize/textual/issues/3785

## [0.43.2] - 2023-11-29

### Fixed

- Fixed NoWidget error https://github.com/Textualize/textual/pull/3779

## [0.43.1] - 2023-11-29

### Fixed

- Fixed clicking on scrollbar moves TextArea cursor https://github.com/Textualize/textual/issues/3763

## [0.43.0] - 2023-11-28

### Fixed

- Fixed mouse targeting issue in `TextArea` when tabs were not fully expanded https://github.com/Textualize/textual/pull/3725
- Fixed `Select` not updating after changing the `prompt` reactive https://github.com/Textualize/textual/issues/2983
- Fixed flicker when updating Markdown https://github.com/Textualize/textual/pull/3757

### Added

- Added experimental Canvas class https://github.com/Textualize/textual/pull/3669/
- Added `keyline` rule https://github.com/Textualize/textual/pull/3669/
- Widgets can now have an ALLOW_CHILDREN (bool) classvar to disallow adding children to a widget https://github.com/Textualize/textual/pull/3758
- Added the ability to set the `label` property of a `Checkbox` https://github.com/Textualize/textual/pull/3765
- Added the ability to set the `label` property of a `RadioButton` https://github.com/Textualize/textual/pull/3765
- Added support for various modified edit and navigation keys in urxvt https://github.com/Textualize/textual/pull/3739
- Added app focus/blur for textual-web https://github.com/Textualize/textual/pull/3767

### Changed

- Method `MarkdownTableOfContents.set_table_of_contents` renamed to `MarkdownTableOfContents.rebuild_table_of_contents` https://github.com/Textualize/textual/pull/3730
- Exception `Tree.UnknownNodeID` moved out of `Tree`, import from `textual.widgets.tree` https://github.com/Textualize/textual/pull/3730
- Exception `TreeNode.RemoveRootError` moved out of `TreeNode`, import from `textual.widgets.tree` https://github.com/Textualize/textual/pull/3730
- Optimized startup time https://github.com/Textualize/textual/pull/3753
- App.COMMANDS or Screen.COMMANDS can now accept a callable which returns a command palette provider https://github.com/Textualize/textual/pull/3756

## [0.42.0] - 2023-11-22

### Fixed

- Duplicate CSS errors when parsing CSS from a screen https://github.com/Textualize/textual/issues/3581
- Added missing `blur` pseudo class https://github.com/Textualize/textual/issues/3439
- Fixed visual glitched characters on Windows due to Python limitation https://github.com/Textualize/textual/issues/2548
- Fixed `ScrollableContainer` to receive focus https://github.com/Textualize/textual/pull/3632
- Fixed app-level queries causing a crash when the command palette is active https://github.com/Textualize/textual/issues/3633
- Fixed outline not rendering correctly in some scenarios (e.g. on Button widgets) https://github.com/Textualize/textual/issues/3628
- Fixed live-reloading of screen CSS https://github.com/Textualize/textual/issues/3454
- `Select.value` could be in an invalid state https://github.com/Textualize/textual/issues/3612
- Off-by-one in CSS error reporting https://github.com/Textualize/textual/issues/3625
- Loading indicators and app notifications overlapped in the wrong order https://github.com/Textualize/textual/issues/3677
- Widgets being loaded are disabled and have their scrolling explicitly disabled too https://github.com/Textualize/textual/issues/3677
- Method render on a widget could be called before mounting said widget https://github.com/Textualize/textual/issues/2914

### Added

- Exceptions to `textual.widgets.select` https://github.com/Textualize/textual/pull/3614
  - `InvalidSelectValueError` for when setting a `Select` to an invalid value
  - `EmptySelectError` when creating/setting a `Select` to have no options when `allow_blank` is `False`
- `Select` methods https://github.com/Textualize/textual/pull/3614
  - `clear`
  - `is_blank`
- Constant `Select.BLANK` to flag an empty selection https://github.com/Textualize/textual/pull/3614
- Added `restrict`, `type`, `max_length`, and `valid_empty` to Input https://github.com/Textualize/textual/pull/3657
- Added `Pilot.mouse_down` to simulate `MouseDown` events https://github.com/Textualize/textual/pull/3495
- Added `Pilot.mouse_up` to simulate `MouseUp` events https://github.com/Textualize/textual/pull/3495
- Added `Widget.is_mounted` property https://github.com/Textualize/textual/pull/3709
- Added `TreeNode.refresh` https://github.com/Textualize/textual/pull/3639

### Changed

- CSS error reporting will no longer provide links to the files in question https://github.com/Textualize/textual/pull/3582
- inline CSS error reporting will report widget/class variable where the CSS was read from https://github.com/Textualize/textual/pull/3582
- Breaking change: `Tree.refresh_line` has now become an internal https://github.com/Textualize/textual/pull/3639
- Breaking change: Setting `Select.value` to `None` no longer clears the selection (See `Select.BLANK` and `Select.clear`) https://github.com/Textualize/textual/pull/3614
- Breaking change: `Button` no longer inherits from `Static`, now it inherits directly from `Widget` https://github.com/Textualize/textual/issues/3603
- Rich markup in markdown headings is now escaped when building the TOC https://github.com/Textualize/textual/issues/3689
- Mechanics behind mouse clicks. See [this](https://github.com/Textualize/textual/pull/3495#issue-1934915047) for more details. https://github.com/Textualize/textual/pull/3495
- Breaking change: max/min-width/height now includes padding and border. https://github.com/Textualize/textual/pull/3712

## [0.41.0] - 2023-10-31

### Fixed

- Fixed `Input.cursor_blink` reactive not changing blink state after `Input` was mounted https://github.com/Textualize/textual/pull/3498
- Fixed `Tabs.active` attribute value not being re-assigned after removing a tab or clearing https://github.com/Textualize/textual/pull/3498
- Fixed `DirectoryTree` race-condition crash when changing path https://github.com/Textualize/textual/pull/3498
- Fixed issue with `LRUCache.discard` https://github.com/Textualize/textual/issues/3537
- Fixed `DataTable` not scrolling to rows that were just added https://github.com/Textualize/textual/pull/3552
- Fixed cache bug with `DataTable.update_cell` https://github.com/Textualize/textual/pull/3551
- Fixed CSS errors being repeated https://github.com/Textualize/textual/pull/3566
- Fix issue with chunky highlights on buttons https://github.com/Textualize/textual/pull/3571
- Fixed `OptionList` event leakage from `CommandPalette` to `App`.
- Fixed crash in `LoadingIndicator` https://github.com/Textualize/textual/pull/3498
- Fixed crash when `Tabs` appeared as a descendant of `TabbedContent` in the DOM https://github.com/Textualize/textual/pull/3602
- Fixed the command palette cancelling other workers https://github.com/Textualize/textual/issues/3615

### Added

- Add Document `get_index_from_location` / `get_location_from_index` https://github.com/Textualize/textual/pull/3410
- Add setter for `TextArea.text` https://github.com/Textualize/textual/discussions/3525
- Added `key` argument to the `DataTable.sort()` method, allowing the table to be sorted using a custom function (or other callable) https://github.com/Textualize/textual/pull/3090
- Added `initial` to all css rules, which restores default (i.e. value from DEFAULT_CSS) https://github.com/Textualize/textual/pull/3566
- Added HorizontalPad to pad.py https://github.com/Textualize/textual/pull/3571
- Added `AwaitComplete` class, to be used for optionally awaitable return values https://github.com/Textualize/textual/pull/3498

### Changed

- Breaking change: `Button.ACTIVE_EFFECT_DURATION` classvar converted to `Button.active_effect_duration` attribute https://github.com/Textualize/textual/pull/3498
- Breaking change: `Input.blink_timer` made private (renamed to `Input._blink_timer`) https://github.com/Textualize/textual/pull/3498
- Breaking change: `Input.cursor_blink` reactive updated to not run on mount (now `init=False`) https://github.com/Textualize/textual/pull/3498
- Breaking change: `AwaitTabbedContent` class removed https://github.com/Textualize/textual/pull/3498
- Breaking change: `Tabs.remove_tab` now returns an `AwaitComplete` instead of an `AwaitRemove` https://github.com/Textualize/textual/pull/3498
- Breaking change: `Tabs.clear` now returns an `AwaitComplete` instead of an `AwaitRemove` https://github.com/Textualize/textual/pull/3498
- `TabbedContent.add_pane` now returns an `AwaitComplete` instead of an `AwaitTabbedContent` https://github.com/Textualize/textual/pull/3498
- `TabbedContent.remove_pane` now returns an `AwaitComplete` instead of an `AwaitTabbedContent` https://github.com/Textualize/textual/pull/3498
- `TabbedContent.clear_pane` now returns an `AwaitComplete` instead of an `AwaitTabbedContent` https://github.com/Textualize/textual/pull/3498
- `Tabs.add_tab` now returns an `AwaitComplete` instead of an `AwaitMount` https://github.com/Textualize/textual/pull/3498
- `DirectoryTree.reload` now returns an `AwaitComplete`, which may be awaited to ensure the node has finished being processed by the internal queue https://github.com/Textualize/textual/pull/3498
- `Tabs.remove_tab` now returns an `AwaitComplete`, which may be awaited to ensure the tab is unmounted and internal state is updated https://github.com/Textualize/textual/pull/3498
- `App.switch_mode` now returns an `AwaitMount`, which may be awaited to ensure the screen is mounted https://github.com/Textualize/textual/pull/3498
- Buttons will now display multiple lines, and have auto height https://github.com/Textualize/textual/pull/3539
- DataTable now has a max-height of 100vh rather than 100%, which doesn't work with auto
- Breaking change: empty rules now result in an error https://github.com/Textualize/textual/pull/3566
- Improved startup time by caching CSS parsing https://github.com/Textualize/textual/pull/3575
- Workers are now created/run in a thread-safe way https://github.com/Textualize/textual/pull/3586

## [0.40.0] - 2023-10-11

### Added

- Added `loading` reactive property to widgets https://github.com/Textualize/textual/pull/3509

## [0.39.0] - 2023-10-10

### Fixed

- `Pilot.click`/`Pilot.hover` can't use `Screen` as a selector https://github.com/Textualize/textual/issues/3395
- App exception when a `Tree` is initialized/mounted with `disabled=True` https://github.com/Textualize/textual/issues/3407
- Fixed `print` locations not being correctly reported in `textual console` https://github.com/Textualize/textual/issues/3237
- Fix location of IME and emoji popups https://github.com/Textualize/textual/pull/3408
- Fixed application freeze when pasting an emoji into an application on Windows https://github.com/Textualize/textual/issues/3178
- Fixed duplicate option ID handling in the `OptionList` https://github.com/Textualize/textual/issues/3455
- Fix crash when removing and updating DataTable cell at same time https://github.com/Textualize/textual/pull/3487
- Fixed fractional styles to allow integer values https://github.com/Textualize/textual/issues/3414
- Stop eating stdout/stderr in headless mode - print works again in tests https://github.com/Textualize/textual/pull/3486

### Added

- `OutOfBounds` exception to be raised by `Pilot` https://github.com/Textualize/textual/pull/3360
- `TextArea.cursor_screen_offset` property for getting the screen-relative position of the cursor https://github.com/Textualize/textual/pull/3408
- `Input.cursor_screen_offset` property for getting the screen-relative position of the cursor https://github.com/Textualize/textual/pull/3408
- Reactive `cell_padding` (and respective parameter) to define horizontal cell padding in data table columns https://github.com/Textualize/textual/issues/3435
- Added `Input.clear` method https://github.com/Textualize/textual/pull/3430
- Added `TextArea.SelectionChanged` and `TextArea.Changed` messages https://github.com/Textualize/textual/pull/3442
- Added `wait_for_dismiss` parameter to `App.push_screen` https://github.com/Textualize/textual/pull/3477
- Allow scrollbar-size to be set to 0 to achieve scrollable containers with no visible scrollbars https://github.com/Textualize/textual/pull/3488

### Changed

- Breaking change: tree-sitter and tree-sitter-languages dependencies moved to `syntax` extra https://github.com/Textualize/textual/pull/3398
- `Pilot.click`/`Pilot.hover` now raises `OutOfBounds` when clicking outside visible screen https://github.com/Textualize/textual/pull/3360
- `Pilot.click`/`Pilot.hover` now return a Boolean indicating whether the click/hover landed on the widget that matches the selector https://github.com/Textualize/textual/pull/3360
- Added a delay to when the `No Matches` message appears in the command palette, thus removing a flicker https://github.com/Textualize/textual/pull/3399
- Timer callbacks are now typed more loosely https://github.com/Textualize/textual/issues/3434

## [0.38.1] - 2023-09-21

### Fixed

- Hotfix - added missing highlight files in build distribution https://github.com/Textualize/textual/pull/3370

## [0.38.0] - 2023-09-21

### Added

- Added a TextArea https://github.com/Textualize/textual/pull/2931
- Added :dark and :light pseudo classes

### Fixed

- Fixed `DataTable` not updating component styles on hot-reloading https://github.com/Textualize/textual/issues/3312

### Changed

- Breaking change: CSS in DEFAULT_CSS is now automatically scoped to the widget (set SCOPED_CSS=False) to disable
- Breaking change: Changed `Markdown.goto_anchor` to return a boolean (if the anchor was found) instead of `None` https://github.com/Textualize/textual/pull/3334

## [0.37.1] - 2023-09-16

### Fixed

- Fixed the command palette crashing with a `TimeoutError` in any Python before 3.11 https://github.com/Textualize/textual/issues/3320
- Fixed `Input` event leakage from `CommandPalette` to `App`.

## [0.37.0] - 2023-09-15

### Added

- Added the command palette https://github.com/Textualize/textual/pull/3058
- `Input` is now validated when focus moves out of it https://github.com/Textualize/textual/pull/3193
- Attribute `Input.validate_on` (and `__init__` parameter of the same name) to customise when validation occurs https://github.com/Textualize/textual/pull/3193
- Screen-specific (sub-)title attributes https://github.com/Textualize/textual/pull/3199:
  - `Screen.TITLE`
  - `Screen.SUB_TITLE`
  - `Screen.title`
  - `Screen.sub_title`
- Properties `Header.screen_title` and `Header.screen_sub_title` https://github.com/Textualize/textual/pull/3199
- Added `DirectoryTree.DirectorySelected` message https://github.com/Textualize/textual/issues/3200
- Added `widgets.Collapsible` contributed by Sunyoung Yoo https://github.com/Textualize/textual/pull/2989

### Fixed

- Fixed a crash when removing an option from an `OptionList` while the mouse is hovering over the last option https://github.com/Textualize/textual/issues/3270
- Fixed a crash in `MarkdownViewer` when clicking on a link that contains an anchor https://github.com/Textualize/textual/issues/3094
- Fixed wrong message pump in pop_screen https://github.com/Textualize/textual/pull/3315

### Changed

- Widget.notify and App.notify are now thread-safe https://github.com/Textualize/textual/pull/3275
- Breaking change: Widget.notify and App.notify now return None https://github.com/Textualize/textual/pull/3275
- App.unnotify is now private (renamed to App._unnotify) https://github.com/Textualize/textual/pull/3275
- `Markdown.load` will now attempt to scroll to a related heading if an anchor is provided https://github.com/Textualize/textual/pull/3244
- `ProgressBar` explicitly supports being set back to its indeterminate state https://github.com/Textualize/textual/pull/3286

## [0.36.0] - 2023-09-05

### Added

- TCSS styles `layer` and `layers` can be strings https://github.com/Textualize/textual/pull/3169
- `App.return_code` for the app return code https://github.com/Textualize/textual/pull/3202
- Added `animate` switch to `Tree.scroll_to_line` and `Tree.scroll_to_node` https://github.com/Textualize/textual/pull/3210
- Added `Rule` widget https://github.com/Textualize/textual/pull/3209
- Added App.current_mode to get the current mode https://github.com/Textualize/textual/pull/3233

### Changed

- Reactive callbacks are now scheduled on the message pump of the reactable that is watching instead of the owner of reactive attribute https://github.com/Textualize/textual/pull/3065
- Callbacks scheduled with `call_next` will now have the same prevented messages as when the callback was scheduled https://github.com/Textualize/textual/pull/3065
- Added `cursor_type` to the `DataTable` constructor.
- Fixed `push_screen` not updating Screen.CSS styles https://github.com/Textualize/textual/issues/3217
- `DataTable.add_row` accepts `height=None` to automatically compute optimal height for a row https://github.com/Textualize/textual/pull/3213

### Fixed

- Fixed flicker when calling pop_screen multiple times https://github.com/Textualize/textual/issues/3126
- Fixed setting styles.layout not updating https://github.com/Textualize/textual/issues/3047
- Fixed flicker when scrolling tree up or down a line https://github.com/Textualize/textual/issues/3206

## [0.35.1]

### Fixed

- Fixed flash of 80x24 interface in textual-web

## [0.35.0]

### Added

- Ability to enable/disable tabs via the reactive `disabled` in tab panes https://github.com/Textualize/textual/pull/3152
- Textual-web driver support for Windows

### Fixed

- Could not hide/show/disable/enable tabs in nested `TabbedContent` https://github.com/Textualize/textual/pull/3150

## [0.34.0] - 2023-08-22

### Added

- Methods `TabbedContent.disable_tab` and `TabbedContent.enable_tab` https://github.com/Textualize/textual/pull/3112
- Methods `Tabs.disable` and `Tabs.enable` https://github.com/Textualize/textual/pull/3112
- Messages `Tab.Disabled`, `Tab.Enabled`, `Tabs.TabDisabled` and `Tabs.Enabled` https://github.com/Textualize/textual/pull/3112
- Methods `TabbedContent.hide_tab` and `TabbedContent.show_tab` https://github.com/Textualize/textual/pull/3112
- Methods `Tabs.hide` and `Tabs.show` https://github.com/Textualize/textual/pull/3112
- Messages `Tabs.TabHidden` and `Tabs.TabShown` https://github.com/Textualize/textual/pull/3112
- Added `ListView.extend` method to append multiple items https://github.com/Textualize/textual/pull/3012

### Changed

- grid-columns and grid-rows now accept an `auto` token to detect the optimal size https://github.com/Textualize/textual/pull/3107
- LoadingIndicator now has a minimum height of 1 line.

### Fixed

- Fixed auto height container with default grid-rows https://github.com/Textualize/textual/issues/1597
- Fixed `page_up` and `page_down` bug in `DataTable` when `show_header = False` https://github.com/Textualize/textual/pull/3093
- Fixed issue with visible children inside invisible container when moving focus https://github.com/Textualize/textual/issues/3053

## [0.33.0] - 2023-08-15

### Fixed

- Fixed unintuitive sizing behaviour of TabbedContent https://github.com/Textualize/textual/issues/2411
- Fixed relative units not always expanding auto containers https://github.com/Textualize/textual/pull/3059
- Fixed background refresh https://github.com/Textualize/textual/issues/3055
- Fixed `SelectionList.clear_options` https://github.com/Textualize/textual/pull/3075
- `MouseMove` events bubble up from widgets. `App` and `Screen` receive `MouseMove` events even if there's no Widget under the cursor. https://github.com/Textualize/textual/issues/2905
- Fixed click on double-width char https://github.com/Textualize/textual/issues/2968

### Changed

- Breaking change: `DOMNode.visible` now takes into account full DOM to report whether a node is visible or not.

### Removed

- Property `Widget.focusable_children` https://github.com/Textualize/textual/pull/3070

### Added

- Added an interface for replacing prompt of an individual option in an `OptionList` https://github.com/Textualize/textual/issues/2603
- Added `DirectoryTree.reload_node` method https://github.com/Textualize/textual/issues/2757
- Added widgets.Digit https://github.com/Textualize/textual/pull/3073
- Added `BORDER_TITLE` and `BORDER_SUBTITLE` classvars to Widget https://github.com/Textualize/textual/pull/3097

### Changed

- DescendantBlur and DescendantFocus can now be used with @on decorator

## [0.32.0] - 2023-08-03

### Added

- Added widgets.Log
- Added Widget.is_vertical_scroll_end, Widget.is_horizontal_scroll_end, Widget.is_vertical_scrollbar_grabbed, Widget.is_horizontal_scrollbar_grabbed

### Changed

- Breaking change: Renamed TextLog to RichLog

## [0.31.0] - 2023-08-01

### Added

- Added App.begin_capture_print, App.end_capture_print, Widget.begin_capture_print, Widget.end_capture_print https://github.com/Textualize/textual/issues/2952
- Added the ability to run async methods as thread workers https://github.com/Textualize/textual/pull/2938
- Added `App.stop_animation` https://github.com/Textualize/textual/issues/2786
- Added `Widget.stop_animation` https://github.com/Textualize/textual/issues/2786

### Changed

- Breaking change: Creating a thread worker now requires that a `thread=True` keyword argument is passed https://github.com/Textualize/textual/pull/2938
- Breaking change: `Markdown.load` no longer captures all errors and returns a `bool`, errors now propagate https://github.com/Textualize/textual/issues/2956
- Breaking change: the default style of a `DataTable` now has `max-height: 100%` https://github.com/Textualize/textual/issues/2959

### Fixed

- Fixed a crash when a `SelectionList` had a prompt wider than itself https://github.com/Textualize/textual/issues/2900
- Fixed a bug where `Click` events were bubbling up from `Switch` widgets https://github.com/Textualize/textual/issues/2366
- Fixed a crash when using empty CSS variables https://github.com/Textualize/textual/issues/1849
- Fixed issue with tabs in TextLog https://github.com/Textualize/textual/issues/3007
- Fixed a bug with `DataTable` hover highlighting https://github.com/Textualize/textual/issues/2909

## [0.30.0] - 2023-07-17

### Added

- Added `DataTable.remove_column` method https://github.com/Textualize/textual/pull/2899
- Added notifications https://github.com/Textualize/textual/pull/2866
- Added `on_complete` callback to scroll methods https://github.com/Textualize/textual/pull/2903

### Fixed

- Fixed CancelledError issue with timer https://github.com/Textualize/textual/issues/2854
- Fixed Toggle Buttons issue with not being clickable/hoverable https://github.com/Textualize/textual/pull/2930


## [0.29.0] - 2023-07-03

### Changed

- Factored dev tools (`textual` command) in to external lib (`textual-dev`).

### Added

- Updated `DataTable.get_cell` type hints to accept string keys https://github.com/Textualize/textual/issues/2586
- Added `DataTable.get_cell_coordinate` method
- Added `DataTable.get_row_index` method https://github.com/Textualize/textual/issues/2587
- Added `DataTable.get_column_index` method
- Added can-focus pseudo-class to target widgets that may receive focus
- Make `Markdown.update` optionally awaitable https://github.com/Textualize/textual/pull/2838
- Added `default` parameter to `DataTable.add_column` for populating existing rows https://github.com/Textualize/textual/pull/2836
- Added can-focus pseudo-class to target widgets that may receive focus

### Fixed

- Fixed crash when columns were added to populated `DataTable` https://github.com/Textualize/textual/pull/2836
- Fixed issues with opacity on Screens https://github.com/Textualize/textual/issues/2616
- Fixed style problem with selected selections in a non-focused selection list https://github.com/Textualize/textual/issues/2768
- Fixed sys.stdout and sys.stderr being None https://github.com/Textualize/textual/issues/2879

## [0.28.1] - 2023-06-20

### Fixed

- Fixed indented code blocks not showing up in `Markdown` https://github.com/Textualize/textual/issues/2781
- Fixed inline code blocks in lists showing out of order in `Markdown` https://github.com/Textualize/textual/issues/2676
- Fixed list items in a `Markdown` being added to the focus chain https://github.com/Textualize/textual/issues/2380
- Fixed `Tabs` posting unnecessary messages when removing non-active tabs https://github.com/Textualize/textual/issues/2807
- call_after_refresh will preserve the sender within the callback https://github.com/Textualize/textual/pull/2806

### Added

- Added a method of allowing third party code to handle unhandled tokens in `Markdown` https://github.com/Textualize/textual/pull/2803
- Added `MarkdownBlock` as an exported symbol in `textual.widgets.markdown` https://github.com/Textualize/textual/pull/2803

### Changed

- Tooltips are now inherited, so will work with compound widgets


## [0.28.0] - 2023-06-19

### Added

- The devtools console now confirms when CSS files have been successfully loaded after a previous error https://github.com/Textualize/textual/pull/2716
- Class variable `CSS` to screens https://github.com/Textualize/textual/issues/2137
- Class variable `CSS_PATH` to screens https://github.com/Textualize/textual/issues/2137
- Added `cursor_foreground_priority` and `cursor_background_priority` to `DataTable` https://github.com/Textualize/textual/pull/2736
- Added Region.center
- Added `center` parameter to `Widget.scroll_to_region`
- Added `origin_visible` parameter to `Widget.scroll_to_region`
- Added `origin_visible` parameter to `Widget.scroll_to_center`
- Added `TabbedContent.tab_count` https://github.com/Textualize/textual/pull/2751
- Added `TabbedContent.add_pane` https://github.com/Textualize/textual/pull/2751
- Added `TabbedContent.remove_pane` https://github.com/Textualize/textual/pull/2751
- Added `TabbedContent.clear_panes` https://github.com/Textualize/textual/pull/2751
- Added `TabbedContent.Cleared` https://github.com/Textualize/textual/pull/2751

### Fixed

- Fixed setting `TreeNode.label` on an existing `Tree` node not immediately refreshing https://github.com/Textualize/textual/pull/2713
- Correctly implement `__eq__` protocol in DataTable https://github.com/Textualize/textual/pull/2705
- Fixed exceptions in Pilot tests being silently ignored https://github.com/Textualize/textual/pull/2754
- Fixed issue where internal data of `OptionList` could be invalid for short window after `clear_options` https://github.com/Textualize/textual/pull/2754
- Fixed `Tooltip` causing a `query_one` on a lone `Static` to fail https://github.com/Textualize/textual/issues/2723
- Nested widgets wouldn't lose focus when parent is disabled https://github.com/Textualize/textual/issues/2772
- Fixed the `Tabs` `Underline` highlight getting "lost" in some extreme situations https://github.com/Textualize/textual/pull/2751

### Changed

- Breaking change: The `@on` decorator will now match a message class and any child classes https://github.com/Textualize/textual/pull/2746
- Breaking change: Styles update to checkbox, radiobutton, OptionList, Select, SelectionList, Switch https://github.com/Textualize/textual/pull/2777
- `Tabs.add_tab` is now optionally awaitable https://github.com/Textualize/textual/pull/2778
- `Tabs.add_tab` now takes `before` and `after` arguments to position a new tab https://github.com/Textualize/textual/pull/2778
- `Tabs.remove_tab` is now optionally awaitable https://github.com/Textualize/textual/pull/2778
- Breaking change: `Tabs.clear` has been changed from returning `self` to being optionally awaitable https://github.com/Textualize/textual/pull/2778

## [0.27.0] - 2023-06-01

### Fixed

- Fixed zero division error https://github.com/Textualize/textual/issues/2673
- Fix `scroll_to_center` when there were nested layers out of view (Compositor full_map not populated fully) https://github.com/Textualize/textual/pull/2684
- Fix crash when `Select` widget value attribute was set in `compose` https://github.com/Textualize/textual/pull/2690
- Issue with computing progress in workers https://github.com/Textualize/textual/pull/2686
- Issues with `switch_screen` not updating the results callback appropriately https://github.com/Textualize/textual/issues/2650
- Fixed incorrect mount order https://github.com/Textualize/textual/pull/2702

### Added

- `work` decorator accepts `description` parameter to add debug string https://github.com/Textualize/textual/issues/2597
- Added `SelectionList` widget https://github.com/Textualize/textual/pull/2652
- `App.AUTO_FOCUS` to set auto focus on all screens https://github.com/Textualize/textual/issues/2594
- Option to `scroll_to_center` to ensure we don't scroll such that the top left corner of the widget is not visible https://github.com/Textualize/textual/pull/2682
- Added `Widget.tooltip` property https://github.com/Textualize/textual/pull/2670
- Added `Region.inflect` https://github.com/Textualize/textual/pull/2670
- `Suggester` API to compose with widgets for automatic suggestions https://github.com/Textualize/textual/issues/2330
- `SuggestFromList` class to let widgets get completions from a fixed set of options https://github.com/Textualize/textual/pull/2604
- `Input` has a new component class `input--suggestion` https://github.com/Textualize/textual/pull/2604
- Added `Widget.remove_children` https://github.com/Textualize/textual/pull/2657
- Added `Validator` framework and validation for `Input` https://github.com/Textualize/textual/pull/2600
- Ability to have private and public validate methods https://github.com/Textualize/textual/pull/2708
- Ability to have private compute methods https://github.com/Textualize/textual/pull/2708
- Added `message_hook` to App.run_test https://github.com/Textualize/textual/pull/2702
- Added `Sparkline` widget https://github.com/Textualize/textual/pull/2631

### Changed

- `Placeholder` now sets its color cycle per app https://github.com/Textualize/textual/issues/2590
- Footer now clears key highlight regardless of whether it's in the active screen or not https://github.com/Textualize/textual/issues/2606
- The default Widget repr no longer displays classes and pseudo-classes (to reduce noise in logs). Add them to your `__rich_repr__` method if needed. https://github.com/Textualize/textual/pull/2623
- Setting `Screen.AUTO_FOCUS` to `None` will inherit `AUTO_FOCUS` from the app instead of disabling it https://github.com/Textualize/textual/issues/2594
- Setting `Screen.AUTO_FOCUS` to `""` will disable it on the screen https://github.com/Textualize/textual/issues/2594
- Messages now have a `handler_name` class var which contains the name of the default handler method.
- `Message.control` is now a property instead of a class variable. https://github.com/Textualize/textual/issues/2528
- `Tree` and `DirectoryTree` Messages no longer accept a `tree` parameter, using `self.node.tree` instead. https://github.com/Textualize/textual/issues/2529
- Keybinding <kbd>right</kbd> in `Input` is also used to accept a suggestion if the cursor is at the end of the input https://github.com/Textualize/textual/pull/2604
- `Input.__init__` now accepts a `suggester` attribute for completion suggestions https://github.com/Textualize/textual/pull/2604
- Using `switch_screen` to switch to the currently active screen is now a no-op https://github.com/Textualize/textual/pull/2692
- Breaking change: removed `reactive.py::Reactive.var` in favor of `reactive.py::var` https://github.com/Textualize/textual/pull/2709/

### Removed

- `Placeholder.reset_color_cycle`
- Removed `Widget.reset_focus` (now called `Widget.blur`) https://github.com/Textualize/textual/issues/2642

## [0.26.0] - 2023-05-20

### Added

- Added `Widget.can_view`

### Changed

- Textual will now scroll focused widgets to center if not in view

## [0.25.0] - 2023-05-17

### Changed

- App `title` and `sub_title` attributes can be set to any type https://github.com/Textualize/textual/issues/2521
- `DirectoryTree` now loads directory contents in a worker https://github.com/Textualize/textual/issues/2456
- Only a single error will be written by default, unless in dev mode ("debug" in App.features) https://github.com/Textualize/textual/issues/2480
- Using `Widget.move_child` where the target and the child being moved are the same is now a no-op https://github.com/Textualize/textual/issues/1743
- Calling `dismiss` on a screen that is not at the top of the stack now raises an exception https://github.com/Textualize/textual/issues/2575
- `MessagePump.call_after_refresh` and `MessagePump.call_later` will now return `False` if the callback could not be scheduled. https://github.com/Textualize/textual/pull/2584

### Fixed

- Fixed `ZeroDivisionError` in `resolve_fraction_unit` https://github.com/Textualize/textual/issues/2502
- Fixed `TreeNode.expand` and `TreeNode.expand_all` not posting a `Tree.NodeExpanded` message https://github.com/Textualize/textual/issues/2535
- Fixed `TreeNode.collapse` and `TreeNode.collapse_all` not posting a `Tree.NodeCollapsed` message https://github.com/Textualize/textual/issues/2535
- Fixed `TreeNode.toggle` and `TreeNode.toggle_all` not posting a `Tree.NodeExpanded` or `Tree.NodeCollapsed` message https://github.com/Textualize/textual/issues/2535
- `footer--description` component class was being ignored https://github.com/Textualize/textual/issues/2544
- Pasting empty selection in `Input` would raise an exception https://github.com/Textualize/textual/issues/2563
- `Screen.AUTO_FOCUS` now focuses the first _focusable_ widget that matches the selector https://github.com/Textualize/textual/issues/2578
- `Screen.AUTO_FOCUS` now works on the default screen on startup https://github.com/Textualize/textual/pull/2581
- Fix for setting dark in App `__init__` https://github.com/Textualize/textual/issues/2583
- Fix issue with scrolling and docks https://github.com/Textualize/textual/issues/2525
- Fix not being able to use CSS classes with `Tab` https://github.com/Textualize/textual/pull/2589

### Added

- Class variable `AUTO_FOCUS` to screens https://github.com/Textualize/textual/issues/2457
- Added `NULL_SPACING` and `NULL_REGION` to geometry.py

## [0.24.1] - 2023-05-08

### Fixed

- Fix TypeError in code browser

## [0.24.0] - 2023-05-08

### Fixed

- Fixed crash when creating a `DirectoryTree` starting anywhere other than `.`
- Fixed line drawing in `Tree` when `Tree.show_root` is `True` https://github.com/Textualize/textual/issues/2397
- Fixed line drawing in `Tree` not marking branches as selected when first getting focus https://github.com/Textualize/textual/issues/2397

### Changed

- The DataTable cursor is now scrolled into view when the cursor coordinate is changed programmatically https://github.com/Textualize/textual/issues/2459
- run_worker exclusive parameter is now `False` by default https://github.com/Textualize/textual/pull/2470
- Added `always_update` as an optional argument for `reactive.var`
- Made Binding description default to empty string, which is equivalent to show=False https://github.com/Textualize/textual/pull/2501
- Modified Message to allow it to be used as a dataclass https://github.com/Textualize/textual/pull/2501
- Decorator `@on` accepts arbitrary `**kwargs` to apply selectors to attributes of the message https://github.com/Textualize/textual/pull/2498

### Added

- Property `control` as alias for attribute `tabs` in `Tabs` messages https://github.com/Textualize/textual/pull/2483
- Experimental: Added "overlay" rule https://github.com/Textualize/textual/pull/2501
- Experimental: Added "constrain" rule https://github.com/Textualize/textual/pull/2501
- Added textual.widgets.Select https://github.com/Textualize/textual/pull/2501
- Added Region.translate_inside https://github.com/Textualize/textual/pull/2501
- `TabbedContent` now takes kwargs `id`, `name`, `classes`, and `disabled`, upon initialization, like other widgets https://github.com/Textualize/textual/pull/2497
- Method `DataTable.move_cursor` https://github.com/Textualize/textual/issues/2472
- Added `OptionList.add_options` https://github.com/Textualize/textual/pull/2508
- Added `TreeNode.is_root` https://github.com/Textualize/textual/pull/2510
- Added `TreeNode.remove_children` https://github.com/Textualize/textual/pull/2510
- Added `TreeNode.remove` https://github.com/Textualize/textual/pull/2510
- Added classvar `Message.ALLOW_SELECTOR_MATCH` https://github.com/Textualize/textual/pull/2498
- Added `ALLOW_SELECTOR_MATCH` to all built-in messages associated with widgets https://github.com/Textualize/textual/pull/2498
- Markdown document sub-widgets now reference the container document
- Table of contents of a markdown document now references the document
- Added the `control` property to messages
  - `DirectoryTree.FileSelected`
  - `ListView`
    - `Highlighted`
    - `Selected`
  - `Markdown`
    - `TableOfContentsUpdated`
    - `TableOfContentsSelected`
    - `LinkClicked`
  - `OptionList`
    - `OptionHighlighted`
    - `OptionSelected`
  - `RadioSet.Changed`
  - `TabContent.TabActivated`
  - `Tree`
    - `NodeSelected`
    - `NodeHighlighted`
    - `NodeExpanded`
    - `NodeCollapsed`

## [0.23.0] - 2023-05-03

### Fixed

- Fixed `outline` top and bottom not handling alpha - https://github.com/Textualize/textual/issues/2371
- Fixed `!important` not applying to `align` https://github.com/Textualize/textual/issues/2420
- Fixed `!important` not applying to `border` https://github.com/Textualize/textual/issues/2420
- Fixed `!important` not applying to `content-align` https://github.com/Textualize/textual/issues/2420
- Fixed `!important` not applying to `outline` https://github.com/Textualize/textual/issues/2420
- Fixed `!important` not applying to `overflow` https://github.com/Textualize/textual/issues/2420
- Fixed `!important` not applying to `scrollbar-size` https://github.com/Textualize/textual/issues/2420
- Fixed `outline-right` not being recognised https://github.com/Textualize/textual/issues/2446
- Fixed OSError when a file system is not available https://github.com/Textualize/textual/issues/2468

### Changed

- Setting attributes with a `compute_` method will now raise an `AttributeError` https://github.com/Textualize/textual/issues/2383
- Unknown psuedo-selectors will now raise a tokenizer error (previously they were silently ignored) https://github.com/Textualize/textual/pull/2445
- Breaking change: `DirectoryTree.FileSelected.path` is now always a `Path` https://github.com/Textualize/textual/issues/2448
- Breaking change: `Directorytree.load_directory` renamed to `Directorytree._load_directory` https://github.com/Textualize/textual/issues/2448
- Unknown pseudo-selectors will now raise a tokenizer error (previously they were silently ignored) https://github.com/Textualize/textual/pull/2445

### Added

- Watch methods can now optionally be private https://github.com/Textualize/textual/issues/2382
- Added `DirectoryTree.path` reactive attribute https://github.com/Textualize/textual/issues/2448
- Added `DirectoryTree.FileSelected.node` https://github.com/Textualize/textual/pull/2463
- Added `DirectoryTree.reload` https://github.com/Textualize/textual/issues/2448
- Added textual.on decorator https://github.com/Textualize/textual/issues/2398

## [0.22.3] - 2023-04-29

### Fixed

- Fixed `textual run` on Windows https://github.com/Textualize/textual/issues/2406
- Fixed top border of button hover state

## [0.22.2] - 2023-04-29

### Added

- Added `TreeNode.tree` as a read-only public attribute https://github.com/Textualize/textual/issues/2413

### Fixed

- Fixed superfluous style updates for focus-within pseudo-selector

## [0.22.1] - 2023-04-28

### Fixed

- Fixed timer issue https://github.com/Textualize/textual/issues/2416
- Fixed `textual run` issue https://github.com/Textualize/textual/issues/2391

## [0.22.0] - 2023-04-27

### Fixed

- Fixed broken fr units when there is a min or max dimension https://github.com/Textualize/textual/issues/2378
- Fixed plain text in Markdown code blocks with no syntax being difficult to read https://github.com/Textualize/textual/issues/2400

### Added

- Added `ProgressBar` widget https://github.com/Textualize/textual/pull/2333

### Changed

- All `textual.containers` are now `1fr` in relevant dimensions by default https://github.com/Textualize/textual/pull/2386


## [0.21.0] - 2023-04-26

### Changed

- `textual run` execs apps in a new context.
- Textual console no longer parses console markup.
- Breaking change: `Container` no longer shows required scrollbars by default https://github.com/Textualize/textual/issues/2361
- Breaking change: `VerticalScroll` no longer shows a required horizontal scrollbar by default
- Breaking change: `HorizontalScroll` no longer shows a required vertical scrollbar by default
- Breaking change: Renamed `App.action_add_class_` to `App.action_add_class`
- Breaking change: Renamed `App.action_remove_class_` to `App.action_remove_class`
- Breaking change: `RadioSet` is now a single focusable widget https://github.com/Textualize/textual/pull/2372
- Breaking change: Removed `containers.Content` (use `containers.VerticalScroll` now)

### Added

- Added `-c` switch to `textual run` which runs commands in a Textual dev environment.
- Breaking change: standard keyboard scrollable navigation bindings have been moved off `Widget` and onto a new base class for scrollable containers (see also below addition) https://github.com/Textualize/textual/issues/2332
- `ScrollView` now inherits from `ScrollableContainer` rather than `Widget` https://github.com/Textualize/textual/issues/2332
- Containers no longer inherit any bindings from `Widget` https://github.com/Textualize/textual/issues/2331
- Added `ScrollableContainer`; a container class that binds the common navigation keys to scroll actions (see also above breaking change) https://github.com/Textualize/textual/issues/2332

### Fixed

- Fixed dark mode toggles in a "child" screen not updating a "parent" screen https://github.com/Textualize/textual/issues/1999
- Fixed "panel" border not exposed via CSS
- Fixed `TabbedContent.active` changes not changing the actual content https://github.com/Textualize/textual/issues/2352
- Fixed broken color on macOS Terminal https://github.com/Textualize/textual/issues/2359

## [0.20.1] - 2023-04-18

### Fix

- New fix for stuck tabs underline https://github.com/Textualize/textual/issues/2229

## [0.20.0] - 2023-04-18

### Changed

- Changed signature of Driver. Technically a breaking change, but unlikely to affect anyone.
- Breaking change: Timer.start is now private, and returns None. There was no reason to call this manually, so unlikely to affect anyone.
- A clicked tab will now be scrolled to the center of its tab container https://github.com/Textualize/textual/pull/2276
- Style updates are now done immediately rather than on_idle https://github.com/Textualize/textual/pull/2304
- `ButtonVariant` is now exported from `textual.widgets.button` https://github.com/Textualize/textual/issues/2264
- `HorizontalScroll` and `VerticalScroll` are now focusable by default https://github.com/Textualize/textual/pull/2317

### Added

- Added `DataTable.remove_row` method https://github.com/Textualize/textual/pull/2253
- option `--port` to the command `textual console` to specify which port the console should connect to https://github.com/Textualize/textual/pull/2258
- `Widget.scroll_to_center` method to scroll children to the center of container widget https://github.com/Textualize/textual/pull/2255 and https://github.com/Textualize/textual/pull/2276
- Added `TabActivated` message to `TabbedContent` https://github.com/Textualize/textual/pull/2260
- Added "panel" border style https://github.com/Textualize/textual/pull/2292
- Added `border-title-color`, `border-title-background`, `border-title-style` rules https://github.com/Textualize/textual/issues/2289
- Added `border-subtitle-color`, `border-subtitle-background`, `border-subtitle-style` rules https://github.com/Textualize/textual/issues/2289

### Fixed

- Fixed order styles are applied in DataTable - allows combining of renderable styles and component classes https://github.com/Textualize/textual/pull/2272
- Fixed key combos with up/down keys in some terminals https://github.com/Textualize/textual/pull/2280
- Fix empty ListView preventing bindings from firing https://github.com/Textualize/textual/pull/2281
- Fix `get_component_styles` returning incorrect values on first call when combined with pseudoclasses https://github.com/Textualize/textual/pull/2304
- Fixed `active_message_pump.get` sometimes resulting in a `LookupError` https://github.com/Textualize/textual/issues/2301

## [0.19.1] - 2023-04-10

### Fixed

- Fix viewport units using wrong viewport size  https://github.com/Textualize/textual/pull/2247
- Fixed layout not clearing arrangement cache https://github.com/Textualize/textual/pull/2249


## [0.19.0] - 2023-04-07

### Added

- Added support for filtering a `DirectoryTree` https://github.com/Textualize/textual/pull/2215

### Changed

- Allowed border_title and border_subtitle to accept Text objects
- Added additional line around titles
- When a container is auto, relative dimensions in children stretch the container. https://github.com/Textualize/textual/pull/2221
- DataTable page up / down now move cursor

### Fixed

- Fixed margin not being respected when width or height is "auto" https://github.com/Textualize/textual/issues/2220
- Fixed issue which prevent scroll_visible from working https://github.com/Textualize/textual/issues/2181
- Fixed missing tracebacks on Windows https://github.com/Textualize/textual/issues/2027

## [0.18.0] - 2023-04-04

### Added

- Added Worker API https://github.com/Textualize/textual/pull/2182

### Changed

- Breaking change: Markdown.update is no longer a coroutine https://github.com/Textualize/textual/pull/2182

### Fixed

- `RadioSet` is now far less likely to report `pressed_button` as `None` https://github.com/Textualize/textual/issues/2203

## [0.17.3] - 2023-04-02

### [Fixed]

- Fixed scrollable area not taking in to account dock https://github.com/Textualize/textual/issues/2188

## [0.17.2] - 2023-04-02

### [Fixed]

- Fixed bindings persistance https://github.com/Textualize/textual/issues/1613
- The `Markdown` widget now auto-increments ordered lists https://github.com/Textualize/textual/issues/2002
- Fixed modal bindings https://github.com/Textualize/textual/issues/2194
- Fix binding enter to active button https://github.com/Textualize/textual/issues/2194

### [Changed]

- tab and shift+tab are now defined on Screen.

## [0.17.1] - 2023-03-30

### Fixed

- Fix cursor not hiding on Windows https://github.com/Textualize/textual/issues/2170
- Fixed freeze when ctrl-clicking links https://github.com/Textualize/textual/issues/2167 https://github.com/Textualize/textual/issues/2073

## [0.17.0] - 2023-03-29

### Fixed

- Issue with parsing action strings whose arguments contained quoted closing parenthesis https://github.com/Textualize/textual/pull/2112
- Issues with parsing action strings with tuple arguments https://github.com/Textualize/textual/pull/2112
- Issue with watching for CSS file changes https://github.com/Textualize/textual/pull/2128
- Fix for tabs not invalidating https://github.com/Textualize/textual/issues/2125
- Fixed scrollbar layers issue https://github.com/Textualize/textual/issues/1358
- Fix for interaction between pseudo-classes and widget-level render caches https://github.com/Textualize/textual/pull/2155

### Changed

- DataTable now has height: auto by default. https://github.com/Textualize/textual/issues/2117
- Textual will now render strings within renderables (such as tables) as Console Markup by default. You can wrap your text with rich.Text() if you want the original behavior. https://github.com/Textualize/textual/issues/2120
- Some widget methods now return `self` instead of `None` https://github.com/Textualize/textual/pull/2102:
  - `Widget`: `refresh`, `focus`, `reset_focus`
  - `Button.press`
  - `DataTable`: `clear`, `refresh_coordinate`, `refresh_row`, `refresh_column`, `sort`
  - `Placehoder.cycle_variant`
  - `Switch.toggle`
  - `Tabs.clear`
  - `TextLog`: `write`, `clear`
  - `TreeNode`: `expand`, `expand_all`, `collapse`, `collapse_all`, `toggle`, `toggle_all`
  - `Tree`: `clear`, `reset`
- Screens with alpha in their background color will now blend with the background. https://github.com/Textualize/textual/pull/2139
- Added "thick" border style. https://github.com/Textualize/textual/pull/2139
- message_pump.app will now set the active app if it is not already set.
- DataTable now has max height set to 100vh

### Added

- Added auto_scroll attribute to TextLog https://github.com/Textualize/textual/pull/2127
- Added scroll_end switch to TextLog.write https://github.com/Textualize/textual/pull/2127
- Added `Widget.get_pseudo_class_state` https://github.com/Textualize/textual/pull/2155
- Added Screen.ModalScreen which prevents App from handling bindings. https://github.com/Textualize/textual/pull/2139
- Added TEXTUAL_LOG env var which should be a path that Textual will write verbose logs to (textual devtools is generally preferred) https://github.com/Textualize/textual/pull/2148
- Added textual.logging.TextualHandler logging handler
- Added Query.set_classes, DOMNode.set_classes, and `classes` setter for Widget https://github.com/Textualize/textual/issues/1081
- Added `OptionList` https://github.com/Textualize/textual/pull/2154

## [0.16.0] - 2023-03-22

### Added
- Added `parser_factory` argument to `Markdown` and `MarkdownViewer` constructors https://github.com/Textualize/textual/pull/2075
- Added `HorizontalScroll` https://github.com/Textualize/textual/issues/1957
- Added `Center` https://github.com/Textualize/textual/issues/1957
- Added `Middle` https://github.com/Textualize/textual/issues/1957
- Added `VerticalScroll` (mimicking the old behaviour of `Vertical`) https://github.com/Textualize/textual/issues/1957
- Added `Widget.border_title` and `Widget.border_subtitle` to set border (sub)title for a widget https://github.com/Textualize/textual/issues/1864
- Added CSS styles `border_title_align` and `border_subtitle_align`.
- Added `TabbedContent` widget https://github.com/Textualize/textual/pull/2059
- Added `get_child_by_type` method to widgets / app https://github.com/Textualize/textual/pull/2059
- Added `Widget.render_str` method https://github.com/Textualize/textual/pull/2059
- Added TEXTUAL_DRIVER environment variable

### Changed

- Dropped "loading-indicator--dot" component style from LoadingIndicator https://github.com/Textualize/textual/pull/2050
- Tabs widget now sends Tabs.Cleared when there is no active tab.
- Breaking change: changed default behaviour of `Vertical` (see `VerticalScroll`) https://github.com/Textualize/textual/issues/1957
- The default `overflow` style for `Horizontal` was changed to `hidden hidden` https://github.com/Textualize/textual/issues/1957
- `DirectoryTree` also accepts `pathlib.Path` objects as the path to list https://github.com/Textualize/textual/issues/1438

### Removed

- Removed `sender` attribute from messages. It's now just private (`_sender`). https://github.com/Textualize/textual/pull/2071

### Fixed

- Fixed borders not rendering correctly. https://github.com/Textualize/textual/pull/2074
- Fix for error when removing nodes. https://github.com/Textualize/textual/issues/2079

## [0.15.1] - 2023-03-14

### Fixed

- Fixed how the namespace for messages is calculated to facilitate inheriting messages https://github.com/Textualize/textual/issues/1814
- `Tab` is now correctly made available from `textual.widgets`. https://github.com/Textualize/textual/issues/2044

## [0.15.0] - 2023-03-13

### Fixed

- Fixed container not resizing when a widget is removed https://github.com/Textualize/textual/issues/2007
- Fixes issue where the horizontal scrollbar would be incorrectly enabled https://github.com/Textualize/textual/pull/2024

## [0.15.0] - 2023-03-13

### Changed

- Fixed container not resizing when a widget is removed https://github.com/Textualize/textual/issues/2007
- Fixed issue where the horizontal scrollbar would be incorrectly enabled https://github.com/Textualize/textual/pull/2024
- Fixed `Pilot.click` not correctly creating the mouse events https://github.com/Textualize/textual/issues/2022
- Fixes issue where the horizontal scrollbar would be incorrectly enabled https://github.com/Textualize/textual/pull/2024
- Fixes for tracebacks not appearing on exit https://github.com/Textualize/textual/issues/2027

### Added

- Added a LoadingIndicator widget https://github.com/Textualize/textual/pull/2018
- Added Tabs Widget https://github.com/Textualize/textual/pull/2020

### Changed

- Breaking change: Renamed Widget.action and App.action to Widget.run_action and App.run_action
- Added `shift`, `meta` and `control` arguments to `Pilot.click`.

## [0.14.0] - 2023-03-09

### Changed

- Breaking change: There is now only `post_message` to post events, which is non-async, `post_message_no_wait` was dropped. https://github.com/Textualize/textual/pull/1940
- Breaking change: The Timer class now has just one method to stop it, `Timer.stop` which is non sync https://github.com/Textualize/textual/pull/1940
- Breaking change: Messages don't require a `sender` in their constructor https://github.com/Textualize/textual/pull/1940
- Many messages have grown a `control` property which returns the control they relate to. https://github.com/Textualize/textual/pull/1940
- Updated styling to make it clear DataTable grows horizontally https://github.com/Textualize/textual/pull/1946
- Changed the `Checkbox` character due to issues with Windows Terminal and Windows 10 https://github.com/Textualize/textual/issues/1934
- Changed the `RadioButton` character due to issues with Windows Terminal and Windows 10 and 11 https://github.com/Textualize/textual/issues/1934
- Changed the `Markdown` initial bullet character due to issues with Windows Terminal and Windows 10 and 11 https://github.com/Textualize/textual/issues/1982
- The underscore `_` is no longer a special alias for the method `pilot.press`

### Added

- Added `data_table` attribute to DataTable events https://github.com/Textualize/textual/pull/1940
- Added `list_view` attribute to `ListView` events https://github.com/Textualize/textual/pull/1940
- Added `radio_set` attribute to `RadioSet` events https://github.com/Textualize/textual/pull/1940
- Added `switch` attribute to `Switch` events https://github.com/Textualize/textual/pull/1940
- Added `hover` and `click` methods to `Pilot` https://github.com/Textualize/textual/pull/1966
- Breaking change: Added `toggle_button` attribute to RadioButton and Checkbox events, replaces `input` https://github.com/Textualize/textual/pull/1940
- A percentage alpha can now be applied to a border https://github.com/Textualize/textual/issues/1863
- Added `Color.multiply_alpha`.
- Added `ContentSwitcher` https://github.com/Textualize/textual/issues/1945

### Fixed

- Fixed bug that prevented pilot from pressing some keys https://github.com/Textualize/textual/issues/1815
- DataTable race condition that caused crash https://github.com/Textualize/textual/pull/1962
- Fixed scrollbar getting "stuck" to cursor when cursor leaves window during drag https://github.com/Textualize/textual/pull/1968 https://github.com/Textualize/textual/pull/2003
- DataTable crash when enter pressed when table is empty https://github.com/Textualize/textual/pull/1973

## [0.13.0] - 2023-03-02

### Added

- Added `Checkbox` https://github.com/Textualize/textual/pull/1872
- Added `RadioButton` https://github.com/Textualize/textual/pull/1872
- Added `RadioSet` https://github.com/Textualize/textual/pull/1872

### Changed

- Widget scrolling methods (such as `Widget.scroll_home` and `Widget.scroll_end`) now perform the scroll after the next refresh https://github.com/Textualize/textual/issues/1774
- Buttons no longer accept arbitrary renderables https://github.com/Textualize/textual/issues/1870

### Fixed

- Scrolling with cursor keys now moves just one cell https://github.com/Textualize/textual/issues/1897
- Fix exceptions in watch methods being hidden on startup https://github.com/Textualize/textual/issues/1886
- Fixed scrollbar size miscalculation https://github.com/Textualize/textual/pull/1910
- Fixed slow exit on some terminals https://github.com/Textualize/textual/issues/1920

## [0.12.1] - 2023-02-25

### Fixed

- Fix for batch update glitch https://github.com/Textualize/textual/pull/1880

## [0.12.0] - 2023-02-24

### Added

- Added `App.batch_update` https://github.com/Textualize/textual/pull/1832
- Added horizontal rule to Markdown https://github.com/Textualize/textual/pull/1832
- Added `Widget.disabled` https://github.com/Textualize/textual/pull/1785
- Added `DOMNode.notify_style_update` to replace `messages.StylesUpdated` message https://github.com/Textualize/textual/pull/1861
- Added `DataTable.show_row_labels` reactive to show and hide row labels https://github.com/Textualize/textual/pull/1868
- Added `DataTable.RowLabelSelected` event, which is emitted when a row label is clicked https://github.com/Textualize/textual/pull/1868
- Added `MessagePump.prevent` context manager to temporarily suppress a given message type https://github.com/Textualize/textual/pull/1866

### Changed

- Scrolling by page now adds to current position.
- Markdown lists have been polished: a selection of bullets, better alignment of numbers, style tweaks https://github.com/Textualize/textual/pull/1832
- Added alternative method of composing Widgets https://github.com/Textualize/textual/pull/1847
- Added `label` parameter to `DataTable.add_row` https://github.com/Textualize/textual/pull/1868
- Breaking change: Some `DataTable` component classes were renamed - see PR for details https://github.com/Textualize/textual/pull/1868

### Removed

- Removed `screen.visible_widgets` and `screen.widgets`
- Removed `StylesUpdate` message. https://github.com/Textualize/textual/pull/1861

### Fixed

- Numbers in a descendant-combined selector no longer cause an error https://github.com/Textualize/textual/issues/1836
- Fixed superfluous scrolling when focusing a docked widget https://github.com/Textualize/textual/issues/1816
- Fixes walk_children which was returning more than one screen https://github.com/Textualize/textual/issues/1846
- Fixed issue with watchers fired for detached nodes https://github.com/Textualize/textual/issues/1846

## [0.11.1] - 2023-02-17

### Fixed

- DataTable fix issue where offset cache was not being used https://github.com/Textualize/textual/pull/1810
- DataTable scrollbars resize correctly when header is toggled https://github.com/Textualize/textual/pull/1803
- DataTable location mapping cleared when clear called https://github.com/Textualize/textual/pull/1809

## [0.11.0] - 2023-02-15

### Added

- Added `TreeNode.expand_all` https://github.com/Textualize/textual/issues/1430
- Added `TreeNode.collapse_all` https://github.com/Textualize/textual/issues/1430
- Added `TreeNode.toggle_all` https://github.com/Textualize/textual/issues/1430
- Added the coroutines `Animator.wait_until_complete` and `pilot.wait_for_scheduled_animations` that allow waiting for all current and scheduled animations https://github.com/Textualize/textual/issues/1658
- Added the method `Animator.is_being_animated` that checks if an attribute of an object is being animated or is scheduled for animation
- Added more keyboard actions and related bindings to `Input` https://github.com/Textualize/textual/pull/1676
- Added App.scroll_sensitivity_x and App.scroll_sensitivity_y to adjust how many lines the scroll wheel moves the scroll position https://github.com/Textualize/textual/issues/928
- Added Shift+scroll wheel and ctrl+scroll wheel to scroll horizontally
- Added `Tree.action_toggle_node` to toggle a node without selecting, and bound it to <kbd>Space</kbd> https://github.com/Textualize/textual/issues/1433
- Added `Tree.reset` to fully reset a `Tree` https://github.com/Textualize/textual/issues/1437
- Added `DataTable.sort` to sort rows https://github.com/Textualize/textual/pull/1638
- Added `DataTable.get_cell` to retrieve a cell by column/row keys https://github.com/Textualize/textual/pull/1638
- Added `DataTable.get_cell_at` to retrieve a cell by coordinate https://github.com/Textualize/textual/pull/1638
- Added `DataTable.update_cell` to update a cell by column/row keys https://github.com/Textualize/textual/pull/1638
- Added `DataTable.update_cell_at` to update a cell at a coordinate  https://github.com/Textualize/textual/pull/1638
- Added `DataTable.ordered_rows` property to retrieve `Row`s as they're currently ordered https://github.com/Textualize/textual/pull/1638
- Added `DataTable.ordered_columns` property to retrieve `Column`s as they're currently ordered https://github.com/Textualize/textual/pull/1638
- Added `DataTable.coordinate_to_cell_key` to find the key for the cell at a coordinate https://github.com/Textualize/textual/pull/1638
- Added `DataTable.is_valid_coordinate` https://github.com/Textualize/textual/pull/1638
- Added `DataTable.is_valid_row_index` https://github.com/Textualize/textual/pull/1638
- Added `DataTable.is_valid_column_index` https://github.com/Textualize/textual/pull/1638
- Added attributes to events emitted from `DataTable` indicating row/column/cell keys https://github.com/Textualize/textual/pull/1638
- Added `DataTable.get_row` to retrieve the values from a row by key https://github.com/Textualize/textual/pull/1786
- Added `DataTable.get_row_at` to retrieve the values from a row by index https://github.com/Textualize/textual/pull/1786
- Added `DataTable.get_column` to retrieve the values from a column by key https://github.com/Textualize/textual/pull/1786
- Added `DataTable.get_column_at` to retrieve the values from a column by index https://github.com/Textualize/textual/pull/1786
- Added `DataTable.HeaderSelected` which is posted when header label clicked https://github.com/Textualize/textual/pull/1788
- Added `DOMNode.watch` and `DOMNode.is_attached` methods  https://github.com/Textualize/textual/pull/1750
- Added `DOMNode.css_tree` which is a renderable that shows the DOM and CSS https://github.com/Textualize/textual/pull/1778
- Added `DOMNode.children_view` which is a view on to a nodes children list, use for querying https://github.com/Textualize/textual/pull/1778
- Added `Markdown` and `MarkdownViewer` widgets.
- Added `--screenshot` option to `textual run`

### Changed

- Breaking change: `TreeNode` can no longer be imported from `textual.widgets`; it is now available via `from textual.widgets.tree import TreeNode`. https://github.com/Textualize/textual/pull/1637
- `Tree` now shows a (subdued) cursor for a highlighted node when focus has moved elsewhere https://github.com/Textualize/textual/issues/1471
- `DataTable.add_row` now accepts `key` argument to uniquely identify the row https://github.com/Textualize/textual/pull/1638
- `DataTable.add_column` now accepts `key` argument to uniquely identify the column https://github.com/Textualize/textual/pull/1638
- `DataTable.add_row` and `DataTable.add_column` now return lists of keys identifying the added rows/columns https://github.com/Textualize/textual/pull/1638
- Breaking change: `DataTable.get_cell_value` renamed to `DataTable.get_value_at` https://github.com/Textualize/textual/pull/1638
- `DataTable.row_count` is now a property https://github.com/Textualize/textual/pull/1638
- Breaking change: `DataTable.cursor_cell` renamed to `DataTable.cursor_coordinate` https://github.com/Textualize/textual/pull/1638
  - The method `validate_cursor_cell` was renamed to `validate_cursor_coordinate`.
  - The method `watch_cursor_cell` was renamed to `watch_cursor_coordinate`.
- Breaking change: `DataTable.hover_cell` renamed to `DataTable.hover_coordinate` https://github.com/Textualize/textual/pull/1638
  - The method `validate_hover_cell` was renamed to `validate_hover_coordinate`.
- Breaking change: `DataTable.data` structure changed, and will be made private in upcoming release https://github.com/Textualize/textual/pull/1638
- Breaking change: `DataTable.refresh_cell` was renamed to `DataTable.refresh_coordinate` https://github.com/Textualize/textual/pull/1638
- Breaking change: `DataTable.get_row_height` now takes a `RowKey` argument instead of a row index https://github.com/Textualize/textual/pull/1638
- Breaking change: `DataTable.data` renamed to `DataTable._data` (it's now private) https://github.com/Textualize/textual/pull/1786
- The `_filter` module was made public (now called `filter`) https://github.com/Textualize/textual/pull/1638
- Breaking change: renamed `Checkbox` to `Switch` https://github.com/Textualize/textual/issues/1746
- `App.install_screen` name is no longer optional https://github.com/Textualize/textual/pull/1778
- `App.query` now only includes the current screen https://github.com/Textualize/textual/pull/1778
- `DOMNode.tree` now displays simple DOM structure only https://github.com/Textualize/textual/pull/1778
- `App.install_screen` now returns None rather than AwaitMount https://github.com/Textualize/textual/pull/1778
- `DOMNode.children` is now a simple sequence, the NodesList is exposed as `DOMNode._nodes` https://github.com/Textualize/textual/pull/1778
- `DataTable` cursor can now enter fixed columns https://github.com/Textualize/textual/pull/1799

### Fixed

- Fixed stuck screen  https://github.com/Textualize/textual/issues/1632
- Fixed programmatic style changes not refreshing children layouts when parent widget did not change size https://github.com/Textualize/textual/issues/1607
- Fixed relative units in `grid-rows` and `grid-columns` being computed with respect to the wrong dimension https://github.com/Textualize/textual/issues/1406
- Fixed bug with animations that were triggered back to back, where the second one wouldn't start https://github.com/Textualize/textual/issues/1372
- Fixed bug with animations that were scheduled where all but the first would be skipped https://github.com/Textualize/textual/issues/1372
- Programmatically setting `overflow_x`/`overflow_y` refreshes the layout correctly https://github.com/Textualize/textual/issues/1616
- Fixed double-paste into `Input` https://github.com/Textualize/textual/issues/1657
- Added a workaround for an apparent Windows Terminal paste issue https://github.com/Textualize/textual/issues/1661
- Fixed issue with renderable width calculation https://github.com/Textualize/textual/issues/1685
- Fixed issue with app not processing Paste event https://github.com/Textualize/textual/issues/1666
- Fixed glitch with view position with auto width inputs https://github.com/Textualize/textual/issues/1693
- Fixed `DataTable` "selected" events containing wrong coordinates when mouse was used https://github.com/Textualize/textual/issues/1723

### Removed

- Methods `MessagePump.emit` and `MessagePump.emit_no_wait` https://github.com/Textualize/textual/pull/1738
- Removed `reactive.watch` in favor of DOMNode.watch.

## [0.10.1] - 2023-01-20

### Added

- Added Strip.text property https://github.com/Textualize/textual/issues/1620

### Fixed

- Fixed `textual diagnose` crash on older supported Python versions. https://github.com/Textualize/textual/issues/1622

### Changed

- The default filename for screenshots uses a datetime format similar to ISO8601, but with reserved characters replaced by underscores https://github.com/Textualize/textual/pull/1518


## [0.10.0] - 2023-01-19

### Added

- Added `TreeNode.parent` -- a read-only property for accessing a node's parent https://github.com/Textualize/textual/issues/1397
- Added public `TreeNode` label access via `TreeNode.label` https://github.com/Textualize/textual/issues/1396
- Added read-only public access to the children of a `TreeNode` via `TreeNode.children` https://github.com/Textualize/textual/issues/1398
- Added `Tree.get_node_by_id` to allow getting a node by its ID https://github.com/Textualize/textual/pull/1535
- Added a `Tree.NodeHighlighted` message, giving a `on_tree_node_highlighted` event handler https://github.com/Textualize/textual/issues/1400
- Added a `inherit_component_classes` subclassing parameter to control whether component classes are inherited from base classes https://github.com/Textualize/textual/issues/1399
- Added `diagnose` as a `textual` command https://github.com/Textualize/textual/issues/1542
- Added `row` and `column` cursors to `DataTable` https://github.com/Textualize/textual/pull/1547
- Added an optional parameter `selector` to the methods `Screen.focus_next` and `Screen.focus_previous` that enable using a CSS selector to narrow down which widgets can get focus https://github.com/Textualize/textual/issues/1196

### Changed

- `MouseScrollUp` and `MouseScrollDown` now inherit from `MouseEvent` and have attached modifier keys. https://github.com/Textualize/textual/pull/1458
- Fail-fast and print pretty tracebacks for Widget compose errors https://github.com/Textualize/textual/pull/1505
- Added Widget._refresh_scroll to avoid expensive layout when scrolling https://github.com/Textualize/textual/pull/1524
- `events.Paste` now bubbles https://github.com/Textualize/textual/issues/1434
- Improved error message when style flag `none` is mixed with other flags (e.g., when setting `text-style`) https://github.com/Textualize/textual/issues/1420
- Clock color in the `Header` widget now matches the header color https://github.com/Textualize/textual/issues/1459
- Programmatic calls to scroll now optionally scroll even if overflow styling says otherwise (introduces a new `force` parameter to all the `scroll_*` methods) https://github.com/Textualize/textual/issues/1201
- `COMPONENT_CLASSES` are now inherited from base classes https://github.com/Textualize/textual/issues/1399
- Watch methods may now take no parameters
- Added `compute` parameter to reactive
- A `TypeError` raised during `compose` now carries the full traceback
- Removed base class `NodeMessage` from which all node-related `Tree` events inherited

### Fixed

- The styles `scrollbar-background-active` and `scrollbar-color-hover` are no longer ignored https://github.com/Textualize/textual/pull/1480
- The widget `Placeholder` can now have its width set to `auto` https://github.com/Textualize/textual/pull/1508
- Behavior of widget `Input` when rendering after programmatic value change and related scenarios https://github.com/Textualize/textual/issues/1477 https://github.com/Textualize/textual/issues/1443
- `DataTable.show_cursor` now correctly allows cursor toggling https://github.com/Textualize/textual/pull/1547
- Fixed cursor not being visible on `DataTable` mount when `fixed_columns` were used https://github.com/Textualize/textual/pull/1547
- Fixed `DataTable` cursors not resetting to origin on `clear()` https://github.com/Textualize/textual/pull/1601
- Fixed TextLog wrapping issue https://github.com/Textualize/textual/issues/1554
- Fixed issue with TextLog not writing anything before layout https://github.com/Textualize/textual/issues/1498
- Fixed an exception when populating a child class of `ListView` purely from `compose` https://github.com/Textualize/textual/issues/1588
- Fixed freeze in tests https://github.com/Textualize/textual/issues/1608
- Fixed minus not displaying as symbol https://github.com/Textualize/textual/issues/1482

## [0.9.1] - 2022-12-30

### Added

- Added textual._win_sleep for Python on Windows < 3.11 https://github.com/Textualize/textual/pull/1457

## [0.9.0] - 2022-12-30

### Added

- Added textual.strip.Strip primitive
- Added textual._cache.FIFOCache
- Added an option to clear columns in DataTable.clear() https://github.com/Textualize/textual/pull/1427

### Changed

- Widget.render_line now returns a Strip
- Fix for slow updates on Windows
- Bumped Rich dependency

## [0.8.2] - 2022-12-28

### Fixed

- Fixed issue with TextLog.clear() https://github.com/Textualize/textual/issues/1447

## [0.8.1] - 2022-12-25

### Fixed

- Fix for overflowing tree issue https://github.com/Textualize/textual/issues/1425

## [0.8.0] - 2022-12-22

### Fixed

- Fixed issues with nested auto dimensions https://github.com/Textualize/textual/issues/1402
- Fixed watch method incorrectly running on first set when value hasn't changed and init=False https://github.com/Textualize/textual/pull/1367
- `App.dark` can now be set from `App.on_load` without an error being raised  https://github.com/Textualize/textual/issues/1369
- Fixed setting `visibility` changes needing a `refresh` https://github.com/Textualize/textual/issues/1355

### Added

- Added `textual.actions.SkipAction` exception which can be raised from an action to allow parents to process bindings.
- Added `textual keys` preview.
- Added ability to bind to a character in addition to key name. i.e. you can bind to "." or "full_stop".
- Added TextLog.shrink attribute to allow renderable to reduce in size to fit width.

### Changed

- Deprecated `PRIORITY_BINDINGS` class variable.
- Renamed `char` to `character` on Key event.
- Renamed `key_name` to `name` on Key event.
- Queries/`walk_children` no longer includes self in results by default https://github.com/Textualize/textual/pull/1416

## [0.7.0] - 2022-12-17

### Added

- Added `PRIORITY_BINDINGS` class variable, which can be used to control if a widget's bindings have priority by default. https://github.com/Textualize/textual/issues/1343

### Changed

- Renamed the `Binding` argument `universal` to `priority`. https://github.com/Textualize/textual/issues/1343
- When looking for bindings that have priority, they are now looked from `App` downwards. https://github.com/Textualize/textual/issues/1343
- `BINDINGS` on an `App`-derived class have priority by default. https://github.com/Textualize/textual/issues/1343
- `BINDINGS` on a `Screen`-derived class have priority by default. https://github.com/Textualize/textual/issues/1343
- Added a message parameter to Widget.exit

### Fixed

- Fixed validator not running on first reactive set https://github.com/Textualize/textual/pull/1359
- Ensure only printable characters are used as key_display https://github.com/Textualize/textual/pull/1361


## [0.6.0] - 2022-12-11

https://textual.textualize.io/blog/2022/12/11/version-060

### Added

- Added "inherited bindings" -- BINDINGS classvar will be merged with base classes, unless inherit_bindings is set to False
- Added `Tree` widget which replaces `TreeControl`.
- Added widget `Placeholder` https://github.com/Textualize/textual/issues/1200.
- Added `ListView` and `ListItem` widgets https://github.com/Textualize/textual/pull/1143

### Changed

- Rebuilt `DirectoryTree` with new `Tree` control.
- Empty containers with a dimension set to `"auto"` will now collapse instead of filling up the available space.
- Container widgets now have default height of `1fr`.
- The default `width` of a `Label` is now `auto`.

### Fixed

- Type selectors can now contain numbers https://github.com/Textualize/textual/issues/1253
- Fixed visibility not affecting children https://github.com/Textualize/textual/issues/1313
- Fixed issue with auto width/height and relative children https://github.com/Textualize/textual/issues/1319
- Fixed issue with offset applied to containers https://github.com/Textualize/textual/issues/1256
- Fixed default CSS retrieval for widgets with no `DEFAULT_CSS` that inherited from widgets with `DEFAULT_CSS` https://github.com/Textualize/textual/issues/1335
- Fixed merging of `BINDINGS` when binding inheritance is set to `None` https://github.com/Textualize/textual/issues/1351

## [0.5.0] - 2022-11-20

### Added

- Add get_child_by_id and get_widget_by_id, remove get_child https://github.com/Textualize/textual/pull/1146
- Add easing parameter to Widget.scroll_* methods https://github.com/Textualize/textual/pull/1144
- Added Widget.call_later which invokes a callback on idle.
- `DOMNode.ancestors` no longer includes `self`.
- Added `DOMNode.ancestors_with_self`, which retains the old behaviour of
  `DOMNode.ancestors`.
- Improved the speed of `DOMQuery.remove`.
- Added DataTable.clear
- Added low-level `textual.walk` methods.
- It is now possible to `await` a `Widget.remove`.
  https://github.com/Textualize/textual/issues/1094
- It is now possible to `await` a `DOMQuery.remove`. Note that this changes
  the return value of `DOMQuery.remove`, which used to return `self`.
  https://github.com/Textualize/textual/issues/1094
- Added Pilot.wait_for_animation
- Added `Widget.move_child` https://github.com/Textualize/textual/issues/1121
- Added a `Label` widget https://github.com/Textualize/textual/issues/1190
- Support lazy-instantiated Screens (callables in App.SCREENS) https://github.com/Textualize/textual/pull/1185
- Display of keys in footer has more sensible defaults https://github.com/Textualize/textual/pull/1213
- Add App.get_key_display, allowing custom key_display App-wide https://github.com/Textualize/textual/pull/1213

### Changed

- Watchers are now called immediately when setting the attribute if they are synchronous. https://github.com/Textualize/textual/pull/1145
- Widget.call_later has been renamed to Widget.call_after_refresh.
- Button variant values are now checked at runtime. https://github.com/Textualize/textual/issues/1189
- Added caching of some properties in Styles object

### Fixed

- Fixed DataTable row not updating after add https://github.com/Textualize/textual/issues/1026
- Fixed issues with animation. Now objects of different types may be animated.
- Fixed containers with transparent background not showing borders https://github.com/Textualize/textual/issues/1175
- Fixed auto-width in horizontal containers https://github.com/Textualize/textual/pull/1155
- Fixed Input cursor invisible when placeholder empty https://github.com/Textualize/textual/pull/1202
- Fixed deadlock when removing widgets from the App https://github.com/Textualize/textual/pull/1219

## [0.4.0] - 2022-11-08

https://textual.textualize.io/blog/2022/11/08/version-040/#version-040

### Changed

- Dropped support for mounting "named" and "anonymous" widgets via
  `App.mount` and `Widget.mount`. Both methods now simply take one or more
  widgets as positional arguments.
- `DOMNode.query_one` now raises a `TooManyMatches` exception if there is
  more than one matching node.
  https://github.com/Textualize/textual/issues/1096
- `App.mount` and `Widget.mount` have new `before` and `after` parameters https://github.com/Textualize/textual/issues/778

### Added

- Added `init` param to reactive.watch
- `CSS_PATH` can now be a list of CSS files https://github.com/Textualize/textual/pull/1079
- Added `DOMQuery.only_one` https://github.com/Textualize/textual/issues/1096
- Writes to stdout are now done in a thread, for smoother animation. https://github.com/Textualize/textual/pull/1104

## [0.3.0] - 2022-10-31

### Fixed

- Fixed issue where scrollbars weren't being unmounted
- Fixed fr units for horizontal and vertical layouts https://github.com/Textualize/textual/pull/1067
- Fixed `textual run` breaking sys.argv https://github.com/Textualize/textual/issues/1064
- Fixed footer not updating styles when toggling dark mode
- Fixed how the app title in a `Header` is centred https://github.com/Textualize/textual/issues/1060
- Fixed the swapping of button variants https://github.com/Textualize/textual/issues/1048
- Fixed reserved characters in screenshots https://github.com/Textualize/textual/issues/993
- Fixed issue with TextLog max_lines https://github.com/Textualize/textual/issues/1058

### Changed

- DOMQuery now raises InvalidQueryFormat in response to invalid query strings, rather than cryptic CSS error
- Dropped quit_after, screenshot, and screenshot_title from App.run, which can all be done via auto_pilot
- Widgets are now closed in reversed DOM order
- Input widget justify hardcoded to left to prevent text-align interference
- Changed `textual run` so that it patches `argv` in more situations
- DOM classes and IDs are now always treated fully case-sensitive https://github.com/Textualize/textual/issues/1047

### Added

- Added Unmount event
- Added App.run_async method
- Added App.run_test context manager
- Added auto_pilot to App.run and App.run_async
- Added Widget._get_virtual_dom to get scrollbars
- Added size parameter to run and run_async
- Added always_update to reactive
- Returned an awaitable from push_screen, switch_screen, and install_screen https://github.com/Textualize/textual/pull/1061

## [0.2.1] - 2022-10-23

### Changed

- Updated meta data for PyPI

## [0.2.0] - 2022-10-23

### Added

- CSS support
- Too numerous to mention
## [0.1.18] - 2022-04-30

### Changed

- Bump typing extensions

## [0.1.17] - 2022-03-10

### Changed

- Bumped Rich dependency

## [0.1.16] - 2022-03-10

### Fixed

- Fixed escape key hanging on Windows

## [0.1.15] - 2022-01-31

### Added

- Added Windows Driver

## [0.1.14] - 2022-01-09

### Changed

- Updated Rich dependency to 11.X

## [0.1.13] - 2022-01-01

### Fixed

- Fixed spurious characters when exiting app
- Fixed increasing delay when exiting

## [0.1.12] - 2021-09-20

### Added

- Added geometry.Spacing

### Fixed

- Fixed calculation of virtual size in scroll views

## [0.1.11] - 2021-09-12

### Changed

- Changed message handlers to use prefix handle\_
- Renamed messages to drop the Message suffix
- Events now bubble by default
- Refactor of layout

### Added

- Added App.measure
- Added auto_width to Vertical Layout, WindowView, an ScrollView
- Added big_table.py example
- Added easing.py example

## [0.1.10] - 2021-08-25

### Added

- Added keyboard control of tree control
- Added Widget.gutter to calculate space between renderable and outside edge
- Added margin, padding, and border attributes to Widget

### Changed

- Callbacks may be async or non-async.
- Event handler event argument is optional.
- Fixed exception in clock example https://github.com/willmcgugan/textual/issues/52
- Added Message.wait() which waits for a message to be processed
- Key events are now sent to widgets first, before processing bindings

## [0.1.9] - 2021-08-06

### Added

- Added hover over and mouse click to activate keys in footer
- Added verbosity argument to Widget.log

### Changed

- Simplified events. Remove Startup event (use Mount)
- Changed geometry.Point to geometry.Offset and geometry.Dimensions to geometry.Size

## [0.1.8] - 2021-07-17

### Fixed

- Fixed exiting mouse mode
- Fixed slow animation

### Added

- New log system

## [0.1.7] - 2021-07-14

### Changed

- Added functionality to calculator example.
- Scrollview now shows scrollbars automatically
- New handler system for messages that doesn't require inheritance
- Improved traceback handling

[0.71.0]: https://github.com/Textualize/textual/compare/v0.70.0...v0.71.0
[0.70.0]: https://github.com/Textualize/textual/compare/v0.69.0...v0.70.0
[0.69.0]: https://github.com/Textualize/textual/compare/v0.68.0...v0.69.0
[0.68.0]: https://github.com/Textualize/textual/compare/v0.67.1...v0.68.0
[0.67.1]: https://github.com/Textualize/textual/compare/v0.67.0...v0.67.1
[0.67.0]: https://github.com/Textualize/textual/compare/v0.66.0...v0.67.0
[0.66.0]: https://github.com/Textualize/textual/compare/v0.65.2...v0.66.0
[0.65.2]: https://github.com/Textualize/textual/compare/v0.65.1...v0.65.2
[0.65.1]: https://github.com/Textualize/textual/compare/v0.65.0...v0.65.1
[0.65.0]: https://github.com/Textualize/textual/compare/v0.64.0...v0.65.0
[0.64.0]: https://github.com/Textualize/textual/compare/v0.63.6...v0.64.0
[0.63.6]: https://github.com/Textualize/textual/compare/v0.63.5...v0.63.6
[0.63.5]: https://github.com/Textualize/textual/compare/v0.63.4...v0.63.5
[0.63.4]: https://github.com/Textualize/textual/compare/v0.63.3...v0.63.4
[0.63.3]: https://github.com/Textualize/textual/compare/v0.63.2...v0.63.3
[0.63.2]: https://github.com/Textualize/textual/compare/v0.63.1...v0.63.2
[0.63.1]: https://github.com/Textualize/textual/compare/v0.63.0...v0.63.1
[0.63.0]: https://github.com/Textualize/textual/compare/v0.62.0...v0.63.0
[0.62.0]: https://github.com/Textualize/textual/compare/v0.61.1...v0.62.0
[0.61.1]: https://github.com/Textualize/textual/compare/v0.61.0...v0.61.1
[0.61.0]: https://github.com/Textualize/textual/compare/v0.60.1...v0.61.0
[0.60.1]: https://github.com/Textualize/textual/compare/v0.60.0...v0.60.1
[0.60.0]: https://github.com/Textualize/textual/compare/v0.59.0...v0.60.0
[0.59.0]: https://github.com/Textualize/textual/compare/v0.58.1...v0.59.0
[0.58.1]: https://github.com/Textualize/textual/compare/v0.58.0...v0.58.1
[0.58.0]: https://github.com/Textualize/textual/compare/v0.57.1...v0.58.0
[0.57.1]: https://github.com/Textualize/textual/compare/v0.57.0...v0.57.1
[0.57.0]: https://github.com/Textualize/textual/compare/v0.56.3...v0.57.0
[0.56.3]: https://github.com/Textualize/textual/compare/v0.56.2...v0.56.3
[0.56.2]: https://github.com/Textualize/textual/compare/v0.56.1...v0.56.2
[0.56.1]: https://github.com/Textualize/textual/compare/v0.56.0...v0.56.1
[0.56.0]: https://github.com/Textualize/textual/compare/v0.55.1...v0.56.0
[0.55.1]: https://github.com/Textualize/textual/compare/v0.55.0...v0.55.1
[0.55.0]: https://github.com/Textualize/textual/compare/v0.54.0...v0.55.0
[0.54.0]: https://github.com/Textualize/textual/compare/v0.53.1...v0.54.0
[0.53.1]: https://github.com/Textualize/textual/compare/v0.53.0...v0.53.1
[0.53.0]: https://github.com/Textualize/textual/compare/v0.52.1...v0.53.0
[0.52.1]: https://github.com/Textualize/textual/compare/v0.52.0...v0.52.1
[0.52.0]: https://github.com/Textualize/textual/compare/v0.51.0...v0.52.0
[0.51.0]: https://github.com/Textualize/textual/compare/v0.50.1...v0.51.0
[0.50.1]: https://github.com/Textualize/textual/compare/v0.50.0...v0.50.1
[0.50.0]: https://github.com/Textualize/textual/compare/v0.49.0...v0.50.0
[0.49.1]: https://github.com/Textualize/textual/compare/v0.49.0...v0.49.1
[0.49.0]: https://github.com/Textualize/textual/compare/v0.48.2...v0.49.0
[0.48.2]: https://github.com/Textualize/textual/compare/v0.48.1...v0.48.2
[0.48.1]: https://github.com/Textualize/textual/compare/v0.48.0...v0.48.1
[0.48.0]: https://github.com/Textualize/textual/compare/v0.47.1...v0.48.0
[0.47.1]: https://github.com/Textualize/textual/compare/v0.47.0...v0.47.1
[0.47.0]: https://github.com/Textualize/textual/compare/v0.46.0...v0.47.0
[0.46.0]: https://github.com/Textualize/textual/compare/v0.45.1...v0.46.0
[0.45.1]: https://github.com/Textualize/textual/compare/v0.45.0...v0.45.1
[0.45.0]: https://github.com/Textualize/textual/compare/v0.44.1...v0.45.0
[0.44.1]: https://github.com/Textualize/textual/compare/v0.44.0...v0.44.1
[0.44.0]: https://github.com/Textualize/textual/compare/v0.43.2...v0.44.0
[0.43.2]: https://github.com/Textualize/textual/compare/v0.43.1...v0.43.2
[0.43.1]: https://github.com/Textualize/textual/compare/v0.43.0...v0.43.1
[0.43.0]: https://github.com/Textualize/textual/compare/v0.42.0...v0.43.0
[0.42.0]: https://github.com/Textualize/textual/compare/v0.41.0...v0.42.0
[0.41.0]: https://github.com/Textualize/textual/compare/v0.40.0...v0.41.0
[0.40.0]: https://github.com/Textualize/textual/compare/v0.39.0...v0.40.0
[0.39.0]: https://github.com/Textualize/textual/compare/v0.38.1...v0.39.0
[0.38.1]: https://github.com/Textualize/textual/compare/v0.38.0...v0.38.1
[0.38.0]: https://github.com/Textualize/textual/compare/v0.37.1...v0.38.0
[0.37.1]: https://github.com/Textualize/textual/compare/v0.37.0...v0.37.1
[0.37.0]: https://github.com/Textualize/textual/compare/v0.36.0...v0.37.0
[0.36.0]: https://github.com/Textualize/textual/compare/v0.35.1...v0.36.0
[0.35.1]: https://github.com/Textualize/textual/compare/v0.35.0...v0.35.1
[0.35.0]: https://github.com/Textualize/textual/compare/v0.34.0...v0.35.0
[0.34.0]: https://github.com/Textualize/textual/compare/v0.33.0...v0.34.0
[0.33.0]: https://github.com/Textualize/textual/compare/v0.32.0...v0.33.0
[0.32.0]: https://github.com/Textualize/textual/compare/v0.31.0...v0.32.0
[0.31.0]: https://github.com/Textualize/textual/compare/v0.30.0...v0.31.0
[0.30.0]: https://github.com/Textualize/textual/compare/v0.29.0...v0.30.0
[0.29.0]: https://github.com/Textualize/textual/compare/v0.28.1...v0.29.0
[0.28.1]: https://github.com/Textualize/textual/compare/v0.28.0...v0.28.1
[0.28.0]: https://github.com/Textualize/textual/compare/v0.27.0...v0.28.0
[0.27.0]: https://github.com/Textualize/textual/compare/v0.26.0...v0.27.0
[0.26.0]: https://github.com/Textualize/textual/compare/v0.25.0...v0.26.0
[0.25.0]: https://github.com/Textualize/textual/compare/v0.24.1...v0.25.0
[0.24.1]: https://github.com/Textualize/textual/compare/v0.24.0...v0.24.1
[0.24.0]: https://github.com/Textualize/textual/compare/v0.23.0...v0.24.0
[0.23.0]: https://github.com/Textualize/textual/compare/v0.22.3...v0.23.0
[0.22.3]: https://github.com/Textualize/textual/compare/v0.22.2...v0.22.3
[0.22.2]: https://github.com/Textualize/textual/compare/v0.22.1...v0.22.2
[0.22.1]: https://github.com/Textualize/textual/compare/v0.22.0...v0.22.1
[0.22.0]: https://github.com/Textualize/textual/compare/v0.21.0...v0.22.0
[0.21.0]: https://github.com/Textualize/textual/compare/v0.20.1...v0.21.0
[0.20.1]: https://github.com/Textualize/textual/compare/v0.20.0...v0.20.1
[0.20.0]: https://github.com/Textualize/textual/compare/v0.19.1...v0.20.0
[0.19.1]: https://github.com/Textualize/textual/compare/v0.19.0...v0.19.1
[0.19.0]: https://github.com/Textualize/textual/compare/v0.18.0...v0.19.0
[0.18.0]: https://github.com/Textualize/textual/compare/v0.17.4...v0.18.0
[0.17.3]: https://github.com/Textualize/textual/compare/v0.17.2...v0.17.3
[0.17.2]: https://github.com/Textualize/textual/compare/v0.17.1...v0.17.2
[0.17.1]: https://github.com/Textualize/textual/compare/v0.17.0...v0.17.1
[0.17.0]: https://github.com/Textualize/textual/compare/v0.16.0...v0.17.0
[0.16.0]: https://github.com/Textualize/textual/compare/v0.15.1...v0.16.0
[0.15.1]: https://github.com/Textualize/textual/compare/v0.15.0...v0.15.1
[0.15.0]: https://github.com/Textualize/textual/compare/v0.14.0...v0.15.0
[0.14.0]: https://github.com/Textualize/textual/compare/v0.13.0...v0.14.0
[0.13.0]: https://github.com/Textualize/textual/compare/v0.12.1...v0.13.0
[0.12.1]: https://github.com/Textualize/textual/compare/v0.12.0...v0.12.1
[0.12.0]: https://github.com/Textualize/textual/compare/v0.11.1...v0.12.0
[0.11.1]: https://github.com/Textualize/textual/compare/v0.11.0...v0.11.1
[0.11.0]: https://github.com/Textualize/textual/compare/v0.10.1...v0.11.0
[0.10.1]: https://github.com/Textualize/textual/compare/v0.10.0...v0.10.1
[0.10.0]: https://github.com/Textualize/textual/compare/v0.9.1...v0.10.0
[0.9.1]: https://github.com/Textualize/textual/compare/v0.9.0...v0.9.1
[0.9.0]: https://github.com/Textualize/textual/compare/v0.8.2...v0.9.0
[0.8.2]: https://github.com/Textualize/textual/compare/v0.8.1...v0.8.2
[0.8.1]: https://github.com/Textualize/textual/compare/v0.8.0...v0.8.1
[0.8.0]: https://github.com/Textualize/textual/compare/v0.7.0...v0.8.0
[0.7.0]: https://github.com/Textualize/textual/compare/v0.6.0...v0.7.0
[0.6.0]: https://github.com/Textualize/textual/compare/v0.5.0...v0.6.0
[0.5.0]: https://github.com/Textualize/textual/compare/v0.4.0...v0.5.0
[0.4.0]: https://github.com/Textualize/textual/compare/v0.3.0...v0.4.0
[0.3.0]: https://github.com/Textualize/textual/compare/v0.2.1...v0.3.0
[0.2.1]: https://github.com/Textualize/textual/compare/v0.2.0...v0.2.1
[0.2.0]: https://github.com/Textualize/textual/compare/v0.1.18...v0.2.0
[0.1.18]: https://github.com/Textualize/textual/compare/v0.1.17...v0.1.18
[0.1.17]: https://github.com/Textualize/textual/compare/v0.1.16...v0.1.17
[0.1.16]: https://github.com/Textualize/textual/compare/v0.1.15...v0.1.16
[0.1.15]: https://github.com/Textualize/textual/compare/v0.1.14...v0.1.15
[0.1.14]: https://github.com/Textualize/textual/compare/v0.1.13...v0.1.14
[0.1.13]: https://github.com/Textualize/textual/compare/v0.1.12...v0.1.13
[0.1.12]: https://github.com/Textualize/textual/compare/v0.1.11...v0.1.12
[0.1.11]: https://github.com/Textualize/textual/compare/v0.1.10...v0.1.11
[0.1.10]: https://github.com/Textualize/textual/compare/v0.1.9...v0.1.10
[0.1.9]: https://github.com/Textualize/textual/compare/v0.1.8...v0.1.9
[0.1.8]: https://github.com/Textualize/textual/compare/v0.1.7...v0.1.8
[0.1.7]: https://github.com/Textualize/textual/releases/tag/v0.1.7<|MERGE_RESOLUTION|>--- conflicted
+++ resolved
@@ -7,15 +7,13 @@
 
 ## Unreleased
 
-<<<<<<< HEAD
-### Fixed
-
-- Fixed issue with `Tabs` where a disabled tab could still be activated by clicking the underline https://github.com/Textualize/textual/issues/4701
-=======
+### Fixed
+
+- Fixed issue with `Tabs` where disabled tabs could still be activated by clicking the underline https://github.com/Textualize/textual/issues/4701
+
 ### Changed
 
 - More predictable DOM removals. https://github.com/Textualize/textual/pull/4708
->>>>>>> 4da3c3a8
 
 ## [0.71.0] - 2024-06-29
 
