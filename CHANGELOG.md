--- conflicted
+++ resolved
@@ -4,6 +4,10 @@
 
 The format is based on [Keep a Changelog](http://keepachangelog.com/)
 and this project adheres to [Semantic Versioning](http://semver.org/).
+
+## [0.10.2] - Unreleased
+
+- Added `App.suspend()`, which returns a context manager that temporarily suspends the application https://github.com/Textualize/textual/pull/1541
 
 ## [0.10.1] - 2023-01-20
 
@@ -31,12 +35,8 @@
 - Added a `Tree.NodeHighlighted` message, giving a `on_tree_node_highlighted` event handler https://github.com/Textualize/textual/issues/1400
 - Added a `inherit_component_classes` subclassing parameter to control whether component classes are inherited from base classes https://github.com/Textualize/textual/issues/1399
 - Added `diagnose` as a `textual` command https://github.com/Textualize/textual/issues/1542
-<<<<<<< HEAD
-- Added `App.suspend()`, which returns a context manager that temporarily suspends the application https://github.com/Textualize/textual/pull/1541
-=======
 - Added `row` and `column` cursors to `DataTable` https://github.com/Textualize/textual/pull/1547
 - Added an optional parameter `selector` to the methods `Screen.focus_next` and `Screen.focus_previous` that enable using a CSS selector to narrow down which widgets can get focus https://github.com/Textualize/textual/issues/1196
->>>>>>> cc1f2f61
 
 ### Changed
 
