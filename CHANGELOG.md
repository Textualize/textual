# Change Log

All notable changes to this project will be documented in this file.

The format is based on [Keep a Changelog](http://keepachangelog.com/)
and this project adheres to [Semantic Versioning](http://semver.org/).

## Unreleased

### Fixed

<<<<<<< HEAD
- Fixed `DataTable.update_cell` not raising an error with an invalid column key https://github.com/Textualize/textual/issues/3335
- 
=======
- Fixed `Input` showing suggestions when not focused https://github.com/Textualize/textual/pull/3808

### Removed

- Removed renderables/align.py which was no longer used

## [0.44.1] - 2023-12-4

### Fixed

- Fixed slow scrolling when there are many widgets https://github.com/Textualize/textual/pull/3801

## [0.44.0] - 2023-12-1

>>>>>>> 17726b6b
### Changed

- Breaking change: Dropped 3.7 support https://github.com/Textualize/textual/pull/3766
- Breaking changes https://github.com/Textualize/textual/issues/1530
 - `link-hover-background` renamed to `link-background-hover`
 - `link-hover-color` renamed to `link-color-hover`
 - `link-hover-style` renamed to `link-style-hover`
- Brought rxvt's use of shift-numpad keys in line with most other terminals https://github.com/Textualize/textual/pull/3769

### Added

- Added support for Ctrl+Fn and Ctrl+Shift+Fn keys in urxvt https://github.com/Textualize/textual/pull/3737
- Friendly error messages when trying to mount non-widgets https://github.com/Textualize/textual/pull/3780

### Fixed

- Fixed NoWidget when mouse goes outside window https://github.com/Textualize/textual/pull/3790
- Removed spurious print statements from press_keys https://github.com/Textualize/textual/issues/3785

## [0.43.2] - 2023-11-29

### Fixed

- Fixed NoWidget error https://github.com/Textualize/textual/pull/3779

## [0.43.1] - 2023-11-29

### Fixed

- Fixed clicking on scrollbar moves TextArea cursor https://github.com/Textualize/textual/issues/3763

## [0.43.0] - 2023-11-28

### Fixed

- Fixed mouse targeting issue in `TextArea` when tabs were not fully expanded https://github.com/Textualize/textual/pull/3725
- Fixed `Select` not updating after changing the `prompt` reactive https://github.com/Textualize/textual/issues/2983
- Fixed flicker when updating Markdown https://github.com/Textualize/textual/pull/3757

### Added

- Added experimental Canvas class https://github.com/Textualize/textual/pull/3669/
- Added `keyline` rule https://github.com/Textualize/textual/pull/3669/
- Widgets can now have an ALLOW_CHILDREN (bool) classvar to disallow adding children to a widget https://github.com/Textualize/textual/pull/3758
- Added the ability to set the `label` property of a `Checkbox` https://github.com/Textualize/textual/pull/3765
- Added the ability to set the `label` property of a `RadioButton` https://github.com/Textualize/textual/pull/3765
- Added support for various modified edit and navigation keys in urxvt https://github.com/Textualize/textual/pull/3739
- Added app focus/blur for textual-web https://github.com/Textualize/textual/pull/3767

### Changed

- Method `MarkdownTableOfContents.set_table_of_contents` renamed to `MarkdownTableOfContents.rebuild_table_of_contents` https://github.com/Textualize/textual/pull/3730
- Exception `Tree.UnknownNodeID` moved out of `Tree`, import from `textual.widgets.tree` https://github.com/Textualize/textual/pull/3730
- Exception `TreeNode.RemoveRootError` moved out of `TreeNode`, import from `textual.widgets.tree` https://github.com/Textualize/textual/pull/3730
- Optimized startup time https://github.com/Textualize/textual/pull/3753
- App.COMMANDS or Screen.COMMANDS can now accept a callable which returns a command palette provider https://github.com/Textualize/textual/pull/3756

## [0.42.0] - 2023-11-22

### Fixed

- Duplicate CSS errors when parsing CSS from a screen https://github.com/Textualize/textual/issues/3581
- Added missing `blur` pseudo class https://github.com/Textualize/textual/issues/3439
- Fixed visual glitched characters on Windows due to Python limitation https://github.com/Textualize/textual/issues/2548
- Fixed `ScrollableContainer` to receive focus https://github.com/Textualize/textual/pull/3632
- Fixed app-level queries causing a crash when the command palette is active https://github.com/Textualize/textual/issues/3633
- Fixed outline not rendering correctly in some scenarios (e.g. on Button widgets) https://github.com/Textualize/textual/issues/3628
- Fixed live-reloading of screen CSS https://github.com/Textualize/textual/issues/3454
- `Select.value` could be in an invalid state https://github.com/Textualize/textual/issues/3612
- Off-by-one in CSS error reporting https://github.com/Textualize/textual/issues/3625
- Loading indicators and app notifications overlapped in the wrong order https://github.com/Textualize/textual/issues/3677
- Widgets being loaded are disabled and have their scrolling explicitly disabled too https://github.com/Textualize/textual/issues/3677
- Method render on a widget could be called before mounting said widget https://github.com/Textualize/textual/issues/2914

### Added

- Exceptions to `textual.widgets.select` https://github.com/Textualize/textual/pull/3614
  - `InvalidSelectValueError` for when setting a `Select` to an invalid value
  - `EmptySelectError` when creating/setting a `Select` to have no options when `allow_blank` is `False`
- `Select` methods https://github.com/Textualize/textual/pull/3614
  - `clear`
  - `is_blank`
- Constant `Select.BLANK` to flag an empty selection https://github.com/Textualize/textual/pull/3614
- Added `restrict`, `type`, `max_length`, and `valid_empty` to Input https://github.com/Textualize/textual/pull/3657
- Added `Pilot.mouse_down` to simulate `MouseDown` events https://github.com/Textualize/textual/pull/3495
- Added `Pilot.mouse_up` to simulate `MouseUp` events https://github.com/Textualize/textual/pull/3495
- Added `Widget.is_mounted` property https://github.com/Textualize/textual/pull/3709
- Added `TreeNode.refresh` https://github.com/Textualize/textual/pull/3639

### Changed

- CSS error reporting will no longer provide links to the files in question https://github.com/Textualize/textual/pull/3582
- inline CSS error reporting will report widget/class variable where the CSS was read from https://github.com/Textualize/textual/pull/3582
- Breaking change: `Tree.refresh_line` has now become an internal https://github.com/Textualize/textual/pull/3639
- Breaking change: Setting `Select.value` to `None` no longer clears the selection (See `Select.BLANK` and `Select.clear`) https://github.com/Textualize/textual/pull/3614
- Breaking change: `Button` no longer inherits from `Static`, now it inherits directly from `Widget` https://github.com/Textualize/textual/issues/3603
- Rich markup in markdown headings is now escaped when building the TOC https://github.com/Textualize/textual/issues/3689
- Mechanics behind mouse clicks. See [this](https://github.com/Textualize/textual/pull/3495#issue-1934915047) for more details. https://github.com/Textualize/textual/pull/3495
- Breaking change: max/min-width/height now includes padding and border. https://github.com/Textualize/textual/pull/3712

## [0.41.0] - 2023-10-31

### Fixed

- Fixed `Input.cursor_blink` reactive not changing blink state after `Input` was mounted https://github.com/Textualize/textual/pull/3498
- Fixed `Tabs.active` attribute value not being re-assigned after removing a tab or clearing https://github.com/Textualize/textual/pull/3498
- Fixed `DirectoryTree` race-condition crash when changing path https://github.com/Textualize/textual/pull/3498
- Fixed issue with `LRUCache.discard` https://github.com/Textualize/textual/issues/3537
- Fixed `DataTable` not scrolling to rows that were just added https://github.com/Textualize/textual/pull/3552
- Fixed cache bug with `DataTable.update_cell` https://github.com/Textualize/textual/pull/3551
- Fixed CSS errors being repeated https://github.com/Textualize/textual/pull/3566
- Fix issue with chunky highlights on buttons https://github.com/Textualize/textual/pull/3571
- Fixed `OptionList` event leakage from `CommandPalette` to `App`.
- Fixed crash in `LoadingIndicator` https://github.com/Textualize/textual/pull/3498
- Fixed crash when `Tabs` appeared as a descendant of `TabbedContent` in the DOM https://github.com/Textualize/textual/pull/3602
- Fixed the command palette cancelling other workers https://github.com/Textualize/textual/issues/3615

### Added

- Add Document `get_index_from_location` / `get_location_from_index` https://github.com/Textualize/textual/pull/3410
- Add setter for `TextArea.text` https://github.com/Textualize/textual/discussions/3525
- Added `key` argument to the `DataTable.sort()` method, allowing the table to be sorted using a custom function (or other callable) https://github.com/Textualize/textual/pull/3090
- Added `initial` to all css rules, which restores default (i.e. value from DEFAULT_CSS) https://github.com/Textualize/textual/pull/3566
- Added HorizontalPad to pad.py https://github.com/Textualize/textual/pull/3571
- Added `AwaitComplete` class, to be used for optionally awaitable return values https://github.com/Textualize/textual/pull/3498

### Changed

- Breaking change: `Button.ACTIVE_EFFECT_DURATION` classvar converted to `Button.active_effect_duration` attribute https://github.com/Textualize/textual/pull/3498
- Breaking change: `Input.blink_timer` made private (renamed to `Input._blink_timer`) https://github.com/Textualize/textual/pull/3498
- Breaking change: `Input.cursor_blink` reactive updated to not run on mount (now `init=False`) https://github.com/Textualize/textual/pull/3498
- Breaking change: `AwaitTabbedContent` class removed https://github.com/Textualize/textual/pull/3498
- Breaking change: `Tabs.remove_tab` now returns an `AwaitComplete` instead of an `AwaitRemove` https://github.com/Textualize/textual/pull/3498
- Breaking change: `Tabs.clear` now returns an `AwaitComplete` instead of an `AwaitRemove` https://github.com/Textualize/textual/pull/3498
- `TabbedContent.add_pane` now returns an `AwaitComplete` instead of an `AwaitTabbedContent` https://github.com/Textualize/textual/pull/3498
- `TabbedContent.remove_pane` now returns an `AwaitComplete` instead of an `AwaitTabbedContent` https://github.com/Textualize/textual/pull/3498
- `TabbedContent.clear_pane` now returns an `AwaitComplete` instead of an `AwaitTabbedContent` https://github.com/Textualize/textual/pull/3498
- `Tabs.add_tab` now returns an `AwaitComplete` instead of an `AwaitMount` https://github.com/Textualize/textual/pull/3498
- `DirectoryTree.reload` now returns an `AwaitComplete`, which may be awaited to ensure the node has finished being processed by the internal queue https://github.com/Textualize/textual/pull/3498
- `Tabs.remove_tab` now returns an `AwaitComplete`, which may be awaited to ensure the tab is unmounted and internal state is updated https://github.com/Textualize/textual/pull/3498
- `App.switch_mode` now returns an `AwaitMount`, which may be awaited to ensure the screen is mounted https://github.com/Textualize/textual/pull/3498
- Buttons will now display multiple lines, and have auto height https://github.com/Textualize/textual/pull/3539
- DataTable now has a max-height of 100vh rather than 100%, which doesn't work with auto
- Breaking change: empty rules now result in an error https://github.com/Textualize/textual/pull/3566
- Improved startup time by caching CSS parsing https://github.com/Textualize/textual/pull/3575
- Workers are now created/run in a thread-safe way https://github.com/Textualize/textual/pull/3586

## [0.40.0] - 2023-10-11

### Added

- Added `loading` reactive property to widgets https://github.com/Textualize/textual/pull/3509

## [0.39.0] - 2023-10-10

### Fixed

- `Pilot.click`/`Pilot.hover` can't use `Screen` as a selector https://github.com/Textualize/textual/issues/3395
- App exception when a `Tree` is initialized/mounted with `disabled=True` https://github.com/Textualize/textual/issues/3407
- Fixed `print` locations not being correctly reported in `textual console` https://github.com/Textualize/textual/issues/3237
- Fix location of IME and emoji popups https://github.com/Textualize/textual/pull/3408
- Fixed application freeze when pasting an emoji into an application on Windows https://github.com/Textualize/textual/issues/3178
- Fixed duplicate option ID handling in the `OptionList` https://github.com/Textualize/textual/issues/3455
- Fix crash when removing and updating DataTable cell at same time https://github.com/Textualize/textual/pull/3487
- Fixed fractional styles to allow integer values https://github.com/Textualize/textual/issues/3414
- Stop eating stdout/stderr in headless mode - print works again in tests https://github.com/Textualize/textual/pull/3486

### Added

- `OutOfBounds` exception to be raised by `Pilot` https://github.com/Textualize/textual/pull/3360
- `TextArea.cursor_screen_offset` property for getting the screen-relative position of the cursor https://github.com/Textualize/textual/pull/3408
- `Input.cursor_screen_offset` property for getting the screen-relative position of the cursor https://github.com/Textualize/textual/pull/3408
- Reactive `cell_padding` (and respective parameter) to define horizontal cell padding in data table columns https://github.com/Textualize/textual/issues/3435
- Added `Input.clear` method https://github.com/Textualize/textual/pull/3430
- Added `TextArea.SelectionChanged` and `TextArea.Changed` messages https://github.com/Textualize/textual/pull/3442
- Added `wait_for_dismiss` parameter to `App.push_screen` https://github.com/Textualize/textual/pull/3477
- Allow scrollbar-size to be set to 0 to achieve scrollable containers with no visible scrollbars https://github.com/Textualize/textual/pull/3488

### Changed

- Breaking change: tree-sitter and tree-sitter-languages dependencies moved to `syntax` extra https://github.com/Textualize/textual/pull/3398
- `Pilot.click`/`Pilot.hover` now raises `OutOfBounds` when clicking outside visible screen https://github.com/Textualize/textual/pull/3360
- `Pilot.click`/`Pilot.hover` now return a Boolean indicating whether the click/hover landed on the widget that matches the selector https://github.com/Textualize/textual/pull/3360
- Added a delay to when the `No Matches` message appears in the command palette, thus removing a flicker https://github.com/Textualize/textual/pull/3399
- Timer callbacks are now typed more loosely https://github.com/Textualize/textual/issues/3434

## [0.38.1] - 2023-09-21

### Fixed

- Hotfix - added missing highlight files in build distribution https://github.com/Textualize/textual/pull/3370

## [0.38.0] - 2023-09-21

### Added

- Added a TextArea https://github.com/Textualize/textual/pull/2931
- Added :dark and :light pseudo classes

### Fixed

- Fixed `DataTable` not updating component styles on hot-reloading https://github.com/Textualize/textual/issues/3312

### Changed

- Breaking change: CSS in DEFAULT_CSS is now automatically scoped to the widget (set SCOPED_CSS=False) to disable
- Breaking change: Changed `Markdown.goto_anchor` to return a boolean (if the anchor was found) instead of `None` https://github.com/Textualize/textual/pull/3334

## [0.37.1] - 2023-09-16

### Fixed

- Fixed the command palette crashing with a `TimeoutError` in any Python before 3.11 https://github.com/Textualize/textual/issues/3320
- Fixed `Input` event leakage from `CommandPalette` to `App`.

## [0.37.0] - 2023-09-15

### Added

- Added the command palette https://github.com/Textualize/textual/pull/3058
- `Input` is now validated when focus moves out of it https://github.com/Textualize/textual/pull/3193
- Attribute `Input.validate_on` (and `__init__` parameter of the same name) to customise when validation occurs https://github.com/Textualize/textual/pull/3193
- Screen-specific (sub-)title attributes https://github.com/Textualize/textual/pull/3199:
  - `Screen.TITLE`
  - `Screen.SUB_TITLE`
  - `Screen.title`
  - `Screen.sub_title`
- Properties `Header.screen_title` and `Header.screen_sub_title` https://github.com/Textualize/textual/pull/3199
- Added `DirectoryTree.DirectorySelected` message https://github.com/Textualize/textual/issues/3200
- Added `widgets.Collapsible` contributed by Sunyoung Yoo https://github.com/Textualize/textual/pull/2989

### Fixed

- Fixed a crash when removing an option from an `OptionList` while the mouse is hovering over the last option https://github.com/Textualize/textual/issues/3270
- Fixed a crash in `MarkdownViewer` when clicking on a link that contains an anchor https://github.com/Textualize/textual/issues/3094
- Fixed wrong message pump in pop_screen https://github.com/Textualize/textual/pull/3315

### Changed

- Widget.notify and App.notify are now thread-safe https://github.com/Textualize/textual/pull/3275
- Breaking change: Widget.notify and App.notify now return None https://github.com/Textualize/textual/pull/3275
- App.unnotify is now private (renamed to App._unnotify) https://github.com/Textualize/textual/pull/3275
- `Markdown.load` will now attempt to scroll to a related heading if an anchor is provided https://github.com/Textualize/textual/pull/3244
- `ProgressBar` explicitly supports being set back to its indeterminate state https://github.com/Textualize/textual/pull/3286

## [0.36.0] - 2023-09-05

### Added

- TCSS styles `layer` and `layers` can be strings https://github.com/Textualize/textual/pull/3169
- `App.return_code` for the app return code https://github.com/Textualize/textual/pull/3202
- Added `animate` switch to `Tree.scroll_to_line` and `Tree.scroll_to_node` https://github.com/Textualize/textual/pull/3210
- Added `Rule` widget https://github.com/Textualize/textual/pull/3209
- Added App.current_mode to get the current mode https://github.com/Textualize/textual/pull/3233

### Changed

- Reactive callbacks are now scheduled on the message pump of the reactable that is watching instead of the owner of reactive attribute https://github.com/Textualize/textual/pull/3065
- Callbacks scheduled with `call_next` will now have the same prevented messages as when the callback was scheduled https://github.com/Textualize/textual/pull/3065
- Added `cursor_type` to the `DataTable` constructor.
- Fixed `push_screen` not updating Screen.CSS styles https://github.com/Textualize/textual/issues/3217
- `DataTable.add_row` accepts `height=None` to automatically compute optimal height for a row https://github.com/Textualize/textual/pull/3213

### Fixed

- Fixed flicker when calling pop_screen multiple times https://github.com/Textualize/textual/issues/3126
- Fixed setting styles.layout not updating https://github.com/Textualize/textual/issues/3047
- Fixed flicker when scrolling tree up or down a line https://github.com/Textualize/textual/issues/3206

## [0.35.1]

### Fixed

- Fixed flash of 80x24 interface in textual-web

## [0.35.0]

### Added

- Ability to enable/disable tabs via the reactive `disabled` in tab panes https://github.com/Textualize/textual/pull/3152
- Textual-web driver support for Windows

### Fixed

- Could not hide/show/disable/enable tabs in nested `TabbedContent` https://github.com/Textualize/textual/pull/3150

## [0.34.0] - 2023-08-22

### Added

- Methods `TabbedContent.disable_tab` and `TabbedContent.enable_tab` https://github.com/Textualize/textual/pull/3112
- Methods `Tabs.disable` and `Tabs.enable` https://github.com/Textualize/textual/pull/3112
- Messages `Tab.Disabled`, `Tab.Enabled`, `Tabs.TabDisabled` and `Tabs.Enabled` https://github.com/Textualize/textual/pull/3112
- Methods `TabbedContent.hide_tab` and `TabbedContent.show_tab` https://github.com/Textualize/textual/pull/3112
- Methods `Tabs.hide` and `Tabs.show` https://github.com/Textualize/textual/pull/3112
- Messages `Tabs.TabHidden` and `Tabs.TabShown` https://github.com/Textualize/textual/pull/3112
- Added `ListView.extend` method to append multiple items https://github.com/Textualize/textual/pull/3012

### Changed

- grid-columns and grid-rows now accept an `auto` token to detect the optimal size https://github.com/Textualize/textual/pull/3107
- LoadingIndicator now has a minimum height of 1 line.

### Fixed

- Fixed auto height container with default grid-rows https://github.com/Textualize/textual/issues/1597
- Fixed `page_up` and `page_down` bug in `DataTable` when `show_header = False` https://github.com/Textualize/textual/pull/3093
- Fixed issue with visible children inside invisible container when moving focus https://github.com/Textualize/textual/issues/3053

## [0.33.0] - 2023-08-15


### Fixed

- Fixed unintuitive sizing behaviour of TabbedContent https://github.com/Textualize/textual/issues/2411
- Fixed relative units not always expanding auto containers https://github.com/Textualize/textual/pull/3059
- Fixed background refresh https://github.com/Textualize/textual/issues/3055
- Fixed `SelectionList.clear_options` https://github.com/Textualize/textual/pull/3075
- `MouseMove` events bubble up from widgets. `App` and `Screen` receive `MouseMove` events even if there's no Widget under the cursor. https://github.com/Textualize/textual/issues/2905
- Fixed click on double-width char https://github.com/Textualize/textual/issues/2968

### Changed

- Breaking change: `DOMNode.visible` now takes into account full DOM to report whether a node is visible or not.

### Removed

- Property `Widget.focusable_children` https://github.com/Textualize/textual/pull/3070

### Added

- Added an interface for replacing prompt of an individual option in an `OptionList` https://github.com/Textualize/textual/issues/2603
- Added `DirectoryTree.reload_node` method https://github.com/Textualize/textual/issues/2757
- Added widgets.Digit https://github.com/Textualize/textual/pull/3073
- Added `BORDER_TITLE` and `BORDER_SUBTITLE` classvars to Widget https://github.com/Textualize/textual/pull/3097

### Changed

- DescendantBlur and DescendantFocus can now be used with @on decorator

## [0.32.0] - 2023-08-03

### Added

- Added widgets.Log
- Added Widget.is_vertical_scroll_end, Widget.is_horizontal_scroll_end, Widget.is_vertical_scrollbar_grabbed, Widget.is_horizontal_scrollbar_grabbed

### Changed

- Breaking change: Renamed TextLog to RichLog

## [0.31.0] - 2023-08-01

### Added

- Added App.begin_capture_print, App.end_capture_print, Widget.begin_capture_print, Widget.end_capture_print https://github.com/Textualize/textual/issues/2952
- Added the ability to run async methods as thread workers https://github.com/Textualize/textual/pull/2938
- Added `App.stop_animation` https://github.com/Textualize/textual/issues/2786
- Added `Widget.stop_animation` https://github.com/Textualize/textual/issues/2786

### Changed

- Breaking change: Creating a thread worker now requires that a `thread=True` keyword argument is passed https://github.com/Textualize/textual/pull/2938
- Breaking change: `Markdown.load` no longer captures all errors and returns a `bool`, errors now propagate https://github.com/Textualize/textual/issues/2956
- Breaking change: the default style of a `DataTable` now has `max-height: 100%` https://github.com/Textualize/textual/issues/2959

### Fixed

- Fixed a crash when a `SelectionList` had a prompt wider than itself https://github.com/Textualize/textual/issues/2900
- Fixed a bug where `Click` events were bubbling up from `Switch` widgets https://github.com/Textualize/textual/issues/2366
- Fixed a crash when using empty CSS variables https://github.com/Textualize/textual/issues/1849
- Fixed issue with tabs in TextLog https://github.com/Textualize/textual/issues/3007
- Fixed a bug with `DataTable` hover highlighting https://github.com/Textualize/textual/issues/2909

## [0.30.0] - 2023-07-17

### Added

- Added `DataTable.remove_column` method https://github.com/Textualize/textual/pull/2899
- Added notifications https://github.com/Textualize/textual/pull/2866
- Added `on_complete` callback to scroll methods https://github.com/Textualize/textual/pull/2903

### Fixed

- Fixed CancelledError issue with timer https://github.com/Textualize/textual/issues/2854
- Fixed Toggle Buttons issue with not being clickable/hoverable https://github.com/Textualize/textual/pull/2930


## [0.29.0] - 2023-07-03

### Changed

- Factored dev tools (`textual` command) in to external lib (`textual-dev`).

### Added

- Updated `DataTable.get_cell` type hints to accept string keys https://github.com/Textualize/textual/issues/2586
- Added `DataTable.get_cell_coordinate` method
- Added `DataTable.get_row_index` method https://github.com/Textualize/textual/issues/2587
- Added `DataTable.get_column_index` method
- Added can-focus pseudo-class to target widgets that may receive focus
- Make `Markdown.update` optionally awaitable https://github.com/Textualize/textual/pull/2838
- Added `default` parameter to `DataTable.add_column` for populating existing rows https://github.com/Textualize/textual/pull/2836
- Added can-focus pseudo-class to target widgets that may receive focus

### Fixed

- Fixed crash when columns were added to populated `DataTable` https://github.com/Textualize/textual/pull/2836
- Fixed issues with opacity on Screens https://github.com/Textualize/textual/issues/2616
- Fixed style problem with selected selections in a non-focused selection list https://github.com/Textualize/textual/issues/2768
- Fixed sys.stdout and sys.stderr being None https://github.com/Textualize/textual/issues/2879

## [0.28.1] - 2023-06-20

### Fixed

- Fixed indented code blocks not showing up in `Markdown` https://github.com/Textualize/textual/issues/2781
- Fixed inline code blocks in lists showing out of order in `Markdown` https://github.com/Textualize/textual/issues/2676
- Fixed list items in a `Markdown` being added to the focus chain https://github.com/Textualize/textual/issues/2380
- Fixed `Tabs` posting unnecessary messages when removing non-active tabs https://github.com/Textualize/textual/issues/2807
- call_after_refresh will preserve the sender within the callback https://github.com/Textualize/textual/pull/2806

### Added

- Added a method of allowing third party code to handle unhandled tokens in `Markdown` https://github.com/Textualize/textual/pull/2803
- Added `MarkdownBlock` as an exported symbol in `textual.widgets.markdown` https://github.com/Textualize/textual/pull/2803

### Changed

- Tooltips are now inherited, so will work with compound widgets


## [0.28.0] - 2023-06-19

### Added

- The devtools console now confirms when CSS files have been successfully loaded after a previous error https://github.com/Textualize/textual/pull/2716
- Class variable `CSS` to screens https://github.com/Textualize/textual/issues/2137
- Class variable `CSS_PATH` to screens https://github.com/Textualize/textual/issues/2137
- Added `cursor_foreground_priority` and `cursor_background_priority` to `DataTable` https://github.com/Textualize/textual/pull/2736
- Added Region.center
- Added `center` parameter to `Widget.scroll_to_region`
- Added `origin_visible` parameter to `Widget.scroll_to_region`
- Added `origin_visible` parameter to `Widget.scroll_to_center`
- Added `TabbedContent.tab_count` https://github.com/Textualize/textual/pull/2751
- Added `TabbedContent.add_pane` https://github.com/Textualize/textual/pull/2751
- Added `TabbedContent.remove_pane` https://github.com/Textualize/textual/pull/2751
- Added `TabbedContent.clear_panes` https://github.com/Textualize/textual/pull/2751
- Added `TabbedContent.Cleared` https://github.com/Textualize/textual/pull/2751

### Fixed

- Fixed setting `TreeNode.label` on an existing `Tree` node not immediately refreshing https://github.com/Textualize/textual/pull/2713
- Correctly implement `__eq__` protocol in DataTable https://github.com/Textualize/textual/pull/2705
- Fixed exceptions in Pilot tests being silently ignored https://github.com/Textualize/textual/pull/2754
- Fixed issue where internal data of `OptionList` could be invalid for short window after `clear_options` https://github.com/Textualize/textual/pull/2754
- Fixed `Tooltip` causing a `query_one` on a lone `Static` to fail https://github.com/Textualize/textual/issues/2723
- Nested widgets wouldn't lose focus when parent is disabled https://github.com/Textualize/textual/issues/2772
- Fixed the `Tabs` `Underline` highlight getting "lost" in some extreme situations https://github.com/Textualize/textual/pull/2751

### Changed

- Breaking change: The `@on` decorator will now match a message class and any child classes https://github.com/Textualize/textual/pull/2746
- Breaking change: Styles update to checkbox, radiobutton, OptionList, Select, SelectionList, Switch https://github.com/Textualize/textual/pull/2777
- `Tabs.add_tab` is now optionally awaitable https://github.com/Textualize/textual/pull/2778
- `Tabs.add_tab` now takes `before` and `after` arguments to position a new tab https://github.com/Textualize/textual/pull/2778
- `Tabs.remove_tab` is now optionally awaitable https://github.com/Textualize/textual/pull/2778
- Breaking change: `Tabs.clear` has been changed from returning `self` to being optionally awaitable https://github.com/Textualize/textual/pull/2778

## [0.27.0] - 2023-06-01

### Fixed

- Fixed zero division error https://github.com/Textualize/textual/issues/2673
- Fix `scroll_to_center` when there were nested layers out of view (Compositor full_map not populated fully) https://github.com/Textualize/textual/pull/2684
- Fix crash when `Select` widget value attribute was set in `compose` https://github.com/Textualize/textual/pull/2690
- Issue with computing progress in workers https://github.com/Textualize/textual/pull/2686
- Issues with `switch_screen` not updating the results callback appropriately https://github.com/Textualize/textual/issues/2650
- Fixed incorrect mount order https://github.com/Textualize/textual/pull/2702

### Added

- `work` decorator accepts `description` parameter to add debug string https://github.com/Textualize/textual/issues/2597
- Added `SelectionList` widget https://github.com/Textualize/textual/pull/2652
- `App.AUTO_FOCUS` to set auto focus on all screens https://github.com/Textualize/textual/issues/2594
- Option to `scroll_to_center` to ensure we don't scroll such that the top left corner of the widget is not visible https://github.com/Textualize/textual/pull/2682
- Added `Widget.tooltip` property https://github.com/Textualize/textual/pull/2670
- Added `Region.inflect` https://github.com/Textualize/textual/pull/2670
- `Suggester` API to compose with widgets for automatic suggestions https://github.com/Textualize/textual/issues/2330
- `SuggestFromList` class to let widgets get completions from a fixed set of options https://github.com/Textualize/textual/pull/2604
- `Input` has a new component class `input--suggestion` https://github.com/Textualize/textual/pull/2604
- Added `Widget.remove_children` https://github.com/Textualize/textual/pull/2657
- Added `Validator` framework and validation for `Input` https://github.com/Textualize/textual/pull/2600
- Ability to have private and public validate methods https://github.com/Textualize/textual/pull/2708
- Ability to have private compute methods https://github.com/Textualize/textual/pull/2708
- Added `message_hook` to App.run_test https://github.com/Textualize/textual/pull/2702
- Added `Sparkline` widget https://github.com/Textualize/textual/pull/2631

### Changed

- `Placeholder` now sets its color cycle per app https://github.com/Textualize/textual/issues/2590
- Footer now clears key highlight regardless of whether it's in the active screen or not https://github.com/Textualize/textual/issues/2606
- The default Widget repr no longer displays classes and pseudo-classes (to reduce noise in logs). Add them to your `__rich_repr__` method if needed. https://github.com/Textualize/textual/pull/2623
- Setting `Screen.AUTO_FOCUS` to `None` will inherit `AUTO_FOCUS` from the app instead of disabling it https://github.com/Textualize/textual/issues/2594
- Setting `Screen.AUTO_FOCUS` to `""` will disable it on the screen https://github.com/Textualize/textual/issues/2594
- Messages now have a `handler_name` class var which contains the name of the default handler method.
- `Message.control` is now a property instead of a class variable. https://github.com/Textualize/textual/issues/2528
- `Tree` and `DirectoryTree` Messages no longer accept a `tree` parameter, using `self.node.tree` instead. https://github.com/Textualize/textual/issues/2529
- Keybinding <kbd>right</kbd> in `Input` is also used to accept a suggestion if the cursor is at the end of the input https://github.com/Textualize/textual/pull/2604
- `Input.__init__` now accepts a `suggester` attribute for completion suggestions https://github.com/Textualize/textual/pull/2604
- Using `switch_screen` to switch to the currently active screen is now a no-op https://github.com/Textualize/textual/pull/2692
- Breaking change: removed `reactive.py::Reactive.var` in favor of `reactive.py::var` https://github.com/Textualize/textual/pull/2709/

### Removed

- `Placeholder.reset_color_cycle`
- Removed `Widget.reset_focus` (now called `Widget.blur`) https://github.com/Textualize/textual/issues/2642

## [0.26.0] - 2023-05-20

### Added

- Added `Widget.can_view`

### Changed

- Textual will now scroll focused widgets to center if not in view

## [0.25.0] - 2023-05-17

### Changed

- App `title` and `sub_title` attributes can be set to any type https://github.com/Textualize/textual/issues/2521
- `DirectoryTree` now loads directory contents in a worker https://github.com/Textualize/textual/issues/2456
- Only a single error will be written by default, unless in dev mode ("debug" in App.features) https://github.com/Textualize/textual/issues/2480
- Using `Widget.move_child` where the target and the child being moved are the same is now a no-op https://github.com/Textualize/textual/issues/1743
- Calling `dismiss` on a screen that is not at the top of the stack now raises an exception https://github.com/Textualize/textual/issues/2575
- `MessagePump.call_after_refresh` and `MessagePump.call_later` will now return `False` if the callback could not be scheduled. https://github.com/Textualize/textual/pull/2584

### Fixed

- Fixed `ZeroDivisionError` in `resolve_fraction_unit` https://github.com/Textualize/textual/issues/2502
- Fixed `TreeNode.expand` and `TreeNode.expand_all` not posting a `Tree.NodeExpanded` message https://github.com/Textualize/textual/issues/2535
- Fixed `TreeNode.collapse` and `TreeNode.collapse_all` not posting a `Tree.NodeCollapsed` message https://github.com/Textualize/textual/issues/2535
- Fixed `TreeNode.toggle` and `TreeNode.toggle_all` not posting a `Tree.NodeExpanded` or `Tree.NodeCollapsed` message https://github.com/Textualize/textual/issues/2535
- `footer--description` component class was being ignored https://github.com/Textualize/textual/issues/2544
- Pasting empty selection in `Input` would raise an exception https://github.com/Textualize/textual/issues/2563
- `Screen.AUTO_FOCUS` now focuses the first _focusable_ widget that matches the selector https://github.com/Textualize/textual/issues/2578
- `Screen.AUTO_FOCUS` now works on the default screen on startup https://github.com/Textualize/textual/pull/2581
- Fix for setting dark in App `__init__` https://github.com/Textualize/textual/issues/2583
- Fix issue with scrolling and docks https://github.com/Textualize/textual/issues/2525
- Fix not being able to use CSS classes with `Tab` https://github.com/Textualize/textual/pull/2589

### Added

- Class variable `AUTO_FOCUS` to screens https://github.com/Textualize/textual/issues/2457
- Added `NULL_SPACING` and `NULL_REGION` to geometry.py

## [0.24.1] - 2023-05-08

### Fixed

- Fix TypeError in code browser

## [0.24.0] - 2023-05-08

### Fixed

- Fixed crash when creating a `DirectoryTree` starting anywhere other than `.`
- Fixed line drawing in `Tree` when `Tree.show_root` is `True` https://github.com/Textualize/textual/issues/2397
- Fixed line drawing in `Tree` not marking branches as selected when first getting focus https://github.com/Textualize/textual/issues/2397

### Changed

- The DataTable cursor is now scrolled into view when the cursor coordinate is changed programmatically https://github.com/Textualize/textual/issues/2459
- run_worker exclusive parameter is now `False` by default https://github.com/Textualize/textual/pull/2470
- Added `always_update` as an optional argument for `reactive.var`
- Made Binding description default to empty string, which is equivalent to show=False https://github.com/Textualize/textual/pull/2501
- Modified Message to allow it to be used as a dataclass https://github.com/Textualize/textual/pull/2501
- Decorator `@on` accepts arbitrary `**kwargs` to apply selectors to attributes of the message https://github.com/Textualize/textual/pull/2498

### Added

- Property `control` as alias for attribute `tabs` in `Tabs` messages https://github.com/Textualize/textual/pull/2483
- Experimental: Added "overlay" rule https://github.com/Textualize/textual/pull/2501
- Experimental: Added "constrain" rule https://github.com/Textualize/textual/pull/2501
- Added textual.widgets.Select https://github.com/Textualize/textual/pull/2501
- Added Region.translate_inside https://github.com/Textualize/textual/pull/2501
- `TabbedContent` now takes kwargs `id`, `name`, `classes`, and `disabled`, upon initialization, like other widgets https://github.com/Textualize/textual/pull/2497
- Method `DataTable.move_cursor` https://github.com/Textualize/textual/issues/2472
- Added `OptionList.add_options` https://github.com/Textualize/textual/pull/2508
- Added `TreeNode.is_root` https://github.com/Textualize/textual/pull/2510
- Added `TreeNode.remove_children` https://github.com/Textualize/textual/pull/2510
- Added `TreeNode.remove` https://github.com/Textualize/textual/pull/2510
- Added classvar `Message.ALLOW_SELECTOR_MATCH` https://github.com/Textualize/textual/pull/2498
- Added `ALLOW_SELECTOR_MATCH` to all built-in messages associated with widgets https://github.com/Textualize/textual/pull/2498
- Markdown document sub-widgets now reference the container document
- Table of contents of a markdown document now references the document
- Added the `control` property to messages
  - `DirectoryTree.FileSelected`
  - `ListView`
    - `Highlighted`
    - `Selected`
  - `Markdown`
    - `TableOfContentsUpdated`
    - `TableOfContentsSelected`
    - `LinkClicked`
  - `OptionList`
    - `OptionHighlighted`
    - `OptionSelected`
  - `RadioSet.Changed`
  - `TabContent.TabActivated`
  - `Tree`
    - `NodeSelected`
    - `NodeHighlighted`
    - `NodeExpanded`
    - `NodeCollapsed`

## [0.23.0] - 2023-05-03

### Fixed

- Fixed `outline` top and bottom not handling alpha - https://github.com/Textualize/textual/issues/2371
- Fixed `!important` not applying to `align` https://github.com/Textualize/textual/issues/2420
- Fixed `!important` not applying to `border` https://github.com/Textualize/textual/issues/2420
- Fixed `!important` not applying to `content-align` https://github.com/Textualize/textual/issues/2420
- Fixed `!important` not applying to `outline` https://github.com/Textualize/textual/issues/2420
- Fixed `!important` not applying to `overflow` https://github.com/Textualize/textual/issues/2420
- Fixed `!important` not applying to `scrollbar-size` https://github.com/Textualize/textual/issues/2420
- Fixed `outline-right` not being recognised https://github.com/Textualize/textual/issues/2446
- Fixed OSError when a file system is not available https://github.com/Textualize/textual/issues/2468

### Changed

- Setting attributes with a `compute_` method will now raise an `AttributeError` https://github.com/Textualize/textual/issues/2383
- Unknown psuedo-selectors will now raise a tokenizer error (previously they were silently ignored) https://github.com/Textualize/textual/pull/2445
- Breaking change: `DirectoryTree.FileSelected.path` is now always a `Path` https://github.com/Textualize/textual/issues/2448
- Breaking change: `Directorytree.load_directory` renamed to `Directorytree._load_directory` https://github.com/Textualize/textual/issues/2448
- Unknown pseudo-selectors will now raise a tokenizer error (previously they were silently ignored) https://github.com/Textualize/textual/pull/2445

### Added

- Watch methods can now optionally be private https://github.com/Textualize/textual/issues/2382
- Added `DirectoryTree.path` reactive attribute https://github.com/Textualize/textual/issues/2448
- Added `DirectoryTree.FileSelected.node` https://github.com/Textualize/textual/pull/2463
- Added `DirectoryTree.reload` https://github.com/Textualize/textual/issues/2448
- Added textual.on decorator https://github.com/Textualize/textual/issues/2398

## [0.22.3] - 2023-04-29

### Fixed

- Fixed `textual run` on Windows https://github.com/Textualize/textual/issues/2406
- Fixed top border of button hover state

## [0.22.2] - 2023-04-29

### Added

- Added `TreeNode.tree` as a read-only public attribute https://github.com/Textualize/textual/issues/2413

### Fixed

- Fixed superfluous style updates for focus-within pseudo-selector

## [0.22.1] - 2023-04-28

### Fixed

- Fixed timer issue https://github.com/Textualize/textual/issues/2416
- Fixed `textual run` issue https://github.com/Textualize/textual/issues/2391

## [0.22.0] - 2023-04-27

### Fixed

- Fixed broken fr units when there is a min or max dimension https://github.com/Textualize/textual/issues/2378
- Fixed plain text in Markdown code blocks with no syntax being difficult to read https://github.com/Textualize/textual/issues/2400

### Added

- Added `ProgressBar` widget https://github.com/Textualize/textual/pull/2333

### Changed

- All `textual.containers` are now `1fr` in relevant dimensions by default https://github.com/Textualize/textual/pull/2386


## [0.21.0] - 2023-04-26

### Changed

- `textual run` execs apps in a new context.
- Textual console no longer parses console markup.
- Breaking change: `Container` no longer shows required scrollbars by default https://github.com/Textualize/textual/issues/2361
- Breaking change: `VerticalScroll` no longer shows a required horizontal scrollbar by default
- Breaking change: `HorizontalScroll` no longer shows a required vertical scrollbar by default
- Breaking change: Renamed `App.action_add_class_` to `App.action_add_class`
- Breaking change: Renamed `App.action_remove_class_` to `App.action_remove_class`
- Breaking change: `RadioSet` is now a single focusable widget https://github.com/Textualize/textual/pull/2372
- Breaking change: Removed `containers.Content` (use `containers.VerticalScroll` now)

### Added

- Added `-c` switch to `textual run` which runs commands in a Textual dev environment.
- Breaking change: standard keyboard scrollable navigation bindings have been moved off `Widget` and onto a new base class for scrollable containers (see also below addition) https://github.com/Textualize/textual/issues/2332
- `ScrollView` now inherits from `ScrollableContainer` rather than `Widget` https://github.com/Textualize/textual/issues/2332
- Containers no longer inherit any bindings from `Widget` https://github.com/Textualize/textual/issues/2331
- Added `ScrollableContainer`; a container class that binds the common navigation keys to scroll actions (see also above breaking change) https://github.com/Textualize/textual/issues/2332

### Fixed

- Fixed dark mode toggles in a "child" screen not updating a "parent" screen https://github.com/Textualize/textual/issues/1999
- Fixed "panel" border not exposed via CSS
- Fixed `TabbedContent.active` changes not changing the actual content https://github.com/Textualize/textual/issues/2352
- Fixed broken color on macOS Terminal https://github.com/Textualize/textual/issues/2359

## [0.20.1] - 2023-04-18

### Fix

- New fix for stuck tabs underline https://github.com/Textualize/textual/issues/2229

## [0.20.0] - 2023-04-18

### Changed

- Changed signature of Driver. Technically a breaking change, but unlikely to affect anyone.
- Breaking change: Timer.start is now private, and returns None. There was no reason to call this manually, so unlikely to affect anyone.
- A clicked tab will now be scrolled to the center of its tab container https://github.com/Textualize/textual/pull/2276
- Style updates are now done immediately rather than on_idle https://github.com/Textualize/textual/pull/2304
- `ButtonVariant` is now exported from `textual.widgets.button` https://github.com/Textualize/textual/issues/2264
- `HorizontalScroll` and `VerticalScroll` are now focusable by default https://github.com/Textualize/textual/pull/2317

### Added

- Added `DataTable.remove_row` method https://github.com/Textualize/textual/pull/2253
- option `--port` to the command `textual console` to specify which port the console should connect to https://github.com/Textualize/textual/pull/2258
- `Widget.scroll_to_center` method to scroll children to the center of container widget https://github.com/Textualize/textual/pull/2255 and https://github.com/Textualize/textual/pull/2276
- Added `TabActivated` message to `TabbedContent` https://github.com/Textualize/textual/pull/2260
- Added "panel" border style https://github.com/Textualize/textual/pull/2292
- Added `border-title-color`, `border-title-background`, `border-title-style` rules https://github.com/Textualize/textual/issues/2289
- Added `border-subtitle-color`, `border-subtitle-background`, `border-subtitle-style` rules https://github.com/Textualize/textual/issues/2289

### Fixed

- Fixed order styles are applied in DataTable - allows combining of renderable styles and component classes https://github.com/Textualize/textual/pull/2272
- Fixed key combos with up/down keys in some terminals https://github.com/Textualize/textual/pull/2280
- Fix empty ListView preventing bindings from firing https://github.com/Textualize/textual/pull/2281
- Fix `get_component_styles` returning incorrect values on first call when combined with pseudoclasses https://github.com/Textualize/textual/pull/2304
- Fixed `active_message_pump.get` sometimes resulting in a `LookupError` https://github.com/Textualize/textual/issues/2301

## [0.19.1] - 2023-04-10

### Fixed

- Fix viewport units using wrong viewport size  https://github.com/Textualize/textual/pull/2247
- Fixed layout not clearing arrangement cache https://github.com/Textualize/textual/pull/2249


## [0.19.0] - 2023-04-07

### Added

- Added support for filtering a `DirectoryTree` https://github.com/Textualize/textual/pull/2215

### Changed

- Allowed border_title and border_subtitle to accept Text objects
- Added additional line around titles
- When a container is auto, relative dimensions in children stretch the container. https://github.com/Textualize/textual/pull/2221
- DataTable page up / down now move cursor

### Fixed

- Fixed margin not being respected when width or height is "auto" https://github.com/Textualize/textual/issues/2220
- Fixed issue which prevent scroll_visible from working https://github.com/Textualize/textual/issues/2181
- Fixed missing tracebacks on Windows https://github.com/Textualize/textual/issues/2027

## [0.18.0] - 2023-04-04

### Added

- Added Worker API https://github.com/Textualize/textual/pull/2182

### Changed

- Breaking change: Markdown.update is no longer a coroutine https://github.com/Textualize/textual/pull/2182

### Fixed

- `RadioSet` is now far less likely to report `pressed_button` as `None` https://github.com/Textualize/textual/issues/2203

## [0.17.3] - 2023-04-02

### [Fixed]

- Fixed scrollable area not taking in to account dock https://github.com/Textualize/textual/issues/2188

## [0.17.2] - 2023-04-02

### [Fixed]

- Fixed bindings persistance https://github.com/Textualize/textual/issues/1613
- The `Markdown` widget now auto-increments ordered lists https://github.com/Textualize/textual/issues/2002
- Fixed modal bindings https://github.com/Textualize/textual/issues/2194
- Fix binding enter to active button https://github.com/Textualize/textual/issues/2194

### [Changed]

- tab and shift+tab are now defined on Screen.

## [0.17.1] - 2023-03-30

### Fixed

- Fix cursor not hiding on Windows https://github.com/Textualize/textual/issues/2170
- Fixed freeze when ctrl-clicking links https://github.com/Textualize/textual/issues/2167 https://github.com/Textualize/textual/issues/2073

## [0.17.0] - 2023-03-29

### Fixed

- Issue with parsing action strings whose arguments contained quoted closing parenthesis https://github.com/Textualize/textual/pull/2112
- Issues with parsing action strings with tuple arguments https://github.com/Textualize/textual/pull/2112
- Issue with watching for CSS file changes https://github.com/Textualize/textual/pull/2128
- Fix for tabs not invalidating https://github.com/Textualize/textual/issues/2125
- Fixed scrollbar layers issue https://github.com/Textualize/textual/issues/1358
- Fix for interaction between pseudo-classes and widget-level render caches https://github.com/Textualize/textual/pull/2155

### Changed

- DataTable now has height: auto by default. https://github.com/Textualize/textual/issues/2117
- Textual will now render strings within renderables (such as tables) as Console Markup by default. You can wrap your text with rich.Text() if you want the original behavior. https://github.com/Textualize/textual/issues/2120
- Some widget methods now return `self` instead of `None` https://github.com/Textualize/textual/pull/2102:
  - `Widget`: `refresh`, `focus`, `reset_focus`
  - `Button.press`
  - `DataTable`: `clear`, `refresh_coordinate`, `refresh_row`, `refresh_column`, `sort`
  - `Placehoder.cycle_variant`
  - `Switch.toggle`
  - `Tabs.clear`
  - `TextLog`: `write`, `clear`
  - `TreeNode`: `expand`, `expand_all`, `collapse`, `collapse_all`, `toggle`, `toggle_all`
  - `Tree`: `clear`, `reset`
- Screens with alpha in their background color will now blend with the background. https://github.com/Textualize/textual/pull/2139
- Added "thick" border style. https://github.com/Textualize/textual/pull/2139
- message_pump.app will now set the active app if it is not already set.
- DataTable now has max height set to 100vh

### Added

- Added auto_scroll attribute to TextLog https://github.com/Textualize/textual/pull/2127
- Added scroll_end switch to TextLog.write https://github.com/Textualize/textual/pull/2127
- Added `Widget.get_pseudo_class_state` https://github.com/Textualize/textual/pull/2155
- Added Screen.ModalScreen which prevents App from handling bindings. https://github.com/Textualize/textual/pull/2139
- Added TEXTUAL_LOG env var which should be a path that Textual will write verbose logs to (textual devtools is generally preferred) https://github.com/Textualize/textual/pull/2148
- Added textual.logging.TextualHandler logging handler
- Added Query.set_classes, DOMNode.set_classes, and `classes` setter for Widget https://github.com/Textualize/textual/issues/1081
- Added `OptionList` https://github.com/Textualize/textual/pull/2154

## [0.16.0] - 2023-03-22

### Added
- Added `parser_factory` argument to `Markdown` and `MarkdownViewer` constructors https://github.com/Textualize/textual/pull/2075
- Added `HorizontalScroll` https://github.com/Textualize/textual/issues/1957
- Added `Center` https://github.com/Textualize/textual/issues/1957
- Added `Middle` https://github.com/Textualize/textual/issues/1957
- Added `VerticalScroll` (mimicking the old behaviour of `Vertical`) https://github.com/Textualize/textual/issues/1957
- Added `Widget.border_title` and `Widget.border_subtitle` to set border (sub)title for a widget https://github.com/Textualize/textual/issues/1864
- Added CSS styles `border_title_align` and `border_subtitle_align`.
- Added `TabbedContent` widget https://github.com/Textualize/textual/pull/2059
- Added `get_child_by_type` method to widgets / app https://github.com/Textualize/textual/pull/2059
- Added `Widget.render_str` method https://github.com/Textualize/textual/pull/2059
- Added TEXTUAL_DRIVER environment variable

### Changed

- Dropped "loading-indicator--dot" component style from LoadingIndicator https://github.com/Textualize/textual/pull/2050
- Tabs widget now sends Tabs.Cleared when there is no active tab.
- Breaking change: changed default behaviour of `Vertical` (see `VerticalScroll`) https://github.com/Textualize/textual/issues/1957
- The default `overflow` style for `Horizontal` was changed to `hidden hidden` https://github.com/Textualize/textual/issues/1957
- `DirectoryTree` also accepts `pathlib.Path` objects as the path to list https://github.com/Textualize/textual/issues/1438

### Removed

- Removed `sender` attribute from messages. It's now just private (`_sender`). https://github.com/Textualize/textual/pull/2071

### Fixed

- Fixed borders not rendering correctly. https://github.com/Textualize/textual/pull/2074
- Fix for error when removing nodes. https://github.com/Textualize/textual/issues/2079

## [0.15.1] - 2023-03-14

### Fixed

- Fixed how the namespace for messages is calculated to facilitate inheriting messages https://github.com/Textualize/textual/issues/1814
- `Tab` is now correctly made available from `textual.widgets`. https://github.com/Textualize/textual/issues/2044

## [0.15.0] - 2023-03-13

### Fixed

- Fixed container not resizing when a widget is removed https://github.com/Textualize/textual/issues/2007
- Fixes issue where the horizontal scrollbar would be incorrectly enabled https://github.com/Textualize/textual/pull/2024

## [0.15.0] - 2023-03-13

### Changed

- Fixed container not resizing when a widget is removed https://github.com/Textualize/textual/issues/2007
- Fixed issue where the horizontal scrollbar would be incorrectly enabled https://github.com/Textualize/textual/pull/2024
- Fixed `Pilot.click` not correctly creating the mouse events https://github.com/Textualize/textual/issues/2022
- Fixes issue where the horizontal scrollbar would be incorrectly enabled https://github.com/Textualize/textual/pull/2024
- Fixes for tracebacks not appearing on exit https://github.com/Textualize/textual/issues/2027

### Added

- Added a LoadingIndicator widget https://github.com/Textualize/textual/pull/2018
- Added Tabs Widget https://github.com/Textualize/textual/pull/2020

### Changed

- Breaking change: Renamed Widget.action and App.action to Widget.run_action and App.run_action
- Added `shift`, `meta` and `control` arguments to `Pilot.click`.

## [0.14.0] - 2023-03-09

### Changed

- Breaking change: There is now only `post_message` to post events, which is non-async, `post_message_no_wait` was dropped. https://github.com/Textualize/textual/pull/1940
- Breaking change: The Timer class now has just one method to stop it, `Timer.stop` which is non sync https://github.com/Textualize/textual/pull/1940
- Breaking change: Messages don't require a `sender` in their constructor https://github.com/Textualize/textual/pull/1940
- Many messages have grown a `control` property which returns the control they relate to. https://github.com/Textualize/textual/pull/1940
- Updated styling to make it clear DataTable grows horizontally https://github.com/Textualize/textual/pull/1946
- Changed the `Checkbox` character due to issues with Windows Terminal and Windows 10 https://github.com/Textualize/textual/issues/1934
- Changed the `RadioButton` character due to issues with Windows Terminal and Windows 10 and 11 https://github.com/Textualize/textual/issues/1934
- Changed the `Markdown` initial bullet character due to issues with Windows Terminal and Windows 10 and 11 https://github.com/Textualize/textual/issues/1982
- The underscore `_` is no longer a special alias for the method `pilot.press`

### Added

- Added `data_table` attribute to DataTable events https://github.com/Textualize/textual/pull/1940
- Added `list_view` attribute to `ListView` events https://github.com/Textualize/textual/pull/1940
- Added `radio_set` attribute to `RadioSet` events https://github.com/Textualize/textual/pull/1940
- Added `switch` attribute to `Switch` events https://github.com/Textualize/textual/pull/1940
- Added `hover` and `click` methods to `Pilot` https://github.com/Textualize/textual/pull/1966
- Breaking change: Added `toggle_button` attribute to RadioButton and Checkbox events, replaces `input` https://github.com/Textualize/textual/pull/1940
- A percentage alpha can now be applied to a border https://github.com/Textualize/textual/issues/1863
- Added `Color.multiply_alpha`.
- Added `ContentSwitcher` https://github.com/Textualize/textual/issues/1945

### Fixed

- Fixed bug that prevented pilot from pressing some keys https://github.com/Textualize/textual/issues/1815
- DataTable race condition that caused crash https://github.com/Textualize/textual/pull/1962
- Fixed scrollbar getting "stuck" to cursor when cursor leaves window during drag https://github.com/Textualize/textual/pull/1968 https://github.com/Textualize/textual/pull/2003
- DataTable crash when enter pressed when table is empty https://github.com/Textualize/textual/pull/1973

## [0.13.0] - 2023-03-02

### Added

- Added `Checkbox` https://github.com/Textualize/textual/pull/1872
- Added `RadioButton` https://github.com/Textualize/textual/pull/1872
- Added `RadioSet` https://github.com/Textualize/textual/pull/1872

### Changed

- Widget scrolling methods (such as `Widget.scroll_home` and `Widget.scroll_end`) now perform the scroll after the next refresh https://github.com/Textualize/textual/issues/1774
- Buttons no longer accept arbitrary renderables https://github.com/Textualize/textual/issues/1870

### Fixed

- Scrolling with cursor keys now moves just one cell https://github.com/Textualize/textual/issues/1897
- Fix exceptions in watch methods being hidden on startup https://github.com/Textualize/textual/issues/1886
- Fixed scrollbar size miscalculation https://github.com/Textualize/textual/pull/1910
- Fixed slow exit on some terminals https://github.com/Textualize/textual/issues/1920

## [0.12.1] - 2023-02-25

### Fixed

- Fix for batch update glitch https://github.com/Textualize/textual/pull/1880

## [0.12.0] - 2023-02-24

### Added

- Added `App.batch_update` https://github.com/Textualize/textual/pull/1832
- Added horizontal rule to Markdown https://github.com/Textualize/textual/pull/1832
- Added `Widget.disabled` https://github.com/Textualize/textual/pull/1785
- Added `DOMNode.notify_style_update` to replace `messages.StylesUpdated` message https://github.com/Textualize/textual/pull/1861
- Added `DataTable.show_row_labels` reactive to show and hide row labels https://github.com/Textualize/textual/pull/1868
- Added `DataTable.RowLabelSelected` event, which is emitted when a row label is clicked https://github.com/Textualize/textual/pull/1868
- Added `MessagePump.prevent` context manager to temporarily suppress a given message type https://github.com/Textualize/textual/pull/1866

### Changed

- Scrolling by page now adds to current position.
- Markdown lists have been polished: a selection of bullets, better alignment of numbers, style tweaks https://github.com/Textualize/textual/pull/1832
- Added alternative method of composing Widgets https://github.com/Textualize/textual/pull/1847
- Added `label` parameter to `DataTable.add_row` https://github.com/Textualize/textual/pull/1868
- Breaking change: Some `DataTable` component classes were renamed - see PR for details https://github.com/Textualize/textual/pull/1868

### Removed

- Removed `screen.visible_widgets` and `screen.widgets`
- Removed `StylesUpdate` message. https://github.com/Textualize/textual/pull/1861

### Fixed

- Numbers in a descendant-combined selector no longer cause an error https://github.com/Textualize/textual/issues/1836
- Fixed superfluous scrolling when focusing a docked widget https://github.com/Textualize/textual/issues/1816
- Fixes walk_children which was returning more than one screen https://github.com/Textualize/textual/issues/1846
- Fixed issue with watchers fired for detached nodes https://github.com/Textualize/textual/issues/1846

## [0.11.1] - 2023-02-17

### Fixed

- DataTable fix issue where offset cache was not being used https://github.com/Textualize/textual/pull/1810
- DataTable scrollbars resize correctly when header is toggled https://github.com/Textualize/textual/pull/1803
- DataTable location mapping cleared when clear called https://github.com/Textualize/textual/pull/1809

## [0.11.0] - 2023-02-15

### Added

- Added `TreeNode.expand_all` https://github.com/Textualize/textual/issues/1430
- Added `TreeNode.collapse_all` https://github.com/Textualize/textual/issues/1430
- Added `TreeNode.toggle_all` https://github.com/Textualize/textual/issues/1430
- Added the coroutines `Animator.wait_until_complete` and `pilot.wait_for_scheduled_animations` that allow waiting for all current and scheduled animations https://github.com/Textualize/textual/issues/1658
- Added the method `Animator.is_being_animated` that checks if an attribute of an object is being animated or is scheduled for animation
- Added more keyboard actions and related bindings to `Input` https://github.com/Textualize/textual/pull/1676
- Added App.scroll_sensitivity_x and App.scroll_sensitivity_y to adjust how many lines the scroll wheel moves the scroll position https://github.com/Textualize/textual/issues/928
- Added Shift+scroll wheel and ctrl+scroll wheel to scroll horizontally
- Added `Tree.action_toggle_node` to toggle a node without selecting, and bound it to <kbd>Space</kbd> https://github.com/Textualize/textual/issues/1433
- Added `Tree.reset` to fully reset a `Tree` https://github.com/Textualize/textual/issues/1437
- Added `DataTable.sort` to sort rows https://github.com/Textualize/textual/pull/1638
- Added `DataTable.get_cell` to retrieve a cell by column/row keys https://github.com/Textualize/textual/pull/1638
- Added `DataTable.get_cell_at` to retrieve a cell by coordinate https://github.com/Textualize/textual/pull/1638
- Added `DataTable.update_cell` to update a cell by column/row keys https://github.com/Textualize/textual/pull/1638
- Added `DataTable.update_cell_at` to update a cell at a coordinate  https://github.com/Textualize/textual/pull/1638
- Added `DataTable.ordered_rows` property to retrieve `Row`s as they're currently ordered https://github.com/Textualize/textual/pull/1638
- Added `DataTable.ordered_columns` property to retrieve `Column`s as they're currently ordered https://github.com/Textualize/textual/pull/1638
- Added `DataTable.coordinate_to_cell_key` to find the key for the cell at a coordinate https://github.com/Textualize/textual/pull/1638
- Added `DataTable.is_valid_coordinate` https://github.com/Textualize/textual/pull/1638
- Added `DataTable.is_valid_row_index` https://github.com/Textualize/textual/pull/1638
- Added `DataTable.is_valid_column_index` https://github.com/Textualize/textual/pull/1638
- Added attributes to events emitted from `DataTable` indicating row/column/cell keys https://github.com/Textualize/textual/pull/1638
- Added `DataTable.get_row` to retrieve the values from a row by key https://github.com/Textualize/textual/pull/1786
- Added `DataTable.get_row_at` to retrieve the values from a row by index https://github.com/Textualize/textual/pull/1786
- Added `DataTable.get_column` to retrieve the values from a column by key https://github.com/Textualize/textual/pull/1786
- Added `DataTable.get_column_at` to retrieve the values from a column by index https://github.com/Textualize/textual/pull/1786
- Added `DataTable.HeaderSelected` which is posted when header label clicked https://github.com/Textualize/textual/pull/1788
- Added `DOMNode.watch` and `DOMNode.is_attached` methods  https://github.com/Textualize/textual/pull/1750
- Added `DOMNode.css_tree` which is a renderable that shows the DOM and CSS https://github.com/Textualize/textual/pull/1778
- Added `DOMNode.children_view` which is a view on to a nodes children list, use for querying https://github.com/Textualize/textual/pull/1778
- Added `Markdown` and `MarkdownViewer` widgets.
- Added `--screenshot` option to `textual run`

### Changed

- Breaking change: `TreeNode` can no longer be imported from `textual.widgets`; it is now available via `from textual.widgets.tree import TreeNode`. https://github.com/Textualize/textual/pull/1637
- `Tree` now shows a (subdued) cursor for a highlighted node when focus has moved elsewhere https://github.com/Textualize/textual/issues/1471
- `DataTable.add_row` now accepts `key` argument to uniquely identify the row https://github.com/Textualize/textual/pull/1638
- `DataTable.add_column` now accepts `key` argument to uniquely identify the column https://github.com/Textualize/textual/pull/1638
- `DataTable.add_row` and `DataTable.add_column` now return lists of keys identifying the added rows/columns https://github.com/Textualize/textual/pull/1638
- Breaking change: `DataTable.get_cell_value` renamed to `DataTable.get_value_at` https://github.com/Textualize/textual/pull/1638
- `DataTable.row_count` is now a property https://github.com/Textualize/textual/pull/1638
- Breaking change: `DataTable.cursor_cell` renamed to `DataTable.cursor_coordinate` https://github.com/Textualize/textual/pull/1638
  - The method `validate_cursor_cell` was renamed to `validate_cursor_coordinate`.
  - The method `watch_cursor_cell` was renamed to `watch_cursor_coordinate`.
- Breaking change: `DataTable.hover_cell` renamed to `DataTable.hover_coordinate` https://github.com/Textualize/textual/pull/1638
  - The method `validate_hover_cell` was renamed to `validate_hover_coordinate`.
- Breaking change: `DataTable.data` structure changed, and will be made private in upcoming release https://github.com/Textualize/textual/pull/1638
- Breaking change: `DataTable.refresh_cell` was renamed to `DataTable.refresh_coordinate` https://github.com/Textualize/textual/pull/1638
- Breaking change: `DataTable.get_row_height` now takes a `RowKey` argument instead of a row index https://github.com/Textualize/textual/pull/1638
- Breaking change: `DataTable.data` renamed to `DataTable._data` (it's now private) https://github.com/Textualize/textual/pull/1786
- The `_filter` module was made public (now called `filter`) https://github.com/Textualize/textual/pull/1638
- Breaking change: renamed `Checkbox` to `Switch` https://github.com/Textualize/textual/issues/1746
- `App.install_screen` name is no longer optional https://github.com/Textualize/textual/pull/1778
- `App.query` now only includes the current screen https://github.com/Textualize/textual/pull/1778
- `DOMNode.tree` now displays simple DOM structure only https://github.com/Textualize/textual/pull/1778
- `App.install_screen` now returns None rather than AwaitMount https://github.com/Textualize/textual/pull/1778
- `DOMNode.children` is now a simple sequence, the NodesList is exposed as `DOMNode._nodes` https://github.com/Textualize/textual/pull/1778
- `DataTable` cursor can now enter fixed columns https://github.com/Textualize/textual/pull/1799

### Fixed

- Fixed stuck screen  https://github.com/Textualize/textual/issues/1632
- Fixed programmatic style changes not refreshing children layouts when parent widget did not change size https://github.com/Textualize/textual/issues/1607
- Fixed relative units in `grid-rows` and `grid-columns` being computed with respect to the wrong dimension https://github.com/Textualize/textual/issues/1406
- Fixed bug with animations that were triggered back to back, where the second one wouldn't start https://github.com/Textualize/textual/issues/1372
- Fixed bug with animations that were scheduled where all but the first would be skipped https://github.com/Textualize/textual/issues/1372
- Programmatically setting `overflow_x`/`overflow_y` refreshes the layout correctly https://github.com/Textualize/textual/issues/1616
- Fixed double-paste into `Input` https://github.com/Textualize/textual/issues/1657
- Added a workaround for an apparent Windows Terminal paste issue https://github.com/Textualize/textual/issues/1661
- Fixed issue with renderable width calculation https://github.com/Textualize/textual/issues/1685
- Fixed issue with app not processing Paste event https://github.com/Textualize/textual/issues/1666
- Fixed glitch with view position with auto width inputs https://github.com/Textualize/textual/issues/1693
- Fixed `DataTable` "selected" events containing wrong coordinates when mouse was used https://github.com/Textualize/textual/issues/1723

### Removed

- Methods `MessagePump.emit` and `MessagePump.emit_no_wait` https://github.com/Textualize/textual/pull/1738
- Removed `reactive.watch` in favor of DOMNode.watch.

## [0.10.1] - 2023-01-20

### Added

- Added Strip.text property https://github.com/Textualize/textual/issues/1620

### Fixed

- Fixed `textual diagnose` crash on older supported Python versions. https://github.com/Textualize/textual/issues/1622

### Changed

- The default filename for screenshots uses a datetime format similar to ISO8601, but with reserved characters replaced by underscores https://github.com/Textualize/textual/pull/1518


## [0.10.0] - 2023-01-19

### Added

- Added `TreeNode.parent` -- a read-only property for accessing a node's parent https://github.com/Textualize/textual/issues/1397
- Added public `TreeNode` label access via `TreeNode.label` https://github.com/Textualize/textual/issues/1396
- Added read-only public access to the children of a `TreeNode` via `TreeNode.children` https://github.com/Textualize/textual/issues/1398
- Added `Tree.get_node_by_id` to allow getting a node by its ID https://github.com/Textualize/textual/pull/1535
- Added a `Tree.NodeHighlighted` message, giving a `on_tree_node_highlighted` event handler https://github.com/Textualize/textual/issues/1400
- Added a `inherit_component_classes` subclassing parameter to control whether component classes are inherited from base classes https://github.com/Textualize/textual/issues/1399
- Added `diagnose` as a `textual` command https://github.com/Textualize/textual/issues/1542
- Added `row` and `column` cursors to `DataTable` https://github.com/Textualize/textual/pull/1547
- Added an optional parameter `selector` to the methods `Screen.focus_next` and `Screen.focus_previous` that enable using a CSS selector to narrow down which widgets can get focus https://github.com/Textualize/textual/issues/1196

### Changed

- `MouseScrollUp` and `MouseScrollDown` now inherit from `MouseEvent` and have attached modifier keys. https://github.com/Textualize/textual/pull/1458
- Fail-fast and print pretty tracebacks for Widget compose errors https://github.com/Textualize/textual/pull/1505
- Added Widget._refresh_scroll to avoid expensive layout when scrolling https://github.com/Textualize/textual/pull/1524
- `events.Paste` now bubbles https://github.com/Textualize/textual/issues/1434
- Improved error message when style flag `none` is mixed with other flags (e.g., when setting `text-style`) https://github.com/Textualize/textual/issues/1420
- Clock color in the `Header` widget now matches the header color https://github.com/Textualize/textual/issues/1459
- Programmatic calls to scroll now optionally scroll even if overflow styling says otherwise (introduces a new `force` parameter to all the `scroll_*` methods) https://github.com/Textualize/textual/issues/1201
- `COMPONENT_CLASSES` are now inherited from base classes https://github.com/Textualize/textual/issues/1399
- Watch methods may now take no parameters
- Added `compute` parameter to reactive
- A `TypeError` raised during `compose` now carries the full traceback
- Removed base class `NodeMessage` from which all node-related `Tree` events inherited

### Fixed

- The styles `scrollbar-background-active` and `scrollbar-color-hover` are no longer ignored https://github.com/Textualize/textual/pull/1480
- The widget `Placeholder` can now have its width set to `auto` https://github.com/Textualize/textual/pull/1508
- Behavior of widget `Input` when rendering after programmatic value change and related scenarios https://github.com/Textualize/textual/issues/1477 https://github.com/Textualize/textual/issues/1443
- `DataTable.show_cursor` now correctly allows cursor toggling https://github.com/Textualize/textual/pull/1547
- Fixed cursor not being visible on `DataTable` mount when `fixed_columns` were used https://github.com/Textualize/textual/pull/1547
- Fixed `DataTable` cursors not resetting to origin on `clear()` https://github.com/Textualize/textual/pull/1601
- Fixed TextLog wrapping issue https://github.com/Textualize/textual/issues/1554
- Fixed issue with TextLog not writing anything before layout https://github.com/Textualize/textual/issues/1498
- Fixed an exception when populating a child class of `ListView` purely from `compose` https://github.com/Textualize/textual/issues/1588
- Fixed freeze in tests https://github.com/Textualize/textual/issues/1608
- Fixed minus not displaying as symbol https://github.com/Textualize/textual/issues/1482

## [0.9.1] - 2022-12-30

### Added

- Added textual._win_sleep for Python on Windows < 3.11 https://github.com/Textualize/textual/pull/1457

## [0.9.0] - 2022-12-30

### Added

- Added textual.strip.Strip primitive
- Added textual._cache.FIFOCache
- Added an option to clear columns in DataTable.clear() https://github.com/Textualize/textual/pull/1427

### Changed

- Widget.render_line now returns a Strip
- Fix for slow updates on Windows
- Bumped Rich dependency

## [0.8.2] - 2022-12-28

### Fixed

- Fixed issue with TextLog.clear() https://github.com/Textualize/textual/issues/1447

## [0.8.1] - 2022-12-25

### Fixed

- Fix for overflowing tree issue https://github.com/Textualize/textual/issues/1425

## [0.8.0] - 2022-12-22

### Fixed

- Fixed issues with nested auto dimensions https://github.com/Textualize/textual/issues/1402
- Fixed watch method incorrectly running on first set when value hasn't changed and init=False https://github.com/Textualize/textual/pull/1367
- `App.dark` can now be set from `App.on_load` without an error being raised  https://github.com/Textualize/textual/issues/1369
- Fixed setting `visibility` changes needing a `refresh` https://github.com/Textualize/textual/issues/1355

### Added

- Added `textual.actions.SkipAction` exception which can be raised from an action to allow parents to process bindings.
- Added `textual keys` preview.
- Added ability to bind to a character in addition to key name. i.e. you can bind to "." or "full_stop".
- Added TextLog.shrink attribute to allow renderable to reduce in size to fit width.

### Changed

- Deprecated `PRIORITY_BINDINGS` class variable.
- Renamed `char` to `character` on Key event.
- Renamed `key_name` to `name` on Key event.
- Queries/`walk_children` no longer includes self in results by default https://github.com/Textualize/textual/pull/1416

## [0.7.0] - 2022-12-17

### Added

- Added `PRIORITY_BINDINGS` class variable, which can be used to control if a widget's bindings have priority by default. https://github.com/Textualize/textual/issues/1343

### Changed

- Renamed the `Binding` argument `universal` to `priority`. https://github.com/Textualize/textual/issues/1343
- When looking for bindings that have priority, they are now looked from `App` downwards. https://github.com/Textualize/textual/issues/1343
- `BINDINGS` on an `App`-derived class have priority by default. https://github.com/Textualize/textual/issues/1343
- `BINDINGS` on a `Screen`-derived class have priority by default. https://github.com/Textualize/textual/issues/1343
- Added a message parameter to Widget.exit

### Fixed

- Fixed validator not running on first reactive set https://github.com/Textualize/textual/pull/1359
- Ensure only printable characters are used as key_display https://github.com/Textualize/textual/pull/1361


## [0.6.0] - 2022-12-11

https://textual.textualize.io/blog/2022/12/11/version-060

### Added

- Added "inherited bindings" -- BINDINGS classvar will be merged with base classes, unless inherit_bindings is set to False
- Added `Tree` widget which replaces `TreeControl`.
- Added widget `Placeholder` https://github.com/Textualize/textual/issues/1200.
- Added `ListView` and `ListItem` widgets https://github.com/Textualize/textual/pull/1143

### Changed

- Rebuilt `DirectoryTree` with new `Tree` control.
- Empty containers with a dimension set to `"auto"` will now collapse instead of filling up the available space.
- Container widgets now have default height of `1fr`.
- The default `width` of a `Label` is now `auto`.

### Fixed

- Type selectors can now contain numbers https://github.com/Textualize/textual/issues/1253
- Fixed visibility not affecting children https://github.com/Textualize/textual/issues/1313
- Fixed issue with auto width/height and relative children https://github.com/Textualize/textual/issues/1319
- Fixed issue with offset applied to containers https://github.com/Textualize/textual/issues/1256
- Fixed default CSS retrieval for widgets with no `DEFAULT_CSS` that inherited from widgets with `DEFAULT_CSS` https://github.com/Textualize/textual/issues/1335
- Fixed merging of `BINDINGS` when binding inheritance is set to `None` https://github.com/Textualize/textual/issues/1351

## [0.5.0] - 2022-11-20

### Added

- Add get_child_by_id and get_widget_by_id, remove get_child https://github.com/Textualize/textual/pull/1146
- Add easing parameter to Widget.scroll_* methods https://github.com/Textualize/textual/pull/1144
- Added Widget.call_later which invokes a callback on idle.
- `DOMNode.ancestors` no longer includes `self`.
- Added `DOMNode.ancestors_with_self`, which retains the old behaviour of
  `DOMNode.ancestors`.
- Improved the speed of `DOMQuery.remove`.
- Added DataTable.clear
- Added low-level `textual.walk` methods.
- It is now possible to `await` a `Widget.remove`.
  https://github.com/Textualize/textual/issues/1094
- It is now possible to `await` a `DOMQuery.remove`. Note that this changes
  the return value of `DOMQuery.remove`, which used to return `self`.
  https://github.com/Textualize/textual/issues/1094
- Added Pilot.wait_for_animation
- Added `Widget.move_child` https://github.com/Textualize/textual/issues/1121
- Added a `Label` widget https://github.com/Textualize/textual/issues/1190
- Support lazy-instantiated Screens (callables in App.SCREENS) https://github.com/Textualize/textual/pull/1185
- Display of keys in footer has more sensible defaults https://github.com/Textualize/textual/pull/1213
- Add App.get_key_display, allowing custom key_display App-wide https://github.com/Textualize/textual/pull/1213

### Changed

- Watchers are now called immediately when setting the attribute if they are synchronous. https://github.com/Textualize/textual/pull/1145
- Widget.call_later has been renamed to Widget.call_after_refresh.
- Button variant values are now checked at runtime. https://github.com/Textualize/textual/issues/1189
- Added caching of some properties in Styles object

### Fixed

- Fixed DataTable row not updating after add https://github.com/Textualize/textual/issues/1026
- Fixed issues with animation. Now objects of different types may be animated.
- Fixed containers with transparent background not showing borders https://github.com/Textualize/textual/issues/1175
- Fixed auto-width in horizontal containers https://github.com/Textualize/textual/pull/1155
- Fixed Input cursor invisible when placeholder empty https://github.com/Textualize/textual/pull/1202
- Fixed deadlock when removing widgets from the App https://github.com/Textualize/textual/pull/1219

## [0.4.0] - 2022-11-08

https://textual.textualize.io/blog/2022/11/08/version-040/#version-040

### Changed

- Dropped support for mounting "named" and "anonymous" widgets via
  `App.mount` and `Widget.mount`. Both methods now simply take one or more
  widgets as positional arguments.
- `DOMNode.query_one` now raises a `TooManyMatches` exception if there is
  more than one matching node.
  https://github.com/Textualize/textual/issues/1096
- `App.mount` and `Widget.mount` have new `before` and `after` parameters https://github.com/Textualize/textual/issues/778

### Added

- Added `init` param to reactive.watch
- `CSS_PATH` can now be a list of CSS files https://github.com/Textualize/textual/pull/1079
- Added `DOMQuery.only_one` https://github.com/Textualize/textual/issues/1096
- Writes to stdout are now done in a thread, for smoother animation. https://github.com/Textualize/textual/pull/1104

## [0.3.0] - 2022-10-31

### Fixed

- Fixed issue where scrollbars weren't being unmounted
- Fixed fr units for horizontal and vertical layouts https://github.com/Textualize/textual/pull/1067
- Fixed `textual run` breaking sys.argv https://github.com/Textualize/textual/issues/1064
- Fixed footer not updating styles when toggling dark mode
- Fixed how the app title in a `Header` is centred https://github.com/Textualize/textual/issues/1060
- Fixed the swapping of button variants https://github.com/Textualize/textual/issues/1048
- Fixed reserved characters in screenshots https://github.com/Textualize/textual/issues/993
- Fixed issue with TextLog max_lines https://github.com/Textualize/textual/issues/1058

### Changed

- DOMQuery now raises InvalidQueryFormat in response to invalid query strings, rather than cryptic CSS error
- Dropped quit_after, screenshot, and screenshot_title from App.run, which can all be done via auto_pilot
- Widgets are now closed in reversed DOM order
- Input widget justify hardcoded to left to prevent text-align interference
- Changed `textual run` so that it patches `argv` in more situations
- DOM classes and IDs are now always treated fully case-sensitive https://github.com/Textualize/textual/issues/1047

### Added

- Added Unmount event
- Added App.run_async method
- Added App.run_test context manager
- Added auto_pilot to App.run and App.run_async
- Added Widget._get_virtual_dom to get scrollbars
- Added size parameter to run and run_async
- Added always_update to reactive
- Returned an awaitable from push_screen, switch_screen, and install_screen https://github.com/Textualize/textual/pull/1061

## [0.2.1] - 2022-10-23

### Changed

- Updated meta data for PyPI

## [0.2.0] - 2022-10-23

### Added

- CSS support
- Too numerous to mention
## [0.1.18] - 2022-04-30

### Changed

- Bump typing extensions

## [0.1.17] - 2022-03-10

### Changed

- Bumped Rich dependency

## [0.1.16] - 2022-03-10

### Fixed

- Fixed escape key hanging on Windows

## [0.1.15] - 2022-01-31

### Added

- Added Windows Driver

## [0.1.14] - 2022-01-09

### Changed

- Updated Rich dependency to 11.X

## [0.1.13] - 2022-01-01

### Fixed

- Fixed spurious characters when exiting app
- Fixed increasing delay when exiting

## [0.1.12] - 2021-09-20

### Added

- Added geometry.Spacing

### Fixed

- Fixed calculation of virtual size in scroll views

## [0.1.11] - 2021-09-12

### Changed

- Changed message handlers to use prefix handle\_
- Renamed messages to drop the Message suffix
- Events now bubble by default
- Refactor of layout

### Added

- Added App.measure
- Added auto_width to Vertical Layout, WindowView, an ScrollView
- Added big_table.py example
- Added easing.py example

## [0.1.10] - 2021-08-25

### Added

- Added keyboard control of tree control
- Added Widget.gutter to calculate space between renderable and outside edge
- Added margin, padding, and border attributes to Widget

### Changed

- Callbacks may be async or non-async.
- Event handler event argument is optional.
- Fixed exception in clock example https://github.com/willmcgugan/textual/issues/52
- Added Message.wait() which waits for a message to be processed
- Key events are now sent to widgets first, before processing bindings

## [0.1.9] - 2021-08-06

### Added

- Added hover over and mouse click to activate keys in footer
- Added verbosity argument to Widget.log

### Changed

- Simplified events. Remove Startup event (use Mount)
- Changed geometry.Point to geometry.Offset and geometry.Dimensions to geometry.Size

## [0.1.8] - 2021-07-17

### Fixed

- Fixed exiting mouse mode
- Fixed slow animation

### Added

- New log system

## [0.1.7] - 2021-07-14

### Changed

- Added functionality to calculator example.
- Scrollview now shows scrollbars automatically
- New handler system for messages that doesn't require inheritance
- Improved traceback handling

[0.44.1]: https://github.com/Textualize/textual/compare/v0.44.0...v0.44.1
[0.44.0]: https://github.com/Textualize/textual/compare/v0.43.2...v0.44.0
[0.43.2]: https://github.com/Textualize/textual/compare/v0.43.1...v0.43.2
[0.43.1]: https://github.com/Textualize/textual/compare/v0.43.0...v0.43.1
[0.43.0]: https://github.com/Textualize/textual/compare/v0.42.0...v0.43.0
[0.42.0]: https://github.com/Textualize/textual/compare/v0.41.0...v0.42.0
[0.41.0]: https://github.com/Textualize/textual/compare/v0.40.0...v0.41.0
[0.40.0]: https://github.com/Textualize/textual/compare/v0.39.0...v0.40.0
[0.39.0]: https://github.com/Textualize/textual/compare/v0.38.1...v0.39.0
[0.38.1]: https://github.com/Textualize/textual/compare/v0.38.0...v0.38.1
[0.38.0]: https://github.com/Textualize/textual/compare/v0.37.1...v0.38.0
[0.37.1]: https://github.com/Textualize/textual/compare/v0.37.0...v0.37.1
[0.37.0]: https://github.com/Textualize/textual/compare/v0.36.0...v0.37.0
[0.36.0]: https://github.com/Textualize/textual/compare/v0.35.1...v0.36.0
[0.35.1]: https://github.com/Textualize/textual/compare/v0.35.0...v0.35.1
[0.35.0]: https://github.com/Textualize/textual/compare/v0.34.0...v0.35.0
[0.34.0]: https://github.com/Textualize/textual/compare/v0.33.0...v0.34.0
[0.33.0]: https://github.com/Textualize/textual/compare/v0.32.0...v0.33.0
[0.32.0]: https://github.com/Textualize/textual/compare/v0.31.0...v0.32.0
[0.31.0]: https://github.com/Textualize/textual/compare/v0.30.0...v0.31.0
[0.30.0]: https://github.com/Textualize/textual/compare/v0.29.0...v0.30.0
[0.29.0]: https://github.com/Textualize/textual/compare/v0.28.1...v0.29.0
[0.28.1]: https://github.com/Textualize/textual/compare/v0.28.0...v0.28.1
[0.28.0]: https://github.com/Textualize/textual/compare/v0.27.0...v0.28.0
[0.27.0]: https://github.com/Textualize/textual/compare/v0.26.0...v0.27.0
[0.26.0]: https://github.com/Textualize/textual/compare/v0.25.0...v0.26.0
[0.25.0]: https://github.com/Textualize/textual/compare/v0.24.1...v0.25.0
[0.24.1]: https://github.com/Textualize/textual/compare/v0.24.0...v0.24.1
[0.24.0]: https://github.com/Textualize/textual/compare/v0.23.0...v0.24.0
[0.23.0]: https://github.com/Textualize/textual/compare/v0.22.3...v0.23.0
[0.22.3]: https://github.com/Textualize/textual/compare/v0.22.2...v0.22.3
[0.22.2]: https://github.com/Textualize/textual/compare/v0.22.1...v0.22.2
[0.22.1]: https://github.com/Textualize/textual/compare/v0.22.0...v0.22.1
[0.22.0]: https://github.com/Textualize/textual/compare/v0.21.0...v0.22.0
[0.21.0]: https://github.com/Textualize/textual/compare/v0.20.1...v0.21.0
[0.20.1]: https://github.com/Textualize/textual/compare/v0.20.0...v0.20.1
[0.20.0]: https://github.com/Textualize/textual/compare/v0.19.1...v0.20.0
[0.19.1]: https://github.com/Textualize/textual/compare/v0.19.0...v0.19.1
[0.19.0]: https://github.com/Textualize/textual/compare/v0.18.0...v0.19.0
[0.18.0]: https://github.com/Textualize/textual/compare/v0.17.4...v0.18.0
[0.17.3]: https://github.com/Textualize/textual/compare/v0.17.2...v0.17.3
[0.17.2]: https://github.com/Textualize/textual/compare/v0.17.1...v0.17.2
[0.17.1]: https://github.com/Textualize/textual/compare/v0.17.0...v0.17.1
[0.17.0]: https://github.com/Textualize/textual/compare/v0.16.0...v0.17.0
[0.16.0]: https://github.com/Textualize/textual/compare/v0.15.1...v0.16.0
[0.15.1]: https://github.com/Textualize/textual/compare/v0.15.0...v0.15.1
[0.15.0]: https://github.com/Textualize/textual/compare/v0.14.0...v0.15.0
[0.14.0]: https://github.com/Textualize/textual/compare/v0.13.0...v0.14.0
[0.13.0]: https://github.com/Textualize/textual/compare/v0.12.1...v0.13.0
[0.12.1]: https://github.com/Textualize/textual/compare/v0.12.0...v0.12.1
[0.12.0]: https://github.com/Textualize/textual/compare/v0.11.1...v0.12.0
[0.11.1]: https://github.com/Textualize/textual/compare/v0.11.0...v0.11.1
[0.11.0]: https://github.com/Textualize/textual/compare/v0.10.1...v0.11.0
[0.10.1]: https://github.com/Textualize/textual/compare/v0.10.0...v0.10.1
[0.10.0]: https://github.com/Textualize/textual/compare/v0.9.1...v0.10.0
[0.9.1]: https://github.com/Textualize/textual/compare/v0.9.0...v0.9.1
[0.9.0]: https://github.com/Textualize/textual/compare/v0.8.2...v0.9.0
[0.8.2]: https://github.com/Textualize/textual/compare/v0.8.1...v0.8.2
[0.8.1]: https://github.com/Textualize/textual/compare/v0.8.0...v0.8.1
[0.8.0]: https://github.com/Textualize/textual/compare/v0.7.0...v0.8.0
[0.7.0]: https://github.com/Textualize/textual/compare/v0.6.0...v0.7.0
[0.6.0]: https://github.com/Textualize/textual/compare/v0.5.0...v0.6.0
[0.5.0]: https://github.com/Textualize/textual/compare/v0.4.0...v0.5.0
[0.4.0]: https://github.com/Textualize/textual/compare/v0.3.0...v0.4.0
[0.3.0]: https://github.com/Textualize/textual/compare/v0.2.1...v0.3.0
[0.2.1]: https://github.com/Textualize/textual/compare/v0.2.0...v0.2.1
[0.2.0]: https://github.com/Textualize/textual/compare/v0.1.18...v0.2.0
[0.1.18]: https://github.com/Textualize/textual/compare/v0.1.17...v0.1.18
[0.1.17]: https://github.com/Textualize/textual/compare/v0.1.16...v0.1.17
[0.1.16]: https://github.com/Textualize/textual/compare/v0.1.15...v0.1.16
[0.1.15]: https://github.com/Textualize/textual/compare/v0.1.14...v0.1.15
[0.1.14]: https://github.com/Textualize/textual/compare/v0.1.13...v0.1.14
[0.1.13]: https://github.com/Textualize/textual/compare/v0.1.12...v0.1.13
[0.1.12]: https://github.com/Textualize/textual/compare/v0.1.11...v0.1.12
[0.1.11]: https://github.com/Textualize/textual/compare/v0.1.10...v0.1.11
[0.1.10]: https://github.com/Textualize/textual/compare/v0.1.9...v0.1.10
[0.1.9]: https://github.com/Textualize/textual/compare/v0.1.8...v0.1.9
[0.1.8]: https://github.com/Textualize/textual/compare/v0.1.7...v0.1.8
[0.1.7]: https://github.com/Textualize/textual/releases/tag/v0.1.7<|MERGE_RESOLUTION|>--- conflicted
+++ resolved
@@ -9,10 +9,7 @@
 
 ### Fixed
 
-<<<<<<< HEAD
 - Fixed `DataTable.update_cell` not raising an error with an invalid column key https://github.com/Textualize/textual/issues/3335
-- 
-=======
 - Fixed `Input` showing suggestions when not focused https://github.com/Textualize/textual/pull/3808
 
 ### Removed
@@ -27,7 +24,6 @@
 
 ## [0.44.0] - 2023-12-1
 
->>>>>>> 17726b6b
 ### Changed
 
 - Breaking change: Dropped 3.7 support https://github.com/Textualize/textual/pull/3766
