# Change Log

All notable changes to this project will be documented in this file.

The format is based on [Keep a Changelog](http://keepachangelog.com/)
and this project adheres to [Semantic Versioning](http://semver.org/).

## Unreleased

### Changed

- Dropped "loading-indicator--dot" component style from LoadingIndicator https://github.com/Textualize/textual/pull/2050

<<<<<<< HEAD
### Removed

- Removed `sender` attribute from messages. It's now just private (`_sender`). https://github.com/Textualize/textual/pull/2071
=======
### Fixed

- Fixed borders not rendering correctly. https://github.com/Textualize/textual/pull/2074
>>>>>>> 43253f5d

### Changed

- Breaking change: changed default behaviour of `Vertical` (see `VerticalScroll`) https://github.com/Textualize/textual/issues/1957
- The default `overflow` style for `Horizontal` was changed to `hidden hidden` https://github.com/Textualize/textual/issues/1957

### Added

- Added `HorizontalScroll` https://github.com/Textualize/textual/issues/1957
- Added `Center` https://github.com/Textualize/textual/issues/1957
- Added `Middle` https://github.com/Textualize/textual/issues/1957
- Added `VerticalScroll` (mimicking the old behaviour of `Vertical`) https://github.com/Textualize/textual/issues/1957


## [0.15.1] - 2023-03-14

### Fixed

- Fixed how the namespace for messages is calculated to facilitate inheriting messages https://github.com/Textualize/textual/issues/1814
- `Tab` is now correctly made available from `textual.widgets`. https://github.com/Textualize/textual/issues/2044

## [0.15.0] - 2023-03-13

### Fixed

- Fixed container not resizing when a widget is removed https://github.com/Textualize/textual/issues/2007
- Fixes issue where the horizontal scrollbar would be incorrectly enabled https://github.com/Textualize/textual/pull/2024

## [0.15.0] - 2023-03-13

### Changed

- Fixed container not resizing when a widget is removed https://github.com/Textualize/textual/issues/2007
- Fixed issue where the horizontal scrollbar would be incorrectly enabled https://github.com/Textualize/textual/pull/2024
- Fixed `Pilot.click` not correctly creating the mouse events https://github.com/Textualize/textual/issues/2022
- Fixes issue where the horizontal scrollbar would be incorrectly enabled https://github.com/Textualize/textual/pull/2024
- Fixes for tracebacks not appearing on exit https://github.com/Textualize/textual/issues/2027

### Added

- Added a LoadingIndicator widget https://github.com/Textualize/textual/pull/2018
- Added Tabs Widget https://github.com/Textualize/textual/pull/2020

### Changed

- Breaking change: Renamed Widget.action and App.action to Widget.run_action and App.run_action
- Added `shift`, `meta` and `control` arguments to `Pilot.click`.

## [0.14.0] - 2023-03-09

### Changed

- Breaking change: There is now only `post_message` to post events, which is non-async, `post_message_no_wait` was dropped. https://github.com/Textualize/textual/pull/1940
- Breaking change: The Timer class now has just one method to stop it, `Timer.stop` which is non sync https://github.com/Textualize/textual/pull/1940
- Breaking change: Messages don't require a `sender` in their constructor https://github.com/Textualize/textual/pull/1940
- Many messages have grown a `control` property which returns the control they relate to. https://github.com/Textualize/textual/pull/1940
- Updated styling to make it clear DataTable grows horizontally https://github.com/Textualize/textual/pull/1946
- Changed the `Checkbox` character due to issues with Windows Terminal and Windows 10 https://github.com/Textualize/textual/issues/1934
- Changed the `RadioButton` character due to issues with Windows Terminal and Windows 10 and 11 https://github.com/Textualize/textual/issues/1934
- Changed the `Markdown` initial bullet character due to issues with Windows Terminal and Windows 10 and 11 https://github.com/Textualize/textual/issues/1982
- The underscore `_` is no longer a special alias for the method `pilot.press`

### Added

- Added `data_table` attribute to DataTable events https://github.com/Textualize/textual/pull/1940
- Added `list_view` attribute to `ListView` events https://github.com/Textualize/textual/pull/1940
- Added `radio_set` attribute to `RadioSet` events https://github.com/Textualize/textual/pull/1940
- Added `switch` attribute to `Switch` events https://github.com/Textualize/textual/pull/1940
- Added `hover` and `click` methods to `Pilot` https://github.com/Textualize/textual/pull/1966
- Breaking change: Added `toggle_button` attribute to RadioButton and Checkbox events, replaces `input` https://github.com/Textualize/textual/pull/1940
- A percentage alpha can now be applied to a border https://github.com/Textualize/textual/issues/1863
- Added `Color.multiply_alpha`.
- Added `ContentSwitcher` https://github.com/Textualize/textual/issues/1945

### Fixed

- Fixed bug that prevented pilot from pressing some keys https://github.com/Textualize/textual/issues/1815
- DataTable race condition that caused crash https://github.com/Textualize/textual/pull/1962
- Fixed scrollbar getting "stuck" to cursor when cursor leaves window during drag https://github.com/Textualize/textual/pull/1968 https://github.com/Textualize/textual/pull/2003
- DataTable crash when enter pressed when table is empty https://github.com/Textualize/textual/pull/1973

## [0.13.0] - 2023-03-02

### Added

- Added `Checkbox` https://github.com/Textualize/textual/pull/1872
- Added `RadioButton` https://github.com/Textualize/textual/pull/1872
- Added `RadioSet` https://github.com/Textualize/textual/pull/1872

### Changed

- Widget scrolling methods (such as `Widget.scroll_home` and `Widget.scroll_end`) now perform the scroll after the next refresh https://github.com/Textualize/textual/issues/1774
- Buttons no longer accept arbitrary renderables https://github.com/Textualize/textual/issues/1870

### Fixed

- Scrolling with cursor keys now moves just one cell https://github.com/Textualize/textual/issues/1897
- Fix exceptions in watch methods being hidden on startup https://github.com/Textualize/textual/issues/1886
- Fixed scrollbar size miscalculation https://github.com/Textualize/textual/pull/1910
- Fixed slow exit on some terminals https://github.com/Textualize/textual/issues/1920

## [0.12.1] - 2023-02-25

### Fixed

- Fix for batch update glitch https://github.com/Textualize/textual/pull/1880

## [0.12.0] - 2023-02-24

### Added

- Added `App.batch_update` https://github.com/Textualize/textual/pull/1832
- Added horizontal rule to Markdown https://github.com/Textualize/textual/pull/1832
- Added `Widget.disabled` https://github.com/Textualize/textual/pull/1785
- Added `DOMNode.notify_style_update` to replace `messages.StylesUpdated` message https://github.com/Textualize/textual/pull/1861
- Added `DataTable.show_row_labels` reactive to show and hide row labels https://github.com/Textualize/textual/pull/1868
- Added `DataTable.RowLabelSelected` event, which is emitted when a row label is clicked https://github.com/Textualize/textual/pull/1868
- Added `MessagePump.prevent` context manager to temporarily suppress a given message type https://github.com/Textualize/textual/pull/1866

### Changed

- Scrolling by page now adds to current position.
- Markdown lists have been polished: a selection of bullets, better alignment of numbers, style tweaks https://github.com/Textualize/textual/pull/1832
- Added alternative method of composing Widgets https://github.com/Textualize/textual/pull/1847
- Added `label` parameter to `DataTable.add_row` https://github.com/Textualize/textual/pull/1868
- Breaking change: Some `DataTable` component classes were renamed - see PR for details https://github.com/Textualize/textual/pull/1868

### Removed

- Removed `screen.visible_widgets` and `screen.widgets`
- Removed `StylesUpdate` message. https://github.com/Textualize/textual/pull/1861

### Fixed

- Numbers in a descendant-combined selector no longer cause an error https://github.com/Textualize/textual/issues/1836
- Fixed superfluous scrolling when focusing a docked widget https://github.com/Textualize/textual/issues/1816
- Fixes walk_children which was returning more than one screen https://github.com/Textualize/textual/issues/1846
- Fixed issue with watchers fired for detached nodes https://github.com/Textualize/textual/issues/1846

## [0.11.1] - 2023-02-17

### Fixed

- DataTable fix issue where offset cache was not being used https://github.com/Textualize/textual/pull/1810
- DataTable scrollbars resize correctly when header is toggled https://github.com/Textualize/textual/pull/1803
- DataTable location mapping cleared when clear called https://github.com/Textualize/textual/pull/1809

## [0.11.0] - 2023-02-15

### Added

- Added `TreeNode.expand_all` https://github.com/Textualize/textual/issues/1430
- Added `TreeNode.collapse_all` https://github.com/Textualize/textual/issues/1430
- Added `TreeNode.toggle_all` https://github.com/Textualize/textual/issues/1430
- Added the coroutines `Animator.wait_until_complete` and `pilot.wait_for_scheduled_animations` that allow waiting for all current and scheduled animations https://github.com/Textualize/textual/issues/1658
- Added the method `Animator.is_being_animated` that checks if an attribute of an object is being animated or is scheduled for animation
- Added more keyboard actions and related bindings to `Input` https://github.com/Textualize/textual/pull/1676
- Added App.scroll_sensitivity_x and App.scroll_sensitivity_y to adjust how many lines the scroll wheel moves the scroll position https://github.com/Textualize/textual/issues/928
- Added Shift+scroll wheel and ctrl+scroll wheel to scroll horizontally
- Added `Tree.action_toggle_node` to toggle a node without selecting, and bound it to <kbd>Space</kbd> https://github.com/Textualize/textual/issues/1433
- Added `Tree.reset` to fully reset a `Tree` https://github.com/Textualize/textual/issues/1437
- Added `DataTable.sort` to sort rows https://github.com/Textualize/textual/pull/1638
- Added `DataTable.get_cell` to retrieve a cell by column/row keys https://github.com/Textualize/textual/pull/1638
- Added `DataTable.get_cell_at` to retrieve a cell by coordinate https://github.com/Textualize/textual/pull/1638
- Added `DataTable.update_cell` to update a cell by column/row keys https://github.com/Textualize/textual/pull/1638
- Added `DataTable.update_cell_at` to update a cell at a coordinate  https://github.com/Textualize/textual/pull/1638
- Added `DataTable.ordered_rows` property to retrieve `Row`s as they're currently ordered https://github.com/Textualize/textual/pull/1638
- Added `DataTable.ordered_columns` property to retrieve `Column`s as they're currently ordered https://github.com/Textualize/textual/pull/1638
- Added `DataTable.coordinate_to_cell_key` to find the key for the cell at a coordinate https://github.com/Textualize/textual/pull/1638
- Added `DataTable.is_valid_coordinate` https://github.com/Textualize/textual/pull/1638
- Added `DataTable.is_valid_row_index` https://github.com/Textualize/textual/pull/1638
- Added `DataTable.is_valid_column_index` https://github.com/Textualize/textual/pull/1638
- Added attributes to events emitted from `DataTable` indicating row/column/cell keys https://github.com/Textualize/textual/pull/1638
- Added `DataTable.get_row` to retrieve the values from a row by key https://github.com/Textualize/textual/pull/1786
- Added `DataTable.get_row_at` to retrieve the values from a row by index https://github.com/Textualize/textual/pull/1786
- Added `DataTable.get_column` to retrieve the values from a column by key https://github.com/Textualize/textual/pull/1786
- Added `DataTable.get_column_at` to retrieve the values from a column by index https://github.com/Textualize/textual/pull/1786
- Added `DataTable.HeaderSelected` which is posted when header label clicked https://github.com/Textualize/textual/pull/1788
- Added `DOMNode.watch` and `DOMNode.is_attached` methods  https://github.com/Textualize/textual/pull/1750
- Added `DOMNode.css_tree` which is a renderable that shows the DOM and CSS https://github.com/Textualize/textual/pull/1778
- Added `DOMNode.children_view` which is a view on to a nodes children list, use for querying https://github.com/Textualize/textual/pull/1778
- Added `Markdown` and `MarkdownViewer` widgets.
- Added `--screenshot` option to `textual run`

### Changed

- Breaking change: `TreeNode` can no longer be imported from `textual.widgets`; it is now available via `from textual.widgets.tree import TreeNode`. https://github.com/Textualize/textual/pull/1637
- `Tree` now shows a (subdued) cursor for a highlighted node when focus has moved elsewhere https://github.com/Textualize/textual/issues/1471
- `DataTable.add_row` now accepts `key` argument to uniquely identify the row https://github.com/Textualize/textual/pull/1638
- `DataTable.add_column` now accepts `key` argument to uniquely identify the column https://github.com/Textualize/textual/pull/1638
- `DataTable.add_row` and `DataTable.add_column` now return lists of keys identifying the added rows/columns https://github.com/Textualize/textual/pull/1638
- Breaking change: `DataTable.get_cell_value` renamed to `DataTable.get_value_at` https://github.com/Textualize/textual/pull/1638
- `DataTable.row_count` is now a property https://github.com/Textualize/textual/pull/1638
- Breaking change: `DataTable.cursor_cell` renamed to `DataTable.cursor_coordinate` https://github.com/Textualize/textual/pull/1638
  - The method `validate_cursor_cell` was renamed to `validate_cursor_coordinate`.
  - The method `watch_cursor_cell` was renamed to `watch_cursor_coordinate`.
- Breaking change: `DataTable.hover_cell` renamed to `DataTable.hover_coordinate` https://github.com/Textualize/textual/pull/1638
  - The method `validate_hover_cell` was renamed to `validate_hover_coordinate`.
- Breaking change: `DataTable.data` structure changed, and will be made private in upcoming release https://github.com/Textualize/textual/pull/1638
- Breaking change: `DataTable.refresh_cell` was renamed to `DataTable.refresh_coordinate` https://github.com/Textualize/textual/pull/1638
- Breaking change: `DataTable.get_row_height` now takes a `RowKey` argument instead of a row index https://github.com/Textualize/textual/pull/1638
- Breaking change: `DataTable.data` renamed to `DataTable._data` (it's now private) https://github.com/Textualize/textual/pull/1786
- The `_filter` module was made public (now called `filter`) https://github.com/Textualize/textual/pull/1638
- Breaking change: renamed `Checkbox` to `Switch` https://github.com/Textualize/textual/issues/1746
- `App.install_screen` name is no longer optional https://github.com/Textualize/textual/pull/1778
- `App.query` now only includes the current screen https://github.com/Textualize/textual/pull/1778
- `DOMNode.tree` now displays simple DOM structure only https://github.com/Textualize/textual/pull/1778
- `App.install_screen` now returns None rather than AwaitMount https://github.com/Textualize/textual/pull/1778
- `DOMNode.children` is now a simple sequence, the NodesList is exposed as `DOMNode._nodes` https://github.com/Textualize/textual/pull/1778
- `DataTable` cursor can now enter fixed columns https://github.com/Textualize/textual/pull/1799

### Fixed

- Fixed stuck screen  https://github.com/Textualize/textual/issues/1632
- Fixed programmatic style changes not refreshing children layouts when parent widget did not change size https://github.com/Textualize/textual/issues/1607
- Fixed relative units in `grid-rows` and `grid-columns` being computed with respect to the wrong dimension https://github.com/Textualize/textual/issues/1406
- Fixed bug with animations that were triggered back to back, where the second one wouldn't start https://github.com/Textualize/textual/issues/1372
- Fixed bug with animations that were scheduled where all but the first would be skipped https://github.com/Textualize/textual/issues/1372
- Programmatically setting `overflow_x`/`overflow_y` refreshes the layout correctly https://github.com/Textualize/textual/issues/1616
- Fixed double-paste into `Input` https://github.com/Textualize/textual/issues/1657
- Added a workaround for an apparent Windows Terminal paste issue https://github.com/Textualize/textual/issues/1661
- Fixed issue with renderable width calculation https://github.com/Textualize/textual/issues/1685
- Fixed issue with app not processing Paste event https://github.com/Textualize/textual/issues/1666
- Fixed glitch with view position with auto width inputs https://github.com/Textualize/textual/issues/1693
- Fixed `DataTable` "selected" events containing wrong coordinates when mouse was used https://github.com/Textualize/textual/issues/1723

### Removed

- Methods `MessagePump.emit` and `MessagePump.emit_no_wait` https://github.com/Textualize/textual/pull/1738
- Removed `reactive.watch` in favor of DOMNode.watch.

## [0.10.1] - 2023-01-20

### Added

- Added Strip.text property https://github.com/Textualize/textual/issues/1620

### Fixed

- Fixed `textual diagnose` crash on older supported Python versions. https://github.com/Textualize/textual/issues/1622

### Changed

- The default filename for screenshots uses a datetime format similar to ISO8601, but with reserved characters replaced by underscores https://github.com/Textualize/textual/pull/1518


## [0.10.0] - 2023-01-19

### Added

- Added `TreeNode.parent` -- a read-only property for accessing a node's parent https://github.com/Textualize/textual/issues/1397
- Added public `TreeNode` label access via `TreeNode.label` https://github.com/Textualize/textual/issues/1396
- Added read-only public access to the children of a `TreeNode` via `TreeNode.children` https://github.com/Textualize/textual/issues/1398
- Added `Tree.get_node_by_id` to allow getting a node by its ID https://github.com/Textualize/textual/pull/1535
- Added a `Tree.NodeHighlighted` message, giving a `on_tree_node_highlighted` event handler https://github.com/Textualize/textual/issues/1400
- Added a `inherit_component_classes` subclassing parameter to control whether component classes are inherited from base classes https://github.com/Textualize/textual/issues/1399
- Added `diagnose` as a `textual` command https://github.com/Textualize/textual/issues/1542
- Added `row` and `column` cursors to `DataTable` https://github.com/Textualize/textual/pull/1547
- Added an optional parameter `selector` to the methods `Screen.focus_next` and `Screen.focus_previous` that enable using a CSS selector to narrow down which widgets can get focus https://github.com/Textualize/textual/issues/1196

### Changed

- `MouseScrollUp` and `MouseScrollDown` now inherit from `MouseEvent` and have attached modifier keys. https://github.com/Textualize/textual/pull/1458
- Fail-fast and print pretty tracebacks for Widget compose errors https://github.com/Textualize/textual/pull/1505
- Added Widget._refresh_scroll to avoid expensive layout when scrolling https://github.com/Textualize/textual/pull/1524
- `events.Paste` now bubbles https://github.com/Textualize/textual/issues/1434
- Improved error message when style flag `none` is mixed with other flags (e.g., when setting `text-style`) https://github.com/Textualize/textual/issues/1420
- Clock color in the `Header` widget now matches the header color https://github.com/Textualize/textual/issues/1459
- Programmatic calls to scroll now optionally scroll even if overflow styling says otherwise (introduces a new `force` parameter to all the `scroll_*` methods) https://github.com/Textualize/textual/issues/1201
- `COMPONENT_CLASSES` are now inherited from base classes https://github.com/Textualize/textual/issues/1399
- Watch methods may now take no parameters
- Added `compute` parameter to reactive
- A `TypeError` raised during `compose` now carries the full traceback
- Removed base class `NodeMessage` from which all node-related `Tree` events inherited

### Fixed

- The styles `scrollbar-background-active` and `scrollbar-color-hover` are no longer ignored https://github.com/Textualize/textual/pull/1480
- The widget `Placeholder` can now have its width set to `auto` https://github.com/Textualize/textual/pull/1508
- Behavior of widget `Input` when rendering after programmatic value change and related scenarios https://github.com/Textualize/textual/issues/1477 https://github.com/Textualize/textual/issues/1443
- `DataTable.show_cursor` now correctly allows cursor toggling https://github.com/Textualize/textual/pull/1547
- Fixed cursor not being visible on `DataTable` mount when `fixed_columns` were used https://github.com/Textualize/textual/pull/1547
- Fixed `DataTable` cursors not resetting to origin on `clear()` https://github.com/Textualize/textual/pull/1601
- Fixed TextLog wrapping issue https://github.com/Textualize/textual/issues/1554
- Fixed issue with TextLog not writing anything before layout https://github.com/Textualize/textual/issues/1498
- Fixed an exception when populating a child class of `ListView` purely from `compose` https://github.com/Textualize/textual/issues/1588
- Fixed freeze in tests https://github.com/Textualize/textual/issues/1608
- Fixed minus not displaying as symbol https://github.com/Textualize/textual/issues/1482

## [0.9.1] - 2022-12-30

### Added

- Added textual._win_sleep for Python on Windows < 3.11 https://github.com/Textualize/textual/pull/1457

## [0.9.0] - 2022-12-30

### Added

- Added textual.strip.Strip primitive
- Added textual._cache.FIFOCache
- Added an option to clear columns in DataTable.clear() https://github.com/Textualize/textual/pull/1427

### Changed

- Widget.render_line now returns a Strip
- Fix for slow updates on Windows
- Bumped Rich dependency

## [0.8.2] - 2022-12-28

### Fixed

- Fixed issue with TextLog.clear() https://github.com/Textualize/textual/issues/1447

## [0.8.1] - 2022-12-25

### Fixed

- Fix for overflowing tree issue https://github.com/Textualize/textual/issues/1425

## [0.8.0] - 2022-12-22

### Fixed

- Fixed issues with nested auto dimensions https://github.com/Textualize/textual/issues/1402
- Fixed watch method incorrectly running on first set when value hasn't changed and init=False https://github.com/Textualize/textual/pull/1367
- `App.dark` can now be set from `App.on_load` without an error being raised  https://github.com/Textualize/textual/issues/1369
- Fixed setting `visibility` changes needing a `refresh` https://github.com/Textualize/textual/issues/1355

### Added

- Added `textual.actions.SkipAction` exception which can be raised from an action to allow parents to process bindings.
- Added `textual keys` preview.
- Added ability to bind to a character in addition to key name. i.e. you can bind to "." or "full_stop".
- Added TextLog.shrink attribute to allow renderable to reduce in size to fit width.

### Changed

- Deprecated `PRIORITY_BINDINGS` class variable.
- Renamed `char` to `character` on Key event.
- Renamed `key_name` to `name` on Key event.
- Queries/`walk_children` no longer includes self in results by default https://github.com/Textualize/textual/pull/1416

## [0.7.0] - 2022-12-17

### Added

- Added `PRIORITY_BINDINGS` class variable, which can be used to control if a widget's bindings have priority by default. https://github.com/Textualize/textual/issues/1343

### Changed

- Renamed the `Binding` argument `universal` to `priority`. https://github.com/Textualize/textual/issues/1343
- When looking for bindings that have priority, they are now looked from `App` downwards. https://github.com/Textualize/textual/issues/1343
- `BINDINGS` on an `App`-derived class have priority by default. https://github.com/Textualize/textual/issues/1343
- `BINDINGS` on a `Screen`-derived class have priority by default. https://github.com/Textualize/textual/issues/1343
- Added a message parameter to Widget.exit

### Fixed

- Fixed validator not running on first reactive set https://github.com/Textualize/textual/pull/1359
- Ensure only printable characters are used as key_display https://github.com/Textualize/textual/pull/1361


## [0.6.0] - 2022-12-11

### Added

- Added "inherited bindings" -- BINDINGS classvar will be merged with base classes, unless inherit_bindings is set to False
- Added `Tree` widget which replaces `TreeControl`.
- Added widget `Placeholder` https://github.com/Textualize/textual/issues/1200.

### Changed

- Rebuilt `DirectoryTree` with new `Tree` control.
- Empty containers with a dimension set to `"auto"` will now collapse instead of filling up the available space.
- Container widgets now have default height of `1fr`.
- The default `width` of a `Label` is now `auto`.

### Fixed

- Type selectors can now contain numbers https://github.com/Textualize/textual/issues/1253
- Fixed visibility not affecting children https://github.com/Textualize/textual/issues/1313
- Fixed issue with auto width/height and relative children https://github.com/Textualize/textual/issues/1319
- Fixed issue with offset applied to containers https://github.com/Textualize/textual/issues/1256
- Fixed default CSS retrieval for widgets with no `DEFAULT_CSS` that inherited from widgets with `DEFAULT_CSS` https://github.com/Textualize/textual/issues/1335
- Fixed merging of `BINDINGS` when binding inheritance is set to `None` https://github.com/Textualize/textual/issues/1351

## [0.5.0] - 2022-11-20

### Added

- Add get_child_by_id and get_widget_by_id, remove get_child https://github.com/Textualize/textual/pull/1146
- Add easing parameter to Widget.scroll_* methods https://github.com/Textualize/textual/pull/1144
- Added Widget.call_later which invokes a callback on idle.
- `DOMNode.ancestors` no longer includes `self`.
- Added `DOMNode.ancestors_with_self`, which retains the old behaviour of
  `DOMNode.ancestors`.
- Improved the speed of `DOMQuery.remove`.
- Added DataTable.clear
- Added low-level `textual.walk` methods.
- It is now possible to `await` a `Widget.remove`.
  https://github.com/Textualize/textual/issues/1094
- It is now possible to `await` a `DOMQuery.remove`. Note that this changes
  the return value of `DOMQuery.remove`, which used to return `self`.
  https://github.com/Textualize/textual/issues/1094
- Added Pilot.wait_for_animation
- Added `Widget.move_child` https://github.com/Textualize/textual/issues/1121
- Added a `Label` widget https://github.com/Textualize/textual/issues/1190
- Support lazy-instantiated Screens (callables in App.SCREENS) https://github.com/Textualize/textual/pull/1185
- Display of keys in footer has more sensible defaults https://github.com/Textualize/textual/pull/1213
- Add App.get_key_display, allowing custom key_display App-wide https://github.com/Textualize/textual/pull/1213

### Changed

- Watchers are now called immediately when setting the attribute if they are synchronous. https://github.com/Textualize/textual/pull/1145
- Widget.call_later has been renamed to Widget.call_after_refresh.
- Button variant values are now checked at runtime. https://github.com/Textualize/textual/issues/1189
- Added caching of some properties in Styles object

### Fixed

- Fixed DataTable row not updating after add https://github.com/Textualize/textual/issues/1026
- Fixed issues with animation. Now objects of different types may be animated.
- Fixed containers with transparent background not showing borders https://github.com/Textualize/textual/issues/1175
- Fixed auto-width in horizontal containers https://github.com/Textualize/textual/pull/1155
- Fixed Input cursor invisible when placeholder empty https://github.com/Textualize/textual/pull/1202
- Fixed deadlock when removing widgets from the App https://github.com/Textualize/textual/pull/1219

## [0.4.0] - 2022-11-08

https://textual.textualize.io/blog/2022/11/08/version-040/#version-040

### Changed

- Dropped support for mounting "named" and "anonymous" widgets via
  `App.mount` and `Widget.mount`. Both methods now simply take one or more
  widgets as positional arguments.
- `DOMNode.query_one` now raises a `TooManyMatches` exception if there is
  more than one matching node.
  https://github.com/Textualize/textual/issues/1096
- `App.mount` and `Widget.mount` have new `before` and `after` parameters https://github.com/Textualize/textual/issues/778

### Added

- Added `init` param to reactive.watch
- `CSS_PATH` can now be a list of CSS files https://github.com/Textualize/textual/pull/1079
- Added `DOMQuery.only_one` https://github.com/Textualize/textual/issues/1096
- Writes to stdout are now done in a thread, for smoother animation. https://github.com/Textualize/textual/pull/1104

## [0.3.0] - 2022-10-31

### Fixed

- Fixed issue where scrollbars weren't being unmounted
- Fixed fr units for horizontal and vertical layouts https://github.com/Textualize/textual/pull/1067
- Fixed `textual run` breaking sys.argv https://github.com/Textualize/textual/issues/1064
- Fixed footer not updating styles when toggling dark mode
- Fixed how the app title in a `Header` is centred https://github.com/Textualize/textual/issues/1060
- Fixed the swapping of button variants https://github.com/Textualize/textual/issues/1048
- Fixed reserved characters in screenshots https://github.com/Textualize/textual/issues/993
- Fixed issue with TextLog max_lines https://github.com/Textualize/textual/issues/1058

### Changed

- DOMQuery now raises InvalidQueryFormat in response to invalid query strings, rather than cryptic CSS error
- Dropped quit_after, screenshot, and screenshot_title from App.run, which can all be done via auto_pilot
- Widgets are now closed in reversed DOM order
- Input widget justify hardcoded to left to prevent text-align interference
- Changed `textual run` so that it patches `argv` in more situations
- DOM classes and IDs are now always treated fully case-sensitive https://github.com/Textualize/textual/issues/1047

### Added

- Added Unmount event
- Added App.run_async method
- Added App.run_test context manager
- Added auto_pilot to App.run and App.run_async
- Added Widget._get_virtual_dom to get scrollbars
- Added size parameter to run and run_async
- Added always_update to reactive
- Returned an awaitable from push_screen, switch_screen, and install_screen https://github.com/Textualize/textual/pull/1061

## [0.2.1] - 2022-10-23

### Changed

- Updated meta data for PyPI

## [0.2.0] - 2022-10-23

### Added

- CSS support
- Too numerous to mention
## [0.1.18] - 2022-04-30

### Changed

- Bump typing extensions

## [0.1.17] - 2022-03-10

### Changed

- Bumped Rich dependency

## [0.1.16] - 2022-03-10

### Fixed

- Fixed escape key hanging on Windows

## [0.1.15] - 2022-01-31

### Added

- Added Windows Driver

## [0.1.14] - 2022-01-09

### Changed

- Updated Rich dependency to 11.X

## [0.1.13] - 2022-01-01

### Fixed

- Fixed spurious characters when exiting app
- Fixed increasing delay when exiting

## [0.1.12] - 2021-09-20

### Added

- Added geometry.Spacing

### Fixed

- Fixed calculation of virtual size in scroll views

## [0.1.11] - 2021-09-12

### Changed

- Changed message handlers to use prefix handle\_
- Renamed messages to drop the Message suffix
- Events now bubble by default
- Refactor of layout

### Added

- Added App.measure
- Added auto_width to Vertical Layout, WindowView, an ScrollView
- Added big_table.py example
- Added easing.py example

## [0.1.10] - 2021-08-25

### Added

- Added keyboard control of tree control
- Added Widget.gutter to calculate space between renderable and outside edge
- Added margin, padding, and border attributes to Widget

### Changed

- Callbacks may be async or non-async.
- Event handler event argument is optional.
- Fixed exception in clock example https://github.com/willmcgugan/textual/issues/52
- Added Message.wait() which waits for a message to be processed
- Key events are now sent to widgets first, before processing bindings

## [0.1.9] - 2021-08-06

### Added

- Added hover over and mouse click to activate keys in footer
- Added verbosity argument to Widget.log

### Changed

- Simplified events. Remove Startup event (use Mount)
- Changed geometry.Point to geometry.Offset and geometry.Dimensions to geometry.Size

## [0.1.8] - 2021-07-17

### Fixed

- Fixed exiting mouse mode
- Fixed slow animation

### Added

- New log system

## [0.1.7] - 2021-07-14

### Changed

- Added functionality to calculator example.
- Scrollview now shows scrollbars automatically
- New handler system for messages that doesn't require inheritance
- Improved traceback handling

[0.15.1]: https://github.com/Textualize/textual/compare/v0.15.0...v0.15.1
[0.15.0]: https://github.com/Textualize/textual/compare/v0.14.0...v0.15.0
[0.14.0]: https://github.com/Textualize/textual/compare/v0.13.0...v0.14.0
[0.13.0]: https://github.com/Textualize/textual/compare/v0.12.1...v0.13.0
[0.12.1]: https://github.com/Textualize/textual/compare/v0.12.0...v0.12.1
[0.12.0]: https://github.com/Textualize/textual/compare/v0.11.1...v0.12.0
[0.11.1]: https://github.com/Textualize/textual/compare/v0.11.0...v0.11.1
[0.11.0]: https://github.com/Textualize/textual/compare/v0.10.1...v0.11.0
[0.10.1]: https://github.com/Textualize/textual/compare/v0.10.0...v0.10.1
[0.10.0]: https://github.com/Textualize/textual/compare/v0.9.1...v0.10.0
[0.9.1]: https://github.com/Textualize/textual/compare/v0.9.0...v0.9.1
[0.9.0]: https://github.com/Textualize/textual/compare/v0.8.2...v0.9.0
[0.8.2]: https://github.com/Textualize/textual/compare/v0.8.1...v0.8.2
[0.8.1]: https://github.com/Textualize/textual/compare/v0.8.0...v0.8.1
[0.8.0]: https://github.com/Textualize/textual/compare/v0.7.0...v0.8.0
[0.7.0]: https://github.com/Textualize/textual/compare/v0.6.0...v0.7.0
[0.6.0]: https://github.com/Textualize/textual/compare/v0.5.0...v0.6.0
[0.5.0]: https://github.com/Textualize/textual/compare/v0.4.0...v0.5.0
[0.4.0]: https://github.com/Textualize/textual/compare/v0.3.0...v0.4.0
[0.3.0]: https://github.com/Textualize/textual/compare/v0.2.1...v0.3.0
[0.2.1]: https://github.com/Textualize/textual/compare/v0.2.0...v0.2.1
[0.2.0]: https://github.com/Textualize/textual/compare/v0.1.18...v0.2.0
[0.1.18]: https://github.com/Textualize/textual/compare/v0.1.17...v0.1.18
[0.1.17]: https://github.com/Textualize/textual/compare/v0.1.16...v0.1.17
[0.1.16]: https://github.com/Textualize/textual/compare/v0.1.15...v0.1.16
[0.1.15]: https://github.com/Textualize/textual/compare/v0.1.14...v0.1.15
[0.1.14]: https://github.com/Textualize/textual/compare/v0.1.13...v0.1.14
[0.1.13]: https://github.com/Textualize/textual/compare/v0.1.12...v0.1.13
[0.1.12]: https://github.com/Textualize/textual/compare/v0.1.11...v0.1.12
[0.1.11]: https://github.com/Textualize/textual/compare/v0.1.10...v0.1.11
[0.1.10]: https://github.com/Textualize/textual/compare/v0.1.9...v0.1.10
[0.1.9]: https://github.com/Textualize/textual/compare/v0.1.8...v0.1.9
[0.1.8]: https://github.com/Textualize/textual/compare/v0.1.7...v0.1.8
[0.1.7]: https://github.com/Textualize/textual/releases/tag/v0.1.7<|MERGE_RESOLUTION|>--- conflicted
+++ resolved
@@ -11,15 +11,14 @@
 
 - Dropped "loading-indicator--dot" component style from LoadingIndicator https://github.com/Textualize/textual/pull/2050
 
-<<<<<<< HEAD
 ### Removed
 
 - Removed `sender` attribute from messages. It's now just private (`_sender`). https://github.com/Textualize/textual/pull/2071
-=======
+
 ### Fixed
 
 - Fixed borders not rendering correctly. https://github.com/Textualize/textual/pull/2074
->>>>>>> 43253f5d
+
 
 ### Changed
 
