# Change Log

All notable changes to this project will be documented in this file.

The format is based on [Keep a Changelog](http://keepachangelog.com/)
and this project adheres to [Semantic Versioning](http://semver.org/).

<<<<<<< HEAD
## Unreleased
### Fixed
- Clicking on the last node of an new Tree would not emit NodeHighlighted message https://github.com/Textualize/textual/pull/3528
### Added
### Changed

=======
## [0.55.1] - 2024-04-2

### Fixed

- Fixed mouse escape sequences being generated with `mouse=False` 

## [0.55.0] - 2024-04-1

### Fixed

- Fix priority bindings not appearing in footer when key clashes with focused widget https://github.com/Textualize/textual/pull/4342
- Reverted auto-width change https://github.com/Textualize/textual/pull/4369

### Changed

- Exceptions inside `Widget.compose` or workers weren't bubbling up in tests https://github.com/Textualize/textual/issues/4282
- Fixed `DataTable` scrolling issues by changing `max-height` back to 100% https://github.com/Textualize/textual/issues/4286
- Fixed `Button` not rendering correctly with console markup https://github.com/Textualize/textual/issues/4328

### Added

- Added `Document.start` and `end` location properties for convenience https://github.com/Textualize/textual/pull/4267
- Added support for JavaScript, Golang, Rust, Bash, Java and Kotlin to `TextArea` https://github.com/Textualize/textual/pull/4350
- Added `inline` parameter to `run` and `run_async` to run app inline (under the prompt). https://github.com/Textualize/textual/pull/4343
- Added `mouse` parameter to disable mouse support https://github.com/Textualize/textual/pull/4343

## [0.54.0] - 2024-03-26

### Fixed

- Fixed a crash in `TextArea` when undoing an edit to a selection the selection was made backwards https://github.com/Textualize/textual/issues/4301
- Fixed issue with flickering scrollbars https://github.com/Textualize/textual/pull/4315
- Fixed issue where narrow TextArea would repeatedly wrap due to scrollbar appearing/disappearing https://github.com/Textualize/textual/pull/4334
- Fix progress bar ETA not updating when setting `total` reactive https://github.com/Textualize/textual/pull/4316

### Changed

- ProgressBar won't show ETA until there is at least one second of samples https://github.com/Textualize/textual/pull/4316
- `Input` waits until an edit has been made, after entry to the widget, before offering a suggestion https://github.com/Textualize/textual/pull/4335

## [0.53.1] - 2024-03-18

### Fixed

- Fixed issue with data binding https://github.com/Textualize/textual/pull/4308

## [0.53.0] - 2024-03-18

### Added

- Mapping of ANSI colors to hex codes configurable via `App.ansi_theme_dark` and `App.ansi_theme_light` https://github.com/Textualize/textual/pull/4192
- `Pilot.resize_terminal` to resize the terminal in testing https://github.com/Textualize/textual/issues/4212
- Added `sort_children` method https://github.com/Textualize/textual/pull/4244
- Support for pseudo-classes in nested TCSS https://github.com/Textualize/textual/issues/4039

### Fixed

- Fixed `TextArea.code_editor` missing recently added attributes https://github.com/Textualize/textual/pull/4172
- Fixed `Sparkline` not working with data in a `deque` https://github.com/Textualize/textual/issues/3899
- Tooltips are now cleared when the related widget is no longer under them https://github.com/Textualize/textual/issues/3045
- Simplified tree-sitter highlight queries for HTML, which also seems to fix segfault issue https://github.com/Textualize/textual/pull/4195
- Fixed `DirectoryTree.path` no longer reacting to new values https://github.com/Textualize/textual/issues/4208
- Fixed content size cache with Pretty widget https://github.com/Textualize/textual/pull/4211
- Fixed `grid-gutter` interaction with Pretty widget https://github.com/Textualize/textual/pull/4219
- Fixed `TextArea` styling issue on alternate screens https://github.com/Textualize/textual/pull/4220
- Fixed writing to invisible `RichLog` https://github.com/Textualize/textual/pull/4223
- Fixed `RichLog.min_width` not being used https://github.com/Textualize/textual/pull/4223
- Rename `CollapsibleTitle.action_toggle` to `action_toggle_collapsible` to fix clash with `DOMNode.action_toggle` https://github.com/Textualize/textual/pull/4221
- Markdown component classes weren't refreshed when watching for CSS https://github.com/Textualize/textual/issues/3464
- Rename `Switch.action_toggle` to `action_toggle_switch` to fix clash with `DOMNode.action_toggle` https://github.com/Textualize/textual/issues/4262
- Fixed `OptionList.OptionHighlighted` leaking out of `Select` https://github.com/Textualize/textual/issues/4224
- Fixed `Tab` enable/disable messages leaking into `TabbedContent` https://github.com/Textualize/textual/issues/4233
- Fixed a style leak from `TabbedContent` https://github.com/Textualize/textual/issues/4232
- Fixed active hidden scrollbars not releasing the mouse https://github.com/Textualize/textual/issues/4274
- Fixed the mouse not being released when hiding a `TextArea` while mouse selection is happening https://github.com/Textualize/textual/issues/4292
- Fix mouse scrolling not working when mouse cursor is over a disabled child widget https://github.com/Textualize/textual/issues/4242

### Changed

- Clicking a non focusable widget focus ancestors https://github.com/Textualize/textual/pull/4236
- BREAKING: widget class names must start with a capital letter or an underscore `_` https://github.com/Textualize/textual/pull/4252
- BREAKING: for many widgets, messages are now sent when programmatic changes that mirror user input are made https://github.com/Textualize/textual/pull/4256
  - Changed `Collapsible`
  - Changed `Markdown`
  - Changed `Select`
  - Changed `SelectionList`
  - Changed `TabbedContent`
  - Changed `Tabs`
  - Changed `TextArea`
  - Changed `Tree`
- Improved ETA calculation for ProgressBar https://github.com/Textualize/textual/pull/4271
- BREAKING: `AppFocus` and `AppBlur` are now posted when the terminal window gains or loses focus, if the terminal supports this https://github.com/Textualize/textual/pull/4265
  - When the terminal window loses focus, the currently-focused widget will also lose focus.
  - When the terminal window regains focus, the previously-focused widget will regain focus.
- TextArea binding for <kbd>ctrl</kbd>+<kbd>k</kbd> will now delete the line if the line is empty https://github.com/Textualize/textual/issues/4277
- The active tab (in `Tabs`) / tab pane (in `TabbedContent`) can now be unset https://github.com/Textualize/textual/issues/4241

## [0.52.1] - 2024-02-20

### Fixed

- Fixed the check for animation level in `LoadingIndicator` https://github.com/Textualize/textual/issues/4188

## [0.52.0] - 2024-02-19

### Changed

- Textual now writes to stderr rather than stdout https://github.com/Textualize/textual/pull/4177

### Added

- Added an `asyncio` lock attribute `Widget.lock` to be used to synchronize widget state https://github.com/Textualize/textual/issues/4134
- Added support for environment variable `TEXTUAL_ANIMATIONS` to control what animations Textual displays https://github.com/Textualize/textual/pull/4062
- Add attribute `App.animation_level` to control whether animations on that app run or not https://github.com/Textualize/textual/pull/4062
- Added support for a `TEXTUAL_SCREENSHOT_LOCATION` environment variable to specify the location of an automated screenshot https://github.com/Textualize/textual/pull/4181/
- Added support for a `TEXTUAL_SCREENSHOT_FILENAME` environment variable to specify the filename of an automated screenshot https://github.com/Textualize/textual/pull/4181/
- Added an `asyncio` lock attribute `Widget.lock` to be used to synchronize widget state https://github.com/Textualize/textual/issues/4134
- `Widget.remove_children` now accepts a CSS selector to specify which children to remove https://github.com/Textualize/textual/pull/4183
- `Widget.batch` combines widget locking and app update batching https://github.com/Textualize/textual/pull/4183

## [0.51.0] - 2024-02-15

### Added

- TextArea now has `read_only` mode https://github.com/Textualize/textual/pull/4151
- Add some syntax highlighting to TextArea default theme https://github.com/Textualize/textual/pull/4149
- Add undo and redo to TextArea https://github.com/Textualize/textual/pull/4124
- Added support for command palette command discoverability https://github.com/Textualize/textual/pull/4154

### Fixed

- Fixed out-of-view `Tab` not being scrolled into view when `Tabs.active` is assigned https://github.com/Textualize/textual/issues/4150
- Fixed `TabbedContent.TabActivate` not being posted when `TabbedContent.active` is assigned https://github.com/Textualize/textual/issues/4150

### Changed

- Breaking change: Renamed `TextArea.tab_behaviour` to `TextArea.tab_behavior` https://github.com/Textualize/textual/pull/4124
- `TextArea.theme` now defaults to `"css"` instead of None, and is no longer optional https://github.com/Textualize/textual/pull/4157

### Fixed

- Improve support for selector lists in nested TCSS https://github.com/Textualize/textual/issues/3969
- Improve support for rule declarations after nested TCSS rule sets https://github.com/Textualize/textual/issues/3999

## [0.50.1] - 2024-02-09

### Fixed

- Fixed tint applied to ANSI colors https://github.com/Textualize/textual/pull/4142

## [0.50.0] - 2024-02-08

### Fixed

- Fixed issue with ANSI colors not being converted to truecolor https://github.com/Textualize/textual/pull/4138
- Fixed duplicate watch methods being attached to DOM nodes https://github.com/Textualize/textual/pull/4030
- Fixed using `watch` to create additional watchers would trigger other watch methods https://github.com/Textualize/textual/issues/3878

### Added

- Added support for configuring dark and light themes for code in `Markdown` https://github.com/Textualize/textual/issues/3997

## [0.49.0] - 2024-02-07

### Fixed

- Fixed scrolling in long `OptionList` by adding max height of 100% https://github.com/Textualize/textual/issues/4021
- Fixed `DirectoryTree.clear_node` not clearing the node specified https://github.com/Textualize/textual/issues/4122

### Changed

- `DirectoryTree.reload` and `DirectoryTree.reload_node` now preserve state when reloading https://github.com/Textualize/textual/issues/4056
- Fixed a crash in the TextArea when performing a backward replace https://github.com/Textualize/textual/pull/4126
- Fixed selection not updating correctly when pasting while there's a non-zero selection https://github.com/Textualize/textual/pull/4126
- Breaking change: `TextArea` will not use `Escape` to shift focus if the `tab_behaviour` is the default https://github.com/Textualize/textual/issues/4110
- `TextArea` cursor will now be invisible before first focus https://github.com/Textualize/textual/pull/4128
- Fix toggling `TextArea.cursor_blink` reactive when widget does not have focus https://github.com/Textualize/textual/pull/4128

### Added

- Added DOMQuery.set https://github.com/Textualize/textual/pull/4075
- Added DOMNode.set_reactive https://github.com/Textualize/textual/pull/4075
- Added DOMNode.data_bind https://github.com/Textualize/textual/pull/4075
- Added DOMNode.action_toggle https://github.com/Textualize/textual/pull/4075
- Added Worker.cancelled_event https://github.com/Textualize/textual/pull/4075
- `Tree` (and `DirectoryTree`) grew an attribute `lock` that can be used for synchronization across coroutines https://github.com/Textualize/textual/issues/4056


## [0.48.2] - 2024-02-02

### Fixed

- Fixed a hang in the Linux driver when connected to a pipe https://github.com/Textualize/textual/issues/4104
- Fixed broken `OptionList` `Option.id` mappings https://github.com/Textualize/textual/issues/4101

### Changed

- Breaking change: keyboard navigation in `RadioSet`, `ListView`, `OptionList`, and `SelectionList`, no longer allows highlighting disabled items https://github.com/Textualize/textual/issues/3881

## [0.48.1] - 2024-02-01

### Fixed

- `TextArea` uses CSS theme by default instead of `monokai` https://github.com/Textualize/textual/pull/4091

## [0.48.0] - 2024-02-01

### Changed

- Breaking change: Significant changes to `TextArea.__init__` default values/behaviour https://github.com/Textualize/textual/pull/3933
  - `soft_wrap=True` - soft wrapping is now enabled by default.
  - `show_line_numbers=False` - line numbers are now disabled by default.
  - `tab_behaviour="focus"` - pressing the tab key now switches focus instead of indenting by default.
- Breaking change: `TextArea` default theme changed to CSS, and default styling changed https://github.com/Textualize/textual/pull/4074
- Breaking change: `DOMNode.has_pseudo_class` now accepts a single name only https://github.com/Textualize/textual/pull/3970
- Made `textual.cache` (formerly `textual._cache`) public https://github.com/Textualize/textual/pull/3976
- `Tab.label` can now be used to change the label of a tab https://github.com/Textualize/textual/pull/3979
- Changed the default notification timeout from 3 to 5 seconds https://github.com/Textualize/textual/pull/4059
- Prior scroll animations are now cancelled on new scrolls https://github.com/Textualize/textual/pull/4081

### Added

- Added `DOMNode.has_pseudo_classes` https://github.com/Textualize/textual/pull/3970
- Added `Widget.allow_focus` and `Widget.allow_focus_children` https://github.com/Textualize/textual/pull/3989
- Added `TextArea.soft_wrap` reactive attribute added https://github.com/Textualize/textual/pull/3933
- Added `TextArea.tab_behaviour` reactive attribute added https://github.com/Textualize/textual/pull/3933
- Added `TextArea.code_editor` classmethod/alternative constructor https://github.com/Textualize/textual/pull/3933
- Added `TextArea.wrapped_document` attribute which can convert between wrapped visual coordinates and locations https://github.com/Textualize/textual/pull/3933
- Added `show_line_numbers` to `TextArea.__init__` https://github.com/Textualize/textual/pull/3933
- Added component classes allowing `TextArea` to be styled using CSS https://github.com/Textualize/textual/pull/4074
- Added `Query.blur` and `Query.focus` https://github.com/Textualize/textual/pull/4012
- Added `MessagePump.message_queue_size` https://github.com/Textualize/textual/pull/4012
- Added `TabbedContent.active_pane` https://github.com/Textualize/textual/pull/4012
- Added `App.suspend` https://github.com/Textualize/textual/pull/4064
- Added `App.action_suspend_process` https://github.com/Textualize/textual/pull/4064


### Fixed

- Parameter `animate` from `DataTable.move_cursor` was being ignored https://github.com/Textualize/textual/issues/3840
- Fixed a crash if `DirectoryTree.show_root` was set before the DOM was fully available https://github.com/Textualize/textual/issues/2363
- Live reloading of TCSS wouldn't apply CSS changes to screens under the top screen of the stack https://github.com/Textualize/textual/issues/3931
- `SelectionList` option IDs are usable as soon as the widget is instantiated https://github.com/Textualize/textual/issues/3903
- Fix issue with `Strip.crop` when crop window start aligned with strip end https://github.com/Textualize/textual/pull/3998
- Fixed Strip.crop_extend https://github.com/Textualize/textual/pull/4011
- Fix for percentage dimensions https://github.com/Textualize/textual/pull/4037
- Fixed a crash if the `TextArea` language was set but tree-sitter language binaries were not installed https://github.com/Textualize/textual/issues/4045
- Ensuring `TextArea.SelectionChanged` message only sends when the updated selection is different https://github.com/Textualize/textual/pull/3933
- Fixed declaration after nested rule set causing a parse error https://github.com/Textualize/textual/pull/4012
- ID and class validation was too lenient https://github.com/Textualize/textual/issues/3954
- Fixed CSS watcher crash if file becomes unreadable (even temporarily) https://github.com/Textualize/textual/pull/4079
- Fixed display of keys when used in conjunction with other keys https://github.com/Textualize/textual/pull/3050
- Fixed double detection of <kbd>Escape</kbd> on Windows https://github.com/Textualize/textual/issues/4038

## [0.47.1] - 2024-01-05

### Fixed

- Fixed nested specificity https://github.com/Textualize/textual/pull/3963

## [0.47.0] - 2024-01-04

### Fixed

- `Widget.move_child` would break if `before`/`after` is set to the index of the widget in `child` https://github.com/Textualize/textual/issues/1743
- Fixed auto width text not processing markup https://github.com/Textualize/textual/issues/3918
- Fixed `Tree.clear` not retaining the root's expanded state https://github.com/Textualize/textual/issues/3557

### Changed

- Breaking change: `Widget.move_child` parameters `before` and `after` are now keyword-only https://github.com/Textualize/textual/pull/3896
- Style tweak to toasts https://github.com/Textualize/textual/pull/3955

### Added

- Added textual.lazy https://github.com/Textualize/textual/pull/3936
- Added App.push_screen_wait https://github.com/Textualize/textual/pull/3955
- Added nesting of CSS https://github.com/Textualize/textual/pull/3946

## [0.46.0] - 2023-12-17

### Fixed

- Disabled radio buttons could be selected with the keyboard https://github.com/Textualize/textual/issues/3839
- Fixed zero width scrollbars causing content to disappear https://github.com/Textualize/textual/issues/3886

### Changed

- The tabs within a `TabbedContent` now prefix their IDs to stop any clash with their associated `TabPane` https://github.com/Textualize/textual/pull/3815
- Breaking change: `tab` is no longer a `@on` decorator selector for `TabbedContent.TabActivated` -- use `pane` instead https://github.com/Textualize/textual/pull/3815

### Added

- Added `Collapsible.title` reactive attribute https://github.com/Textualize/textual/pull/3830
- Added a `pane` attribute to `TabbedContent.TabActivated` https://github.com/Textualize/textual/pull/3815
- Added caching of rules attributes and `cache` parameter to Stylesheet.apply https://github.com/Textualize/textual/pull/3880

## [0.45.1] - 2023-12-12

### Fixed

- Fixed issues where styles wouldn't update if changed in mount. https://github.com/Textualize/textual/pull/3860

## [0.45.0] - 2023-12-12

### Fixed

- Fixed `DataTable.update_cell` not raising an error with an invalid column key https://github.com/Textualize/textual/issues/3335
- Fixed `Input` showing suggestions when not focused https://github.com/Textualize/textual/pull/3808
- Fixed loading indicator not covering scrollbars https://github.com/Textualize/textual/pull/3816

### Removed

- Removed renderables/align.py which was no longer used.

### Changed

- Dropped ALLOW_CHILDREN flag introduced in 0.43.0 https://github.com/Textualize/textual/pull/3814
- Widgets with an auto height in an auto height container will now expand if they have no siblings https://github.com/Textualize/textual/pull/3814
- Breaking change: Removed `limit_rules` from Stylesheet.apply https://github.com/Textualize/textual/pull/3844

### Added

- Added `get_loading_widget` to Widget and App customize the loading widget. https://github.com/Textualize/textual/pull/3816
- Added messages `Collapsible.Expanded` and `Collapsible.Collapsed` that inherit from `Collapsible.Toggled`. https://github.com/Textualize/textual/issues/3824

## [0.44.1] - 2023-12-4

### Fixed

- Fixed slow scrolling when there are many widgets https://github.com/Textualize/textual/pull/3801

## [0.44.0] - 2023-12-1

### Changed

- Breaking change: Dropped 3.7 support https://github.com/Textualize/textual/pull/3766
- Breaking changes https://github.com/Textualize/textual/issues/1530
 - `link-hover-background` renamed to `link-background-hover`
 - `link-hover-color` renamed to `link-color-hover`
 - `link-hover-style` renamed to `link-style-hover`
- `Tree` now forces a scroll when `scroll_to_node` is called https://github.com/Textualize/textual/pull/3786
- Brought rxvt's use of shift-numpad keys in line with most other terminals https://github.com/Textualize/textual/pull/3769

### Added

- Added support for Ctrl+Fn and Ctrl+Shift+Fn keys in urxvt https://github.com/Textualize/textual/pull/3737
- Friendly error messages when trying to mount non-widgets https://github.com/Textualize/textual/pull/3780
- Added `Select.from_values` class method that can be used to initialize a Select control with an iterator of values https://github.com/Textualize/textual/pull/3743

### Fixed

- Fixed NoWidget when mouse goes outside window https://github.com/Textualize/textual/pull/3790
- Removed spurious print statements from press_keys https://github.com/Textualize/textual/issues/3785

## [0.43.2] - 2023-11-29

### Fixed

- Fixed NoWidget error https://github.com/Textualize/textual/pull/3779

## [0.43.1] - 2023-11-29

### Fixed

- Fixed clicking on scrollbar moves TextArea cursor https://github.com/Textualize/textual/issues/3763

## [0.43.0] - 2023-11-28

### Fixed

- Fixed mouse targeting issue in `TextArea` when tabs were not fully expanded https://github.com/Textualize/textual/pull/3725
- Fixed `Select` not updating after changing the `prompt` reactive https://github.com/Textualize/textual/issues/2983
- Fixed flicker when updating Markdown https://github.com/Textualize/textual/pull/3757

### Added

- Added experimental Canvas class https://github.com/Textualize/textual/pull/3669/
- Added `keyline` rule https://github.com/Textualize/textual/pull/3669/
- Widgets can now have an ALLOW_CHILDREN (bool) classvar to disallow adding children to a widget https://github.com/Textualize/textual/pull/3758
- Added the ability to set the `label` property of a `Checkbox` https://github.com/Textualize/textual/pull/3765
- Added the ability to set the `label` property of a `RadioButton` https://github.com/Textualize/textual/pull/3765
- Added support for various modified edit and navigation keys in urxvt https://github.com/Textualize/textual/pull/3739
- Added app focus/blur for textual-web https://github.com/Textualize/textual/pull/3767

### Changed

- Method `MarkdownTableOfContents.set_table_of_contents` renamed to `MarkdownTableOfContents.rebuild_table_of_contents` https://github.com/Textualize/textual/pull/3730
- Exception `Tree.UnknownNodeID` moved out of `Tree`, import from `textual.widgets.tree` https://github.com/Textualize/textual/pull/3730
- Exception `TreeNode.RemoveRootError` moved out of `TreeNode`, import from `textual.widgets.tree` https://github.com/Textualize/textual/pull/3730
- Optimized startup time https://github.com/Textualize/textual/pull/3753
- App.COMMANDS or Screen.COMMANDS can now accept a callable which returns a command palette provider https://github.com/Textualize/textual/pull/3756

## [0.42.0] - 2023-11-22

### Fixed

- Duplicate CSS errors when parsing CSS from a screen https://github.com/Textualize/textual/issues/3581
- Added missing `blur` pseudo class https://github.com/Textualize/textual/issues/3439
- Fixed visual glitched characters on Windows due to Python limitation https://github.com/Textualize/textual/issues/2548
- Fixed `ScrollableContainer` to receive focus https://github.com/Textualize/textual/pull/3632
- Fixed app-level queries causing a crash when the command palette is active https://github.com/Textualize/textual/issues/3633
- Fixed outline not rendering correctly in some scenarios (e.g. on Button widgets) https://github.com/Textualize/textual/issues/3628
- Fixed live-reloading of screen CSS https://github.com/Textualize/textual/issues/3454
- `Select.value` could be in an invalid state https://github.com/Textualize/textual/issues/3612
- Off-by-one in CSS error reporting https://github.com/Textualize/textual/issues/3625
- Loading indicators and app notifications overlapped in the wrong order https://github.com/Textualize/textual/issues/3677
- Widgets being loaded are disabled and have their scrolling explicitly disabled too https://github.com/Textualize/textual/issues/3677
- Method render on a widget could be called before mounting said widget https://github.com/Textualize/textual/issues/2914

### Added

- Exceptions to `textual.widgets.select` https://github.com/Textualize/textual/pull/3614
  - `InvalidSelectValueError` for when setting a `Select` to an invalid value
  - `EmptySelectError` when creating/setting a `Select` to have no options when `allow_blank` is `False`
- `Select` methods https://github.com/Textualize/textual/pull/3614
  - `clear`
  - `is_blank`
- Constant `Select.BLANK` to flag an empty selection https://github.com/Textualize/textual/pull/3614
- Added `restrict`, `type`, `max_length`, and `valid_empty` to Input https://github.com/Textualize/textual/pull/3657
- Added `Pilot.mouse_down` to simulate `MouseDown` events https://github.com/Textualize/textual/pull/3495
- Added `Pilot.mouse_up` to simulate `MouseUp` events https://github.com/Textualize/textual/pull/3495
- Added `Widget.is_mounted` property https://github.com/Textualize/textual/pull/3709
- Added `TreeNode.refresh` https://github.com/Textualize/textual/pull/3639

### Changed

- CSS error reporting will no longer provide links to the files in question https://github.com/Textualize/textual/pull/3582
- inline CSS error reporting will report widget/class variable where the CSS was read from https://github.com/Textualize/textual/pull/3582
- Breaking change: `Tree.refresh_line` has now become an internal https://github.com/Textualize/textual/pull/3639
- Breaking change: Setting `Select.value` to `None` no longer clears the selection (See `Select.BLANK` and `Select.clear`) https://github.com/Textualize/textual/pull/3614
- Breaking change: `Button` no longer inherits from `Static`, now it inherits directly from `Widget` https://github.com/Textualize/textual/issues/3603
- Rich markup in markdown headings is now escaped when building the TOC https://github.com/Textualize/textual/issues/3689
- Mechanics behind mouse clicks. See [this](https://github.com/Textualize/textual/pull/3495#issue-1934915047) for more details. https://github.com/Textualize/textual/pull/3495
- Breaking change: max/min-width/height now includes padding and border. https://github.com/Textualize/textual/pull/3712

## [0.41.0] - 2023-10-31

### Fixed

- Fixed `Input.cursor_blink` reactive not changing blink state after `Input` was mounted https://github.com/Textualize/textual/pull/3498
- Fixed `Tabs.active` attribute value not being re-assigned after removing a tab or clearing https://github.com/Textualize/textual/pull/3498
- Fixed `DirectoryTree` race-condition crash when changing path https://github.com/Textualize/textual/pull/3498
- Fixed issue with `LRUCache.discard` https://github.com/Textualize/textual/issues/3537
- Fixed `DataTable` not scrolling to rows that were just added https://github.com/Textualize/textual/pull/3552
- Fixed cache bug with `DataTable.update_cell` https://github.com/Textualize/textual/pull/3551
- Fixed CSS errors being repeated https://github.com/Textualize/textual/pull/3566
- Fix issue with chunky highlights on buttons https://github.com/Textualize/textual/pull/3571
- Fixed `OptionList` event leakage from `CommandPalette` to `App`.
- Fixed crash in `LoadingIndicator` https://github.com/Textualize/textual/pull/3498
- Fixed crash when `Tabs` appeared as a descendant of `TabbedContent` in the DOM https://github.com/Textualize/textual/pull/3602
- Fixed the command palette cancelling other workers https://github.com/Textualize/textual/issues/3615

### Added

- Add Document `get_index_from_location` / `get_location_from_index` https://github.com/Textualize/textual/pull/3410
- Add setter for `TextArea.text` https://github.com/Textualize/textual/discussions/3525
- Added `key` argument to the `DataTable.sort()` method, allowing the table to be sorted using a custom function (or other callable) https://github.com/Textualize/textual/pull/3090
- Added `initial` to all css rules, which restores default (i.e. value from DEFAULT_CSS) https://github.com/Textualize/textual/pull/3566
- Added HorizontalPad to pad.py https://github.com/Textualize/textual/pull/3571
- Added `AwaitComplete` class, to be used for optionally awaitable return values https://github.com/Textualize/textual/pull/3498

### Changed

- Breaking change: `Button.ACTIVE_EFFECT_DURATION` classvar converted to `Button.active_effect_duration` attribute https://github.com/Textualize/textual/pull/3498
- Breaking change: `Input.blink_timer` made private (renamed to `Input._blink_timer`) https://github.com/Textualize/textual/pull/3498
- Breaking change: `Input.cursor_blink` reactive updated to not run on mount (now `init=False`) https://github.com/Textualize/textual/pull/3498
- Breaking change: `AwaitTabbedContent` class removed https://github.com/Textualize/textual/pull/3498
- Breaking change: `Tabs.remove_tab` now returns an `AwaitComplete` instead of an `AwaitRemove` https://github.com/Textualize/textual/pull/3498
- Breaking change: `Tabs.clear` now returns an `AwaitComplete` instead of an `AwaitRemove` https://github.com/Textualize/textual/pull/3498
- `TabbedContent.add_pane` now returns an `AwaitComplete` instead of an `AwaitTabbedContent` https://github.com/Textualize/textual/pull/3498
- `TabbedContent.remove_pane` now returns an `AwaitComplete` instead of an `AwaitTabbedContent` https://github.com/Textualize/textual/pull/3498
- `TabbedContent.clear_pane` now returns an `AwaitComplete` instead of an `AwaitTabbedContent` https://github.com/Textualize/textual/pull/3498
- `Tabs.add_tab` now returns an `AwaitComplete` instead of an `AwaitMount` https://github.com/Textualize/textual/pull/3498
- `DirectoryTree.reload` now returns an `AwaitComplete`, which may be awaited to ensure the node has finished being processed by the internal queue https://github.com/Textualize/textual/pull/3498
- `Tabs.remove_tab` now returns an `AwaitComplete`, which may be awaited to ensure the tab is unmounted and internal state is updated https://github.com/Textualize/textual/pull/3498
- `App.switch_mode` now returns an `AwaitMount`, which may be awaited to ensure the screen is mounted https://github.com/Textualize/textual/pull/3498
- Buttons will now display multiple lines, and have auto height https://github.com/Textualize/textual/pull/3539
- DataTable now has a max-height of 100vh rather than 100%, which doesn't work with auto
- Breaking change: empty rules now result in an error https://github.com/Textualize/textual/pull/3566
- Improved startup time by caching CSS parsing https://github.com/Textualize/textual/pull/3575
- Workers are now created/run in a thread-safe way https://github.com/Textualize/textual/pull/3586

>>>>>>> 1154b56a
## [0.40.0] - 2023-10-11

### Added

- Added `loading` reactive property to widgets https://github.com/Textualize/textual/pull/3509

## [0.39.0] - 2023-10-10

### Fixed

- `Pilot.click`/`Pilot.hover` can't use `Screen` as a selector https://github.com/Textualize/textual/issues/3395
- App exception when a `Tree` is initialized/mounted with `disabled=True` https://github.com/Textualize/textual/issues/3407
- Fixed `print` locations not being correctly reported in `textual console` https://github.com/Textualize/textual/issues/3237
- Fix location of IME and emoji popups https://github.com/Textualize/textual/pull/3408
- Fixed application freeze when pasting an emoji into an application on Windows https://github.com/Textualize/textual/issues/3178
- Fixed duplicate option ID handling in the `OptionList` https://github.com/Textualize/textual/issues/3455
- Fix crash when removing and updating DataTable cell at same time https://github.com/Textualize/textual/pull/3487
- Fixed fractional styles to allow integer values https://github.com/Textualize/textual/issues/3414
- Stop eating stdout/stderr in headless mode - print works again in tests https://github.com/Textualize/textual/pull/3486

### Added

- `OutOfBounds` exception to be raised by `Pilot` https://github.com/Textualize/textual/pull/3360
- `TextArea.cursor_screen_offset` property for getting the screen-relative position of the cursor https://github.com/Textualize/textual/pull/3408
- `Input.cursor_screen_offset` property for getting the screen-relative position of the cursor https://github.com/Textualize/textual/pull/3408
- Reactive `cell_padding` (and respective parameter) to define horizontal cell padding in data table columns https://github.com/Textualize/textual/issues/3435
- Added `Input.clear` method https://github.com/Textualize/textual/pull/3430
- Added `TextArea.SelectionChanged` and `TextArea.Changed` messages https://github.com/Textualize/textual/pull/3442
- Added `wait_for_dismiss` parameter to `App.push_screen` https://github.com/Textualize/textual/pull/3477
- Allow scrollbar-size to be set to 0 to achieve scrollable containers with no visible scrollbars https://github.com/Textualize/textual/pull/3488

### Changed

- Breaking change: tree-sitter and tree-sitter-languages dependencies moved to `syntax` extra https://github.com/Textualize/textual/pull/3398
- `Pilot.click`/`Pilot.hover` now raises `OutOfBounds` when clicking outside visible screen https://github.com/Textualize/textual/pull/3360
- `Pilot.click`/`Pilot.hover` now return a Boolean indicating whether the click/hover landed on the widget that matches the selector https://github.com/Textualize/textual/pull/3360
- Added a delay to when the `No Matches` message appears in the command palette, thus removing a flicker https://github.com/Textualize/textual/pull/3399
- Timer callbacks are now typed more loosely https://github.com/Textualize/textual/issues/3434

## [0.38.1] - 2023-09-21

### Fixed

- Hotfix - added missing highlight files in build distribution https://github.com/Textualize/textual/pull/3370

## [0.38.0] - 2023-09-21

### Added

- Added a TextArea https://github.com/Textualize/textual/pull/2931
- Added :dark and :light pseudo classes

### Fixed

- Fixed `DataTable` not updating component styles on hot-reloading https://github.com/Textualize/textual/issues/3312

### Changed

- Breaking change: CSS in DEFAULT_CSS is now automatically scoped to the widget (set SCOPED_CSS=False) to disable
- Breaking change: Changed `Markdown.goto_anchor` to return a boolean (if the anchor was found) instead of `None` https://github.com/Textualize/textual/pull/3334

## [0.37.1] - 2023-09-16

### Fixed

- Fixed the command palette crashing with a `TimeoutError` in any Python before 3.11 https://github.com/Textualize/textual/issues/3320
- Fixed `Input` event leakage from `CommandPalette` to `App`.

## [0.37.0] - 2023-09-15

### Added

- Added the command palette https://github.com/Textualize/textual/pull/3058
- `Input` is now validated when focus moves out of it https://github.com/Textualize/textual/pull/3193
- Attribute `Input.validate_on` (and `__init__` parameter of the same name) to customise when validation occurs https://github.com/Textualize/textual/pull/3193
- Screen-specific (sub-)title attributes https://github.com/Textualize/textual/pull/3199:
  - `Screen.TITLE`
  - `Screen.SUB_TITLE`
  - `Screen.title`
  - `Screen.sub_title`
- Properties `Header.screen_title` and `Header.screen_sub_title` https://github.com/Textualize/textual/pull/3199
- Added `DirectoryTree.DirectorySelected` message https://github.com/Textualize/textual/issues/3200
- Added `widgets.Collapsible` contributed by Sunyoung Yoo https://github.com/Textualize/textual/pull/2989

### Fixed

- Fixed a crash when removing an option from an `OptionList` while the mouse is hovering over the last option https://github.com/Textualize/textual/issues/3270
- Fixed a crash in `MarkdownViewer` when clicking on a link that contains an anchor https://github.com/Textualize/textual/issues/3094
- Fixed wrong message pump in pop_screen https://github.com/Textualize/textual/pull/3315

### Changed

- Widget.notify and App.notify are now thread-safe https://github.com/Textualize/textual/pull/3275
- Breaking change: Widget.notify and App.notify now return None https://github.com/Textualize/textual/pull/3275
- App.unnotify is now private (renamed to App._unnotify) https://github.com/Textualize/textual/pull/3275
- `Markdown.load` will now attempt to scroll to a related heading if an anchor is provided https://github.com/Textualize/textual/pull/3244
- `ProgressBar` explicitly supports being set back to its indeterminate state https://github.com/Textualize/textual/pull/3286

## [0.36.0] - 2023-09-05

### Added

- TCSS styles `layer` and `layers` can be strings https://github.com/Textualize/textual/pull/3169
- `App.return_code` for the app return code https://github.com/Textualize/textual/pull/3202
- Added `animate` switch to `Tree.scroll_to_line` and `Tree.scroll_to_node` https://github.com/Textualize/textual/pull/3210
- Added `Rule` widget https://github.com/Textualize/textual/pull/3209
- Added App.current_mode to get the current mode https://github.com/Textualize/textual/pull/3233

### Changed

- Reactive callbacks are now scheduled on the message pump of the reactable that is watching instead of the owner of reactive attribute https://github.com/Textualize/textual/pull/3065
- Callbacks scheduled with `call_next` will now have the same prevented messages as when the callback was scheduled https://github.com/Textualize/textual/pull/3065
- Added `cursor_type` to the `DataTable` constructor.
- Fixed `push_screen` not updating Screen.CSS styles https://github.com/Textualize/textual/issues/3217
- `DataTable.add_row` accepts `height=None` to automatically compute optimal height for a row https://github.com/Textualize/textual/pull/3213

### Fixed

- Fixed flicker when calling pop_screen multiple times https://github.com/Textualize/textual/issues/3126
- Fixed setting styles.layout not updating https://github.com/Textualize/textual/issues/3047
- Fixed flicker when scrolling tree up or down a line https://github.com/Textualize/textual/issues/3206

## [0.35.1]

### Fixed

- Fixed flash of 80x24 interface in textual-web

## [0.35.0]

### Added

- Ability to enable/disable tabs via the reactive `disabled` in tab panes https://github.com/Textualize/textual/pull/3152
- Textual-web driver support for Windows

### Fixed

- Could not hide/show/disable/enable tabs in nested `TabbedContent` https://github.com/Textualize/textual/pull/3150

## [0.34.0] - 2023-08-22

### Added

- Methods `TabbedContent.disable_tab` and `TabbedContent.enable_tab` https://github.com/Textualize/textual/pull/3112
- Methods `Tabs.disable` and `Tabs.enable` https://github.com/Textualize/textual/pull/3112
- Messages `Tab.Disabled`, `Tab.Enabled`, `Tabs.TabDisabled` and `Tabs.Enabled` https://github.com/Textualize/textual/pull/3112
- Methods `TabbedContent.hide_tab` and `TabbedContent.show_tab` https://github.com/Textualize/textual/pull/3112
- Methods `Tabs.hide` and `Tabs.show` https://github.com/Textualize/textual/pull/3112
- Messages `Tabs.TabHidden` and `Tabs.TabShown` https://github.com/Textualize/textual/pull/3112
- Added `ListView.extend` method to append multiple items https://github.com/Textualize/textual/pull/3012

### Changed

- grid-columns and grid-rows now accept an `auto` token to detect the optimal size https://github.com/Textualize/textual/pull/3107
- LoadingIndicator now has a minimum height of 1 line.

### Fixed

- Fixed auto height container with default grid-rows https://github.com/Textualize/textual/issues/1597
- Fixed `page_up` and `page_down` bug in `DataTable` when `show_header = False` https://github.com/Textualize/textual/pull/3093
- Fixed issue with visible children inside invisible container when moving focus https://github.com/Textualize/textual/issues/3053

## [0.33.0] - 2023-08-15

### Fixed

- Fixed unintuitive sizing behaviour of TabbedContent https://github.com/Textualize/textual/issues/2411
- Fixed relative units not always expanding auto containers https://github.com/Textualize/textual/pull/3059
- Fixed background refresh https://github.com/Textualize/textual/issues/3055
- Fixed `SelectionList.clear_options` https://github.com/Textualize/textual/pull/3075
- `MouseMove` events bubble up from widgets. `App` and `Screen` receive `MouseMove` events even if there's no Widget under the cursor. https://github.com/Textualize/textual/issues/2905
- Fixed click on double-width char https://github.com/Textualize/textual/issues/2968

### Changed

- Breaking change: `DOMNode.visible` now takes into account full DOM to report whether a node is visible or not.

### Removed

- Property `Widget.focusable_children` https://github.com/Textualize/textual/pull/3070

### Added

- Added an interface for replacing prompt of an individual option in an `OptionList` https://github.com/Textualize/textual/issues/2603
- Added `DirectoryTree.reload_node` method https://github.com/Textualize/textual/issues/2757
- Added widgets.Digit https://github.com/Textualize/textual/pull/3073
- Added `BORDER_TITLE` and `BORDER_SUBTITLE` classvars to Widget https://github.com/Textualize/textual/pull/3097

### Changed

- DescendantBlur and DescendantFocus can now be used with @on decorator

## [0.32.0] - 2023-08-03

### Added

- Added widgets.Log
- Added Widget.is_vertical_scroll_end, Widget.is_horizontal_scroll_end, Widget.is_vertical_scrollbar_grabbed, Widget.is_horizontal_scrollbar_grabbed

### Changed

- Breaking change: Renamed TextLog to RichLog

## [0.31.0] - 2023-08-01

### Added

- Added App.begin_capture_print, App.end_capture_print, Widget.begin_capture_print, Widget.end_capture_print https://github.com/Textualize/textual/issues/2952
- Added the ability to run async methods as thread workers https://github.com/Textualize/textual/pull/2938
- Added `App.stop_animation` https://github.com/Textualize/textual/issues/2786
- Added `Widget.stop_animation` https://github.com/Textualize/textual/issues/2786

### Changed

- Breaking change: Creating a thread worker now requires that a `thread=True` keyword argument is passed https://github.com/Textualize/textual/pull/2938
- Breaking change: `Markdown.load` no longer captures all errors and returns a `bool`, errors now propagate https://github.com/Textualize/textual/issues/2956
- Breaking change: the default style of a `DataTable` now has `max-height: 100%` https://github.com/Textualize/textual/issues/2959

### Fixed

- Fixed a crash when a `SelectionList` had a prompt wider than itself https://github.com/Textualize/textual/issues/2900
- Fixed a bug where `Click` events were bubbling up from `Switch` widgets https://github.com/Textualize/textual/issues/2366
- Fixed a crash when using empty CSS variables https://github.com/Textualize/textual/issues/1849
- Fixed issue with tabs in TextLog https://github.com/Textualize/textual/issues/3007
- Fixed a bug with `DataTable` hover highlighting https://github.com/Textualize/textual/issues/2909

## [0.30.0] - 2023-07-17

### Added

- Added `DataTable.remove_column` method https://github.com/Textualize/textual/pull/2899
- Added notifications https://github.com/Textualize/textual/pull/2866
- Added `on_complete` callback to scroll methods https://github.com/Textualize/textual/pull/2903

### Fixed

- Fixed CancelledError issue with timer https://github.com/Textualize/textual/issues/2854
- Fixed Toggle Buttons issue with not being clickable/hoverable https://github.com/Textualize/textual/pull/2930


## [0.29.0] - 2023-07-03

### Changed

- Factored dev tools (`textual` command) in to external lib (`textual-dev`).

### Added

- Updated `DataTable.get_cell` type hints to accept string keys https://github.com/Textualize/textual/issues/2586
- Added `DataTable.get_cell_coordinate` method
- Added `DataTable.get_row_index` method https://github.com/Textualize/textual/issues/2587
- Added `DataTable.get_column_index` method
- Added can-focus pseudo-class to target widgets that may receive focus
- Make `Markdown.update` optionally awaitable https://github.com/Textualize/textual/pull/2838
- Added `default` parameter to `DataTable.add_column` for populating existing rows https://github.com/Textualize/textual/pull/2836
- Added can-focus pseudo-class to target widgets that may receive focus

### Fixed

- Fixed crash when columns were added to populated `DataTable` https://github.com/Textualize/textual/pull/2836
- Fixed issues with opacity on Screens https://github.com/Textualize/textual/issues/2616
- Fixed style problem with selected selections in a non-focused selection list https://github.com/Textualize/textual/issues/2768
- Fixed sys.stdout and sys.stderr being None https://github.com/Textualize/textual/issues/2879

## [0.28.1] - 2023-06-20

### Fixed

- Fixed indented code blocks not showing up in `Markdown` https://github.com/Textualize/textual/issues/2781
- Fixed inline code blocks in lists showing out of order in `Markdown` https://github.com/Textualize/textual/issues/2676
- Fixed list items in a `Markdown` being added to the focus chain https://github.com/Textualize/textual/issues/2380
- Fixed `Tabs` posting unnecessary messages when removing non-active tabs https://github.com/Textualize/textual/issues/2807
- call_after_refresh will preserve the sender within the callback https://github.com/Textualize/textual/pull/2806

### Added

- Added a method of allowing third party code to handle unhandled tokens in `Markdown` https://github.com/Textualize/textual/pull/2803
- Added `MarkdownBlock` as an exported symbol in `textual.widgets.markdown` https://github.com/Textualize/textual/pull/2803

### Changed

- Tooltips are now inherited, so will work with compound widgets


## [0.28.0] - 2023-06-19

### Added

- The devtools console now confirms when CSS files have been successfully loaded after a previous error https://github.com/Textualize/textual/pull/2716
- Class variable `CSS` to screens https://github.com/Textualize/textual/issues/2137
- Class variable `CSS_PATH` to screens https://github.com/Textualize/textual/issues/2137
- Added `cursor_foreground_priority` and `cursor_background_priority` to `DataTable` https://github.com/Textualize/textual/pull/2736
- Added Region.center
- Added `center` parameter to `Widget.scroll_to_region`
- Added `origin_visible` parameter to `Widget.scroll_to_region`
- Added `origin_visible` parameter to `Widget.scroll_to_center`
- Added `TabbedContent.tab_count` https://github.com/Textualize/textual/pull/2751
- Added `TabbedContent.add_pane` https://github.com/Textualize/textual/pull/2751
- Added `TabbedContent.remove_pane` https://github.com/Textualize/textual/pull/2751
- Added `TabbedContent.clear_panes` https://github.com/Textualize/textual/pull/2751
- Added `TabbedContent.Cleared` https://github.com/Textualize/textual/pull/2751

### Fixed

- Fixed setting `TreeNode.label` on an existing `Tree` node not immediately refreshing https://github.com/Textualize/textual/pull/2713
- Correctly implement `__eq__` protocol in DataTable https://github.com/Textualize/textual/pull/2705
- Fixed exceptions in Pilot tests being silently ignored https://github.com/Textualize/textual/pull/2754
- Fixed issue where internal data of `OptionList` could be invalid for short window after `clear_options` https://github.com/Textualize/textual/pull/2754
- Fixed `Tooltip` causing a `query_one` on a lone `Static` to fail https://github.com/Textualize/textual/issues/2723
- Nested widgets wouldn't lose focus when parent is disabled https://github.com/Textualize/textual/issues/2772
- Fixed the `Tabs` `Underline` highlight getting "lost" in some extreme situations https://github.com/Textualize/textual/pull/2751

### Changed

- Breaking change: The `@on` decorator will now match a message class and any child classes https://github.com/Textualize/textual/pull/2746
- Breaking change: Styles update to checkbox, radiobutton, OptionList, Select, SelectionList, Switch https://github.com/Textualize/textual/pull/2777
- `Tabs.add_tab` is now optionally awaitable https://github.com/Textualize/textual/pull/2778
- `Tabs.add_tab` now takes `before` and `after` arguments to position a new tab https://github.com/Textualize/textual/pull/2778
- `Tabs.remove_tab` is now optionally awaitable https://github.com/Textualize/textual/pull/2778
- Breaking change: `Tabs.clear` has been changed from returning `self` to being optionally awaitable https://github.com/Textualize/textual/pull/2778

## [0.27.0] - 2023-06-01

### Fixed

- Fixed zero division error https://github.com/Textualize/textual/issues/2673
- Fix `scroll_to_center` when there were nested layers out of view (Compositor full_map not populated fully) https://github.com/Textualize/textual/pull/2684
- Fix crash when `Select` widget value attribute was set in `compose` https://github.com/Textualize/textual/pull/2690
- Issue with computing progress in workers https://github.com/Textualize/textual/pull/2686
- Issues with `switch_screen` not updating the results callback appropriately https://github.com/Textualize/textual/issues/2650
- Fixed incorrect mount order https://github.com/Textualize/textual/pull/2702

### Added

- `work` decorator accepts `description` parameter to add debug string https://github.com/Textualize/textual/issues/2597
- Added `SelectionList` widget https://github.com/Textualize/textual/pull/2652
- `App.AUTO_FOCUS` to set auto focus on all screens https://github.com/Textualize/textual/issues/2594
- Option to `scroll_to_center` to ensure we don't scroll such that the top left corner of the widget is not visible https://github.com/Textualize/textual/pull/2682
- Added `Widget.tooltip` property https://github.com/Textualize/textual/pull/2670
- Added `Region.inflect` https://github.com/Textualize/textual/pull/2670
- `Suggester` API to compose with widgets for automatic suggestions https://github.com/Textualize/textual/issues/2330
- `SuggestFromList` class to let widgets get completions from a fixed set of options https://github.com/Textualize/textual/pull/2604
- `Input` has a new component class `input--suggestion` https://github.com/Textualize/textual/pull/2604
- Added `Widget.remove_children` https://github.com/Textualize/textual/pull/2657
- Added `Validator` framework and validation for `Input` https://github.com/Textualize/textual/pull/2600
- Ability to have private and public validate methods https://github.com/Textualize/textual/pull/2708
- Ability to have private compute methods https://github.com/Textualize/textual/pull/2708
- Added `message_hook` to App.run_test https://github.com/Textualize/textual/pull/2702
- Added `Sparkline` widget https://github.com/Textualize/textual/pull/2631

### Changed

- `Placeholder` now sets its color cycle per app https://github.com/Textualize/textual/issues/2590
- Footer now clears key highlight regardless of whether it's in the active screen or not https://github.com/Textualize/textual/issues/2606
- The default Widget repr no longer displays classes and pseudo-classes (to reduce noise in logs). Add them to your `__rich_repr__` method if needed. https://github.com/Textualize/textual/pull/2623
- Setting `Screen.AUTO_FOCUS` to `None` will inherit `AUTO_FOCUS` from the app instead of disabling it https://github.com/Textualize/textual/issues/2594
- Setting `Screen.AUTO_FOCUS` to `""` will disable it on the screen https://github.com/Textualize/textual/issues/2594
- Messages now have a `handler_name` class var which contains the name of the default handler method.
- `Message.control` is now a property instead of a class variable. https://github.com/Textualize/textual/issues/2528
- `Tree` and `DirectoryTree` Messages no longer accept a `tree` parameter, using `self.node.tree` instead. https://github.com/Textualize/textual/issues/2529
- Keybinding <kbd>right</kbd> in `Input` is also used to accept a suggestion if the cursor is at the end of the input https://github.com/Textualize/textual/pull/2604
- `Input.__init__` now accepts a `suggester` attribute for completion suggestions https://github.com/Textualize/textual/pull/2604
- Using `switch_screen` to switch to the currently active screen is now a no-op https://github.com/Textualize/textual/pull/2692
- Breaking change: removed `reactive.py::Reactive.var` in favor of `reactive.py::var` https://github.com/Textualize/textual/pull/2709/

### Removed

- `Placeholder.reset_color_cycle`
- Removed `Widget.reset_focus` (now called `Widget.blur`) https://github.com/Textualize/textual/issues/2642

## [0.26.0] - 2023-05-20

### Added

- Added `Widget.can_view`

### Changed

- Textual will now scroll focused widgets to center if not in view

## [0.25.0] - 2023-05-17

### Changed

- App `title` and `sub_title` attributes can be set to any type https://github.com/Textualize/textual/issues/2521
- `DirectoryTree` now loads directory contents in a worker https://github.com/Textualize/textual/issues/2456
- Only a single error will be written by default, unless in dev mode ("debug" in App.features) https://github.com/Textualize/textual/issues/2480
- Using `Widget.move_child` where the target and the child being moved are the same is now a no-op https://github.com/Textualize/textual/issues/1743
- Calling `dismiss` on a screen that is not at the top of the stack now raises an exception https://github.com/Textualize/textual/issues/2575
- `MessagePump.call_after_refresh` and `MessagePump.call_later` will now return `False` if the callback could not be scheduled. https://github.com/Textualize/textual/pull/2584

### Fixed

- Fixed `ZeroDivisionError` in `resolve_fraction_unit` https://github.com/Textualize/textual/issues/2502
- Fixed `TreeNode.expand` and `TreeNode.expand_all` not posting a `Tree.NodeExpanded` message https://github.com/Textualize/textual/issues/2535
- Fixed `TreeNode.collapse` and `TreeNode.collapse_all` not posting a `Tree.NodeCollapsed` message https://github.com/Textualize/textual/issues/2535
- Fixed `TreeNode.toggle` and `TreeNode.toggle_all` not posting a `Tree.NodeExpanded` or `Tree.NodeCollapsed` message https://github.com/Textualize/textual/issues/2535
- `footer--description` component class was being ignored https://github.com/Textualize/textual/issues/2544
- Pasting empty selection in `Input` would raise an exception https://github.com/Textualize/textual/issues/2563
- `Screen.AUTO_FOCUS` now focuses the first _focusable_ widget that matches the selector https://github.com/Textualize/textual/issues/2578
- `Screen.AUTO_FOCUS` now works on the default screen on startup https://github.com/Textualize/textual/pull/2581
- Fix for setting dark in App `__init__` https://github.com/Textualize/textual/issues/2583
- Fix issue with scrolling and docks https://github.com/Textualize/textual/issues/2525
- Fix not being able to use CSS classes with `Tab` https://github.com/Textualize/textual/pull/2589

### Added

- Class variable `AUTO_FOCUS` to screens https://github.com/Textualize/textual/issues/2457
- Added `NULL_SPACING` and `NULL_REGION` to geometry.py

## [0.24.1] - 2023-05-08

### Fixed

- Fix TypeError in code browser

## [0.24.0] - 2023-05-08

### Fixed

- Fixed crash when creating a `DirectoryTree` starting anywhere other than `.`
- Fixed line drawing in `Tree` when `Tree.show_root` is `True` https://github.com/Textualize/textual/issues/2397
- Fixed line drawing in `Tree` not marking branches as selected when first getting focus https://github.com/Textualize/textual/issues/2397

### Changed

- The DataTable cursor is now scrolled into view when the cursor coordinate is changed programmatically https://github.com/Textualize/textual/issues/2459
- run_worker exclusive parameter is now `False` by default https://github.com/Textualize/textual/pull/2470
- Added `always_update` as an optional argument for `reactive.var`
- Made Binding description default to empty string, which is equivalent to show=False https://github.com/Textualize/textual/pull/2501
- Modified Message to allow it to be used as a dataclass https://github.com/Textualize/textual/pull/2501
- Decorator `@on` accepts arbitrary `**kwargs` to apply selectors to attributes of the message https://github.com/Textualize/textual/pull/2498

### Added

- Property `control` as alias for attribute `tabs` in `Tabs` messages https://github.com/Textualize/textual/pull/2483
- Experimental: Added "overlay" rule https://github.com/Textualize/textual/pull/2501
- Experimental: Added "constrain" rule https://github.com/Textualize/textual/pull/2501
- Added textual.widgets.Select https://github.com/Textualize/textual/pull/2501
- Added Region.translate_inside https://github.com/Textualize/textual/pull/2501
- `TabbedContent` now takes kwargs `id`, `name`, `classes`, and `disabled`, upon initialization, like other widgets https://github.com/Textualize/textual/pull/2497
- Method `DataTable.move_cursor` https://github.com/Textualize/textual/issues/2472
- Added `OptionList.add_options` https://github.com/Textualize/textual/pull/2508
- Added `TreeNode.is_root` https://github.com/Textualize/textual/pull/2510
- Added `TreeNode.remove_children` https://github.com/Textualize/textual/pull/2510
- Added `TreeNode.remove` https://github.com/Textualize/textual/pull/2510
- Added classvar `Message.ALLOW_SELECTOR_MATCH` https://github.com/Textualize/textual/pull/2498
- Added `ALLOW_SELECTOR_MATCH` to all built-in messages associated with widgets https://github.com/Textualize/textual/pull/2498
- Markdown document sub-widgets now reference the container document
- Table of contents of a markdown document now references the document
- Added the `control` property to messages
  - `DirectoryTree.FileSelected`
  - `ListView`
    - `Highlighted`
    - `Selected`
  - `Markdown`
    - `TableOfContentsUpdated`
    - `TableOfContentsSelected`
    - `LinkClicked`
  - `OptionList`
    - `OptionHighlighted`
    - `OptionSelected`
  - `RadioSet.Changed`
  - `TabContent.TabActivated`
  - `Tree`
    - `NodeSelected`
    - `NodeHighlighted`
    - `NodeExpanded`
    - `NodeCollapsed`

## [0.23.0] - 2023-05-03

### Fixed

- Fixed `outline` top and bottom not handling alpha - https://github.com/Textualize/textual/issues/2371
- Fixed `!important` not applying to `align` https://github.com/Textualize/textual/issues/2420
- Fixed `!important` not applying to `border` https://github.com/Textualize/textual/issues/2420
- Fixed `!important` not applying to `content-align` https://github.com/Textualize/textual/issues/2420
- Fixed `!important` not applying to `outline` https://github.com/Textualize/textual/issues/2420
- Fixed `!important` not applying to `overflow` https://github.com/Textualize/textual/issues/2420
- Fixed `!important` not applying to `scrollbar-size` https://github.com/Textualize/textual/issues/2420
- Fixed `outline-right` not being recognised https://github.com/Textualize/textual/issues/2446
- Fixed OSError when a file system is not available https://github.com/Textualize/textual/issues/2468

### Changed

- Setting attributes with a `compute_` method will now raise an `AttributeError` https://github.com/Textualize/textual/issues/2383
- Unknown psuedo-selectors will now raise a tokenizer error (previously they were silently ignored) https://github.com/Textualize/textual/pull/2445
- Breaking change: `DirectoryTree.FileSelected.path` is now always a `Path` https://github.com/Textualize/textual/issues/2448
- Breaking change: `Directorytree.load_directory` renamed to `Directorytree._load_directory` https://github.com/Textualize/textual/issues/2448
- Unknown pseudo-selectors will now raise a tokenizer error (previously they were silently ignored) https://github.com/Textualize/textual/pull/2445

### Added

- Watch methods can now optionally be private https://github.com/Textualize/textual/issues/2382
- Added `DirectoryTree.path` reactive attribute https://github.com/Textualize/textual/issues/2448
- Added `DirectoryTree.FileSelected.node` https://github.com/Textualize/textual/pull/2463
- Added `DirectoryTree.reload` https://github.com/Textualize/textual/issues/2448
- Added textual.on decorator https://github.com/Textualize/textual/issues/2398

## [0.22.3] - 2023-04-29

### Fixed

- Fixed `textual run` on Windows https://github.com/Textualize/textual/issues/2406
- Fixed top border of button hover state

## [0.22.2] - 2023-04-29

### Added

- Added `TreeNode.tree` as a read-only public attribute https://github.com/Textualize/textual/issues/2413

### Fixed

- Fixed superfluous style updates for focus-within pseudo-selector

## [0.22.1] - 2023-04-28

### Fixed

- Fixed timer issue https://github.com/Textualize/textual/issues/2416
- Fixed `textual run` issue https://github.com/Textualize/textual/issues/2391

## [0.22.0] - 2023-04-27

### Fixed

- Fixed broken fr units when there is a min or max dimension https://github.com/Textualize/textual/issues/2378
- Fixed plain text in Markdown code blocks with no syntax being difficult to read https://github.com/Textualize/textual/issues/2400

### Added

- Added `ProgressBar` widget https://github.com/Textualize/textual/pull/2333

### Changed

- All `textual.containers` are now `1fr` in relevant dimensions by default https://github.com/Textualize/textual/pull/2386


## [0.21.0] - 2023-04-26

### Changed

- `textual run` execs apps in a new context.
- Textual console no longer parses console markup.
- Breaking change: `Container` no longer shows required scrollbars by default https://github.com/Textualize/textual/issues/2361
- Breaking change: `VerticalScroll` no longer shows a required horizontal scrollbar by default
- Breaking change: `HorizontalScroll` no longer shows a required vertical scrollbar by default
- Breaking change: Renamed `App.action_add_class_` to `App.action_add_class`
- Breaking change: Renamed `App.action_remove_class_` to `App.action_remove_class`
- Breaking change: `RadioSet` is now a single focusable widget https://github.com/Textualize/textual/pull/2372
- Breaking change: Removed `containers.Content` (use `containers.VerticalScroll` now)

### Added

- Added `-c` switch to `textual run` which runs commands in a Textual dev environment.
- Breaking change: standard keyboard scrollable navigation bindings have been moved off `Widget` and onto a new base class for scrollable containers (see also below addition) https://github.com/Textualize/textual/issues/2332
- `ScrollView` now inherits from `ScrollableContainer` rather than `Widget` https://github.com/Textualize/textual/issues/2332
- Containers no longer inherit any bindings from `Widget` https://github.com/Textualize/textual/issues/2331
- Added `ScrollableContainer`; a container class that binds the common navigation keys to scroll actions (see also above breaking change) https://github.com/Textualize/textual/issues/2332

### Fixed

- Fixed dark mode toggles in a "child" screen not updating a "parent" screen https://github.com/Textualize/textual/issues/1999
- Fixed "panel" border not exposed via CSS
- Fixed `TabbedContent.active` changes not changing the actual content https://github.com/Textualize/textual/issues/2352
- Fixed broken color on macOS Terminal https://github.com/Textualize/textual/issues/2359

## [0.20.1] - 2023-04-18

### Fix

- New fix for stuck tabs underline https://github.com/Textualize/textual/issues/2229

## [0.20.0] - 2023-04-18

### Changed

- Changed signature of Driver. Technically a breaking change, but unlikely to affect anyone.
- Breaking change: Timer.start is now private, and returns None. There was no reason to call this manually, so unlikely to affect anyone.
- A clicked tab will now be scrolled to the center of its tab container https://github.com/Textualize/textual/pull/2276
- Style updates are now done immediately rather than on_idle https://github.com/Textualize/textual/pull/2304
- `ButtonVariant` is now exported from `textual.widgets.button` https://github.com/Textualize/textual/issues/2264
- `HorizontalScroll` and `VerticalScroll` are now focusable by default https://github.com/Textualize/textual/pull/2317

### Added

- Added `DataTable.remove_row` method https://github.com/Textualize/textual/pull/2253
- option `--port` to the command `textual console` to specify which port the console should connect to https://github.com/Textualize/textual/pull/2258
- `Widget.scroll_to_center` method to scroll children to the center of container widget https://github.com/Textualize/textual/pull/2255 and https://github.com/Textualize/textual/pull/2276
- Added `TabActivated` message to `TabbedContent` https://github.com/Textualize/textual/pull/2260
- Added "panel" border style https://github.com/Textualize/textual/pull/2292
- Added `border-title-color`, `border-title-background`, `border-title-style` rules https://github.com/Textualize/textual/issues/2289
- Added `border-subtitle-color`, `border-subtitle-background`, `border-subtitle-style` rules https://github.com/Textualize/textual/issues/2289

### Fixed

- Fixed order styles are applied in DataTable - allows combining of renderable styles and component classes https://github.com/Textualize/textual/pull/2272
- Fixed key combos with up/down keys in some terminals https://github.com/Textualize/textual/pull/2280
- Fix empty ListView preventing bindings from firing https://github.com/Textualize/textual/pull/2281
- Fix `get_component_styles` returning incorrect values on first call when combined with pseudoclasses https://github.com/Textualize/textual/pull/2304
- Fixed `active_message_pump.get` sometimes resulting in a `LookupError` https://github.com/Textualize/textual/issues/2301

## [0.19.1] - 2023-04-10

### Fixed

- Fix viewport units using wrong viewport size  https://github.com/Textualize/textual/pull/2247
- Fixed layout not clearing arrangement cache https://github.com/Textualize/textual/pull/2249


## [0.19.0] - 2023-04-07

### Added

- Added support for filtering a `DirectoryTree` https://github.com/Textualize/textual/pull/2215

### Changed

- Allowed border_title and border_subtitle to accept Text objects
- Added additional line around titles
- When a container is auto, relative dimensions in children stretch the container. https://github.com/Textualize/textual/pull/2221
- DataTable page up / down now move cursor

### Fixed

- Fixed margin not being respected when width or height is "auto" https://github.com/Textualize/textual/issues/2220
- Fixed issue which prevent scroll_visible from working https://github.com/Textualize/textual/issues/2181
- Fixed missing tracebacks on Windows https://github.com/Textualize/textual/issues/2027

## [0.18.0] - 2023-04-04

### Added

- Added Worker API https://github.com/Textualize/textual/pull/2182

### Changed

- Breaking change: Markdown.update is no longer a coroutine https://github.com/Textualize/textual/pull/2182

### Fixed

- `RadioSet` is now far less likely to report `pressed_button` as `None` https://github.com/Textualize/textual/issues/2203

## [0.17.3] - 2023-04-02

### [Fixed]

- Fixed scrollable area not taking in to account dock https://github.com/Textualize/textual/issues/2188

## [0.17.2] - 2023-04-02

### [Fixed]

- Fixed bindings persistance https://github.com/Textualize/textual/issues/1613
- The `Markdown` widget now auto-increments ordered lists https://github.com/Textualize/textual/issues/2002
- Fixed modal bindings https://github.com/Textualize/textual/issues/2194
- Fix binding enter to active button https://github.com/Textualize/textual/issues/2194

### [Changed]

- tab and shift+tab are now defined on Screen.

## [0.17.1] - 2023-03-30

### Fixed

- Fix cursor not hiding on Windows https://github.com/Textualize/textual/issues/2170
- Fixed freeze when ctrl-clicking links https://github.com/Textualize/textual/issues/2167 https://github.com/Textualize/textual/issues/2073

## [0.17.0] - 2023-03-29

### Fixed

- Issue with parsing action strings whose arguments contained quoted closing parenthesis https://github.com/Textualize/textual/pull/2112
- Issues with parsing action strings with tuple arguments https://github.com/Textualize/textual/pull/2112
- Issue with watching for CSS file changes https://github.com/Textualize/textual/pull/2128
- Fix for tabs not invalidating https://github.com/Textualize/textual/issues/2125
- Fixed scrollbar layers issue https://github.com/Textualize/textual/issues/1358
- Fix for interaction between pseudo-classes and widget-level render caches https://github.com/Textualize/textual/pull/2155

### Changed

- DataTable now has height: auto by default. https://github.com/Textualize/textual/issues/2117
- Textual will now render strings within renderables (such as tables) as Console Markup by default. You can wrap your text with rich.Text() if you want the original behavior. https://github.com/Textualize/textual/issues/2120
- Some widget methods now return `self` instead of `None` https://github.com/Textualize/textual/pull/2102:
  - `Widget`: `refresh`, `focus`, `reset_focus`
  - `Button.press`
  - `DataTable`: `clear`, `refresh_coordinate`, `refresh_row`, `refresh_column`, `sort`
  - `Placehoder.cycle_variant`
  - `Switch.toggle`
  - `Tabs.clear`
  - `TextLog`: `write`, `clear`
  - `TreeNode`: `expand`, `expand_all`, `collapse`, `collapse_all`, `toggle`, `toggle_all`
  - `Tree`: `clear`, `reset`
- Screens with alpha in their background color will now blend with the background. https://github.com/Textualize/textual/pull/2139
- Added "thick" border style. https://github.com/Textualize/textual/pull/2139
- message_pump.app will now set the active app if it is not already set.
- DataTable now has max height set to 100vh

### Added

- Added auto_scroll attribute to TextLog https://github.com/Textualize/textual/pull/2127
- Added scroll_end switch to TextLog.write https://github.com/Textualize/textual/pull/2127
- Added `Widget.get_pseudo_class_state` https://github.com/Textualize/textual/pull/2155
- Added Screen.ModalScreen which prevents App from handling bindings. https://github.com/Textualize/textual/pull/2139
- Added TEXTUAL_LOG env var which should be a path that Textual will write verbose logs to (textual devtools is generally preferred) https://github.com/Textualize/textual/pull/2148
- Added textual.logging.TextualHandler logging handler
- Added Query.set_classes, DOMNode.set_classes, and `classes` setter for Widget https://github.com/Textualize/textual/issues/1081
- Added `OptionList` https://github.com/Textualize/textual/pull/2154

## [0.16.0] - 2023-03-22

### Added
- Added `parser_factory` argument to `Markdown` and `MarkdownViewer` constructors https://github.com/Textualize/textual/pull/2075
- Added `HorizontalScroll` https://github.com/Textualize/textual/issues/1957
- Added `Center` https://github.com/Textualize/textual/issues/1957
- Added `Middle` https://github.com/Textualize/textual/issues/1957
- Added `VerticalScroll` (mimicking the old behaviour of `Vertical`) https://github.com/Textualize/textual/issues/1957
- Added `Widget.border_title` and `Widget.border_subtitle` to set border (sub)title for a widget https://github.com/Textualize/textual/issues/1864
- Added CSS styles `border_title_align` and `border_subtitle_align`.
- Added `TabbedContent` widget https://github.com/Textualize/textual/pull/2059
- Added `get_child_by_type` method to widgets / app https://github.com/Textualize/textual/pull/2059
- Added `Widget.render_str` method https://github.com/Textualize/textual/pull/2059
- Added TEXTUAL_DRIVER environment variable

### Changed

- Dropped "loading-indicator--dot" component style from LoadingIndicator https://github.com/Textualize/textual/pull/2050
- Tabs widget now sends Tabs.Cleared when there is no active tab.
- Breaking change: changed default behaviour of `Vertical` (see `VerticalScroll`) https://github.com/Textualize/textual/issues/1957
- The default `overflow` style for `Horizontal` was changed to `hidden hidden` https://github.com/Textualize/textual/issues/1957
- `DirectoryTree` also accepts `pathlib.Path` objects as the path to list https://github.com/Textualize/textual/issues/1438

### Removed

- Removed `sender` attribute from messages. It's now just private (`_sender`). https://github.com/Textualize/textual/pull/2071

### Fixed

- Fixed borders not rendering correctly. https://github.com/Textualize/textual/pull/2074
- Fix for error when removing nodes. https://github.com/Textualize/textual/issues/2079

## [0.15.1] - 2023-03-14

### Fixed

- Fixed how the namespace for messages is calculated to facilitate inheriting messages https://github.com/Textualize/textual/issues/1814
- `Tab` is now correctly made available from `textual.widgets`. https://github.com/Textualize/textual/issues/2044

## [0.15.0] - 2023-03-13

### Fixed

- Fixed container not resizing when a widget is removed https://github.com/Textualize/textual/issues/2007
- Fixes issue where the horizontal scrollbar would be incorrectly enabled https://github.com/Textualize/textual/pull/2024

## [0.15.0] - 2023-03-13

### Changed

- Fixed container not resizing when a widget is removed https://github.com/Textualize/textual/issues/2007
- Fixed issue where the horizontal scrollbar would be incorrectly enabled https://github.com/Textualize/textual/pull/2024
- Fixed `Pilot.click` not correctly creating the mouse events https://github.com/Textualize/textual/issues/2022
- Fixes issue where the horizontal scrollbar would be incorrectly enabled https://github.com/Textualize/textual/pull/2024
- Fixes for tracebacks not appearing on exit https://github.com/Textualize/textual/issues/2027

### Added

- Added a LoadingIndicator widget https://github.com/Textualize/textual/pull/2018
- Added Tabs Widget https://github.com/Textualize/textual/pull/2020

### Changed

- Breaking change: Renamed Widget.action and App.action to Widget.run_action and App.run_action
- Added `shift`, `meta` and `control` arguments to `Pilot.click`.

## [0.14.0] - 2023-03-09

### Changed

- Breaking change: There is now only `post_message` to post events, which is non-async, `post_message_no_wait` was dropped. https://github.com/Textualize/textual/pull/1940
- Breaking change: The Timer class now has just one method to stop it, `Timer.stop` which is non sync https://github.com/Textualize/textual/pull/1940
- Breaking change: Messages don't require a `sender` in their constructor https://github.com/Textualize/textual/pull/1940
- Many messages have grown a `control` property which returns the control they relate to. https://github.com/Textualize/textual/pull/1940
- Updated styling to make it clear DataTable grows horizontally https://github.com/Textualize/textual/pull/1946
- Changed the `Checkbox` character due to issues with Windows Terminal and Windows 10 https://github.com/Textualize/textual/issues/1934
- Changed the `RadioButton` character due to issues with Windows Terminal and Windows 10 and 11 https://github.com/Textualize/textual/issues/1934
- Changed the `Markdown` initial bullet character due to issues with Windows Terminal and Windows 10 and 11 https://github.com/Textualize/textual/issues/1982
- The underscore `_` is no longer a special alias for the method `pilot.press`

### Added

- Added `data_table` attribute to DataTable events https://github.com/Textualize/textual/pull/1940
- Added `list_view` attribute to `ListView` events https://github.com/Textualize/textual/pull/1940
- Added `radio_set` attribute to `RadioSet` events https://github.com/Textualize/textual/pull/1940
- Added `switch` attribute to `Switch` events https://github.com/Textualize/textual/pull/1940
- Added `hover` and `click` methods to `Pilot` https://github.com/Textualize/textual/pull/1966
- Breaking change: Added `toggle_button` attribute to RadioButton and Checkbox events, replaces `input` https://github.com/Textualize/textual/pull/1940
- A percentage alpha can now be applied to a border https://github.com/Textualize/textual/issues/1863
- Added `Color.multiply_alpha`.
- Added `ContentSwitcher` https://github.com/Textualize/textual/issues/1945

### Fixed

- Fixed bug that prevented pilot from pressing some keys https://github.com/Textualize/textual/issues/1815
- DataTable race condition that caused crash https://github.com/Textualize/textual/pull/1962
- Fixed scrollbar getting "stuck" to cursor when cursor leaves window during drag https://github.com/Textualize/textual/pull/1968 https://github.com/Textualize/textual/pull/2003
- DataTable crash when enter pressed when table is empty https://github.com/Textualize/textual/pull/1973

## [0.13.0] - 2023-03-02

### Added

- Added `Checkbox` https://github.com/Textualize/textual/pull/1872
- Added `RadioButton` https://github.com/Textualize/textual/pull/1872
- Added `RadioSet` https://github.com/Textualize/textual/pull/1872

### Changed

- Widget scrolling methods (such as `Widget.scroll_home` and `Widget.scroll_end`) now perform the scroll after the next refresh https://github.com/Textualize/textual/issues/1774
- Buttons no longer accept arbitrary renderables https://github.com/Textualize/textual/issues/1870

### Fixed

- Scrolling with cursor keys now moves just one cell https://github.com/Textualize/textual/issues/1897
- Fix exceptions in watch methods being hidden on startup https://github.com/Textualize/textual/issues/1886
- Fixed scrollbar size miscalculation https://github.com/Textualize/textual/pull/1910
- Fixed slow exit on some terminals https://github.com/Textualize/textual/issues/1920

## [0.12.1] - 2023-02-25

### Fixed

- Fix for batch update glitch https://github.com/Textualize/textual/pull/1880

## [0.12.0] - 2023-02-24

### Added

- Added `App.batch_update` https://github.com/Textualize/textual/pull/1832
- Added horizontal rule to Markdown https://github.com/Textualize/textual/pull/1832
- Added `Widget.disabled` https://github.com/Textualize/textual/pull/1785
- Added `DOMNode.notify_style_update` to replace `messages.StylesUpdated` message https://github.com/Textualize/textual/pull/1861
- Added `DataTable.show_row_labels` reactive to show and hide row labels https://github.com/Textualize/textual/pull/1868
- Added `DataTable.RowLabelSelected` event, which is emitted when a row label is clicked https://github.com/Textualize/textual/pull/1868
- Added `MessagePump.prevent` context manager to temporarily suppress a given message type https://github.com/Textualize/textual/pull/1866

### Changed

- Scrolling by page now adds to current position.
- Markdown lists have been polished: a selection of bullets, better alignment of numbers, style tweaks https://github.com/Textualize/textual/pull/1832
- Added alternative method of composing Widgets https://github.com/Textualize/textual/pull/1847
- Added `label` parameter to `DataTable.add_row` https://github.com/Textualize/textual/pull/1868
- Breaking change: Some `DataTable` component classes were renamed - see PR for details https://github.com/Textualize/textual/pull/1868

### Removed

- Removed `screen.visible_widgets` and `screen.widgets`
- Removed `StylesUpdate` message. https://github.com/Textualize/textual/pull/1861

### Fixed

- Numbers in a descendant-combined selector no longer cause an error https://github.com/Textualize/textual/issues/1836
- Fixed superfluous scrolling when focusing a docked widget https://github.com/Textualize/textual/issues/1816
- Fixes walk_children which was returning more than one screen https://github.com/Textualize/textual/issues/1846
- Fixed issue with watchers fired for detached nodes https://github.com/Textualize/textual/issues/1846

## [0.11.1] - 2023-02-17

### Fixed

- DataTable fix issue where offset cache was not being used https://github.com/Textualize/textual/pull/1810
- DataTable scrollbars resize correctly when header is toggled https://github.com/Textualize/textual/pull/1803
- DataTable location mapping cleared when clear called https://github.com/Textualize/textual/pull/1809

## [0.11.0] - 2023-02-15

### Added

- Added `TreeNode.expand_all` https://github.com/Textualize/textual/issues/1430
- Added `TreeNode.collapse_all` https://github.com/Textualize/textual/issues/1430
- Added `TreeNode.toggle_all` https://github.com/Textualize/textual/issues/1430
- Added the coroutines `Animator.wait_until_complete` and `pilot.wait_for_scheduled_animations` that allow waiting for all current and scheduled animations https://github.com/Textualize/textual/issues/1658
- Added the method `Animator.is_being_animated` that checks if an attribute of an object is being animated or is scheduled for animation
- Added more keyboard actions and related bindings to `Input` https://github.com/Textualize/textual/pull/1676
- Added App.scroll_sensitivity_x and App.scroll_sensitivity_y to adjust how many lines the scroll wheel moves the scroll position https://github.com/Textualize/textual/issues/928
- Added Shift+scroll wheel and ctrl+scroll wheel to scroll horizontally
- Added `Tree.action_toggle_node` to toggle a node without selecting, and bound it to <kbd>Space</kbd> https://github.com/Textualize/textual/issues/1433
- Added `Tree.reset` to fully reset a `Tree` https://github.com/Textualize/textual/issues/1437
- Added `DataTable.sort` to sort rows https://github.com/Textualize/textual/pull/1638
- Added `DataTable.get_cell` to retrieve a cell by column/row keys https://github.com/Textualize/textual/pull/1638
- Added `DataTable.get_cell_at` to retrieve a cell by coordinate https://github.com/Textualize/textual/pull/1638
- Added `DataTable.update_cell` to update a cell by column/row keys https://github.com/Textualize/textual/pull/1638
- Added `DataTable.update_cell_at` to update a cell at a coordinate  https://github.com/Textualize/textual/pull/1638
- Added `DataTable.ordered_rows` property to retrieve `Row`s as they're currently ordered https://github.com/Textualize/textual/pull/1638
- Added `DataTable.ordered_columns` property to retrieve `Column`s as they're currently ordered https://github.com/Textualize/textual/pull/1638
- Added `DataTable.coordinate_to_cell_key` to find the key for the cell at a coordinate https://github.com/Textualize/textual/pull/1638
- Added `DataTable.is_valid_coordinate` https://github.com/Textualize/textual/pull/1638
- Added `DataTable.is_valid_row_index` https://github.com/Textualize/textual/pull/1638
- Added `DataTable.is_valid_column_index` https://github.com/Textualize/textual/pull/1638
- Added attributes to events emitted from `DataTable` indicating row/column/cell keys https://github.com/Textualize/textual/pull/1638
- Added `DataTable.get_row` to retrieve the values from a row by key https://github.com/Textualize/textual/pull/1786
- Added `DataTable.get_row_at` to retrieve the values from a row by index https://github.com/Textualize/textual/pull/1786
- Added `DataTable.get_column` to retrieve the values from a column by key https://github.com/Textualize/textual/pull/1786
- Added `DataTable.get_column_at` to retrieve the values from a column by index https://github.com/Textualize/textual/pull/1786
- Added `DataTable.HeaderSelected` which is posted when header label clicked https://github.com/Textualize/textual/pull/1788
- Added `DOMNode.watch` and `DOMNode.is_attached` methods  https://github.com/Textualize/textual/pull/1750
- Added `DOMNode.css_tree` which is a renderable that shows the DOM and CSS https://github.com/Textualize/textual/pull/1778
- Added `DOMNode.children_view` which is a view on to a nodes children list, use for querying https://github.com/Textualize/textual/pull/1778
- Added `Markdown` and `MarkdownViewer` widgets.
- Added `--screenshot` option to `textual run`

### Changed

- Breaking change: `TreeNode` can no longer be imported from `textual.widgets`; it is now available via `from textual.widgets.tree import TreeNode`. https://github.com/Textualize/textual/pull/1637
- `Tree` now shows a (subdued) cursor for a highlighted node when focus has moved elsewhere https://github.com/Textualize/textual/issues/1471
- `DataTable.add_row` now accepts `key` argument to uniquely identify the row https://github.com/Textualize/textual/pull/1638
- `DataTable.add_column` now accepts `key` argument to uniquely identify the column https://github.com/Textualize/textual/pull/1638
- `DataTable.add_row` and `DataTable.add_column` now return lists of keys identifying the added rows/columns https://github.com/Textualize/textual/pull/1638
- Breaking change: `DataTable.get_cell_value` renamed to `DataTable.get_value_at` https://github.com/Textualize/textual/pull/1638
- `DataTable.row_count` is now a property https://github.com/Textualize/textual/pull/1638
- Breaking change: `DataTable.cursor_cell` renamed to `DataTable.cursor_coordinate` https://github.com/Textualize/textual/pull/1638
  - The method `validate_cursor_cell` was renamed to `validate_cursor_coordinate`.
  - The method `watch_cursor_cell` was renamed to `watch_cursor_coordinate`.
- Breaking change: `DataTable.hover_cell` renamed to `DataTable.hover_coordinate` https://github.com/Textualize/textual/pull/1638
  - The method `validate_hover_cell` was renamed to `validate_hover_coordinate`.
- Breaking change: `DataTable.data` structure changed, and will be made private in upcoming release https://github.com/Textualize/textual/pull/1638
- Breaking change: `DataTable.refresh_cell` was renamed to `DataTable.refresh_coordinate` https://github.com/Textualize/textual/pull/1638
- Breaking change: `DataTable.get_row_height` now takes a `RowKey` argument instead of a row index https://github.com/Textualize/textual/pull/1638
- Breaking change: `DataTable.data` renamed to `DataTable._data` (it's now private) https://github.com/Textualize/textual/pull/1786
- The `_filter` module was made public (now called `filter`) https://github.com/Textualize/textual/pull/1638
- Breaking change: renamed `Checkbox` to `Switch` https://github.com/Textualize/textual/issues/1746
- `App.install_screen` name is no longer optional https://github.com/Textualize/textual/pull/1778
- `App.query` now only includes the current screen https://github.com/Textualize/textual/pull/1778
- `DOMNode.tree` now displays simple DOM structure only https://github.com/Textualize/textual/pull/1778
- `App.install_screen` now returns None rather than AwaitMount https://github.com/Textualize/textual/pull/1778
- `DOMNode.children` is now a simple sequence, the NodesList is exposed as `DOMNode._nodes` https://github.com/Textualize/textual/pull/1778
- `DataTable` cursor can now enter fixed columns https://github.com/Textualize/textual/pull/1799

### Fixed

- Fixed stuck screen  https://github.com/Textualize/textual/issues/1632
- Fixed programmatic style changes not refreshing children layouts when parent widget did not change size https://github.com/Textualize/textual/issues/1607
- Fixed relative units in `grid-rows` and `grid-columns` being computed with respect to the wrong dimension https://github.com/Textualize/textual/issues/1406
- Fixed bug with animations that were triggered back to back, where the second one wouldn't start https://github.com/Textualize/textual/issues/1372
- Fixed bug with animations that were scheduled where all but the first would be skipped https://github.com/Textualize/textual/issues/1372
- Programmatically setting `overflow_x`/`overflow_y` refreshes the layout correctly https://github.com/Textualize/textual/issues/1616
- Fixed double-paste into `Input` https://github.com/Textualize/textual/issues/1657
- Added a workaround for an apparent Windows Terminal paste issue https://github.com/Textualize/textual/issues/1661
- Fixed issue with renderable width calculation https://github.com/Textualize/textual/issues/1685
- Fixed issue with app not processing Paste event https://github.com/Textualize/textual/issues/1666
- Fixed glitch with view position with auto width inputs https://github.com/Textualize/textual/issues/1693
- Fixed `DataTable` "selected" events containing wrong coordinates when mouse was used https://github.com/Textualize/textual/issues/1723

### Removed

- Methods `MessagePump.emit` and `MessagePump.emit_no_wait` https://github.com/Textualize/textual/pull/1738
- Removed `reactive.watch` in favor of DOMNode.watch.

## [0.10.1] - 2023-01-20

### Added

- Added Strip.text property https://github.com/Textualize/textual/issues/1620

### Fixed

- Fixed `textual diagnose` crash on older supported Python versions. https://github.com/Textualize/textual/issues/1622

### Changed

- The default filename for screenshots uses a datetime format similar to ISO8601, but with reserved characters replaced by underscores https://github.com/Textualize/textual/pull/1518


## [0.10.0] - 2023-01-19

### Added

- Added `TreeNode.parent` -- a read-only property for accessing a node's parent https://github.com/Textualize/textual/issues/1397
- Added public `TreeNode` label access via `TreeNode.label` https://github.com/Textualize/textual/issues/1396
- Added read-only public access to the children of a `TreeNode` via `TreeNode.children` https://github.com/Textualize/textual/issues/1398
- Added `Tree.get_node_by_id` to allow getting a node by its ID https://github.com/Textualize/textual/pull/1535
- Added a `Tree.NodeHighlighted` message, giving a `on_tree_node_highlighted` event handler https://github.com/Textualize/textual/issues/1400
- Added a `inherit_component_classes` subclassing parameter to control whether component classes are inherited from base classes https://github.com/Textualize/textual/issues/1399
- Added `diagnose` as a `textual` command https://github.com/Textualize/textual/issues/1542
- Added `row` and `column` cursors to `DataTable` https://github.com/Textualize/textual/pull/1547
- Added an optional parameter `selector` to the methods `Screen.focus_next` and `Screen.focus_previous` that enable using a CSS selector to narrow down which widgets can get focus https://github.com/Textualize/textual/issues/1196

### Changed

- `MouseScrollUp` and `MouseScrollDown` now inherit from `MouseEvent` and have attached modifier keys. https://github.com/Textualize/textual/pull/1458
- Fail-fast and print pretty tracebacks for Widget compose errors https://github.com/Textualize/textual/pull/1505
- Added Widget._refresh_scroll to avoid expensive layout when scrolling https://github.com/Textualize/textual/pull/1524
- `events.Paste` now bubbles https://github.com/Textualize/textual/issues/1434
- Improved error message when style flag `none` is mixed with other flags (e.g., when setting `text-style`) https://github.com/Textualize/textual/issues/1420
- Clock color in the `Header` widget now matches the header color https://github.com/Textualize/textual/issues/1459
- Programmatic calls to scroll now optionally scroll even if overflow styling says otherwise (introduces a new `force` parameter to all the `scroll_*` methods) https://github.com/Textualize/textual/issues/1201
- `COMPONENT_CLASSES` are now inherited from base classes https://github.com/Textualize/textual/issues/1399
- Watch methods may now take no parameters
- Added `compute` parameter to reactive
- A `TypeError` raised during `compose` now carries the full traceback
- Removed base class `NodeMessage` from which all node-related `Tree` events inherited

### Fixed

- The styles `scrollbar-background-active` and `scrollbar-color-hover` are no longer ignored https://github.com/Textualize/textual/pull/1480
- The widget `Placeholder` can now have its width set to `auto` https://github.com/Textualize/textual/pull/1508
- Behavior of widget `Input` when rendering after programmatic value change and related scenarios https://github.com/Textualize/textual/issues/1477 https://github.com/Textualize/textual/issues/1443
- `DataTable.show_cursor` now correctly allows cursor toggling https://github.com/Textualize/textual/pull/1547
- Fixed cursor not being visible on `DataTable` mount when `fixed_columns` were used https://github.com/Textualize/textual/pull/1547
- Fixed `DataTable` cursors not resetting to origin on `clear()` https://github.com/Textualize/textual/pull/1601
- Fixed TextLog wrapping issue https://github.com/Textualize/textual/issues/1554
- Fixed issue with TextLog not writing anything before layout https://github.com/Textualize/textual/issues/1498
- Fixed an exception when populating a child class of `ListView` purely from `compose` https://github.com/Textualize/textual/issues/1588
- Fixed freeze in tests https://github.com/Textualize/textual/issues/1608
- Fixed minus not displaying as symbol https://github.com/Textualize/textual/issues/1482

## [0.9.1] - 2022-12-30

### Added

- Added textual._win_sleep for Python on Windows < 3.11 https://github.com/Textualize/textual/pull/1457

## [0.9.0] - 2022-12-30

### Added

- Added textual.strip.Strip primitive
- Added textual._cache.FIFOCache
- Added an option to clear columns in DataTable.clear() https://github.com/Textualize/textual/pull/1427

### Changed

- Widget.render_line now returns a Strip
- Fix for slow updates on Windows
- Bumped Rich dependency

## [0.8.2] - 2022-12-28

### Fixed

- Fixed issue with TextLog.clear() https://github.com/Textualize/textual/issues/1447

## [0.8.1] - 2022-12-25

### Fixed

- Fix for overflowing tree issue https://github.com/Textualize/textual/issues/1425

## [0.8.0] - 2022-12-22

### Fixed

- Fixed issues with nested auto dimensions https://github.com/Textualize/textual/issues/1402
- Fixed watch method incorrectly running on first set when value hasn't changed and init=False https://github.com/Textualize/textual/pull/1367
- `App.dark` can now be set from `App.on_load` without an error being raised  https://github.com/Textualize/textual/issues/1369
- Fixed setting `visibility` changes needing a `refresh` https://github.com/Textualize/textual/issues/1355

### Added

- Added `textual.actions.SkipAction` exception which can be raised from an action to allow parents to process bindings.
- Added `textual keys` preview.
- Added ability to bind to a character in addition to key name. i.e. you can bind to "." or "full_stop".
- Added TextLog.shrink attribute to allow renderable to reduce in size to fit width.

### Changed

- Deprecated `PRIORITY_BINDINGS` class variable.
- Renamed `char` to `character` on Key event.
- Renamed `key_name` to `name` on Key event.
- Queries/`walk_children` no longer includes self in results by default https://github.com/Textualize/textual/pull/1416

## [0.7.0] - 2022-12-17

### Added

- Added `PRIORITY_BINDINGS` class variable, which can be used to control if a widget's bindings have priority by default. https://github.com/Textualize/textual/issues/1343

### Changed

- Renamed the `Binding` argument `universal` to `priority`. https://github.com/Textualize/textual/issues/1343
- When looking for bindings that have priority, they are now looked from `App` downwards. https://github.com/Textualize/textual/issues/1343
- `BINDINGS` on an `App`-derived class have priority by default. https://github.com/Textualize/textual/issues/1343
- `BINDINGS` on a `Screen`-derived class have priority by default. https://github.com/Textualize/textual/issues/1343
- Added a message parameter to Widget.exit

### Fixed

- Fixed validator not running on first reactive set https://github.com/Textualize/textual/pull/1359
- Ensure only printable characters are used as key_display https://github.com/Textualize/textual/pull/1361


## [0.6.0] - 2022-12-11

https://textual.textualize.io/blog/2022/12/11/version-060

### Added

- Added "inherited bindings" -- BINDINGS classvar will be merged with base classes, unless inherit_bindings is set to False
- Added `Tree` widget which replaces `TreeControl`.
- Added widget `Placeholder` https://github.com/Textualize/textual/issues/1200.
- Added `ListView` and `ListItem` widgets https://github.com/Textualize/textual/pull/1143

### Changed

- Rebuilt `DirectoryTree` with new `Tree` control.
- Empty containers with a dimension set to `"auto"` will now collapse instead of filling up the available space.
- Container widgets now have default height of `1fr`.
- The default `width` of a `Label` is now `auto`.

### Fixed

- Type selectors can now contain numbers https://github.com/Textualize/textual/issues/1253
- Fixed visibility not affecting children https://github.com/Textualize/textual/issues/1313
- Fixed issue with auto width/height and relative children https://github.com/Textualize/textual/issues/1319
- Fixed issue with offset applied to containers https://github.com/Textualize/textual/issues/1256
- Fixed default CSS retrieval for widgets with no `DEFAULT_CSS` that inherited from widgets with `DEFAULT_CSS` https://github.com/Textualize/textual/issues/1335
- Fixed merging of `BINDINGS` when binding inheritance is set to `None` https://github.com/Textualize/textual/issues/1351

## [0.5.0] - 2022-11-20

### Added

- Add get_child_by_id and get_widget_by_id, remove get_child https://github.com/Textualize/textual/pull/1146
- Add easing parameter to Widget.scroll_* methods https://github.com/Textualize/textual/pull/1144
- Added Widget.call_later which invokes a callback on idle.
- `DOMNode.ancestors` no longer includes `self`.
- Added `DOMNode.ancestors_with_self`, which retains the old behaviour of
  `DOMNode.ancestors`.
- Improved the speed of `DOMQuery.remove`.
- Added DataTable.clear
- Added low-level `textual.walk` methods.
- It is now possible to `await` a `Widget.remove`.
  https://github.com/Textualize/textual/issues/1094
- It is now possible to `await` a `DOMQuery.remove`. Note that this changes
  the return value of `DOMQuery.remove`, which used to return `self`.
  https://github.com/Textualize/textual/issues/1094
- Added Pilot.wait_for_animation
- Added `Widget.move_child` https://github.com/Textualize/textual/issues/1121
- Added a `Label` widget https://github.com/Textualize/textual/issues/1190
- Support lazy-instantiated Screens (callables in App.SCREENS) https://github.com/Textualize/textual/pull/1185
- Display of keys in footer has more sensible defaults https://github.com/Textualize/textual/pull/1213
- Add App.get_key_display, allowing custom key_display App-wide https://github.com/Textualize/textual/pull/1213

### Changed

- Watchers are now called immediately when setting the attribute if they are synchronous. https://github.com/Textualize/textual/pull/1145
- Widget.call_later has been renamed to Widget.call_after_refresh.
- Button variant values are now checked at runtime. https://github.com/Textualize/textual/issues/1189
- Added caching of some properties in Styles object

### Fixed

- Fixed DataTable row not updating after add https://github.com/Textualize/textual/issues/1026
- Fixed issues with animation. Now objects of different types may be animated.
- Fixed containers with transparent background not showing borders https://github.com/Textualize/textual/issues/1175
- Fixed auto-width in horizontal containers https://github.com/Textualize/textual/pull/1155
- Fixed Input cursor invisible when placeholder empty https://github.com/Textualize/textual/pull/1202
- Fixed deadlock when removing widgets from the App https://github.com/Textualize/textual/pull/1219

## [0.4.0] - 2022-11-08

https://textual.textualize.io/blog/2022/11/08/version-040/#version-040

### Changed

- Dropped support for mounting "named" and "anonymous" widgets via
  `App.mount` and `Widget.mount`. Both methods now simply take one or more
  widgets as positional arguments.
- `DOMNode.query_one` now raises a `TooManyMatches` exception if there is
  more than one matching node.
  https://github.com/Textualize/textual/issues/1096
- `App.mount` and `Widget.mount` have new `before` and `after` parameters https://github.com/Textualize/textual/issues/778

### Added

- Added `init` param to reactive.watch
- `CSS_PATH` can now be a list of CSS files https://github.com/Textualize/textual/pull/1079
- Added `DOMQuery.only_one` https://github.com/Textualize/textual/issues/1096
- Writes to stdout are now done in a thread, for smoother animation. https://github.com/Textualize/textual/pull/1104

## [0.3.0] - 2022-10-31

### Fixed

- Fixed issue where scrollbars weren't being unmounted
- Fixed fr units for horizontal and vertical layouts https://github.com/Textualize/textual/pull/1067
- Fixed `textual run` breaking sys.argv https://github.com/Textualize/textual/issues/1064
- Fixed footer not updating styles when toggling dark mode
- Fixed how the app title in a `Header` is centred https://github.com/Textualize/textual/issues/1060
- Fixed the swapping of button variants https://github.com/Textualize/textual/issues/1048
- Fixed reserved characters in screenshots https://github.com/Textualize/textual/issues/993
- Fixed issue with TextLog max_lines https://github.com/Textualize/textual/issues/1058

### Changed

- DOMQuery now raises InvalidQueryFormat in response to invalid query strings, rather than cryptic CSS error
- Dropped quit_after, screenshot, and screenshot_title from App.run, which can all be done via auto_pilot
- Widgets are now closed in reversed DOM order
- Input widget justify hardcoded to left to prevent text-align interference
- Changed `textual run` so that it patches `argv` in more situations
- DOM classes and IDs are now always treated fully case-sensitive https://github.com/Textualize/textual/issues/1047

### Added

- Added Unmount event
- Added App.run_async method
- Added App.run_test context manager
- Added auto_pilot to App.run and App.run_async
- Added Widget._get_virtual_dom to get scrollbars
- Added size parameter to run and run_async
- Added always_update to reactive
- Returned an awaitable from push_screen, switch_screen, and install_screen https://github.com/Textualize/textual/pull/1061

## [0.2.1] - 2022-10-23

### Changed

- Updated meta data for PyPI

## [0.2.0] - 2022-10-23

### Added

- CSS support
- Too numerous to mention
## [0.1.18] - 2022-04-30

### Changed

- Bump typing extensions

## [0.1.17] - 2022-03-10

### Changed

- Bumped Rich dependency

## [0.1.16] - 2022-03-10

### Fixed

- Fixed escape key hanging on Windows

## [0.1.15] - 2022-01-31

### Added

- Added Windows Driver

## [0.1.14] - 2022-01-09

### Changed

- Updated Rich dependency to 11.X

## [0.1.13] - 2022-01-01

### Fixed

- Fixed spurious characters when exiting app
- Fixed increasing delay when exiting

## [0.1.12] - 2021-09-20

### Added

- Added geometry.Spacing

### Fixed

- Fixed calculation of virtual size in scroll views

## [0.1.11] - 2021-09-12

### Changed

- Changed message handlers to use prefix handle\_
- Renamed messages to drop the Message suffix
- Events now bubble by default
- Refactor of layout

### Added

- Added App.measure
- Added auto_width to Vertical Layout, WindowView, an ScrollView
- Added big_table.py example
- Added easing.py example

## [0.1.10] - 2021-08-25

### Added

- Added keyboard control of tree control
- Added Widget.gutter to calculate space between renderable and outside edge
- Added margin, padding, and border attributes to Widget

### Changed

- Callbacks may be async or non-async.
- Event handler event argument is optional.
- Fixed exception in clock example https://github.com/willmcgugan/textual/issues/52
- Added Message.wait() which waits for a message to be processed
- Key events are now sent to widgets first, before processing bindings

## [0.1.9] - 2021-08-06

### Added

- Added hover over and mouse click to activate keys in footer
- Added verbosity argument to Widget.log

### Changed

- Simplified events. Remove Startup event (use Mount)
- Changed geometry.Point to geometry.Offset and geometry.Dimensions to geometry.Size

## [0.1.8] - 2021-07-17

### Fixed

- Fixed exiting mouse mode
- Fixed slow animation

### Added

- New log system

## [0.1.7] - 2021-07-14

### Changed

- Added functionality to calculator example.
- Scrollview now shows scrollbars automatically
- New handler system for messages that doesn't require inheritance
- Improved traceback handling

[0.55.0]: https://github.com/Textualize/textual/compare/v0.54.0...v0.55.0
[0.54.0]: https://github.com/Textualize/textual/compare/v0.53.1...v0.54.0
[0.53.1]: https://github.com/Textualize/textual/compare/v0.53.0...v0.53.1
[0.53.0]: https://github.com/Textualize/textual/compare/v0.52.1...v0.53.0
[0.52.1]: https://github.com/Textualize/textual/compare/v0.52.0...v0.52.1
[0.52.0]: https://github.com/Textualize/textual/compare/v0.51.0...v0.52.0
[0.51.0]: https://github.com/Textualize/textual/compare/v0.50.1...v0.51.0
[0.50.1]: https://github.com/Textualize/textual/compare/v0.50.0...v0.50.1
[0.50.0]: https://github.com/Textualize/textual/compare/v0.49.0...v0.50.0
[0.49.1]: https://github.com/Textualize/textual/compare/v0.49.0...v0.49.1
[0.49.0]: https://github.com/Textualize/textual/compare/v0.48.2...v0.49.0
[0.48.2]: https://github.com/Textualize/textual/compare/v0.48.1...v0.48.2
[0.48.1]: https://github.com/Textualize/textual/compare/v0.48.0...v0.48.1
[0.48.0]: https://github.com/Textualize/textual/compare/v0.47.1...v0.48.0
[0.47.1]: https://github.com/Textualize/textual/compare/v0.47.0...v0.47.1
[0.47.0]: https://github.com/Textualize/textual/compare/v0.46.0...v0.47.0
[0.46.0]: https://github.com/Textualize/textual/compare/v0.45.1...v0.46.0
[0.45.1]: https://github.com/Textualize/textual/compare/v0.45.0...v0.45.1
[0.45.0]: https://github.com/Textualize/textual/compare/v0.44.1...v0.45.0
[0.44.1]: https://github.com/Textualize/textual/compare/v0.44.0...v0.44.1
[0.44.0]: https://github.com/Textualize/textual/compare/v0.43.2...v0.44.0
[0.43.2]: https://github.com/Textualize/textual/compare/v0.43.1...v0.43.2
[0.43.1]: https://github.com/Textualize/textual/compare/v0.43.0...v0.43.1
[0.43.0]: https://github.com/Textualize/textual/compare/v0.42.0...v0.43.0
[0.42.0]: https://github.com/Textualize/textual/compare/v0.41.0...v0.42.0
[0.41.0]: https://github.com/Textualize/textual/compare/v0.40.0...v0.41.0
[0.40.0]: https://github.com/Textualize/textual/compare/v0.39.0...v0.40.0
[0.39.0]: https://github.com/Textualize/textual/compare/v0.38.1...v0.39.0
[0.38.1]: https://github.com/Textualize/textual/compare/v0.38.0...v0.38.1
[0.38.0]: https://github.com/Textualize/textual/compare/v0.37.1...v0.38.0
[0.37.1]: https://github.com/Textualize/textual/compare/v0.37.0...v0.37.1
[0.37.0]: https://github.com/Textualize/textual/compare/v0.36.0...v0.37.0
[0.36.0]: https://github.com/Textualize/textual/compare/v0.35.1...v0.36.0
[0.35.1]: https://github.com/Textualize/textual/compare/v0.35.0...v0.35.1
[0.35.0]: https://github.com/Textualize/textual/compare/v0.34.0...v0.35.0
[0.34.0]: https://github.com/Textualize/textual/compare/v0.33.0...v0.34.0
[0.33.0]: https://github.com/Textualize/textual/compare/v0.32.0...v0.33.0
[0.32.0]: https://github.com/Textualize/textual/compare/v0.31.0...v0.32.0
[0.31.0]: https://github.com/Textualize/textual/compare/v0.30.0...v0.31.0
[0.30.0]: https://github.com/Textualize/textual/compare/v0.29.0...v0.30.0
[0.29.0]: https://github.com/Textualize/textual/compare/v0.28.1...v0.29.0
[0.28.1]: https://github.com/Textualize/textual/compare/v0.28.0...v0.28.1
[0.28.0]: https://github.com/Textualize/textual/compare/v0.27.0...v0.28.0
[0.27.0]: https://github.com/Textualize/textual/compare/v0.26.0...v0.27.0
[0.26.0]: https://github.com/Textualize/textual/compare/v0.25.0...v0.26.0
[0.25.0]: https://github.com/Textualize/textual/compare/v0.24.1...v0.25.0
[0.24.1]: https://github.com/Textualize/textual/compare/v0.24.0...v0.24.1
[0.24.0]: https://github.com/Textualize/textual/compare/v0.23.0...v0.24.0
[0.23.0]: https://github.com/Textualize/textual/compare/v0.22.3...v0.23.0
[0.22.3]: https://github.com/Textualize/textual/compare/v0.22.2...v0.22.3
[0.22.2]: https://github.com/Textualize/textual/compare/v0.22.1...v0.22.2
[0.22.1]: https://github.com/Textualize/textual/compare/v0.22.0...v0.22.1
[0.22.0]: https://github.com/Textualize/textual/compare/v0.21.0...v0.22.0
[0.21.0]: https://github.com/Textualize/textual/compare/v0.20.1...v0.21.0
[0.20.1]: https://github.com/Textualize/textual/compare/v0.20.0...v0.20.1
[0.20.0]: https://github.com/Textualize/textual/compare/v0.19.1...v0.20.0
[0.19.1]: https://github.com/Textualize/textual/compare/v0.19.0...v0.19.1
[0.19.0]: https://github.com/Textualize/textual/compare/v0.18.0...v0.19.0
[0.18.0]: https://github.com/Textualize/textual/compare/v0.17.4...v0.18.0
[0.17.3]: https://github.com/Textualize/textual/compare/v0.17.2...v0.17.3
[0.17.2]: https://github.com/Textualize/textual/compare/v0.17.1...v0.17.2
[0.17.1]: https://github.com/Textualize/textual/compare/v0.17.0...v0.17.1
[0.17.0]: https://github.com/Textualize/textual/compare/v0.16.0...v0.17.0
[0.16.0]: https://github.com/Textualize/textual/compare/v0.15.1...v0.16.0
[0.15.1]: https://github.com/Textualize/textual/compare/v0.15.0...v0.15.1
[0.15.0]: https://github.com/Textualize/textual/compare/v0.14.0...v0.15.0
[0.14.0]: https://github.com/Textualize/textual/compare/v0.13.0...v0.14.0
[0.13.0]: https://github.com/Textualize/textual/compare/v0.12.1...v0.13.0
[0.12.1]: https://github.com/Textualize/textual/compare/v0.12.0...v0.12.1
[0.12.0]: https://github.com/Textualize/textual/compare/v0.11.1...v0.12.0
[0.11.1]: https://github.com/Textualize/textual/compare/v0.11.0...v0.11.1
[0.11.0]: https://github.com/Textualize/textual/compare/v0.10.1...v0.11.0
[0.10.1]: https://github.com/Textualize/textual/compare/v0.10.0...v0.10.1
[0.10.0]: https://github.com/Textualize/textual/compare/v0.9.1...v0.10.0
[0.9.1]: https://github.com/Textualize/textual/compare/v0.9.0...v0.9.1
[0.9.0]: https://github.com/Textualize/textual/compare/v0.8.2...v0.9.0
[0.8.2]: https://github.com/Textualize/textual/compare/v0.8.1...v0.8.2
[0.8.1]: https://github.com/Textualize/textual/compare/v0.8.0...v0.8.1
[0.8.0]: https://github.com/Textualize/textual/compare/v0.7.0...v0.8.0
[0.7.0]: https://github.com/Textualize/textual/compare/v0.6.0...v0.7.0
[0.6.0]: https://github.com/Textualize/textual/compare/v0.5.0...v0.6.0
[0.5.0]: https://github.com/Textualize/textual/compare/v0.4.0...v0.5.0
[0.4.0]: https://github.com/Textualize/textual/compare/v0.3.0...v0.4.0
[0.3.0]: https://github.com/Textualize/textual/compare/v0.2.1...v0.3.0
[0.2.1]: https://github.com/Textualize/textual/compare/v0.2.0...v0.2.1
[0.2.0]: https://github.com/Textualize/textual/compare/v0.1.18...v0.2.0
[0.1.18]: https://github.com/Textualize/textual/compare/v0.1.17...v0.1.18
[0.1.17]: https://github.com/Textualize/textual/compare/v0.1.16...v0.1.17
[0.1.16]: https://github.com/Textualize/textual/compare/v0.1.15...v0.1.16
[0.1.15]: https://github.com/Textualize/textual/compare/v0.1.14...v0.1.15
[0.1.14]: https://github.com/Textualize/textual/compare/v0.1.13...v0.1.14
[0.1.13]: https://github.com/Textualize/textual/compare/v0.1.12...v0.1.13
[0.1.12]: https://github.com/Textualize/textual/compare/v0.1.11...v0.1.12
[0.1.11]: https://github.com/Textualize/textual/compare/v0.1.10...v0.1.11
[0.1.10]: https://github.com/Textualize/textual/compare/v0.1.9...v0.1.10
[0.1.9]: https://github.com/Textualize/textual/compare/v0.1.8...v0.1.9
[0.1.8]: https://github.com/Textualize/textual/compare/v0.1.7...v0.1.8
[0.1.7]: https://github.com/Textualize/textual/releases/tag/v0.1.7<|MERGE_RESOLUTION|>--- conflicted
+++ resolved
@@ -5,14 +5,12 @@
 The format is based on [Keep a Changelog](http://keepachangelog.com/)
 and this project adheres to [Semantic Versioning](http://semver.org/).
 
-<<<<<<< HEAD
 ## Unreleased
 ### Fixed
 - Clicking on the last node of an new Tree would not emit NodeHighlighted message https://github.com/Textualize/textual/pull/3528
 ### Added
 ### Changed
 
-=======
 ## [0.55.1] - 2024-04-2
 
 ### Fixed
@@ -496,7 +494,6 @@
 - Improved startup time by caching CSS parsing https://github.com/Textualize/textual/pull/3575
 - Workers are now created/run in a thread-safe way https://github.com/Textualize/textual/pull/3586
 
->>>>>>> 1154b56a
 ## [0.40.0] - 2023-10-11
 
 ### Added
