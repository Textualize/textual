--- conflicted
+++ resolved
@@ -5,19 +5,16 @@
 The format is based on [Keep a Changelog](http://keepachangelog.com/)
 and this project adheres to [Semantic Versioning](http://semver.org/).
 
-<<<<<<< HEAD
 ## Unreleased
 
 ### Added
 
 - Added App.capture_print, App.end_capture_print, Widget.capture_print, Widget.end_capture_print https://github.com/Textualize/textual/issues/2952
-=======
-## [0.31.0] - Unreleased
 
 ### Fixed
 
 - Fixed a crash when a `SelectionList` had a prompt wider than itself https://github.com/Textualize/textual/issues/2900
->>>>>>> 2f055f62
+
 
 ## [0.30.0] - 2023-07-17
 
