--- conflicted
+++ resolved
@@ -4,6 +4,12 @@
 
 The format is based on [Keep a Changelog](http://keepachangelog.com/)
 and this project adheres to [Semantic Versioning](http://semver.org/).
+
+## Unreleased
+
+### Fixed
+
+- Fixed duplicated key displays in the help panel https://github.com/Textualize/textual/issues/5037
 
 ## [0.85.2] - 2024-11-02
 
@@ -49,11 +55,7 @@
 ### Fixed
 
 - Fixed `RadioSet` not being scrollable https://github.com/Textualize/textual/issues/5100
-<<<<<<< HEAD
-- Fixed duplicated key displays in the help panel https://github.com/Textualize/textual/issues/5037
-=======
 - Fixed infinite loop in TextArea https://github.com/Textualize/textual/pull/5154
->>>>>>> 09003dfb
 
 ### Added
 
