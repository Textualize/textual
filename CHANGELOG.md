# Change Log

All notable changes to this project will be documented in this file.

The format is based on [Keep a Changelog](http://keepachangelog.com/)
and this project adheres to [Semantic Versioning](http://semver.org/).

## [0.37.1] - 2023-09-16

### Fixed

- Fixed the command palette crashing with a `TimeoutError` in any Python before 3.11 https://github.com/Textualize/textual/issues/3320
- Fixed `Input` event leakage from `CommandPalette` to `App`.

## [0.37.0] - 2023-09-15

### Added

- Added the command palette https://github.com/Textualize/textual/pull/3058
- `Input` is now validated when focus moves out of it https://github.com/Textualize/textual/pull/3193
- Attribute `Input.validate_on` (and `__init__` parameter of the same name) to customise when validation occurs https://github.com/Textualize/textual/pull/3193
- Screen-specific (sub-)title attributes https://github.com/Textualize/textual/pull/3199:
  - `Screen.TITLE`
  - `Screen.SUB_TITLE`
  - `Screen.title`
  - `Screen.sub_title`
- Properties `Header.screen_title` and `Header.screen_sub_title` https://github.com/Textualize/textual/pull/3199
- Added `DirectoryTree.DirectorySelected` message https://github.com/Textualize/textual/issues/3200
- Added `widgets.Collapsible` contributed by Sunyoung Yoo https://github.com/Textualize/textual/pull/2989

### Fixed

- Fixed a crash when removing an option from an `OptionList` while the mouse is hovering over the last option https://github.com/Textualize/textual/issues/3270
- Fixed a crash in `MarkdownViewer` when clicking on a link that contains an anchor https://github.com/Textualize/textual/issues/3094
<<<<<<< HEAD
- Fixed `DataTable` not updating component styles on hot-reloading https://github.com/Textualize/textual/issues/3312
=======
- Fixed wrong message pump in pop_screen https://github.com/Textualize/textual/pull/3315
>>>>>>> b886ef4e

### Changed

- Widget.notify and App.notify are now thread-safe https://github.com/Textualize/textual/pull/3275
- Breaking change: Widget.notify and App.notify now return None https://github.com/Textualize/textual/pull/3275
- App.unnotify is now private (renamed to App._unnotify) https://github.com/Textualize/textual/pull/3275
- `Markdown.load` will now attempt to scroll to a related heading if an anchor is provided https://github.com/Textualize/textual/pull/3244

## [0.36.0] - 2023-09-05

### Added

- TCSS styles `layer` and `layers` can be strings https://github.com/Textualize/textual/pull/3169
- `App.return_code` for the app return code https://github.com/Textualize/textual/pull/3202
- Added `animate` switch to `Tree.scroll_to_line` and `Tree.scroll_to_node` https://github.com/Textualize/textual/pull/3210
- Added `Rule` widget https://github.com/Textualize/textual/pull/3209
- Added App.current_mode to get the current mode https://github.com/Textualize/textual/pull/3233

### Changed

- Reactive callbacks are now scheduled on the message pump of the reactable that is watching instead of the owner of reactive attribute https://github.com/Textualize/textual/pull/3065
- Callbacks scheduled with `call_next` will now have the same prevented messages as when the callback was scheduled https://github.com/Textualize/textual/pull/3065
- Added `cursor_type` to the `DataTable` constructor.
- Fixed `push_screen` not updating Screen.CSS styles https://github.com/Textualize/textual/issues/3217

### Fixed

- Fixed flicker when calling pop_screen multiple times https://github.com/Textualize/textual/issues/3126
- Fixed setting styles.layout not updating https://github.com/Textualize/textual/issues/3047
- Fixed flicker when scrolling tree up or down a line https://github.com/Textualize/textual/issues/3206

## [0.35.1]

### Fixed

- Fixed flash of 80x24 interface in textual-web

## [0.35.0]

### Added

- Ability to enable/disable tabs via the reactive `disabled` in tab panes https://github.com/Textualize/textual/pull/3152
- Textual-web driver support for Windows

### Fixed

- Could not hide/show/disable/enable tabs in nested `TabbedContent` https://github.com/Textualize/textual/pull/3150

## [0.34.0] - 2023-08-22

### Added

- Methods `TabbedContent.disable_tab` and `TabbedContent.enable_tab` https://github.com/Textualize/textual/pull/3112
- Methods `Tabs.disable` and `Tabs.enable` https://github.com/Textualize/textual/pull/3112
- Messages `Tab.Disabled`, `Tab.Enabled`, `Tabs.TabDisabled` and `Tabs.Enabled` https://github.com/Textualize/textual/pull/3112
- Methods `TabbedContent.hide_tab` and `TabbedContent.show_tab` https://github.com/Textualize/textual/pull/3112
- Methods `Tabs.hide` and `Tabs.show` https://github.com/Textualize/textual/pull/3112
- Messages `Tabs.TabHidden` and `Tabs.TabShown` https://github.com/Textualize/textual/pull/3112
- Added `ListView.extend` method to append multiple items https://github.com/Textualize/textual/pull/3012

### Changed

- grid-columns and grid-rows now accept an `auto` token to detect the optimal size https://github.com/Textualize/textual/pull/3107
- LoadingIndicator now has a minimum height of 1 line.

### Fixed

- Fixed auto height container with default grid-rows https://github.com/Textualize/textual/issues/1597
- Fixed `page_up` and `page_down` bug in `DataTable` when `show_header = False` https://github.com/Textualize/textual/pull/3093
- Fixed issue with visible children inside invisible container when moving focus https://github.com/Textualize/textual/issues/3053

## [0.33.0] - 2023-08-15


### Fixed

- Fixed unintuitive sizing behaviour of TabbedContent https://github.com/Textualize/textual/issues/2411
- Fixed relative units not always expanding auto containers https://github.com/Textualize/textual/pull/3059
- Fixed background refresh https://github.com/Textualize/textual/issues/3055
- Fixed `SelectionList.clear_options` https://github.com/Textualize/textual/pull/3075
- `MouseMove` events bubble up from widgets. `App` and `Screen` receive `MouseMove` events even if there's no Widget under the cursor. https://github.com/Textualize/textual/issues/2905
- Fixed click on double-width char https://github.com/Textualize/textual/issues/2968

### Changed

- Breaking change: `DOMNode.visible` now takes into account full DOM to report whether a node is visible or not.

### Removed

- Property `Widget.focusable_children` https://github.com/Textualize/textual/pull/3070

### Added

- Added an interface for replacing prompt of an individual option in an `OptionList` https://github.com/Textualize/textual/issues/2603
- Added `DirectoryTree.reload_node` method https://github.com/Textualize/textual/issues/2757
- Added widgets.Digit https://github.com/Textualize/textual/pull/3073
- Added `BORDER_TITLE` and `BORDER_SUBTITLE` classvars to Widget https://github.com/Textualize/textual/pull/3097

### Changed

- DescendantBlur and DescendantFocus can now be used with @on decorator


## [0.32.0] - 2023-08-03

### Added

- Added widgets.Log
- Added Widget.is_vertical_scroll_end, Widget.is_horizontal_scroll_end, Widget.is_vertical_scrollbar_grabbed, Widget.is_horizontal_scrollbar_grabbed

### Changed

- Breaking change: Renamed TextLog to RichLog

## [0.31.0] - 2023-08-01

### Added

- Added App.begin_capture_print, App.end_capture_print, Widget.begin_capture_print, Widget.end_capture_print https://github.com/Textualize/textual/issues/2952
- Added the ability to run async methods as thread workers https://github.com/Textualize/textual/pull/2938
- Added `App.stop_animation` https://github.com/Textualize/textual/issues/2786
- Added `Widget.stop_animation` https://github.com/Textualize/textual/issues/2786

### Changed

- Breaking change: Creating a thread worker now requires that a `thread=True` keyword argument is passed https://github.com/Textualize/textual/pull/2938
- Breaking change: `Markdown.load` no longer captures all errors and returns a `bool`, errors now propagate https://github.com/Textualize/textual/issues/2956
- Breaking change: the default style of a `DataTable` now has `max-height: 100%` https://github.com/Textualize/textual/issues/2959

### Fixed

- Fixed a crash when a `SelectionList` had a prompt wider than itself https://github.com/Textualize/textual/issues/2900
- Fixed a bug where `Click` events were bubbling up from `Switch` widgets https://github.com/Textualize/textual/issues/2366
- Fixed a crash when using empty CSS variables https://github.com/Textualize/textual/issues/1849
- Fixed issue with tabs in TextLog https://github.com/Textualize/textual/issues/3007
- Fixed a bug with `DataTable` hover highlighting https://github.com/Textualize/textual/issues/2909

## [0.30.0] - 2023-07-17

### Added

- Added `DataTable.remove_column` method https://github.com/Textualize/textual/pull/2899
- Added notifications https://github.com/Textualize/textual/pull/2866
- Added `on_complete` callback to scroll methods https://github.com/Textualize/textual/pull/2903

### Fixed

- Fixed CancelledError issue with timer https://github.com/Textualize/textual/issues/2854
- Fixed Toggle Buttons issue with not being clickable/hoverable https://github.com/Textualize/textual/pull/2930


## [0.29.0] - 2023-07-03

### Changed

- Factored dev tools (`textual` command) in to external lib (`textual-dev`).

### Added

- Updated `DataTable.get_cell` type hints to accept string keys https://github.com/Textualize/textual/issues/2586
- Added `DataTable.get_cell_coordinate` method
- Added `DataTable.get_row_index` method https://github.com/Textualize/textual/issues/2587
- Added `DataTable.get_column_index` method
- Added can-focus pseudo-class to target widgets that may receive focus
- Make `Markdown.update` optionally awaitable https://github.com/Textualize/textual/pull/2838
- Added `default` parameter to `DataTable.add_column` for populating existing rows https://github.com/Textualize/textual/pull/2836
- Added can-focus pseudo-class to target widgets that may receive focus

### Fixed

- Fixed crash when columns were added to populated `DataTable` https://github.com/Textualize/textual/pull/2836
- Fixed issues with opacity on Screens https://github.com/Textualize/textual/issues/2616
- Fixed style problem with selected selections in a non-focused selection list https://github.com/Textualize/textual/issues/2768
- Fixed sys.stdout and sys.stderr being None https://github.com/Textualize/textual/issues/2879

## [0.28.1] - 2023-06-20

### Fixed

- Fixed indented code blocks not showing up in `Markdown` https://github.com/Textualize/textual/issues/2781
- Fixed inline code blocks in lists showing out of order in `Markdown` https://github.com/Textualize/textual/issues/2676
- Fixed list items in a `Markdown` being added to the focus chain https://github.com/Textualize/textual/issues/2380
- Fixed `Tabs` posting unnecessary messages when removing non-active tabs https://github.com/Textualize/textual/issues/2807
- call_after_refresh will preserve the sender within the callback https://github.com/Textualize/textual/pull/2806

### Added

- Added a method of allowing third party code to handle unhandled tokens in `Markdown` https://github.com/Textualize/textual/pull/2803
- Added `MarkdownBlock` as an exported symbol in `textual.widgets.markdown` https://github.com/Textualize/textual/pull/2803

### Changed

- Tooltips are now inherited, so will work with compound widgets


## [0.28.0] - 2023-06-19

### Added

- The devtools console now confirms when CSS files have been successfully loaded after a previous error https://github.com/Textualize/textual/pull/2716
- Class variable `CSS` to screens https://github.com/Textualize/textual/issues/2137
- Class variable `CSS_PATH` to screens https://github.com/Textualize/textual/issues/2137
- Added `cursor_foreground_priority` and `cursor_background_priority` to `DataTable` https://github.com/Textualize/textual/pull/2736
- Added Region.center
- Added `center` parameter to `Widget.scroll_to_region`
- Added `origin_visible` parameter to `Widget.scroll_to_region`
- Added `origin_visible` parameter to `Widget.scroll_to_center`
- Added `TabbedContent.tab_count` https://github.com/Textualize/textual/pull/2751
- Added `TabbedContent.add_pane` https://github.com/Textualize/textual/pull/2751
- Added `TabbedContent.remove_pane` https://github.com/Textualize/textual/pull/2751
- Added `TabbedContent.clear_panes` https://github.com/Textualize/textual/pull/2751
- Added `TabbedContent.Cleared` https://github.com/Textualize/textual/pull/2751

### Fixed

- Fixed setting `TreeNode.label` on an existing `Tree` node not immediately refreshing https://github.com/Textualize/textual/pull/2713
- Correctly implement `__eq__` protocol in DataTable https://github.com/Textualize/textual/pull/2705
- Fixed exceptions in Pilot tests being silently ignored https://github.com/Textualize/textual/pull/2754
- Fixed issue where internal data of `OptionList` could be invalid for short window after `clear_options` https://github.com/Textualize/textual/pull/2754
- Fixed `Tooltip` causing a `query_one` on a lone `Static` to fail https://github.com/Textualize/textual/issues/2723
- Nested widgets wouldn't lose focus when parent is disabled https://github.com/Textualize/textual/issues/2772
- Fixed the `Tabs` `Underline` highlight getting "lost" in some extreme situations https://github.com/Textualize/textual/pull/2751

### Changed

- Breaking change: The `@on` decorator will now match a message class and any child classes https://github.com/Textualize/textual/pull/2746
- Breaking change: Styles update to checkbox, radiobutton, OptionList, Select, SelectionList, Switch https://github.com/Textualize/textual/pull/2777
- `Tabs.add_tab` is now optionally awaitable https://github.com/Textualize/textual/pull/2778
- `Tabs.add_tab` now takes `before` and `after` arguments to position a new tab https://github.com/Textualize/textual/pull/2778
- `Tabs.remove_tab` is now optionally awaitable https://github.com/Textualize/textual/pull/2778
- Breaking change: `Tabs.clear` has been changed from returning `self` to being optionally awaitable https://github.com/Textualize/textual/pull/2778

## [0.27.0] - 2023-06-01

### Fixed

- Fixed zero division error https://github.com/Textualize/textual/issues/2673
- Fix `scroll_to_center` when there were nested layers out of view (Compositor full_map not populated fully) https://github.com/Textualize/textual/pull/2684
- Fix crash when `Select` widget value attribute was set in `compose` https://github.com/Textualize/textual/pull/2690
- Issue with computing progress in workers https://github.com/Textualize/textual/pull/2686
- Issues with `switch_screen` not updating the results callback appropriately https://github.com/Textualize/textual/issues/2650
- Fixed incorrect mount order https://github.com/Textualize/textual/pull/2702

### Added

- `work` decorator accepts `description` parameter to add debug string https://github.com/Textualize/textual/issues/2597
- Added `SelectionList` widget https://github.com/Textualize/textual/pull/2652
- `App.AUTO_FOCUS` to set auto focus on all screens https://github.com/Textualize/textual/issues/2594
- Option to `scroll_to_center` to ensure we don't scroll such that the top left corner of the widget is not visible https://github.com/Textualize/textual/pull/2682
- Added `Widget.tooltip` property https://github.com/Textualize/textual/pull/2670
- Added `Region.inflect` https://github.com/Textualize/textual/pull/2670
- `Suggester` API to compose with widgets for automatic suggestions https://github.com/Textualize/textual/issues/2330
- `SuggestFromList` class to let widgets get completions from a fixed set of options https://github.com/Textualize/textual/pull/2604
- `Input` has a new component class `input--suggestion` https://github.com/Textualize/textual/pull/2604
- Added `Widget.remove_children` https://github.com/Textualize/textual/pull/2657
- Added `Validator` framework and validation for `Input` https://github.com/Textualize/textual/pull/2600
- Ability to have private and public validate methods https://github.com/Textualize/textual/pull/2708
- Ability to have private compute methods https://github.com/Textualize/textual/pull/2708
- Added `message_hook` to App.run_test https://github.com/Textualize/textual/pull/2702
- Added `Sparkline` widget https://github.com/Textualize/textual/pull/2631

### Changed

- `Placeholder` now sets its color cycle per app https://github.com/Textualize/textual/issues/2590
- Footer now clears key highlight regardless of whether it's in the active screen or not https://github.com/Textualize/textual/issues/2606
- The default Widget repr no longer displays classes and pseudo-classes (to reduce noise in logs). Add them to your `__rich_repr__` method if needed. https://github.com/Textualize/textual/pull/2623
- Setting `Screen.AUTO_FOCUS` to `None` will inherit `AUTO_FOCUS` from the app instead of disabling it https://github.com/Textualize/textual/issues/2594
- Setting `Screen.AUTO_FOCUS` to `""` will disable it on the screen https://github.com/Textualize/textual/issues/2594
- Messages now have a `handler_name` class var which contains the name of the default handler method.
- `Message.control` is now a property instead of a class variable. https://github.com/Textualize/textual/issues/2528
- `Tree` and `DirectoryTree` Messages no longer accept a `tree` parameter, using `self.node.tree` instead. https://github.com/Textualize/textual/issues/2529
- Keybinding <kbd>right</kbd> in `Input` is also used to accept a suggestion if the cursor is at the end of the input https://github.com/Textualize/textual/pull/2604
- `Input.__init__` now accepts a `suggester` attribute for completion suggestions https://github.com/Textualize/textual/pull/2604
- Using `switch_screen` to switch to the currently active screen is now a no-op https://github.com/Textualize/textual/pull/2692
- Breaking change: removed `reactive.py::Reactive.var` in favor of `reactive.py::var` https://github.com/Textualize/textual/pull/2709/

### Removed

- `Placeholder.reset_color_cycle`
- Removed `Widget.reset_focus` (now called `Widget.blur`) https://github.com/Textualize/textual/issues/2642

## [0.26.0] - 2023-05-20

### Added

- Added `Widget.can_view`

### Changed

- Textual will now scroll focused widgets to center if not in view

## [0.25.0] - 2023-05-17

### Changed

- App `title` and `sub_title` attributes can be set to any type https://github.com/Textualize/textual/issues/2521
- `DirectoryTree` now loads directory contents in a worker https://github.com/Textualize/textual/issues/2456
- Only a single error will be written by default, unless in dev mode ("debug" in App.features) https://github.com/Textualize/textual/issues/2480
- Using `Widget.move_child` where the target and the child being moved are the same is now a no-op https://github.com/Textualize/textual/issues/1743
- Calling `dismiss` on a screen that is not at the top of the stack now raises an exception https://github.com/Textualize/textual/issues/2575
- `MessagePump.call_after_refresh` and `MessagePump.call_later` will now return `False` if the callback could not be scheduled. https://github.com/Textualize/textual/pull/2584

### Fixed

- Fixed `ZeroDivisionError` in `resolve_fraction_unit` https://github.com/Textualize/textual/issues/2502
- Fixed `TreeNode.expand` and `TreeNode.expand_all` not posting a `Tree.NodeExpanded` message https://github.com/Textualize/textual/issues/2535
- Fixed `TreeNode.collapse` and `TreeNode.collapse_all` not posting a `Tree.NodeCollapsed` message https://github.com/Textualize/textual/issues/2535
- Fixed `TreeNode.toggle` and `TreeNode.toggle_all` not posting a `Tree.NodeExpanded` or `Tree.NodeCollapsed` message https://github.com/Textualize/textual/issues/2535
- `footer--description` component class was being ignored https://github.com/Textualize/textual/issues/2544
- Pasting empty selection in `Input` would raise an exception https://github.com/Textualize/textual/issues/2563
- `Screen.AUTO_FOCUS` now focuses the first _focusable_ widget that matches the selector https://github.com/Textualize/textual/issues/2578
- `Screen.AUTO_FOCUS` now works on the default screen on startup https://github.com/Textualize/textual/pull/2581
- Fix for setting dark in App `__init__` https://github.com/Textualize/textual/issues/2583
- Fix issue with scrolling and docks https://github.com/Textualize/textual/issues/2525
- Fix not being able to use CSS classes with `Tab` https://github.com/Textualize/textual/pull/2589

### Added

- Class variable `AUTO_FOCUS` to screens https://github.com/Textualize/textual/issues/2457
- Added `NULL_SPACING` and `NULL_REGION` to geometry.py

## [0.24.1] - 2023-05-08

### Fixed

- Fix TypeError in code browser

## [0.24.0] - 2023-05-08

### Fixed

- Fixed crash when creating a `DirectoryTree` starting anywhere other than `.`
- Fixed line drawing in `Tree` when `Tree.show_root` is `True` https://github.com/Textualize/textual/issues/2397
- Fixed line drawing in `Tree` not marking branches as selected when first getting focus https://github.com/Textualize/textual/issues/2397

### Changed

- The DataTable cursor is now scrolled into view when the cursor coordinate is changed programmatically https://github.com/Textualize/textual/issues/2459
- run_worker exclusive parameter is now `False` by default https://github.com/Textualize/textual/pull/2470
- Added `always_update` as an optional argument for `reactive.var`
- Made Binding description default to empty string, which is equivalent to show=False https://github.com/Textualize/textual/pull/2501
- Modified Message to allow it to be used as a dataclass https://github.com/Textualize/textual/pull/2501
- Decorator `@on` accepts arbitrary `**kwargs` to apply selectors to attributes of the message https://github.com/Textualize/textual/pull/2498

### Added

- Property `control` as alias for attribute `tabs` in `Tabs` messages https://github.com/Textualize/textual/pull/2483
- Experimental: Added "overlay" rule https://github.com/Textualize/textual/pull/2501
- Experimental: Added "constrain" rule https://github.com/Textualize/textual/pull/2501
- Added textual.widgets.Select https://github.com/Textualize/textual/pull/2501
- Added Region.translate_inside https://github.com/Textualize/textual/pull/2501
- `TabbedContent` now takes kwargs `id`, `name`, `classes`, and `disabled`, upon initialization, like other widgets https://github.com/Textualize/textual/pull/2497
- Method `DataTable.move_cursor` https://github.com/Textualize/textual/issues/2472
- Added `OptionList.add_options` https://github.com/Textualize/textual/pull/2508
- Added `TreeNode.is_root` https://github.com/Textualize/textual/pull/2510
- Added `TreeNode.remove_children` https://github.com/Textualize/textual/pull/2510
- Added `TreeNode.remove` https://github.com/Textualize/textual/pull/2510
- Added classvar `Message.ALLOW_SELECTOR_MATCH` https://github.com/Textualize/textual/pull/2498
- Added `ALLOW_SELECTOR_MATCH` to all built-in messages associated with widgets https://github.com/Textualize/textual/pull/2498
- Markdown document sub-widgets now reference the container document
- Table of contents of a markdown document now references the document
- Added the `control` property to messages
  - `DirectoryTree.FileSelected`
  - `ListView`
    - `Highlighted`
    - `Selected`
  - `Markdown`
    - `TableOfContentsUpdated`
    - `TableOfContentsSelected`
    - `LinkClicked`
  - `OptionList`
    - `OptionHighlighted`
    - `OptionSelected`
  - `RadioSet.Changed`
  - `TabContent.TabActivated`
  - `Tree`
    - `NodeSelected`
    - `NodeHighlighted`
    - `NodeExpanded`
    - `NodeCollapsed`

## [0.23.0] - 2023-05-03

### Fixed

- Fixed `outline` top and bottom not handling alpha - https://github.com/Textualize/textual/issues/2371
- Fixed `!important` not applying to `align` https://github.com/Textualize/textual/issues/2420
- Fixed `!important` not applying to `border` https://github.com/Textualize/textual/issues/2420
- Fixed `!important` not applying to `content-align` https://github.com/Textualize/textual/issues/2420
- Fixed `!important` not applying to `outline` https://github.com/Textualize/textual/issues/2420
- Fixed `!important` not applying to `overflow` https://github.com/Textualize/textual/issues/2420
- Fixed `!important` not applying to `scrollbar-size` https://github.com/Textualize/textual/issues/2420
- Fixed `outline-right` not being recognised https://github.com/Textualize/textual/issues/2446
- Fixed OSError when a file system is not available https://github.com/Textualize/textual/issues/2468

### Changed

- Setting attributes with a `compute_` method will now raise an `AttributeError` https://github.com/Textualize/textual/issues/2383
- Unknown psuedo-selectors will now raise a tokenizer error (previously they were silently ignored) https://github.com/Textualize/textual/pull/2445
- Breaking change: `DirectoryTree.FileSelected.path` is now always a `Path` https://github.com/Textualize/textual/issues/2448
- Breaking change: `Directorytree.load_directory` renamed to `Directorytree._load_directory` https://github.com/Textualize/textual/issues/2448
- Unknown pseudo-selectors will now raise a tokenizer error (previously they were silently ignored) https://github.com/Textualize/textual/pull/2445

### Added

- Watch methods can now optionally be private https://github.com/Textualize/textual/issues/2382
- Added `DirectoryTree.path` reactive attribute https://github.com/Textualize/textual/issues/2448
- Added `DirectoryTree.FileSelected.node` https://github.com/Textualize/textual/pull/2463
- Added `DirectoryTree.reload` https://github.com/Textualize/textual/issues/2448
- Added textual.on decorator https://github.com/Textualize/textual/issues/2398

## [0.22.3] - 2023-04-29

### Fixed

- Fixed `textual run` on Windows https://github.com/Textualize/textual/issues/2406
- Fixed top border of button hover state

## [0.22.2] - 2023-04-29

### Added

- Added `TreeNode.tree` as a read-only public attribute https://github.com/Textualize/textual/issues/2413

### Fixed

- Fixed superfluous style updates for focus-within pseudo-selector

## [0.22.1] - 2023-04-28

### Fixed

- Fixed timer issue https://github.com/Textualize/textual/issues/2416
- Fixed `textual run` issue https://github.com/Textualize/textual/issues/2391

## [0.22.0] - 2023-04-27

### Fixed

- Fixed broken fr units when there is a min or max dimension https://github.com/Textualize/textual/issues/2378
- Fixed plain text in Markdown code blocks with no syntax being difficult to read https://github.com/Textualize/textual/issues/2400

### Added

- Added `ProgressBar` widget https://github.com/Textualize/textual/pull/2333

### Changed

- All `textual.containers` are now `1fr` in relevant dimensions by default https://github.com/Textualize/textual/pull/2386


## [0.21.0] - 2023-04-26

### Changed

- `textual run` execs apps in a new context.
- Textual console no longer parses console markup.
- Breaking change: `Container` no longer shows required scrollbars by default https://github.com/Textualize/textual/issues/2361
- Breaking change: `VerticalScroll` no longer shows a required horizontal scrollbar by default
- Breaking change: `HorizontalScroll` no longer shows a required vertical scrollbar by default
- Breaking change: Renamed `App.action_add_class_` to `App.action_add_class`
- Breaking change: Renamed `App.action_remove_class_` to `App.action_remove_class`
- Breaking change: `RadioSet` is now a single focusable widget https://github.com/Textualize/textual/pull/2372
- Breaking change: Removed `containers.Content` (use `containers.VerticalScroll` now)

### Added

- Added `-c` switch to `textual run` which runs commands in a Textual dev environment.
- Breaking change: standard keyboard scrollable navigation bindings have been moved off `Widget` and onto a new base class for scrollable containers (see also below addition) https://github.com/Textualize/textual/issues/2332
- `ScrollView` now inherits from `ScrollableContainer` rather than `Widget` https://github.com/Textualize/textual/issues/2332
- Containers no longer inherit any bindings from `Widget` https://github.com/Textualize/textual/issues/2331
- Added `ScrollableContainer`; a container class that binds the common navigation keys to scroll actions (see also above breaking change) https://github.com/Textualize/textual/issues/2332

### Fixed

- Fixed dark mode toggles in a "child" screen not updating a "parent" screen https://github.com/Textualize/textual/issues/1999
- Fixed "panel" border not exposed via CSS
- Fixed `TabbedContent.active` changes not changing the actual content https://github.com/Textualize/textual/issues/2352
- Fixed broken color on macOS Terminal https://github.com/Textualize/textual/issues/2359

## [0.20.1] - 2023-04-18

### Fix

- New fix for stuck tabs underline https://github.com/Textualize/textual/issues/2229

## [0.20.0] - 2023-04-18

### Changed

- Changed signature of Driver. Technically a breaking change, but unlikely to affect anyone.
- Breaking change: Timer.start is now private, and returns None. There was no reason to call this manually, so unlikely to affect anyone.
- A clicked tab will now be scrolled to the center of its tab container https://github.com/Textualize/textual/pull/2276
- Style updates are now done immediately rather than on_idle https://github.com/Textualize/textual/pull/2304
- `ButtonVariant` is now exported from `textual.widgets.button` https://github.com/Textualize/textual/issues/2264
- `HorizontalScroll` and `VerticalScroll` are now focusable by default https://github.com/Textualize/textual/pull/2317

### Added

- Added `DataTable.remove_row` method https://github.com/Textualize/textual/pull/2253
- option `--port` to the command `textual console` to specify which port the console should connect to https://github.com/Textualize/textual/pull/2258
- `Widget.scroll_to_center` method to scroll children to the center of container widget https://github.com/Textualize/textual/pull/2255 and https://github.com/Textualize/textual/pull/2276
- Added `TabActivated` message to `TabbedContent` https://github.com/Textualize/textual/pull/2260
- Added "panel" border style https://github.com/Textualize/textual/pull/2292
- Added `border-title-color`, `border-title-background`, `border-title-style` rules https://github.com/Textualize/textual/issues/2289
- Added `border-subtitle-color`, `border-subtitle-background`, `border-subtitle-style` rules https://github.com/Textualize/textual/issues/2289

### Fixed

- Fixed order styles are applied in DataTable - allows combining of renderable styles and component classes https://github.com/Textualize/textual/pull/2272
- Fixed key combos with up/down keys in some terminals https://github.com/Textualize/textual/pull/2280
- Fix empty ListView preventing bindings from firing https://github.com/Textualize/textual/pull/2281
- Fix `get_component_styles` returning incorrect values on first call when combined with pseudoclasses https://github.com/Textualize/textual/pull/2304
- Fixed `active_message_pump.get` sometimes resulting in a `LookupError` https://github.com/Textualize/textual/issues/2301

## [0.19.1] - 2023-04-10

### Fixed

- Fix viewport units using wrong viewport size  https://github.com/Textualize/textual/pull/2247
- Fixed layout not clearing arrangement cache https://github.com/Textualize/textual/pull/2249


## [0.19.0] - 2023-04-07

### Added

- Added support for filtering a `DirectoryTree` https://github.com/Textualize/textual/pull/2215

### Changed

- Allowed border_title and border_subtitle to accept Text objects
- Added additional line around titles
- When a container is auto, relative dimensions in children stretch the container. https://github.com/Textualize/textual/pull/2221
- DataTable page up / down now move cursor

### Fixed

- Fixed margin not being respected when width or height is "auto" https://github.com/Textualize/textual/issues/2220
- Fixed issue which prevent scroll_visible from working https://github.com/Textualize/textual/issues/2181
- Fixed missing tracebacks on Windows https://github.com/Textualize/textual/issues/2027

## [0.18.0] - 2023-04-04

### Added

- Added Worker API https://github.com/Textualize/textual/pull/2182

### Changed

- Breaking change: Markdown.update is no longer a coroutine https://github.com/Textualize/textual/pull/2182

### Fixed

- `RadioSet` is now far less likely to report `pressed_button` as `None` https://github.com/Textualize/textual/issues/2203

## [0.17.3] - 2023-04-02

### [Fixed]

- Fixed scrollable area not taking in to account dock https://github.com/Textualize/textual/issues/2188

## [0.17.2] - 2023-04-02

### [Fixed]

- Fixed bindings persistance https://github.com/Textualize/textual/issues/1613
- The `Markdown` widget now auto-increments ordered lists https://github.com/Textualize/textual/issues/2002
- Fixed modal bindings https://github.com/Textualize/textual/issues/2194
- Fix binding enter to active button https://github.com/Textualize/textual/issues/2194

### [Changed]

- tab and shift+tab are now defined on Screen.

## [0.17.1] - 2023-03-30

### Fixed

- Fix cursor not hiding on Windows https://github.com/Textualize/textual/issues/2170
- Fixed freeze when ctrl-clicking links https://github.com/Textualize/textual/issues/2167 https://github.com/Textualize/textual/issues/2073

## [0.17.0] - 2023-03-29

### Fixed

- Issue with parsing action strings whose arguments contained quoted closing parenthesis https://github.com/Textualize/textual/pull/2112
- Issues with parsing action strings with tuple arguments https://github.com/Textualize/textual/pull/2112
- Issue with watching for CSS file changes https://github.com/Textualize/textual/pull/2128
- Fix for tabs not invalidating https://github.com/Textualize/textual/issues/2125
- Fixed scrollbar layers issue https://github.com/Textualize/textual/issues/1358
- Fix for interaction between pseudo-classes and widget-level render caches https://github.com/Textualize/textual/pull/2155

### Changed

- DataTable now has height: auto by default. https://github.com/Textualize/textual/issues/2117
- Textual will now render strings within renderables (such as tables) as Console Markup by default. You can wrap your text with rich.Text() if you want the original behavior. https://github.com/Textualize/textual/issues/2120
- Some widget methods now return `self` instead of `None` https://github.com/Textualize/textual/pull/2102:
  - `Widget`: `refresh`, `focus`, `reset_focus`
  - `Button.press`
  - `DataTable`: `clear`, `refresh_coordinate`, `refresh_row`, `refresh_column`, `sort`
  - `Placehoder.cycle_variant`
  - `Switch.toggle`
  - `Tabs.clear`
  - `TextLog`: `write`, `clear`
  - `TreeNode`: `expand`, `expand_all`, `collapse`, `collapse_all`, `toggle`, `toggle_all`
  - `Tree`: `clear`, `reset`
- Screens with alpha in their background color will now blend with the background. https://github.com/Textualize/textual/pull/2139
- Added "thick" border style. https://github.com/Textualize/textual/pull/2139
- message_pump.app will now set the active app if it is not already set.
- DataTable now has max height set to 100vh

### Added

- Added auto_scroll attribute to TextLog https://github.com/Textualize/textual/pull/2127
- Added scroll_end switch to TextLog.write https://github.com/Textualize/textual/pull/2127
- Added `Widget.get_pseudo_class_state` https://github.com/Textualize/textual/pull/2155
- Added Screen.ModalScreen which prevents App from handling bindings. https://github.com/Textualize/textual/pull/2139
- Added TEXTUAL_LOG env var which should be a path that Textual will write verbose logs to (textual devtools is generally preferred) https://github.com/Textualize/textual/pull/2148
- Added textual.logging.TextualHandler logging handler
- Added Query.set_classes, DOMNode.set_classes, and `classes` setter for Widget https://github.com/Textualize/textual/issues/1081
- Added `OptionList` https://github.com/Textualize/textual/pull/2154

## [0.16.0] - 2023-03-22

### Added
- Added `parser_factory` argument to `Markdown` and `MarkdownViewer` constructors https://github.com/Textualize/textual/pull/2075
- Added `HorizontalScroll` https://github.com/Textualize/textual/issues/1957
- Added `Center` https://github.com/Textualize/textual/issues/1957
- Added `Middle` https://github.com/Textualize/textual/issues/1957
- Added `VerticalScroll` (mimicking the old behaviour of `Vertical`) https://github.com/Textualize/textual/issues/1957
- Added `Widget.border_title` and `Widget.border_subtitle` to set border (sub)title for a widget https://github.com/Textualize/textual/issues/1864
- Added CSS styles `border_title_align` and `border_subtitle_align`.
- Added `TabbedContent` widget https://github.com/Textualize/textual/pull/2059
- Added `get_child_by_type` method to widgets / app https://github.com/Textualize/textual/pull/2059
- Added `Widget.render_str` method https://github.com/Textualize/textual/pull/2059
- Added TEXTUAL_DRIVER environment variable

### Changed

- Dropped "loading-indicator--dot" component style from LoadingIndicator https://github.com/Textualize/textual/pull/2050
- Tabs widget now sends Tabs.Cleared when there is no active tab.
- Breaking change: changed default behaviour of `Vertical` (see `VerticalScroll`) https://github.com/Textualize/textual/issues/1957
- The default `overflow` style for `Horizontal` was changed to `hidden hidden` https://github.com/Textualize/textual/issues/1957
- `DirectoryTree` also accepts `pathlib.Path` objects as the path to list https://github.com/Textualize/textual/issues/1438

### Removed

- Removed `sender` attribute from messages. It's now just private (`_sender`). https://github.com/Textualize/textual/pull/2071

### Fixed

- Fixed borders not rendering correctly. https://github.com/Textualize/textual/pull/2074
- Fix for error when removing nodes. https://github.com/Textualize/textual/issues/2079

## [0.15.1] - 2023-03-14

### Fixed

- Fixed how the namespace for messages is calculated to facilitate inheriting messages https://github.com/Textualize/textual/issues/1814
- `Tab` is now correctly made available from `textual.widgets`. https://github.com/Textualize/textual/issues/2044

## [0.15.0] - 2023-03-13

### Fixed

- Fixed container not resizing when a widget is removed https://github.com/Textualize/textual/issues/2007
- Fixes issue where the horizontal scrollbar would be incorrectly enabled https://github.com/Textualize/textual/pull/2024

## [0.15.0] - 2023-03-13

### Changed

- Fixed container not resizing when a widget is removed https://github.com/Textualize/textual/issues/2007
- Fixed issue where the horizontal scrollbar would be incorrectly enabled https://github.com/Textualize/textual/pull/2024
- Fixed `Pilot.click` not correctly creating the mouse events https://github.com/Textualize/textual/issues/2022
- Fixes issue where the horizontal scrollbar would be incorrectly enabled https://github.com/Textualize/textual/pull/2024
- Fixes for tracebacks not appearing on exit https://github.com/Textualize/textual/issues/2027

### Added

- Added a LoadingIndicator widget https://github.com/Textualize/textual/pull/2018
- Added Tabs Widget https://github.com/Textualize/textual/pull/2020

### Changed

- Breaking change: Renamed Widget.action and App.action to Widget.run_action and App.run_action
- Added `shift`, `meta` and `control` arguments to `Pilot.click`.

## [0.14.0] - 2023-03-09

### Changed

- Breaking change: There is now only `post_message` to post events, which is non-async, `post_message_no_wait` was dropped. https://github.com/Textualize/textual/pull/1940
- Breaking change: The Timer class now has just one method to stop it, `Timer.stop` which is non sync https://github.com/Textualize/textual/pull/1940
- Breaking change: Messages don't require a `sender` in their constructor https://github.com/Textualize/textual/pull/1940
- Many messages have grown a `control` property which returns the control they relate to. https://github.com/Textualize/textual/pull/1940
- Updated styling to make it clear DataTable grows horizontally https://github.com/Textualize/textual/pull/1946
- Changed the `Checkbox` character due to issues with Windows Terminal and Windows 10 https://github.com/Textualize/textual/issues/1934
- Changed the `RadioButton` character due to issues with Windows Terminal and Windows 10 and 11 https://github.com/Textualize/textual/issues/1934
- Changed the `Markdown` initial bullet character due to issues with Windows Terminal and Windows 10 and 11 https://github.com/Textualize/textual/issues/1982
- The underscore `_` is no longer a special alias for the method `pilot.press`

### Added

- Added `data_table` attribute to DataTable events https://github.com/Textualize/textual/pull/1940
- Added `list_view` attribute to `ListView` events https://github.com/Textualize/textual/pull/1940
- Added `radio_set` attribute to `RadioSet` events https://github.com/Textualize/textual/pull/1940
- Added `switch` attribute to `Switch` events https://github.com/Textualize/textual/pull/1940
- Added `hover` and `click` methods to `Pilot` https://github.com/Textualize/textual/pull/1966
- Breaking change: Added `toggle_button` attribute to RadioButton and Checkbox events, replaces `input` https://github.com/Textualize/textual/pull/1940
- A percentage alpha can now be applied to a border https://github.com/Textualize/textual/issues/1863
- Added `Color.multiply_alpha`.
- Added `ContentSwitcher` https://github.com/Textualize/textual/issues/1945

### Fixed

- Fixed bug that prevented pilot from pressing some keys https://github.com/Textualize/textual/issues/1815
- DataTable race condition that caused crash https://github.com/Textualize/textual/pull/1962
- Fixed scrollbar getting "stuck" to cursor when cursor leaves window during drag https://github.com/Textualize/textual/pull/1968 https://github.com/Textualize/textual/pull/2003
- DataTable crash when enter pressed when table is empty https://github.com/Textualize/textual/pull/1973

## [0.13.0] - 2023-03-02

### Added

- Added `Checkbox` https://github.com/Textualize/textual/pull/1872
- Added `RadioButton` https://github.com/Textualize/textual/pull/1872
- Added `RadioSet` https://github.com/Textualize/textual/pull/1872

### Changed

- Widget scrolling methods (such as `Widget.scroll_home` and `Widget.scroll_end`) now perform the scroll after the next refresh https://github.com/Textualize/textual/issues/1774
- Buttons no longer accept arbitrary renderables https://github.com/Textualize/textual/issues/1870

### Fixed

- Scrolling with cursor keys now moves just one cell https://github.com/Textualize/textual/issues/1897
- Fix exceptions in watch methods being hidden on startup https://github.com/Textualize/textual/issues/1886
- Fixed scrollbar size miscalculation https://github.com/Textualize/textual/pull/1910
- Fixed slow exit on some terminals https://github.com/Textualize/textual/issues/1920

## [0.12.1] - 2023-02-25

### Fixed

- Fix for batch update glitch https://github.com/Textualize/textual/pull/1880

## [0.12.0] - 2023-02-24

### Added

- Added `App.batch_update` https://github.com/Textualize/textual/pull/1832
- Added horizontal rule to Markdown https://github.com/Textualize/textual/pull/1832
- Added `Widget.disabled` https://github.com/Textualize/textual/pull/1785
- Added `DOMNode.notify_style_update` to replace `messages.StylesUpdated` message https://github.com/Textualize/textual/pull/1861
- Added `DataTable.show_row_labels` reactive to show and hide row labels https://github.com/Textualize/textual/pull/1868
- Added `DataTable.RowLabelSelected` event, which is emitted when a row label is clicked https://github.com/Textualize/textual/pull/1868
- Added `MessagePump.prevent` context manager to temporarily suppress a given message type https://github.com/Textualize/textual/pull/1866

### Changed

- Scrolling by page now adds to current position.
- Markdown lists have been polished: a selection of bullets, better alignment of numbers, style tweaks https://github.com/Textualize/textual/pull/1832
- Added alternative method of composing Widgets https://github.com/Textualize/textual/pull/1847
- Added `label` parameter to `DataTable.add_row` https://github.com/Textualize/textual/pull/1868
- Breaking change: Some `DataTable` component classes were renamed - see PR for details https://github.com/Textualize/textual/pull/1868

### Removed

- Removed `screen.visible_widgets` and `screen.widgets`
- Removed `StylesUpdate` message. https://github.com/Textualize/textual/pull/1861

### Fixed

- Numbers in a descendant-combined selector no longer cause an error https://github.com/Textualize/textual/issues/1836
- Fixed superfluous scrolling when focusing a docked widget https://github.com/Textualize/textual/issues/1816
- Fixes walk_children which was returning more than one screen https://github.com/Textualize/textual/issues/1846
- Fixed issue with watchers fired for detached nodes https://github.com/Textualize/textual/issues/1846

## [0.11.1] - 2023-02-17

### Fixed

- DataTable fix issue where offset cache was not being used https://github.com/Textualize/textual/pull/1810
- DataTable scrollbars resize correctly when header is toggled https://github.com/Textualize/textual/pull/1803
- DataTable location mapping cleared when clear called https://github.com/Textualize/textual/pull/1809

## [0.11.0] - 2023-02-15

### Added

- Added `TreeNode.expand_all` https://github.com/Textualize/textual/issues/1430
- Added `TreeNode.collapse_all` https://github.com/Textualize/textual/issues/1430
- Added `TreeNode.toggle_all` https://github.com/Textualize/textual/issues/1430
- Added the coroutines `Animator.wait_until_complete` and `pilot.wait_for_scheduled_animations` that allow waiting for all current and scheduled animations https://github.com/Textualize/textual/issues/1658
- Added the method `Animator.is_being_animated` that checks if an attribute of an object is being animated or is scheduled for animation
- Added more keyboard actions and related bindings to `Input` https://github.com/Textualize/textual/pull/1676
- Added App.scroll_sensitivity_x and App.scroll_sensitivity_y to adjust how many lines the scroll wheel moves the scroll position https://github.com/Textualize/textual/issues/928
- Added Shift+scroll wheel and ctrl+scroll wheel to scroll horizontally
- Added `Tree.action_toggle_node` to toggle a node without selecting, and bound it to <kbd>Space</kbd> https://github.com/Textualize/textual/issues/1433
- Added `Tree.reset` to fully reset a `Tree` https://github.com/Textualize/textual/issues/1437
- Added `DataTable.sort` to sort rows https://github.com/Textualize/textual/pull/1638
- Added `DataTable.get_cell` to retrieve a cell by column/row keys https://github.com/Textualize/textual/pull/1638
- Added `DataTable.get_cell_at` to retrieve a cell by coordinate https://github.com/Textualize/textual/pull/1638
- Added `DataTable.update_cell` to update a cell by column/row keys https://github.com/Textualize/textual/pull/1638
- Added `DataTable.update_cell_at` to update a cell at a coordinate  https://github.com/Textualize/textual/pull/1638
- Added `DataTable.ordered_rows` property to retrieve `Row`s as they're currently ordered https://github.com/Textualize/textual/pull/1638
- Added `DataTable.ordered_columns` property to retrieve `Column`s as they're currently ordered https://github.com/Textualize/textual/pull/1638
- Added `DataTable.coordinate_to_cell_key` to find the key for the cell at a coordinate https://github.com/Textualize/textual/pull/1638
- Added `DataTable.is_valid_coordinate` https://github.com/Textualize/textual/pull/1638
- Added `DataTable.is_valid_row_index` https://github.com/Textualize/textual/pull/1638
- Added `DataTable.is_valid_column_index` https://github.com/Textualize/textual/pull/1638
- Added attributes to events emitted from `DataTable` indicating row/column/cell keys https://github.com/Textualize/textual/pull/1638
- Added `DataTable.get_row` to retrieve the values from a row by key https://github.com/Textualize/textual/pull/1786
- Added `DataTable.get_row_at` to retrieve the values from a row by index https://github.com/Textualize/textual/pull/1786
- Added `DataTable.get_column` to retrieve the values from a column by key https://github.com/Textualize/textual/pull/1786
- Added `DataTable.get_column_at` to retrieve the values from a column by index https://github.com/Textualize/textual/pull/1786
- Added `DataTable.HeaderSelected` which is posted when header label clicked https://github.com/Textualize/textual/pull/1788
- Added `DOMNode.watch` and `DOMNode.is_attached` methods  https://github.com/Textualize/textual/pull/1750
- Added `DOMNode.css_tree` which is a renderable that shows the DOM and CSS https://github.com/Textualize/textual/pull/1778
- Added `DOMNode.children_view` which is a view on to a nodes children list, use for querying https://github.com/Textualize/textual/pull/1778
- Added `Markdown` and `MarkdownViewer` widgets.
- Added `--screenshot` option to `textual run`

### Changed

- Breaking change: `TreeNode` can no longer be imported from `textual.widgets`; it is now available via `from textual.widgets.tree import TreeNode`. https://github.com/Textualize/textual/pull/1637
- `Tree` now shows a (subdued) cursor for a highlighted node when focus has moved elsewhere https://github.com/Textualize/textual/issues/1471
- `DataTable.add_row` now accepts `key` argument to uniquely identify the row https://github.com/Textualize/textual/pull/1638
- `DataTable.add_column` now accepts `key` argument to uniquely identify the column https://github.com/Textualize/textual/pull/1638
- `DataTable.add_row` and `DataTable.add_column` now return lists of keys identifying the added rows/columns https://github.com/Textualize/textual/pull/1638
- Breaking change: `DataTable.get_cell_value` renamed to `DataTable.get_value_at` https://github.com/Textualize/textual/pull/1638
- `DataTable.row_count` is now a property https://github.com/Textualize/textual/pull/1638
- Breaking change: `DataTable.cursor_cell` renamed to `DataTable.cursor_coordinate` https://github.com/Textualize/textual/pull/1638
  - The method `validate_cursor_cell` was renamed to `validate_cursor_coordinate`.
  - The method `watch_cursor_cell` was renamed to `watch_cursor_coordinate`.
- Breaking change: `DataTable.hover_cell` renamed to `DataTable.hover_coordinate` https://github.com/Textualize/textual/pull/1638
  - The method `validate_hover_cell` was renamed to `validate_hover_coordinate`.
- Breaking change: `DataTable.data` structure changed, and will be made private in upcoming release https://github.com/Textualize/textual/pull/1638
- Breaking change: `DataTable.refresh_cell` was renamed to `DataTable.refresh_coordinate` https://github.com/Textualize/textual/pull/1638
- Breaking change: `DataTable.get_row_height` now takes a `RowKey` argument instead of a row index https://github.com/Textualize/textual/pull/1638
- Breaking change: `DataTable.data` renamed to `DataTable._data` (it's now private) https://github.com/Textualize/textual/pull/1786
- The `_filter` module was made public (now called `filter`) https://github.com/Textualize/textual/pull/1638
- Breaking change: renamed `Checkbox` to `Switch` https://github.com/Textualize/textual/issues/1746
- `App.install_screen` name is no longer optional https://github.com/Textualize/textual/pull/1778
- `App.query` now only includes the current screen https://github.com/Textualize/textual/pull/1778
- `DOMNode.tree` now displays simple DOM structure only https://github.com/Textualize/textual/pull/1778
- `App.install_screen` now returns None rather than AwaitMount https://github.com/Textualize/textual/pull/1778
- `DOMNode.children` is now a simple sequence, the NodesList is exposed as `DOMNode._nodes` https://github.com/Textualize/textual/pull/1778
- `DataTable` cursor can now enter fixed columns https://github.com/Textualize/textual/pull/1799

### Fixed

- Fixed stuck screen  https://github.com/Textualize/textual/issues/1632
- Fixed programmatic style changes not refreshing children layouts when parent widget did not change size https://github.com/Textualize/textual/issues/1607
- Fixed relative units in `grid-rows` and `grid-columns` being computed with respect to the wrong dimension https://github.com/Textualize/textual/issues/1406
- Fixed bug with animations that were triggered back to back, where the second one wouldn't start https://github.com/Textualize/textual/issues/1372
- Fixed bug with animations that were scheduled where all but the first would be skipped https://github.com/Textualize/textual/issues/1372
- Programmatically setting `overflow_x`/`overflow_y` refreshes the layout correctly https://github.com/Textualize/textual/issues/1616
- Fixed double-paste into `Input` https://github.com/Textualize/textual/issues/1657
- Added a workaround for an apparent Windows Terminal paste issue https://github.com/Textualize/textual/issues/1661
- Fixed issue with renderable width calculation https://github.com/Textualize/textual/issues/1685
- Fixed issue with app not processing Paste event https://github.com/Textualize/textual/issues/1666
- Fixed glitch with view position with auto width inputs https://github.com/Textualize/textual/issues/1693
- Fixed `DataTable` "selected" events containing wrong coordinates when mouse was used https://github.com/Textualize/textual/issues/1723

### Removed

- Methods `MessagePump.emit` and `MessagePump.emit_no_wait` https://github.com/Textualize/textual/pull/1738
- Removed `reactive.watch` in favor of DOMNode.watch.

## [0.10.1] - 2023-01-20

### Added

- Added Strip.text property https://github.com/Textualize/textual/issues/1620

### Fixed

- Fixed `textual diagnose` crash on older supported Python versions. https://github.com/Textualize/textual/issues/1622

### Changed

- The default filename for screenshots uses a datetime format similar to ISO8601, but with reserved characters replaced by underscores https://github.com/Textualize/textual/pull/1518


## [0.10.0] - 2023-01-19

### Added

- Added `TreeNode.parent` -- a read-only property for accessing a node's parent https://github.com/Textualize/textual/issues/1397
- Added public `TreeNode` label access via `TreeNode.label` https://github.com/Textualize/textual/issues/1396
- Added read-only public access to the children of a `TreeNode` via `TreeNode.children` https://github.com/Textualize/textual/issues/1398
- Added `Tree.get_node_by_id` to allow getting a node by its ID https://github.com/Textualize/textual/pull/1535
- Added a `Tree.NodeHighlighted` message, giving a `on_tree_node_highlighted` event handler https://github.com/Textualize/textual/issues/1400
- Added a `inherit_component_classes` subclassing parameter to control whether component classes are inherited from base classes https://github.com/Textualize/textual/issues/1399
- Added `diagnose` as a `textual` command https://github.com/Textualize/textual/issues/1542
- Added `row` and `column` cursors to `DataTable` https://github.com/Textualize/textual/pull/1547
- Added an optional parameter `selector` to the methods `Screen.focus_next` and `Screen.focus_previous` that enable using a CSS selector to narrow down which widgets can get focus https://github.com/Textualize/textual/issues/1196

### Changed

- `MouseScrollUp` and `MouseScrollDown` now inherit from `MouseEvent` and have attached modifier keys. https://github.com/Textualize/textual/pull/1458
- Fail-fast and print pretty tracebacks for Widget compose errors https://github.com/Textualize/textual/pull/1505
- Added Widget._refresh_scroll to avoid expensive layout when scrolling https://github.com/Textualize/textual/pull/1524
- `events.Paste` now bubbles https://github.com/Textualize/textual/issues/1434
- Improved error message when style flag `none` is mixed with other flags (e.g., when setting `text-style`) https://github.com/Textualize/textual/issues/1420
- Clock color in the `Header` widget now matches the header color https://github.com/Textualize/textual/issues/1459
- Programmatic calls to scroll now optionally scroll even if overflow styling says otherwise (introduces a new `force` parameter to all the `scroll_*` methods) https://github.com/Textualize/textual/issues/1201
- `COMPONENT_CLASSES` are now inherited from base classes https://github.com/Textualize/textual/issues/1399
- Watch methods may now take no parameters
- Added `compute` parameter to reactive
- A `TypeError` raised during `compose` now carries the full traceback
- Removed base class `NodeMessage` from which all node-related `Tree` events inherited

### Fixed

- The styles `scrollbar-background-active` and `scrollbar-color-hover` are no longer ignored https://github.com/Textualize/textual/pull/1480
- The widget `Placeholder` can now have its width set to `auto` https://github.com/Textualize/textual/pull/1508
- Behavior of widget `Input` when rendering after programmatic value change and related scenarios https://github.com/Textualize/textual/issues/1477 https://github.com/Textualize/textual/issues/1443
- `DataTable.show_cursor` now correctly allows cursor toggling https://github.com/Textualize/textual/pull/1547
- Fixed cursor not being visible on `DataTable` mount when `fixed_columns` were used https://github.com/Textualize/textual/pull/1547
- Fixed `DataTable` cursors not resetting to origin on `clear()` https://github.com/Textualize/textual/pull/1601
- Fixed TextLog wrapping issue https://github.com/Textualize/textual/issues/1554
- Fixed issue with TextLog not writing anything before layout https://github.com/Textualize/textual/issues/1498
- Fixed an exception when populating a child class of `ListView` purely from `compose` https://github.com/Textualize/textual/issues/1588
- Fixed freeze in tests https://github.com/Textualize/textual/issues/1608
- Fixed minus not displaying as symbol https://github.com/Textualize/textual/issues/1482

## [0.9.1] - 2022-12-30

### Added

- Added textual._win_sleep for Python on Windows < 3.11 https://github.com/Textualize/textual/pull/1457

## [0.9.0] - 2022-12-30

### Added

- Added textual.strip.Strip primitive
- Added textual._cache.FIFOCache
- Added an option to clear columns in DataTable.clear() https://github.com/Textualize/textual/pull/1427

### Changed

- Widget.render_line now returns a Strip
- Fix for slow updates on Windows
- Bumped Rich dependency

## [0.8.2] - 2022-12-28

### Fixed

- Fixed issue with TextLog.clear() https://github.com/Textualize/textual/issues/1447

## [0.8.1] - 2022-12-25

### Fixed

- Fix for overflowing tree issue https://github.com/Textualize/textual/issues/1425

## [0.8.0] - 2022-12-22

### Fixed

- Fixed issues with nested auto dimensions https://github.com/Textualize/textual/issues/1402
- Fixed watch method incorrectly running on first set when value hasn't changed and init=False https://github.com/Textualize/textual/pull/1367
- `App.dark` can now be set from `App.on_load` without an error being raised  https://github.com/Textualize/textual/issues/1369
- Fixed setting `visibility` changes needing a `refresh` https://github.com/Textualize/textual/issues/1355

### Added

- Added `textual.actions.SkipAction` exception which can be raised from an action to allow parents to process bindings.
- Added `textual keys` preview.
- Added ability to bind to a character in addition to key name. i.e. you can bind to "." or "full_stop".
- Added TextLog.shrink attribute to allow renderable to reduce in size to fit width.

### Changed

- Deprecated `PRIORITY_BINDINGS` class variable.
- Renamed `char` to `character` on Key event.
- Renamed `key_name` to `name` on Key event.
- Queries/`walk_children` no longer includes self in results by default https://github.com/Textualize/textual/pull/1416

## [0.7.0] - 2022-12-17

### Added

- Added `PRIORITY_BINDINGS` class variable, which can be used to control if a widget's bindings have priority by default. https://github.com/Textualize/textual/issues/1343

### Changed

- Renamed the `Binding` argument `universal` to `priority`. https://github.com/Textualize/textual/issues/1343
- When looking for bindings that have priority, they are now looked from `App` downwards. https://github.com/Textualize/textual/issues/1343
- `BINDINGS` on an `App`-derived class have priority by default. https://github.com/Textualize/textual/issues/1343
- `BINDINGS` on a `Screen`-derived class have priority by default. https://github.com/Textualize/textual/issues/1343
- Added a message parameter to Widget.exit

### Fixed

- Fixed validator not running on first reactive set https://github.com/Textualize/textual/pull/1359
- Ensure only printable characters are used as key_display https://github.com/Textualize/textual/pull/1361


## [0.6.0] - 2022-12-11

https://textual.textualize.io/blog/2022/12/11/version-060

### Added

- Added "inherited bindings" -- BINDINGS classvar will be merged with base classes, unless inherit_bindings is set to False
- Added `Tree` widget which replaces `TreeControl`.
- Added widget `Placeholder` https://github.com/Textualize/textual/issues/1200.
- Added `ListView` and `ListItem` widgets https://github.com/Textualize/textual/pull/1143

### Changed

- Rebuilt `DirectoryTree` with new `Tree` control.
- Empty containers with a dimension set to `"auto"` will now collapse instead of filling up the available space.
- Container widgets now have default height of `1fr`.
- The default `width` of a `Label` is now `auto`.

### Fixed

- Type selectors can now contain numbers https://github.com/Textualize/textual/issues/1253
- Fixed visibility not affecting children https://github.com/Textualize/textual/issues/1313
- Fixed issue with auto width/height and relative children https://github.com/Textualize/textual/issues/1319
- Fixed issue with offset applied to containers https://github.com/Textualize/textual/issues/1256
- Fixed default CSS retrieval for widgets with no `DEFAULT_CSS` that inherited from widgets with `DEFAULT_CSS` https://github.com/Textualize/textual/issues/1335
- Fixed merging of `BINDINGS` when binding inheritance is set to `None` https://github.com/Textualize/textual/issues/1351

## [0.5.0] - 2022-11-20

### Added

- Add get_child_by_id and get_widget_by_id, remove get_child https://github.com/Textualize/textual/pull/1146
- Add easing parameter to Widget.scroll_* methods https://github.com/Textualize/textual/pull/1144
- Added Widget.call_later which invokes a callback on idle.
- `DOMNode.ancestors` no longer includes `self`.
- Added `DOMNode.ancestors_with_self`, which retains the old behaviour of
  `DOMNode.ancestors`.
- Improved the speed of `DOMQuery.remove`.
- Added DataTable.clear
- Added low-level `textual.walk` methods.
- It is now possible to `await` a `Widget.remove`.
  https://github.com/Textualize/textual/issues/1094
- It is now possible to `await` a `DOMQuery.remove`. Note that this changes
  the return value of `DOMQuery.remove`, which used to return `self`.
  https://github.com/Textualize/textual/issues/1094
- Added Pilot.wait_for_animation
- Added `Widget.move_child` https://github.com/Textualize/textual/issues/1121
- Added a `Label` widget https://github.com/Textualize/textual/issues/1190
- Support lazy-instantiated Screens (callables in App.SCREENS) https://github.com/Textualize/textual/pull/1185
- Display of keys in footer has more sensible defaults https://github.com/Textualize/textual/pull/1213
- Add App.get_key_display, allowing custom key_display App-wide https://github.com/Textualize/textual/pull/1213

### Changed

- Watchers are now called immediately when setting the attribute if they are synchronous. https://github.com/Textualize/textual/pull/1145
- Widget.call_later has been renamed to Widget.call_after_refresh.
- Button variant values are now checked at runtime. https://github.com/Textualize/textual/issues/1189
- Added caching of some properties in Styles object

### Fixed

- Fixed DataTable row not updating after add https://github.com/Textualize/textual/issues/1026
- Fixed issues with animation. Now objects of different types may be animated.
- Fixed containers with transparent background not showing borders https://github.com/Textualize/textual/issues/1175
- Fixed auto-width in horizontal containers https://github.com/Textualize/textual/pull/1155
- Fixed Input cursor invisible when placeholder empty https://github.com/Textualize/textual/pull/1202
- Fixed deadlock when removing widgets from the App https://github.com/Textualize/textual/pull/1219

## [0.4.0] - 2022-11-08

https://textual.textualize.io/blog/2022/11/08/version-040/#version-040

### Changed

- Dropped support for mounting "named" and "anonymous" widgets via
  `App.mount` and `Widget.mount`. Both methods now simply take one or more
  widgets as positional arguments.
- `DOMNode.query_one` now raises a `TooManyMatches` exception if there is
  more than one matching node.
  https://github.com/Textualize/textual/issues/1096
- `App.mount` and `Widget.mount` have new `before` and `after` parameters https://github.com/Textualize/textual/issues/778

### Added

- Added `init` param to reactive.watch
- `CSS_PATH` can now be a list of CSS files https://github.com/Textualize/textual/pull/1079
- Added `DOMQuery.only_one` https://github.com/Textualize/textual/issues/1096
- Writes to stdout are now done in a thread, for smoother animation. https://github.com/Textualize/textual/pull/1104

## [0.3.0] - 2022-10-31

### Fixed

- Fixed issue where scrollbars weren't being unmounted
- Fixed fr units for horizontal and vertical layouts https://github.com/Textualize/textual/pull/1067
- Fixed `textual run` breaking sys.argv https://github.com/Textualize/textual/issues/1064
- Fixed footer not updating styles when toggling dark mode
- Fixed how the app title in a `Header` is centred https://github.com/Textualize/textual/issues/1060
- Fixed the swapping of button variants https://github.com/Textualize/textual/issues/1048
- Fixed reserved characters in screenshots https://github.com/Textualize/textual/issues/993
- Fixed issue with TextLog max_lines https://github.com/Textualize/textual/issues/1058

### Changed

- DOMQuery now raises InvalidQueryFormat in response to invalid query strings, rather than cryptic CSS error
- Dropped quit_after, screenshot, and screenshot_title from App.run, which can all be done via auto_pilot
- Widgets are now closed in reversed DOM order
- Input widget justify hardcoded to left to prevent text-align interference
- Changed `textual run` so that it patches `argv` in more situations
- DOM classes and IDs are now always treated fully case-sensitive https://github.com/Textualize/textual/issues/1047

### Added

- Added Unmount event
- Added App.run_async method
- Added App.run_test context manager
- Added auto_pilot to App.run and App.run_async
- Added Widget._get_virtual_dom to get scrollbars
- Added size parameter to run and run_async
- Added always_update to reactive
- Returned an awaitable from push_screen, switch_screen, and install_screen https://github.com/Textualize/textual/pull/1061

## [0.2.1] - 2022-10-23

### Changed

- Updated meta data for PyPI

## [0.2.0] - 2022-10-23

### Added

- CSS support
- Too numerous to mention
## [0.1.18] - 2022-04-30

### Changed

- Bump typing extensions

## [0.1.17] - 2022-03-10

### Changed

- Bumped Rich dependency

## [0.1.16] - 2022-03-10

### Fixed

- Fixed escape key hanging on Windows

## [0.1.15] - 2022-01-31

### Added

- Added Windows Driver

## [0.1.14] - 2022-01-09

### Changed

- Updated Rich dependency to 11.X

## [0.1.13] - 2022-01-01

### Fixed

- Fixed spurious characters when exiting app
- Fixed increasing delay when exiting

## [0.1.12] - 2021-09-20

### Added

- Added geometry.Spacing

### Fixed

- Fixed calculation of virtual size in scroll views

## [0.1.11] - 2021-09-12

### Changed

- Changed message handlers to use prefix handle\_
- Renamed messages to drop the Message suffix
- Events now bubble by default
- Refactor of layout

### Added

- Added App.measure
- Added auto_width to Vertical Layout, WindowView, an ScrollView
- Added big_table.py example
- Added easing.py example

## [0.1.10] - 2021-08-25

### Added

- Added keyboard control of tree control
- Added Widget.gutter to calculate space between renderable and outside edge
- Added margin, padding, and border attributes to Widget

### Changed

- Callbacks may be async or non-async.
- Event handler event argument is optional.
- Fixed exception in clock example https://github.com/willmcgugan/textual/issues/52
- Added Message.wait() which waits for a message to be processed
- Key events are now sent to widgets first, before processing bindings

## [0.1.9] - 2021-08-06

### Added

- Added hover over and mouse click to activate keys in footer
- Added verbosity argument to Widget.log

### Changed

- Simplified events. Remove Startup event (use Mount)
- Changed geometry.Point to geometry.Offset and geometry.Dimensions to geometry.Size

## [0.1.8] - 2021-07-17

### Fixed

- Fixed exiting mouse mode
- Fixed slow animation

### Added

- New log system

## [0.1.7] - 2021-07-14

### Changed

- Added functionality to calculator example.
- Scrollview now shows scrollbars automatically
- New handler system for messages that doesn't require inheritance
- Improved traceback handling

[0.37.1]: https://github.com/Textualize/textual/compare/v0.37.0...v0.37.1
[0.37.0]: https://github.com/Textualize/textual/compare/v0.36.0...v0.37.0
[0.36.0]: https://github.com/Textualize/textual/compare/v0.35.1...v0.36.0
[0.35.1]: https://github.com/Textualize/textual/compare/v0.35.0...v0.35.1
[0.35.0]: https://github.com/Textualize/textual/compare/v0.34.0...v0.35.0
[0.34.0]: https://github.com/Textualize/textual/compare/v0.33.0...v0.34.0
[0.33.0]: https://github.com/Textualize/textual/compare/v0.32.0...v0.33.0
[0.32.0]: https://github.com/Textualize/textual/compare/v0.31.0...v0.32.0
[0.31.0]: https://github.com/Textualize/textual/compare/v0.30.0...v0.31.0
[0.30.0]: https://github.com/Textualize/textual/compare/v0.29.0...v0.30.0
[0.29.0]: https://github.com/Textualize/textual/compare/v0.28.1...v0.29.0
[0.28.1]: https://github.com/Textualize/textual/compare/v0.28.0...v0.28.1
[0.28.0]: https://github.com/Textualize/textual/compare/v0.27.0...v0.28.0
[0.27.0]: https://github.com/Textualize/textual/compare/v0.26.0...v0.27.0
[0.26.0]: https://github.com/Textualize/textual/compare/v0.25.0...v0.26.0
[0.25.0]: https://github.com/Textualize/textual/compare/v0.24.1...v0.25.0
[0.24.1]: https://github.com/Textualize/textual/compare/v0.24.0...v0.24.1
[0.24.0]: https://github.com/Textualize/textual/compare/v0.23.0...v0.24.0
[0.23.0]: https://github.com/Textualize/textual/compare/v0.22.3...v0.23.0
[0.22.3]: https://github.com/Textualize/textual/compare/v0.22.2...v0.22.3
[0.22.2]: https://github.com/Textualize/textual/compare/v0.22.1...v0.22.2
[0.22.1]: https://github.com/Textualize/textual/compare/v0.22.0...v0.22.1
[0.22.0]: https://github.com/Textualize/textual/compare/v0.21.0...v0.22.0
[0.21.0]: https://github.com/Textualize/textual/compare/v0.20.1...v0.21.0
[0.20.1]: https://github.com/Textualize/textual/compare/v0.20.0...v0.20.1
[0.20.0]: https://github.com/Textualize/textual/compare/v0.19.1...v0.20.0
[0.19.1]: https://github.com/Textualize/textual/compare/v0.19.0...v0.19.1
[0.19.0]: https://github.com/Textualize/textual/compare/v0.18.0...v0.19.0
[0.18.0]: https://github.com/Textualize/textual/compare/v0.17.4...v0.18.0
[0.17.3]: https://github.com/Textualize/textual/compare/v0.17.2...v0.17.3
[0.17.2]: https://github.com/Textualize/textual/compare/v0.17.1...v0.17.2
[0.17.1]: https://github.com/Textualize/textual/compare/v0.17.0...v0.17.1
[0.17.0]: https://github.com/Textualize/textual/compare/v0.16.0...v0.17.0
[0.16.0]: https://github.com/Textualize/textual/compare/v0.15.1...v0.16.0
[0.15.1]: https://github.com/Textualize/textual/compare/v0.15.0...v0.15.1
[0.15.0]: https://github.com/Textualize/textual/compare/v0.14.0...v0.15.0
[0.14.0]: https://github.com/Textualize/textual/compare/v0.13.0...v0.14.0
[0.13.0]: https://github.com/Textualize/textual/compare/v0.12.1...v0.13.0
[0.12.1]: https://github.com/Textualize/textual/compare/v0.12.0...v0.12.1
[0.12.0]: https://github.com/Textualize/textual/compare/v0.11.1...v0.12.0
[0.11.1]: https://github.com/Textualize/textual/compare/v0.11.0...v0.11.1
[0.11.0]: https://github.com/Textualize/textual/compare/v0.10.1...v0.11.0
[0.10.1]: https://github.com/Textualize/textual/compare/v0.10.0...v0.10.1
[0.10.0]: https://github.com/Textualize/textual/compare/v0.9.1...v0.10.0
[0.9.1]: https://github.com/Textualize/textual/compare/v0.9.0...v0.9.1
[0.9.0]: https://github.com/Textualize/textual/compare/v0.8.2...v0.9.0
[0.8.2]: https://github.com/Textualize/textual/compare/v0.8.1...v0.8.2
[0.8.1]: https://github.com/Textualize/textual/compare/v0.8.0...v0.8.1
[0.8.0]: https://github.com/Textualize/textual/compare/v0.7.0...v0.8.0
[0.7.0]: https://github.com/Textualize/textual/compare/v0.6.0...v0.7.0
[0.6.0]: https://github.com/Textualize/textual/compare/v0.5.0...v0.6.0
[0.5.0]: https://github.com/Textualize/textual/compare/v0.4.0...v0.5.0
[0.4.0]: https://github.com/Textualize/textual/compare/v0.3.0...v0.4.0
[0.3.0]: https://github.com/Textualize/textual/compare/v0.2.1...v0.3.0
[0.2.1]: https://github.com/Textualize/textual/compare/v0.2.0...v0.2.1
[0.2.0]: https://github.com/Textualize/textual/compare/v0.1.18...v0.2.0
[0.1.18]: https://github.com/Textualize/textual/compare/v0.1.17...v0.1.18
[0.1.17]: https://github.com/Textualize/textual/compare/v0.1.16...v0.1.17
[0.1.16]: https://github.com/Textualize/textual/compare/v0.1.15...v0.1.16
[0.1.15]: https://github.com/Textualize/textual/compare/v0.1.14...v0.1.15
[0.1.14]: https://github.com/Textualize/textual/compare/v0.1.13...v0.1.14
[0.1.13]: https://github.com/Textualize/textual/compare/v0.1.12...v0.1.13
[0.1.12]: https://github.com/Textualize/textual/compare/v0.1.11...v0.1.12
[0.1.11]: https://github.com/Textualize/textual/compare/v0.1.10...v0.1.11
[0.1.10]: https://github.com/Textualize/textual/compare/v0.1.9...v0.1.10
[0.1.9]: https://github.com/Textualize/textual/compare/v0.1.8...v0.1.9
[0.1.8]: https://github.com/Textualize/textual/compare/v0.1.7...v0.1.8
[0.1.7]: https://github.com/Textualize/textual/releases/tag/v0.1.7<|MERGE_RESOLUTION|>--- conflicted
+++ resolved
@@ -4,6 +4,12 @@
 
 The format is based on [Keep a Changelog](http://keepachangelog.com/)
 and this project adheres to [Semantic Versioning](http://semver.org/).
+
+## Unreleased
+
+### Fixed
+
+- Fixed `DataTable` not updating component styles on hot-reloading https://github.com/Textualize/textual/issues/3312
 
 ## [0.37.1] - 2023-09-16
 
@@ -32,11 +38,7 @@
 
 - Fixed a crash when removing an option from an `OptionList` while the mouse is hovering over the last option https://github.com/Textualize/textual/issues/3270
 - Fixed a crash in `MarkdownViewer` when clicking on a link that contains an anchor https://github.com/Textualize/textual/issues/3094
-<<<<<<< HEAD
-- Fixed `DataTable` not updating component styles on hot-reloading https://github.com/Textualize/textual/issues/3312
-=======
 - Fixed wrong message pump in pop_screen https://github.com/Textualize/textual/pull/3315
->>>>>>> b886ef4e
 
 ### Changed
 
