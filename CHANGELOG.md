--- conflicted
+++ resolved
@@ -7,21 +7,12 @@
 
 ## Unreleased
 
-<<<<<<< HEAD
 ### Added
 
 - Double clicking on a word in `TextArea` now selects the word https://github.com/Textualize/textual/pull/5405
 - Triple clicking in `TextArea` now selects the clicked line (or paragraph if wrapping is enabled) https://github.com/Textualize/textual/pull/5405
 - Quadruple clicking in `TextArea` now selects the entire document without scrolling the cursor into view https://github.com/Textualize/textual/pull/5405
 - Added `TextArea.cursor_scroll_disabled` context manager to temporarily disable the automatic scrolling of the cursor into view https://github.com/Textualize/textual/pull/5405
-=======
-
-### Fixed
-
-- Fixed `Pilot.click` not working with `times` parameter https://github.com/Textualize/textual/pull/5398
-
-### Added
-
 - Added `from_app_focus` to `Focus` event to indicate if a widget is being focused because the app itself has regained focus or not https://github.com/Textualize/textual/pull/5379
 - - Added `Select.type_to_search` which allows you to type to move the cursor to a matching option https://github.com/Textualize/textual/pull/5403
 
@@ -31,7 +22,9 @@
 - Updated `TextArea` and `Input` behavior when there is a selection and the user presses left or right https://github.com/Textualize/textual/pull/5400
 - Footer can now be scrolled horizontally without holding `shift` https://github.com/Textualize/textual/pull/5404
 
->>>>>>> 2fb527bf
+### Fixed
+
+- Fixed `Pilot.click` not working with `times` parameter https://github.com/Textualize/textual/pull/5398
 
 ## [1.0.0] - 2024-12-12
 
