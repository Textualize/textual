# Change Log

All notable changes to this project will be documented in this file.

The format is based on [Keep a Changelog](http://keepachangelog.com/)
and this project adheres to [Semantic Versioning](http://semver.org/).

## Unreleased

<<<<<<< HEAD
### Added

- Mapping of ANSI colors to hex codes configurable via `App.ansi_theme_dark` and `App.ansi_theme_light` https://github.com/Textualize/textual/pull/4192
=======
### Fixed

- Fixed `TextArea.code_editor` missing recently added attributes https://github.com/Textualize/textual/pull/4172
- Fixed `Sparkline` not working with data in a `deque` https://github.com/Textualize/textual/issues/3899
- Tooltips are now cleared when the related widget is no longer under them https://github.com/Textualize/textual/issues/3045
>>>>>>> de3ac12a

## [0.52.1] - 2024-02-20

### Fixed

- Fixed the check for animation level in `LoadingIndicator` https://github.com/Textualize/textual/issues/4188

## [0.52.0] - 2024-02-19

### Changed

- Textual now writes to stderr rather than stdout https://github.com/Textualize/textual/pull/4177

### Added

- Added an `asyncio` lock attribute `Widget.lock` to be used to synchronize widget state https://github.com/Textualize/textual/issues/4134
- Added support for environment variable `TEXTUAL_ANIMATIONS` to control what animations Textual displays https://github.com/Textualize/textual/pull/4062
- Add attribute `App.animation_level` to control whether animations on that app run or not https://github.com/Textualize/textual/pull/4062
- Added support for a `TEXTUAL_SCREENSHOT_LOCATION` environment variable to specify the location of an automated screenshot https://github.com/Textualize/textual/pull/4181/
- Added support for a `TEXTUAL_SCREENSHOT_FILENAME` environment variable to specify the filename of an automated screenshot https://github.com/Textualize/textual/pull/4181/
- Added an `asyncio` lock attribute `Widget.lock` to be used to synchronize widget state https://github.com/Textualize/textual/issues/4134
- `Widget.remove_children` now accepts a CSS selector to specify which children to remove https://github.com/Textualize/textual/pull/4183
- `Widget.batch` combines widget locking and app update batching https://github.com/Textualize/textual/pull/4183

## [0.51.0] - 2024-02-15

### Added

- TextArea now has `read_only` mode https://github.com/Textualize/textual/pull/4151
- Add some syntax highlighting to TextArea default theme https://github.com/Textualize/textual/pull/4149
- Add undo and redo to TextArea https://github.com/Textualize/textual/pull/4124
- Added support for command palette command discoverability https://github.com/Textualize/textual/pull/4154

### Fixed

- Fixed out-of-view `Tab` not being scrolled into view when `Tabs.active` is assigned https://github.com/Textualize/textual/issues/4150
- Fixed `TabbedContent.TabActivate` not being posted when `TabbedContent.active` is assigned https://github.com/Textualize/textual/issues/4150

### Changed

- Breaking change: Renamed `TextArea.tab_behaviour` to `TextArea.tab_behavior` https://github.com/Textualize/textual/pull/4124
- `TextArea.theme` now defaults to `"css"` instead of None, and is no longer optional https://github.com/Textualize/textual/pull/4157

### Fixed

- Improve support for selector lists in nested TCSS https://github.com/Textualize/textual/issues/3969
- Improve support for rule declarations after nested TCSS rule sets https://github.com/Textualize/textual/issues/3999

## [0.50.1] - 2024-02-09

### Fixed

- Fixed tint applied to ANSI colors https://github.com/Textualize/textual/pull/4142

## [0.50.0] - 2024-02-08

### Fixed

- Fixed issue with ANSI colors not being converted to truecolor https://github.com/Textualize/textual/pull/4138
- Fixed duplicate watch methods being attached to DOM nodes https://github.com/Textualize/textual/pull/4030
- Fixed using `watch` to create additional watchers would trigger other watch methods https://github.com/Textualize/textual/issues/3878

### Added

- Added support for configuring dark and light themes for code in `Markdown` https://github.com/Textualize/textual/issues/3997

## [0.49.0] - 2024-02-07

### Fixed

- Fixed scrolling in long `OptionList` by adding max height of 100% https://github.com/Textualize/textual/issues/4021
- Fixed `DirectoryTree.clear_node` not clearing the node specified https://github.com/Textualize/textual/issues/4122

### Changed

- `DirectoryTree.reload` and `DirectoryTree.reload_node` now preserve state when reloading https://github.com/Textualize/textual/issues/4056
- Fixed a crash in the TextArea when performing a backward replace https://github.com/Textualize/textual/pull/4126
- Fixed selection not updating correctly when pasting while there's a non-zero selection https://github.com/Textualize/textual/pull/4126
- Breaking change: `TextArea` will not use `Escape` to shift focus if the `tab_behaviour` is the default https://github.com/Textualize/textual/issues/4110
- `TextArea` cursor will now be invisible before first focus https://github.com/Textualize/textual/pull/4128
- Fix toggling `TextArea.cursor_blink` reactive when widget does not have focus https://github.com/Textualize/textual/pull/4128

### Added

- Added DOMQuery.set https://github.com/Textualize/textual/pull/4075
- Added DOMNode.set_reactive https://github.com/Textualize/textual/pull/4075
- Added DOMNode.data_bind https://github.com/Textualize/textual/pull/4075
- Added DOMNode.action_toggle https://github.com/Textualize/textual/pull/4075
- Added Worker.cancelled_event https://github.com/Textualize/textual/pull/4075
- `Tree` (and `DirectoryTree`) grew an attribute `lock` that can be used for synchronization across coroutines https://github.com/Textualize/textual/issues/4056


## [0.48.2] - 2024-02-02

### Fixed

- Fixed a hang in the Linux driver when connected to a pipe https://github.com/Textualize/textual/issues/4104
- Fixed broken `OptionList` `Option.id` mappings https://github.com/Textualize/textual/issues/4101

### Changed

- Breaking change: keyboard navigation in `RadioSet`, `ListView`, `OptionList`, and `SelectionList`, no longer allows highlighting disabled items https://github.com/Textualize/textual/issues/3881

## [0.48.1] - 2024-02-01

### Fixed

- `TextArea` uses CSS theme by default instead of `monokai` https://github.com/Textualize/textual/pull/4091

## [0.48.0] - 2024-02-01

### Changed

- Breaking change: Significant changes to `TextArea.__init__` default values/behaviour https://github.com/Textualize/textual/pull/3933
  - `soft_wrap=True` - soft wrapping is now enabled by default.
  - `show_line_numbers=False` - line numbers are now disabled by default.
  - `tab_behaviour="focus"` - pressing the tab key now switches focus instead of indenting by default.
- Breaking change: `TextArea` default theme changed to CSS, and default styling changed https://github.com/Textualize/textual/pull/4074
- Breaking change: `DOMNode.has_pseudo_class` now accepts a single name only https://github.com/Textualize/textual/pull/3970
- Made `textual.cache` (formerly `textual._cache`) public https://github.com/Textualize/textual/pull/3976
- `Tab.label` can now be used to change the label of a tab https://github.com/Textualize/textual/pull/3979
- Changed the default notification timeout from 3 to 5 seconds https://github.com/Textualize/textual/pull/4059
- Prior scroll animations are now cancelled on new scrolls https://github.com/Textualize/textual/pull/4081

### Added

- Added `DOMNode.has_pseudo_classes` https://github.com/Textualize/textual/pull/3970
- Added `Widget.allow_focus` and `Widget.allow_focus_children` https://github.com/Textualize/textual/pull/3989
- Added `TextArea.soft_wrap` reactive attribute added https://github.com/Textualize/textual/pull/3933
- Added `TextArea.tab_behaviour` reactive attribute added https://github.com/Textualize/textual/pull/3933
- Added `TextArea.code_editor` classmethod/alternative constructor https://github.com/Textualize/textual/pull/3933
- Added `TextArea.wrapped_document` attribute which can convert between wrapped visual coordinates and locations https://github.com/Textualize/textual/pull/3933
- Added `show_line_numbers` to `TextArea.__init__` https://github.com/Textualize/textual/pull/3933
- Added component classes allowing `TextArea` to be styled using CSS https://github.com/Textualize/textual/pull/4074
- Added `Query.blur` and `Query.focus` https://github.com/Textualize/textual/pull/4012
- Added `MessagePump.message_queue_size` https://github.com/Textualize/textual/pull/4012
- Added `TabbedContent.active_pane` https://github.com/Textualize/textual/pull/4012
- Added `App.suspend` https://github.com/Textualize/textual/pull/4064
- Added `App.action_suspend_process` https://github.com/Textualize/textual/pull/4064


### Fixed

- Parameter `animate` from `DataTable.move_cursor` was being ignored https://github.com/Textualize/textual/issues/3840
- Fixed a crash if `DirectoryTree.show_root` was set before the DOM was fully available https://github.com/Textualize/textual/issues/2363
- Live reloading of TCSS wouldn't apply CSS changes to screens under the top screen of the stack https://github.com/Textualize/textual/issues/3931
- `SelectionList` option IDs are usable as soon as the widget is instantiated https://github.com/Textualize/textual/issues/3903
- Fix issue with `Strip.crop` when crop window start aligned with strip end https://github.com/Textualize/textual/pull/3998
- Fixed Strip.crop_extend https://github.com/Textualize/textual/pull/4011
- Fix for percentage dimensions https://github.com/Textualize/textual/pull/4037
- Fixed a crash if the `TextArea` language was set but tree-sitter language binaries were not installed https://github.com/Textualize/textual/issues/4045
- Ensuring `TextArea.SelectionChanged` message only sends when the updated selection is different https://github.com/Textualize/textual/pull/3933
- Fixed declaration after nested rule set causing a parse error https://github.com/Textualize/textual/pull/4012
- ID and class validation was too lenient https://github.com/Textualize/textual/issues/3954
- Fixed CSS watcher crash if file becomes unreadable (even temporarily) https://github.com/Textualize/textual/pull/4079
- Fixed display of keys when used in conjunction with other keys https://github.com/Textualize/textual/pull/3050
- Fixed double detection of <kbd>Escape</kbd> on Windows https://github.com/Textualize/textual/issues/4038

## [0.47.1] - 2024-01-05

### Fixed

- Fixed nested specificity https://github.com/Textualize/textual/pull/3963

## [0.47.0] - 2024-01-04

### Fixed

- `Widget.move_child` would break if `before`/`after` is set to the index of the widget in `child` https://github.com/Textualize/textual/issues/1743
- Fixed auto width text not processing markup https://github.com/Textualize/textual/issues/3918
- Fixed `Tree.clear` not retaining the root's expanded state https://github.com/Textualize/textual/issues/3557

### Changed

- Breaking change: `Widget.move_child` parameters `before` and `after` are now keyword-only https://github.com/Textualize/textual/pull/3896
- Style tweak to toasts https://github.com/Textualize/textual/pull/3955

### Added

- Added textual.lazy https://github.com/Textualize/textual/pull/3936
- Added App.push_screen_wait https://github.com/Textualize/textual/pull/3955
- Added nesting of CSS https://github.com/Textualize/textual/pull/3946

## [0.46.0] - 2023-12-17

### Fixed

- Disabled radio buttons could be selected with the keyboard https://github.com/Textualize/textual/issues/3839
- Fixed zero width scrollbars causing content to disappear https://github.com/Textualize/textual/issues/3886

### Changed

- The tabs within a `TabbedContent` now prefix their IDs to stop any clash with their associated `TabPane` https://github.com/Textualize/textual/pull/3815
- Breaking change: `tab` is no longer a `@on` decorator selector for `TabbedContent.TabActivated` -- use `pane` instead https://github.com/Textualize/textual/pull/3815

### Added

- Added `Collapsible.title` reactive attribute https://github.com/Textualize/textual/pull/3830
- Added a `pane` attribute to `TabbedContent.TabActivated` https://github.com/Textualize/textual/pull/3815
- Added caching of rules attributes and `cache` parameter to Stylesheet.apply https://github.com/Textualize/textual/pull/3880

## [0.45.1] - 2023-12-12

### Fixed

- Fixed issues where styles wouldn't update if changed in mount. https://github.com/Textualize/textual/pull/3860

## [0.45.0] - 2023-12-12

### Fixed

- Fixed `DataTable.update_cell` not raising an error with an invalid column key https://github.com/Textualize/textual/issues/3335
- Fixed `Input` showing suggestions when not focused https://github.com/Textualize/textual/pull/3808
- Fixed loading indicator not covering scrollbars https://github.com/Textualize/textual/pull/3816

### Removed

- Removed renderables/align.py which was no longer used.

### Changed

- Dropped ALLOW_CHILDREN flag introduced in 0.43.0 https://github.com/Textualize/textual/pull/3814
- Widgets with an auto height in an auto height container will now expand if they have no siblings https://github.com/Textualize/textual/pull/3814
- Breaking change: Removed `limit_rules` from Stylesheet.apply https://github.com/Textualize/textual/pull/3844

### Added

- Added `get_loading_widget` to Widget and App customize the loading widget. https://github.com/Textualize/textual/pull/3816
- Added messages `Collapsible.Expanded` and `Collapsible.Collapsed` that inherit from `Collapsible.Toggled`. https://github.com/Textualize/textual/issues/3824

## [0.44.1] - 2023-12-4

### Fixed

- Fixed slow scrolling when there are many widgets https://github.com/Textualize/textual/pull/3801

## [0.44.0] - 2023-12-1

### Changed

- Breaking change: Dropped 3.7 support https://github.com/Textualize/textual/pull/3766
- Breaking changes https://github.com/Textualize/textual/issues/1530
 - `link-hover-background` renamed to `link-background-hover`
 - `link-hover-color` renamed to `link-color-hover`
 - `link-hover-style` renamed to `link-style-hover`
- `Tree` now forces a scroll when `scroll_to_node` is called https://github.com/Textualize/textual/pull/3786
- Brought rxvt's use of shift-numpad keys in line with most other terminals https://github.com/Textualize/textual/pull/3769

### Added

- Added support for Ctrl+Fn and Ctrl+Shift+Fn keys in urxvt https://github.com/Textualize/textual/pull/3737
- Friendly error messages when trying to mount non-widgets https://github.com/Textualize/textual/pull/3780
- Added `Select.from_values` class method that can be used to initialize a Select control with an iterator of values https://github.com/Textualize/textual/pull/3743

### Fixed

- Fixed NoWidget when mouse goes outside window https://github.com/Textualize/textual/pull/3790
- Removed spurious print statements from press_keys https://github.com/Textualize/textual/issues/3785

## [0.43.2] - 2023-11-29

### Fixed

- Fixed NoWidget error https://github.com/Textualize/textual/pull/3779

## [0.43.1] - 2023-11-29

### Fixed

- Fixed clicking on scrollbar moves TextArea cursor https://github.com/Textualize/textual/issues/3763

## [0.43.0] - 2023-11-28

### Fixed

- Fixed mouse targeting issue in `TextArea` when tabs were not fully expanded https://github.com/Textualize/textual/pull/3725
- Fixed `Select` not updating after changing the `prompt` reactive https://github.com/Textualize/textual/issues/2983
- Fixed flicker when updating Markdown https://github.com/Textualize/textual/pull/3757

### Added

- Added experimental Canvas class https://github.com/Textualize/textual/pull/3669/
- Added `keyline` rule https://github.com/Textualize/textual/pull/3669/
- Widgets can now have an ALLOW_CHILDREN (bool) classvar to disallow adding children to a widget https://github.com/Textualize/textual/pull/3758
- Added the ability to set the `label` property of a `Checkbox` https://github.com/Textualize/textual/pull/3765
- Added the ability to set the `label` property of a `RadioButton` https://github.com/Textualize/textual/pull/3765
- Added support for various modified edit and navigation keys in urxvt https://github.com/Textualize/textual/pull/3739
- Added app focus/blur for textual-web https://github.com/Textualize/textual/pull/3767

### Changed

- Method `MarkdownTableOfContents.set_table_of_contents` renamed to `MarkdownTableOfContents.rebuild_table_of_contents` https://github.com/Textualize/textual/pull/3730
- Exception `Tree.UnknownNodeID` moved out of `Tree`, import from `textual.widgets.tree` https://github.com/Textualize/textual/pull/3730
- Exception `TreeNode.RemoveRootError` moved out of `TreeNode`, import from `textual.widgets.tree` https://github.com/Textualize/textual/pull/3730
- Optimized startup time https://github.com/Textualize/textual/pull/3753
- App.COMMANDS or Screen.COMMANDS can now accept a callable which returns a command palette provider https://github.com/Textualize/textual/pull/3756

## [0.42.0] - 2023-11-22

### Fixed

- Duplicate CSS errors when parsing CSS from a screen https://github.com/Textualize/textual/issues/3581
- Added missing `blur` pseudo class https://github.com/Textualize/textual/issues/3439
- Fixed visual glitched characters on Windows due to Python limitation https://github.com/Textualize/textual/issues/2548
- Fixed `ScrollableContainer` to receive focus https://github.com/Textualize/textual/pull/3632
- Fixed app-level queries causing a crash when the command palette is active https://github.com/Textualize/textual/issues/3633
- Fixed outline not rendering correctly in some scenarios (e.g. on Button widgets) https://github.com/Textualize/textual/issues/3628
- Fixed live-reloading of screen CSS https://github.com/Textualize/textual/issues/3454
- `Select.value` could be in an invalid state https://github.com/Textualize/textual/issues/3612
- Off-by-one in CSS error reporting https://github.com/Textualize/textual/issues/3625
- Loading indicators and app notifications overlapped in the wrong order https://github.com/Textualize/textual/issues/3677
- Widgets being loaded are disabled and have their scrolling explicitly disabled too https://github.com/Textualize/textual/issues/3677
- Method render on a widget could be called before mounting said widget https://github.com/Textualize/textual/issues/2914

### Added

- Exceptions to `textual.widgets.select` https://github.com/Textualize/textual/pull/3614
  - `InvalidSelectValueError` for when setting a `Select` to an invalid value
  - `EmptySelectError` when creating/setting a `Select` to have no options when `allow_blank` is `False`
- `Select` methods https://github.com/Textualize/textual/pull/3614
  - `clear`
  - `is_blank`
- Constant `Select.BLANK` to flag an empty selection https://github.com/Textualize/textual/pull/3614
- Added `restrict`, `type`, `max_length`, and `valid_empty` to Input https://github.com/Textualize/textual/pull/3657
- Added `Pilot.mouse_down` to simulate `MouseDown` events https://github.com/Textualize/textual/pull/3495
- Added `Pilot.mouse_up` to simulate `MouseUp` events https://github.com/Textualize/textual/pull/3495
- Added `Widget.is_mounted` property https://github.com/Textualize/textual/pull/3709
- Added `TreeNode.refresh` https://github.com/Textualize/textual/pull/3639

### Changed

- CSS error reporting will no longer provide links to the files in question https://github.com/Textualize/textual/pull/3582
- inline CSS error reporting will report widget/class variable where the CSS was read from https://github.com/Textualize/textual/pull/3582
- Breaking change: `Tree.refresh_line` has now become an internal https://github.com/Textualize/textual/pull/3639
- Breaking change: Setting `Select.value` to `None` no longer clears the selection (See `Select.BLANK` and `Select.clear`) https://github.com/Textualize/textual/pull/3614
- Breaking change: `Button` no longer inherits from `Static`, now it inherits directly from `Widget` https://github.com/Textualize/textual/issues/3603
- Rich markup in markdown headings is now escaped when building the TOC https://github.com/Textualize/textual/issues/3689
- Mechanics behind mouse clicks. See [this](https://github.com/Textualize/textual/pull/3495#issue-1934915047) for more details. https://github.com/Textualize/textual/pull/3495
- Breaking change: max/min-width/height now includes padding and border. https://github.com/Textualize/textual/pull/3712

## [0.41.0] - 2023-10-31

### Fixed

- Fixed `Input.cursor_blink` reactive not changing blink state after `Input` was mounted https://github.com/Textualize/textual/pull/3498
- Fixed `Tabs.active` attribute value not being re-assigned after removing a tab or clearing https://github.com/Textualize/textual/pull/3498
- Fixed `DirectoryTree` race-condition crash when changing path https://github.com/Textualize/textual/pull/3498
- Fixed issue with `LRUCache.discard` https://github.com/Textualize/textual/issues/3537
- Fixed `DataTable` not scrolling to rows that were just added https://github.com/Textualize/textual/pull/3552
- Fixed cache bug with `DataTable.update_cell` https://github.com/Textualize/textual/pull/3551
- Fixed CSS errors being repeated https://github.com/Textualize/textual/pull/3566
- Fix issue with chunky highlights on buttons https://github.com/Textualize/textual/pull/3571
- Fixed `OptionList` event leakage from `CommandPalette` to `App`.
- Fixed crash in `LoadingIndicator` https://github.com/Textualize/textual/pull/3498
- Fixed crash when `Tabs` appeared as a descendant of `TabbedContent` in the DOM https://github.com/Textualize/textual/pull/3602
- Fixed the command palette cancelling other workers https://github.com/Textualize/textual/issues/3615

### Added

- Add Document `get_index_from_location` / `get_location_from_index` https://github.com/Textualize/textual/pull/3410
- Add setter for `TextArea.text` https://github.com/Textualize/textual/discussions/3525
- Added `key` argument to the `DataTable.sort()` method, allowing the table to be sorted using a custom function (or other callable) https://github.com/Textualize/textual/pull/3090
- Added `initial` to all css rules, which restores default (i.e. value from DEFAULT_CSS) https://github.com/Textualize/textual/pull/3566
- Added HorizontalPad to pad.py https://github.com/Textualize/textual/pull/3571
- Added `AwaitComplete` class, to be used for optionally awaitable return values https://github.com/Textualize/textual/pull/3498

### Changed

- Breaking change: `Button.ACTIVE_EFFECT_DURATION` classvar converted to `Button.active_effect_duration` attribute https://github.com/Textualize/textual/pull/3498
- Breaking change: `Input.blink_timer` made private (renamed to `Input._blink_timer`) https://github.com/Textualize/textual/pull/3498
- Breaking change: `Input.cursor_blink` reactive updated to not run on mount (now `init=False`) https://github.com/Textualize/textual/pull/3498
- Breaking change: `AwaitTabbedContent` class removed https://github.com/Textualize/textual/pull/3498
- Breaking change: `Tabs.remove_tab` now returns an `AwaitComplete` instead of an `AwaitRemove` https://github.com/Textualize/textual/pull/3498
- Breaking change: `Tabs.clear` now returns an `AwaitComplete` instead of an `AwaitRemove` https://github.com/Textualize/textual/pull/3498
- `TabbedContent.add_pane` now returns an `AwaitComplete` instead of an `AwaitTabbedContent` https://github.com/Textualize/textual/pull/3498
- `TabbedContent.remove_pane` now returns an `AwaitComplete` instead of an `AwaitTabbedContent` https://github.com/Textualize/textual/pull/3498
- `TabbedContent.clear_pane` now returns an `AwaitComplete` instead of an `AwaitTabbedContent` https://github.com/Textualize/textual/pull/3498
- `Tabs.add_tab` now returns an `AwaitComplete` instead of an `AwaitMount` https://github.com/Textualize/textual/pull/3498
- `DirectoryTree.reload` now returns an `AwaitComplete`, which may be awaited to ensure the node has finished being processed by the internal queue https://github.com/Textualize/textual/pull/3498
- `Tabs.remove_tab` now returns an `AwaitComplete`, which may be awaited to ensure the tab is unmounted and internal state is updated https://github.com/Textualize/textual/pull/3498
- `App.switch_mode` now returns an `AwaitMount`, which may be awaited to ensure the screen is mounted https://github.com/Textualize/textual/pull/3498
- Buttons will now display multiple lines, and have auto height https://github.com/Textualize/textual/pull/3539
- DataTable now has a max-height of 100vh rather than 100%, which doesn't work with auto
- Breaking change: empty rules now result in an error https://github.com/Textualize/textual/pull/3566
- Improved startup time by caching CSS parsing https://github.com/Textualize/textual/pull/3575
- Workers are now created/run in a thread-safe way https://github.com/Textualize/textual/pull/3586

## [0.40.0] - 2023-10-11

### Added

- Added `loading` reactive property to widgets https://github.com/Textualize/textual/pull/3509

## [0.39.0] - 2023-10-10

### Fixed

- `Pilot.click`/`Pilot.hover` can't use `Screen` as a selector https://github.com/Textualize/textual/issues/3395
- App exception when a `Tree` is initialized/mounted with `disabled=True` https://github.com/Textualize/textual/issues/3407
- Fixed `print` locations not being correctly reported in `textual console` https://github.com/Textualize/textual/issues/3237
- Fix location of IME and emoji popups https://github.com/Textualize/textual/pull/3408
- Fixed application freeze when pasting an emoji into an application on Windows https://github.com/Textualize/textual/issues/3178
- Fixed duplicate option ID handling in the `OptionList` https://github.com/Textualize/textual/issues/3455
- Fix crash when removing and updating DataTable cell at same time https://github.com/Textualize/textual/pull/3487
- Fixed fractional styles to allow integer values https://github.com/Textualize/textual/issues/3414
- Stop eating stdout/stderr in headless mode - print works again in tests https://github.com/Textualize/textual/pull/3486

### Added

- `OutOfBounds` exception to be raised by `Pilot` https://github.com/Textualize/textual/pull/3360
- `TextArea.cursor_screen_offset` property for getting the screen-relative position of the cursor https://github.com/Textualize/textual/pull/3408
- `Input.cursor_screen_offset` property for getting the screen-relative position of the cursor https://github.com/Textualize/textual/pull/3408
- Reactive `cell_padding` (and respective parameter) to define horizontal cell padding in data table columns https://github.com/Textualize/textual/issues/3435
- Added `Input.clear` method https://github.com/Textualize/textual/pull/3430
- Added `TextArea.SelectionChanged` and `TextArea.Changed` messages https://github.com/Textualize/textual/pull/3442
- Added `wait_for_dismiss` parameter to `App.push_screen` https://github.com/Textualize/textual/pull/3477
- Allow scrollbar-size to be set to 0 to achieve scrollable containers with no visible scrollbars https://github.com/Textualize/textual/pull/3488

### Changed

- Breaking change: tree-sitter and tree-sitter-languages dependencies moved to `syntax` extra https://github.com/Textualize/textual/pull/3398
- `Pilot.click`/`Pilot.hover` now raises `OutOfBounds` when clicking outside visible screen https://github.com/Textualize/textual/pull/3360
- `Pilot.click`/`Pilot.hover` now return a Boolean indicating whether the click/hover landed on the widget that matches the selector https://github.com/Textualize/textual/pull/3360
- Added a delay to when the `No Matches` message appears in the command palette, thus removing a flicker https://github.com/Textualize/textual/pull/3399
- Timer callbacks are now typed more loosely https://github.com/Textualize/textual/issues/3434

## [0.38.1] - 2023-09-21

### Fixed

- Hotfix - added missing highlight files in build distribution https://github.com/Textualize/textual/pull/3370

## [0.38.0] - 2023-09-21

### Added

- Added a TextArea https://github.com/Textualize/textual/pull/2931
- Added :dark and :light pseudo classes

### Fixed

- Fixed `DataTable` not updating component styles on hot-reloading https://github.com/Textualize/textual/issues/3312

### Changed

- Breaking change: CSS in DEFAULT_CSS is now automatically scoped to the widget (set SCOPED_CSS=False) to disable
- Breaking change: Changed `Markdown.goto_anchor` to return a boolean (if the anchor was found) instead of `None` https://github.com/Textualize/textual/pull/3334

## [0.37.1] - 2023-09-16

### Fixed

- Fixed the command palette crashing with a `TimeoutError` in any Python before 3.11 https://github.com/Textualize/textual/issues/3320
- Fixed `Input` event leakage from `CommandPalette` to `App`.

## [0.37.0] - 2023-09-15

### Added

- Added the command palette https://github.com/Textualize/textual/pull/3058
- `Input` is now validated when focus moves out of it https://github.com/Textualize/textual/pull/3193
- Attribute `Input.validate_on` (and `__init__` parameter of the same name) to customise when validation occurs https://github.com/Textualize/textual/pull/3193
- Screen-specific (sub-)title attributes https://github.com/Textualize/textual/pull/3199:
  - `Screen.TITLE`
  - `Screen.SUB_TITLE`
  - `Screen.title`
  - `Screen.sub_title`
- Properties `Header.screen_title` and `Header.screen_sub_title` https://github.com/Textualize/textual/pull/3199
- Added `DirectoryTree.DirectorySelected` message https://github.com/Textualize/textual/issues/3200
- Added `widgets.Collapsible` contributed by Sunyoung Yoo https://github.com/Textualize/textual/pull/2989

### Fixed

- Fixed a crash when removing an option from an `OptionList` while the mouse is hovering over the last option https://github.com/Textualize/textual/issues/3270
- Fixed a crash in `MarkdownViewer` when clicking on a link that contains an anchor https://github.com/Textualize/textual/issues/3094
- Fixed wrong message pump in pop_screen https://github.com/Textualize/textual/pull/3315

### Changed

- Widget.notify and App.notify are now thread-safe https://github.com/Textualize/textual/pull/3275
- Breaking change: Widget.notify and App.notify now return None https://github.com/Textualize/textual/pull/3275
- App.unnotify is now private (renamed to App._unnotify) https://github.com/Textualize/textual/pull/3275
- `Markdown.load` will now attempt to scroll to a related heading if an anchor is provided https://github.com/Textualize/textual/pull/3244
- `ProgressBar` explicitly supports being set back to its indeterminate state https://github.com/Textualize/textual/pull/3286

## [0.36.0] - 2023-09-05

### Added

- TCSS styles `layer` and `layers` can be strings https://github.com/Textualize/textual/pull/3169
- `App.return_code` for the app return code https://github.com/Textualize/textual/pull/3202
- Added `animate` switch to `Tree.scroll_to_line` and `Tree.scroll_to_node` https://github.com/Textualize/textual/pull/3210
- Added `Rule` widget https://github.com/Textualize/textual/pull/3209
- Added App.current_mode to get the current mode https://github.com/Textualize/textual/pull/3233

### Changed

- Reactive callbacks are now scheduled on the message pump of the reactable that is watching instead of the owner of reactive attribute https://github.com/Textualize/textual/pull/3065
- Callbacks scheduled with `call_next` will now have the same prevented messages as when the callback was scheduled https://github.com/Textualize/textual/pull/3065
- Added `cursor_type` to the `DataTable` constructor.
- Fixed `push_screen` not updating Screen.CSS styles https://github.com/Textualize/textual/issues/3217
- `DataTable.add_row` accepts `height=None` to automatically compute optimal height for a row https://github.com/Textualize/textual/pull/3213

### Fixed

- Fixed flicker when calling pop_screen multiple times https://github.com/Textualize/textual/issues/3126
- Fixed setting styles.layout not updating https://github.com/Textualize/textual/issues/3047
- Fixed flicker when scrolling tree up or down a line https://github.com/Textualize/textual/issues/3206

## [0.35.1]

### Fixed

- Fixed flash of 80x24 interface in textual-web

## [0.35.0]

### Added

- Ability to enable/disable tabs via the reactive `disabled` in tab panes https://github.com/Textualize/textual/pull/3152
- Textual-web driver support for Windows

### Fixed

- Could not hide/show/disable/enable tabs in nested `TabbedContent` https://github.com/Textualize/textual/pull/3150

## [0.34.0] - 2023-08-22

### Added

- Methods `TabbedContent.disable_tab` and `TabbedContent.enable_tab` https://github.com/Textualize/textual/pull/3112
- Methods `Tabs.disable` and `Tabs.enable` https://github.com/Textualize/textual/pull/3112
- Messages `Tab.Disabled`, `Tab.Enabled`, `Tabs.TabDisabled` and `Tabs.Enabled` https://github.com/Textualize/textual/pull/3112
- Methods `TabbedContent.hide_tab` and `TabbedContent.show_tab` https://github.com/Textualize/textual/pull/3112
- Methods `Tabs.hide` and `Tabs.show` https://github.com/Textualize/textual/pull/3112
- Messages `Tabs.TabHidden` and `Tabs.TabShown` https://github.com/Textualize/textual/pull/3112
- Added `ListView.extend` method to append multiple items https://github.com/Textualize/textual/pull/3012

### Changed

- grid-columns and grid-rows now accept an `auto` token to detect the optimal size https://github.com/Textualize/textual/pull/3107
- LoadingIndicator now has a minimum height of 1 line.

### Fixed

- Fixed auto height container with default grid-rows https://github.com/Textualize/textual/issues/1597
- Fixed `page_up` and `page_down` bug in `DataTable` when `show_header = False` https://github.com/Textualize/textual/pull/3093
- Fixed issue with visible children inside invisible container when moving focus https://github.com/Textualize/textual/issues/3053

## [0.33.0] - 2023-08-15

### Fixed

- Fixed unintuitive sizing behaviour of TabbedContent https://github.com/Textualize/textual/issues/2411
- Fixed relative units not always expanding auto containers https://github.com/Textualize/textual/pull/3059
- Fixed background refresh https://github.com/Textualize/textual/issues/3055
- Fixed `SelectionList.clear_options` https://github.com/Textualize/textual/pull/3075
- `MouseMove` events bubble up from widgets. `App` and `Screen` receive `MouseMove` events even if there's no Widget under the cursor. https://github.com/Textualize/textual/issues/2905
- Fixed click on double-width char https://github.com/Textualize/textual/issues/2968

### Changed

- Breaking change: `DOMNode.visible` now takes into account full DOM to report whether a node is visible or not.

### Removed

- Property `Widget.focusable_children` https://github.com/Textualize/textual/pull/3070

### Added

- Added an interface for replacing prompt of an individual option in an `OptionList` https://github.com/Textualize/textual/issues/2603
- Added `DirectoryTree.reload_node` method https://github.com/Textualize/textual/issues/2757
- Added widgets.Digit https://github.com/Textualize/textual/pull/3073
- Added `BORDER_TITLE` and `BORDER_SUBTITLE` classvars to Widget https://github.com/Textualize/textual/pull/3097

### Changed

- DescendantBlur and DescendantFocus can now be used with @on decorator

## [0.32.0] - 2023-08-03

### Added

- Added widgets.Log
- Added Widget.is_vertical_scroll_end, Widget.is_horizontal_scroll_end, Widget.is_vertical_scrollbar_grabbed, Widget.is_horizontal_scrollbar_grabbed

### Changed

- Breaking change: Renamed TextLog to RichLog

## [0.31.0] - 2023-08-01

### Added

- Added App.begin_capture_print, App.end_capture_print, Widget.begin_capture_print, Widget.end_capture_print https://github.com/Textualize/textual/issues/2952
- Added the ability to run async methods as thread workers https://github.com/Textualize/textual/pull/2938
- Added `App.stop_animation` https://github.com/Textualize/textual/issues/2786
- Added `Widget.stop_animation` https://github.com/Textualize/textual/issues/2786

### Changed

- Breaking change: Creating a thread worker now requires that a `thread=True` keyword argument is passed https://github.com/Textualize/textual/pull/2938
- Breaking change: `Markdown.load` no longer captures all errors and returns a `bool`, errors now propagate https://github.com/Textualize/textual/issues/2956
- Breaking change: the default style of a `DataTable` now has `max-height: 100%` https://github.com/Textualize/textual/issues/2959

### Fixed

- Fixed a crash when a `SelectionList` had a prompt wider than itself https://github.com/Textualize/textual/issues/2900
- Fixed a bug where `Click` events were bubbling up from `Switch` widgets https://github.com/Textualize/textual/issues/2366
- Fixed a crash when using empty CSS variables https://github.com/Textualize/textual/issues/1849
- Fixed issue with tabs in TextLog https://github.com/Textualize/textual/issues/3007
- Fixed a bug with `DataTable` hover highlighting https://github.com/Textualize/textual/issues/2909

## [0.30.0] - 2023-07-17

### Added

- Added `DataTable.remove_column` method https://github.com/Textualize/textual/pull/2899
- Added notifications https://github.com/Textualize/textual/pull/2866
- Added `on_complete` callback to scroll methods https://github.com/Textualize/textual/pull/2903

### Fixed

- Fixed CancelledError issue with timer https://github.com/Textualize/textual/issues/2854
- Fixed Toggle Buttons issue with not being clickable/hoverable https://github.com/Textualize/textual/pull/2930


## [0.29.0] - 2023-07-03

### Changed

- Factored dev tools (`textual` command) in to external lib (`textual-dev`).

### Added

- Updated `DataTable.get_cell` type hints to accept string keys https://github.com/Textualize/textual/issues/2586
- Added `DataTable.get_cell_coordinate` method
- Added `DataTable.get_row_index` method https://github.com/Textualize/textual/issues/2587
- Added `DataTable.get_column_index` method
- Added can-focus pseudo-class to target widgets that may receive focus
- Make `Markdown.update` optionally awaitable https://github.com/Textualize/textual/pull/2838
- Added `default` parameter to `DataTable.add_column` for populating existing rows https://github.com/Textualize/textual/pull/2836
- Added can-focus pseudo-class to target widgets that may receive focus

### Fixed

- Fixed crash when columns were added to populated `DataTable` https://github.com/Textualize/textual/pull/2836
- Fixed issues with opacity on Screens https://github.com/Textualize/textual/issues/2616
- Fixed style problem with selected selections in a non-focused selection list https://github.com/Textualize/textual/issues/2768
- Fixed sys.stdout and sys.stderr being None https://github.com/Textualize/textual/issues/2879

## [0.28.1] - 2023-06-20

### Fixed

- Fixed indented code blocks not showing up in `Markdown` https://github.com/Textualize/textual/issues/2781
- Fixed inline code blocks in lists showing out of order in `Markdown` https://github.com/Textualize/textual/issues/2676
- Fixed list items in a `Markdown` being added to the focus chain https://github.com/Textualize/textual/issues/2380
- Fixed `Tabs` posting unnecessary messages when removing non-active tabs https://github.com/Textualize/textual/issues/2807
- call_after_refresh will preserve the sender within the callback https://github.com/Textualize/textual/pull/2806

### Added

- Added a method of allowing third party code to handle unhandled tokens in `Markdown` https://github.com/Textualize/textual/pull/2803
- Added `MarkdownBlock` as an exported symbol in `textual.widgets.markdown` https://github.com/Textualize/textual/pull/2803

### Changed

- Tooltips are now inherited, so will work with compound widgets


## [0.28.0] - 2023-06-19

### Added

- The devtools console now confirms when CSS files have been successfully loaded after a previous error https://github.com/Textualize/textual/pull/2716
- Class variable `CSS` to screens https://github.com/Textualize/textual/issues/2137
- Class variable `CSS_PATH` to screens https://github.com/Textualize/textual/issues/2137
- Added `cursor_foreground_priority` and `cursor_background_priority` to `DataTable` https://github.com/Textualize/textual/pull/2736
- Added Region.center
- Added `center` parameter to `Widget.scroll_to_region`
- Added `origin_visible` parameter to `Widget.scroll_to_region`
- Added `origin_visible` parameter to `Widget.scroll_to_center`
- Added `TabbedContent.tab_count` https://github.com/Textualize/textual/pull/2751
- Added `TabbedContent.add_pane` https://github.com/Textualize/textual/pull/2751
- Added `TabbedContent.remove_pane` https://github.com/Textualize/textual/pull/2751
- Added `TabbedContent.clear_panes` https://github.com/Textualize/textual/pull/2751
- Added `TabbedContent.Cleared` https://github.com/Textualize/textual/pull/2751

### Fixed

- Fixed setting `TreeNode.label` on an existing `Tree` node not immediately refreshing https://github.com/Textualize/textual/pull/2713
- Correctly implement `__eq__` protocol in DataTable https://github.com/Textualize/textual/pull/2705
- Fixed exceptions in Pilot tests being silently ignored https://github.com/Textualize/textual/pull/2754
- Fixed issue where internal data of `OptionList` could be invalid for short window after `clear_options` https://github.com/Textualize/textual/pull/2754
- Fixed `Tooltip` causing a `query_one` on a lone `Static` to fail https://github.com/Textualize/textual/issues/2723
- Nested widgets wouldn't lose focus when parent is disabled https://github.com/Textualize/textual/issues/2772
- Fixed the `Tabs` `Underline` highlight getting "lost" in some extreme situations https://github.com/Textualize/textual/pull/2751

### Changed

- Breaking change: The `@on` decorator will now match a message class and any child classes https://github.com/Textualize/textual/pull/2746
- Breaking change: Styles update to checkbox, radiobutton, OptionList, Select, SelectionList, Switch https://github.com/Textualize/textual/pull/2777
- `Tabs.add_tab` is now optionally awaitable https://github.com/Textualize/textual/pull/2778
- `Tabs.add_tab` now takes `before` and `after` arguments to position a new tab https://github.com/Textualize/textual/pull/2778
- `Tabs.remove_tab` is now optionally awaitable https://github.com/Textualize/textual/pull/2778
- Breaking change: `Tabs.clear` has been changed from returning `self` to being optionally awaitable https://github.com/Textualize/textual/pull/2778

## [0.27.0] - 2023-06-01

### Fixed

- Fixed zero division error https://github.com/Textualize/textual/issues/2673
- Fix `scroll_to_center` when there were nested layers out of view (Compositor full_map not populated fully) https://github.com/Textualize/textual/pull/2684
- Fix crash when `Select` widget value attribute was set in `compose` https://github.com/Textualize/textual/pull/2690
- Issue with computing progress in workers https://github.com/Textualize/textual/pull/2686
- Issues with `switch_screen` not updating the results callback appropriately https://github.com/Textualize/textual/issues/2650
- Fixed incorrect mount order https://github.com/Textualize/textual/pull/2702

### Added

- `work` decorator accepts `description` parameter to add debug string https://github.com/Textualize/textual/issues/2597
- Added `SelectionList` widget https://github.com/Textualize/textual/pull/2652
- `App.AUTO_FOCUS` to set auto focus on all screens https://github.com/Textualize/textual/issues/2594
- Option to `scroll_to_center` to ensure we don't scroll such that the top left corner of the widget is not visible https://github.com/Textualize/textual/pull/2682
- Added `Widget.tooltip` property https://github.com/Textualize/textual/pull/2670
- Added `Region.inflect` https://github.com/Textualize/textual/pull/2670
- `Suggester` API to compose with widgets for automatic suggestions https://github.com/Textualize/textual/issues/2330
- `SuggestFromList` class to let widgets get completions from a fixed set of options https://github.com/Textualize/textual/pull/2604
- `Input` has a new component class `input--suggestion` https://github.com/Textualize/textual/pull/2604
- Added `Widget.remove_children` https://github.com/Textualize/textual/pull/2657
- Added `Validator` framework and validation for `Input` https://github.com/Textualize/textual/pull/2600
- Ability to have private and public validate methods https://github.com/Textualize/textual/pull/2708
- Ability to have private compute methods https://github.com/Textualize/textual/pull/2708
- Added `message_hook` to App.run_test https://github.com/Textualize/textual/pull/2702
- Added `Sparkline` widget https://github.com/Textualize/textual/pull/2631

### Changed

- `Placeholder` now sets its color cycle per app https://github.com/Textualize/textual/issues/2590
- Footer now clears key highlight regardless of whether it's in the active screen or not https://github.com/Textualize/textual/issues/2606
- The default Widget repr no longer displays classes and pseudo-classes (to reduce noise in logs). Add them to your `__rich_repr__` method if needed. https://github.com/Textualize/textual/pull/2623
- Setting `Screen.AUTO_FOCUS` to `None` will inherit `AUTO_FOCUS` from the app instead of disabling it https://github.com/Textualize/textual/issues/2594
- Setting `Screen.AUTO_FOCUS` to `""` will disable it on the screen https://github.com/Textualize/textual/issues/2594
- Messages now have a `handler_name` class var which contains the name of the default handler method.
- `Message.control` is now a property instead of a class variable. https://github.com/Textualize/textual/issues/2528
- `Tree` and `DirectoryTree` Messages no longer accept a `tree` parameter, using `self.node.tree` instead. https://github.com/Textualize/textual/issues/2529
- Keybinding <kbd>right</kbd> in `Input` is also used to accept a suggestion if the cursor is at the end of the input https://github.com/Textualize/textual/pull/2604
- `Input.__init__` now accepts a `suggester` attribute for completion suggestions https://github.com/Textualize/textual/pull/2604
- Using `switch_screen` to switch to the currently active screen is now a no-op https://github.com/Textualize/textual/pull/2692
- Breaking change: removed `reactive.py::Reactive.var` in favor of `reactive.py::var` https://github.com/Textualize/textual/pull/2709/

### Removed

- `Placeholder.reset_color_cycle`
- Removed `Widget.reset_focus` (now called `Widget.blur`) https://github.com/Textualize/textual/issues/2642

## [0.26.0] - 2023-05-20

### Added

- Added `Widget.can_view`

### Changed

- Textual will now scroll focused widgets to center if not in view

## [0.25.0] - 2023-05-17

### Changed

- App `title` and `sub_title` attributes can be set to any type https://github.com/Textualize/textual/issues/2521
- `DirectoryTree` now loads directory contents in a worker https://github.com/Textualize/textual/issues/2456
- Only a single error will be written by default, unless in dev mode ("debug" in App.features) https://github.com/Textualize/textual/issues/2480
- Using `Widget.move_child` where the target and the child being moved are the same is now a no-op https://github.com/Textualize/textual/issues/1743
- Calling `dismiss` on a screen that is not at the top of the stack now raises an exception https://github.com/Textualize/textual/issues/2575
- `MessagePump.call_after_refresh` and `MessagePump.call_later` will now return `False` if the callback could not be scheduled. https://github.com/Textualize/textual/pull/2584

### Fixed

- Fixed `ZeroDivisionError` in `resolve_fraction_unit` https://github.com/Textualize/textual/issues/2502
- Fixed `TreeNode.expand` and `TreeNode.expand_all` not posting a `Tree.NodeExpanded` message https://github.com/Textualize/textual/issues/2535
- Fixed `TreeNode.collapse` and `TreeNode.collapse_all` not posting a `Tree.NodeCollapsed` message https://github.com/Textualize/textual/issues/2535
- Fixed `TreeNode.toggle` and `TreeNode.toggle_all` not posting a `Tree.NodeExpanded` or `Tree.NodeCollapsed` message https://github.com/Textualize/textual/issues/2535
- `footer--description` component class was being ignored https://github.com/Textualize/textual/issues/2544
- Pasting empty selection in `Input` would raise an exception https://github.com/Textualize/textual/issues/2563
- `Screen.AUTO_FOCUS` now focuses the first _focusable_ widget that matches the selector https://github.com/Textualize/textual/issues/2578
- `Screen.AUTO_FOCUS` now works on the default screen on startup https://github.com/Textualize/textual/pull/2581
- Fix for setting dark in App `__init__` https://github.com/Textualize/textual/issues/2583
- Fix issue with scrolling and docks https://github.com/Textualize/textual/issues/2525
- Fix not being able to use CSS classes with `Tab` https://github.com/Textualize/textual/pull/2589

### Added

- Class variable `AUTO_FOCUS` to screens https://github.com/Textualize/textual/issues/2457
- Added `NULL_SPACING` and `NULL_REGION` to geometry.py

## [0.24.1] - 2023-05-08

### Fixed

- Fix TypeError in code browser

## [0.24.0] - 2023-05-08

### Fixed

- Fixed crash when creating a `DirectoryTree` starting anywhere other than `.`
- Fixed line drawing in `Tree` when `Tree.show_root` is `True` https://github.com/Textualize/textual/issues/2397
- Fixed line drawing in `Tree` not marking branches as selected when first getting focus https://github.com/Textualize/textual/issues/2397

### Changed

- The DataTable cursor is now scrolled into view when the cursor coordinate is changed programmatically https://github.com/Textualize/textual/issues/2459
- run_worker exclusive parameter is now `False` by default https://github.com/Textualize/textual/pull/2470
- Added `always_update` as an optional argument for `reactive.var`
- Made Binding description default to empty string, which is equivalent to show=False https://github.com/Textualize/textual/pull/2501
- Modified Message to allow it to be used as a dataclass https://github.com/Textualize/textual/pull/2501
- Decorator `@on` accepts arbitrary `**kwargs` to apply selectors to attributes of the message https://github.com/Textualize/textual/pull/2498

### Added

- Property `control` as alias for attribute `tabs` in `Tabs` messages https://github.com/Textualize/textual/pull/2483
- Experimental: Added "overlay" rule https://github.com/Textualize/textual/pull/2501
- Experimental: Added "constrain" rule https://github.com/Textualize/textual/pull/2501
- Added textual.widgets.Select https://github.com/Textualize/textual/pull/2501
- Added Region.translate_inside https://github.com/Textualize/textual/pull/2501
- `TabbedContent` now takes kwargs `id`, `name`, `classes`, and `disabled`, upon initialization, like other widgets https://github.com/Textualize/textual/pull/2497
- Method `DataTable.move_cursor` https://github.com/Textualize/textual/issues/2472
- Added `OptionList.add_options` https://github.com/Textualize/textual/pull/2508
- Added `TreeNode.is_root` https://github.com/Textualize/textual/pull/2510
- Added `TreeNode.remove_children` https://github.com/Textualize/textual/pull/2510
- Added `TreeNode.remove` https://github.com/Textualize/textual/pull/2510
- Added classvar `Message.ALLOW_SELECTOR_MATCH` https://github.com/Textualize/textual/pull/2498
- Added `ALLOW_SELECTOR_MATCH` to all built-in messages associated with widgets https://github.com/Textualize/textual/pull/2498
- Markdown document sub-widgets now reference the container document
- Table of contents of a markdown document now references the document
- Added the `control` property to messages
  - `DirectoryTree.FileSelected`
  - `ListView`
    - `Highlighted`
    - `Selected`
  - `Markdown`
    - `TableOfContentsUpdated`
    - `TableOfContentsSelected`
    - `LinkClicked`
  - `OptionList`
    - `OptionHighlighted`
    - `OptionSelected`
  - `RadioSet.Changed`
  - `TabContent.TabActivated`
  - `Tree`
    - `NodeSelected`
    - `NodeHighlighted`
    - `NodeExpanded`
    - `NodeCollapsed`

## [0.23.0] - 2023-05-03

### Fixed

- Fixed `outline` top and bottom not handling alpha - https://github.com/Textualize/textual/issues/2371
- Fixed `!important` not applying to `align` https://github.com/Textualize/textual/issues/2420
- Fixed `!important` not applying to `border` https://github.com/Textualize/textual/issues/2420
- Fixed `!important` not applying to `content-align` https://github.com/Textualize/textual/issues/2420
- Fixed `!important` not applying to `outline` https://github.com/Textualize/textual/issues/2420
- Fixed `!important` not applying to `overflow` https://github.com/Textualize/textual/issues/2420
- Fixed `!important` not applying to `scrollbar-size` https://github.com/Textualize/textual/issues/2420
- Fixed `outline-right` not being recognised https://github.com/Textualize/textual/issues/2446
- Fixed OSError when a file system is not available https://github.com/Textualize/textual/issues/2468

### Changed

- Setting attributes with a `compute_` method will now raise an `AttributeError` https://github.com/Textualize/textual/issues/2383
- Unknown psuedo-selectors will now raise a tokenizer error (previously they were silently ignored) https://github.com/Textualize/textual/pull/2445
- Breaking change: `DirectoryTree.FileSelected.path` is now always a `Path` https://github.com/Textualize/textual/issues/2448
- Breaking change: `Directorytree.load_directory` renamed to `Directorytree._load_directory` https://github.com/Textualize/textual/issues/2448
- Unknown pseudo-selectors will now raise a tokenizer error (previously they were silently ignored) https://github.com/Textualize/textual/pull/2445

### Added

- Watch methods can now optionally be private https://github.com/Textualize/textual/issues/2382
- Added `DirectoryTree.path` reactive attribute https://github.com/Textualize/textual/issues/2448
- Added `DirectoryTree.FileSelected.node` https://github.com/Textualize/textual/pull/2463
- Added `DirectoryTree.reload` https://github.com/Textualize/textual/issues/2448
- Added textual.on decorator https://github.com/Textualize/textual/issues/2398

## [0.22.3] - 2023-04-29

### Fixed

- Fixed `textual run` on Windows https://github.com/Textualize/textual/issues/2406
- Fixed top border of button hover state

## [0.22.2] - 2023-04-29

### Added

- Added `TreeNode.tree` as a read-only public attribute https://github.com/Textualize/textual/issues/2413

### Fixed

- Fixed superfluous style updates for focus-within pseudo-selector

## [0.22.1] - 2023-04-28

### Fixed

- Fixed timer issue https://github.com/Textualize/textual/issues/2416
- Fixed `textual run` issue https://github.com/Textualize/textual/issues/2391

## [0.22.0] - 2023-04-27

### Fixed

- Fixed broken fr units when there is a min or max dimension https://github.com/Textualize/textual/issues/2378
- Fixed plain text in Markdown code blocks with no syntax being difficult to read https://github.com/Textualize/textual/issues/2400

### Added

- Added `ProgressBar` widget https://github.com/Textualize/textual/pull/2333

### Changed

- All `textual.containers` are now `1fr` in relevant dimensions by default https://github.com/Textualize/textual/pull/2386


## [0.21.0] - 2023-04-26

### Changed

- `textual run` execs apps in a new context.
- Textual console no longer parses console markup.
- Breaking change: `Container` no longer shows required scrollbars by default https://github.com/Textualize/textual/issues/2361
- Breaking change: `VerticalScroll` no longer shows a required horizontal scrollbar by default
- Breaking change: `HorizontalScroll` no longer shows a required vertical scrollbar by default
- Breaking change: Renamed `App.action_add_class_` to `App.action_add_class`
- Breaking change: Renamed `App.action_remove_class_` to `App.action_remove_class`
- Breaking change: `RadioSet` is now a single focusable widget https://github.com/Textualize/textual/pull/2372
- Breaking change: Removed `containers.Content` (use `containers.VerticalScroll` now)

### Added

- Added `-c` switch to `textual run` which runs commands in a Textual dev environment.
- Breaking change: standard keyboard scrollable navigation bindings have been moved off `Widget` and onto a new base class for scrollable containers (see also below addition) https://github.com/Textualize/textual/issues/2332
- `ScrollView` now inherits from `ScrollableContainer` rather than `Widget` https://github.com/Textualize/textual/issues/2332
- Containers no longer inherit any bindings from `Widget` https://github.com/Textualize/textual/issues/2331
- Added `ScrollableContainer`; a container class that binds the common navigation keys to scroll actions (see also above breaking change) https://github.com/Textualize/textual/issues/2332

### Fixed

- Fixed dark mode toggles in a "child" screen not updating a "parent" screen https://github.com/Textualize/textual/issues/1999
- Fixed "panel" border not exposed via CSS
- Fixed `TabbedContent.active` changes not changing the actual content https://github.com/Textualize/textual/issues/2352
- Fixed broken color on macOS Terminal https://github.com/Textualize/textual/issues/2359

## [0.20.1] - 2023-04-18

### Fix

- New fix for stuck tabs underline https://github.com/Textualize/textual/issues/2229

## [0.20.0] - 2023-04-18

### Changed

- Changed signature of Driver. Technically a breaking change, but unlikely to affect anyone.
- Breaking change: Timer.start is now private, and returns None. There was no reason to call this manually, so unlikely to affect anyone.
- A clicked tab will now be scrolled to the center of its tab container https://github.com/Textualize/textual/pull/2276
- Style updates are now done immediately rather than on_idle https://github.com/Textualize/textual/pull/2304
- `ButtonVariant` is now exported from `textual.widgets.button` https://github.com/Textualize/textual/issues/2264
- `HorizontalScroll` and `VerticalScroll` are now focusable by default https://github.com/Textualize/textual/pull/2317

### Added

- Added `DataTable.remove_row` method https://github.com/Textualize/textual/pull/2253
- option `--port` to the command `textual console` to specify which port the console should connect to https://github.com/Textualize/textual/pull/2258
- `Widget.scroll_to_center` method to scroll children to the center of container widget https://github.com/Textualize/textual/pull/2255 and https://github.com/Textualize/textual/pull/2276
- Added `TabActivated` message to `TabbedContent` https://github.com/Textualize/textual/pull/2260
- Added "panel" border style https://github.com/Textualize/textual/pull/2292
- Added `border-title-color`, `border-title-background`, `border-title-style` rules https://github.com/Textualize/textual/issues/2289
- Added `border-subtitle-color`, `border-subtitle-background`, `border-subtitle-style` rules https://github.com/Textualize/textual/issues/2289

### Fixed

- Fixed order styles are applied in DataTable - allows combining of renderable styles and component classes https://github.com/Textualize/textual/pull/2272
- Fixed key combos with up/down keys in some terminals https://github.com/Textualize/textual/pull/2280
- Fix empty ListView preventing bindings from firing https://github.com/Textualize/textual/pull/2281
- Fix `get_component_styles` returning incorrect values on first call when combined with pseudoclasses https://github.com/Textualize/textual/pull/2304
- Fixed `active_message_pump.get` sometimes resulting in a `LookupError` https://github.com/Textualize/textual/issues/2301

## [0.19.1] - 2023-04-10

### Fixed

- Fix viewport units using wrong viewport size  https://github.com/Textualize/textual/pull/2247
- Fixed layout not clearing arrangement cache https://github.com/Textualize/textual/pull/2249


## [0.19.0] - 2023-04-07

### Added

- Added support for filtering a `DirectoryTree` https://github.com/Textualize/textual/pull/2215

### Changed

- Allowed border_title and border_subtitle to accept Text objects
- Added additional line around titles
- When a container is auto, relative dimensions in children stretch the container. https://github.com/Textualize/textual/pull/2221
- DataTable page up / down now move cursor

### Fixed

- Fixed margin not being respected when width or height is "auto" https://github.com/Textualize/textual/issues/2220
- Fixed issue which prevent scroll_visible from working https://github.com/Textualize/textual/issues/2181
- Fixed missing tracebacks on Windows https://github.com/Textualize/textual/issues/2027

## [0.18.0] - 2023-04-04

### Added

- Added Worker API https://github.com/Textualize/textual/pull/2182

### Changed

- Breaking change: Markdown.update is no longer a coroutine https://github.com/Textualize/textual/pull/2182

### Fixed

- `RadioSet` is now far less likely to report `pressed_button` as `None` https://github.com/Textualize/textual/issues/2203

## [0.17.3] - 2023-04-02

### [Fixed]

- Fixed scrollable area not taking in to account dock https://github.com/Textualize/textual/issues/2188

## [0.17.2] - 2023-04-02

### [Fixed]

- Fixed bindings persistance https://github.com/Textualize/textual/issues/1613
- The `Markdown` widget now auto-increments ordered lists https://github.com/Textualize/textual/issues/2002
- Fixed modal bindings https://github.com/Textualize/textual/issues/2194
- Fix binding enter to active button https://github.com/Textualize/textual/issues/2194

### [Changed]

- tab and shift+tab are now defined on Screen.

## [0.17.1] - 2023-03-30

### Fixed

- Fix cursor not hiding on Windows https://github.com/Textualize/textual/issues/2170
- Fixed freeze when ctrl-clicking links https://github.com/Textualize/textual/issues/2167 https://github.com/Textualize/textual/issues/2073

## [0.17.0] - 2023-03-29

### Fixed

- Issue with parsing action strings whose arguments contained quoted closing parenthesis https://github.com/Textualize/textual/pull/2112
- Issues with parsing action strings with tuple arguments https://github.com/Textualize/textual/pull/2112
- Issue with watching for CSS file changes https://github.com/Textualize/textual/pull/2128
- Fix for tabs not invalidating https://github.com/Textualize/textual/issues/2125
- Fixed scrollbar layers issue https://github.com/Textualize/textual/issues/1358
- Fix for interaction between pseudo-classes and widget-level render caches https://github.com/Textualize/textual/pull/2155

### Changed

- DataTable now has height: auto by default. https://github.com/Textualize/textual/issues/2117
- Textual will now render strings within renderables (such as tables) as Console Markup by default. You can wrap your text with rich.Text() if you want the original behavior. https://github.com/Textualize/textual/issues/2120
- Some widget methods now return `self` instead of `None` https://github.com/Textualize/textual/pull/2102:
  - `Widget`: `refresh`, `focus`, `reset_focus`
  - `Button.press`
  - `DataTable`: `clear`, `refresh_coordinate`, `refresh_row`, `refresh_column`, `sort`
  - `Placehoder.cycle_variant`
  - `Switch.toggle`
  - `Tabs.clear`
  - `TextLog`: `write`, `clear`
  - `TreeNode`: `expand`, `expand_all`, `collapse`, `collapse_all`, `toggle`, `toggle_all`
  - `Tree`: `clear`, `reset`
- Screens with alpha in their background color will now blend with the background. https://github.com/Textualize/textual/pull/2139
- Added "thick" border style. https://github.com/Textualize/textual/pull/2139
- message_pump.app will now set the active app if it is not already set.
- DataTable now has max height set to 100vh

### Added

- Added auto_scroll attribute to TextLog https://github.com/Textualize/textual/pull/2127
- Added scroll_end switch to TextLog.write https://github.com/Textualize/textual/pull/2127
- Added `Widget.get_pseudo_class_state` https://github.com/Textualize/textual/pull/2155
- Added Screen.ModalScreen which prevents App from handling bindings. https://github.com/Textualize/textual/pull/2139
- Added TEXTUAL_LOG env var which should be a path that Textual will write verbose logs to (textual devtools is generally preferred) https://github.com/Textualize/textual/pull/2148
- Added textual.logging.TextualHandler logging handler
- Added Query.set_classes, DOMNode.set_classes, and `classes` setter for Widget https://github.com/Textualize/textual/issues/1081
- Added `OptionList` https://github.com/Textualize/textual/pull/2154

## [0.16.0] - 2023-03-22

### Added
- Added `parser_factory` argument to `Markdown` and `MarkdownViewer` constructors https://github.com/Textualize/textual/pull/2075
- Added `HorizontalScroll` https://github.com/Textualize/textual/issues/1957
- Added `Center` https://github.com/Textualize/textual/issues/1957
- Added `Middle` https://github.com/Textualize/textual/issues/1957
- Added `VerticalScroll` (mimicking the old behaviour of `Vertical`) https://github.com/Textualize/textual/issues/1957
- Added `Widget.border_title` and `Widget.border_subtitle` to set border (sub)title for a widget https://github.com/Textualize/textual/issues/1864
- Added CSS styles `border_title_align` and `border_subtitle_align`.
- Added `TabbedContent` widget https://github.com/Textualize/textual/pull/2059
- Added `get_child_by_type` method to widgets / app https://github.com/Textualize/textual/pull/2059
- Added `Widget.render_str` method https://github.com/Textualize/textual/pull/2059
- Added TEXTUAL_DRIVER environment variable

### Changed

- Dropped "loading-indicator--dot" component style from LoadingIndicator https://github.com/Textualize/textual/pull/2050
- Tabs widget now sends Tabs.Cleared when there is no active tab.
- Breaking change: changed default behaviour of `Vertical` (see `VerticalScroll`) https://github.com/Textualize/textual/issues/1957
- The default `overflow` style for `Horizontal` was changed to `hidden hidden` https://github.com/Textualize/textual/issues/1957
- `DirectoryTree` also accepts `pathlib.Path` objects as the path to list https://github.com/Textualize/textual/issues/1438

### Removed

- Removed `sender` attribute from messages. It's now just private (`_sender`). https://github.com/Textualize/textual/pull/2071

### Fixed

- Fixed borders not rendering correctly. https://github.com/Textualize/textual/pull/2074
- Fix for error when removing nodes. https://github.com/Textualize/textual/issues/2079

## [0.15.1] - 2023-03-14

### Fixed

- Fixed how the namespace for messages is calculated to facilitate inheriting messages https://github.com/Textualize/textual/issues/1814
- `Tab` is now correctly made available from `textual.widgets`. https://github.com/Textualize/textual/issues/2044

## [0.15.0] - 2023-03-13

### Fixed

- Fixed container not resizing when a widget is removed https://github.com/Textualize/textual/issues/2007
- Fixes issue where the horizontal scrollbar would be incorrectly enabled https://github.com/Textualize/textual/pull/2024

## [0.15.0] - 2023-03-13

### Changed

- Fixed container not resizing when a widget is removed https://github.com/Textualize/textual/issues/2007
- Fixed issue where the horizontal scrollbar would be incorrectly enabled https://github.com/Textualize/textual/pull/2024
- Fixed `Pilot.click` not correctly creating the mouse events https://github.com/Textualize/textual/issues/2022
- Fixes issue where the horizontal scrollbar would be incorrectly enabled https://github.com/Textualize/textual/pull/2024
- Fixes for tracebacks not appearing on exit https://github.com/Textualize/textual/issues/2027

### Added

- Added a LoadingIndicator widget https://github.com/Textualize/textual/pull/2018
- Added Tabs Widget https://github.com/Textualize/textual/pull/2020

### Changed

- Breaking change: Renamed Widget.action and App.action to Widget.run_action and App.run_action
- Added `shift`, `meta` and `control` arguments to `Pilot.click`.

## [0.14.0] - 2023-03-09

### Changed

- Breaking change: There is now only `post_message` to post events, which is non-async, `post_message_no_wait` was dropped. https://github.com/Textualize/textual/pull/1940
- Breaking change: The Timer class now has just one method to stop it, `Timer.stop` which is non sync https://github.com/Textualize/textual/pull/1940
- Breaking change: Messages don't require a `sender` in their constructor https://github.com/Textualize/textual/pull/1940
- Many messages have grown a `control` property which returns the control they relate to. https://github.com/Textualize/textual/pull/1940
- Updated styling to make it clear DataTable grows horizontally https://github.com/Textualize/textual/pull/1946
- Changed the `Checkbox` character due to issues with Windows Terminal and Windows 10 https://github.com/Textualize/textual/issues/1934
- Changed the `RadioButton` character due to issues with Windows Terminal and Windows 10 and 11 https://github.com/Textualize/textual/issues/1934
- Changed the `Markdown` initial bullet character due to issues with Windows Terminal and Windows 10 and 11 https://github.com/Textualize/textual/issues/1982
- The underscore `_` is no longer a special alias for the method `pilot.press`

### Added

- Added `data_table` attribute to DataTable events https://github.com/Textualize/textual/pull/1940
- Added `list_view` attribute to `ListView` events https://github.com/Textualize/textual/pull/1940
- Added `radio_set` attribute to `RadioSet` events https://github.com/Textualize/textual/pull/1940
- Added `switch` attribute to `Switch` events https://github.com/Textualize/textual/pull/1940
- Added `hover` and `click` methods to `Pilot` https://github.com/Textualize/textual/pull/1966
- Breaking change: Added `toggle_button` attribute to RadioButton and Checkbox events, replaces `input` https://github.com/Textualize/textual/pull/1940
- A percentage alpha can now be applied to a border https://github.com/Textualize/textual/issues/1863
- Added `Color.multiply_alpha`.
- Added `ContentSwitcher` https://github.com/Textualize/textual/issues/1945

### Fixed

- Fixed bug that prevented pilot from pressing some keys https://github.com/Textualize/textual/issues/1815
- DataTable race condition that caused crash https://github.com/Textualize/textual/pull/1962
- Fixed scrollbar getting "stuck" to cursor when cursor leaves window during drag https://github.com/Textualize/textual/pull/1968 https://github.com/Textualize/textual/pull/2003
- DataTable crash when enter pressed when table is empty https://github.com/Textualize/textual/pull/1973

## [0.13.0] - 2023-03-02

### Added

- Added `Checkbox` https://github.com/Textualize/textual/pull/1872
- Added `RadioButton` https://github.com/Textualize/textual/pull/1872
- Added `RadioSet` https://github.com/Textualize/textual/pull/1872

### Changed

- Widget scrolling methods (such as `Widget.scroll_home` and `Widget.scroll_end`) now perform the scroll after the next refresh https://github.com/Textualize/textual/issues/1774
- Buttons no longer accept arbitrary renderables https://github.com/Textualize/textual/issues/1870

### Fixed

- Scrolling with cursor keys now moves just one cell https://github.com/Textualize/textual/issues/1897
- Fix exceptions in watch methods being hidden on startup https://github.com/Textualize/textual/issues/1886
- Fixed scrollbar size miscalculation https://github.com/Textualize/textual/pull/1910
- Fixed slow exit on some terminals https://github.com/Textualize/textual/issues/1920

## [0.12.1] - 2023-02-25

### Fixed

- Fix for batch update glitch https://github.com/Textualize/textual/pull/1880

## [0.12.0] - 2023-02-24

### Added

- Added `App.batch_update` https://github.com/Textualize/textual/pull/1832
- Added horizontal rule to Markdown https://github.com/Textualize/textual/pull/1832
- Added `Widget.disabled` https://github.com/Textualize/textual/pull/1785
- Added `DOMNode.notify_style_update` to replace `messages.StylesUpdated` message https://github.com/Textualize/textual/pull/1861
- Added `DataTable.show_row_labels` reactive to show and hide row labels https://github.com/Textualize/textual/pull/1868
- Added `DataTable.RowLabelSelected` event, which is emitted when a row label is clicked https://github.com/Textualize/textual/pull/1868
- Added `MessagePump.prevent` context manager to temporarily suppress a given message type https://github.com/Textualize/textual/pull/1866

### Changed

- Scrolling by page now adds to current position.
- Markdown lists have been polished: a selection of bullets, better alignment of numbers, style tweaks https://github.com/Textualize/textual/pull/1832
- Added alternative method of composing Widgets https://github.com/Textualize/textual/pull/1847
- Added `label` parameter to `DataTable.add_row` https://github.com/Textualize/textual/pull/1868
- Breaking change: Some `DataTable` component classes were renamed - see PR for details https://github.com/Textualize/textual/pull/1868

### Removed

- Removed `screen.visible_widgets` and `screen.widgets`
- Removed `StylesUpdate` message. https://github.com/Textualize/textual/pull/1861

### Fixed

- Numbers in a descendant-combined selector no longer cause an error https://github.com/Textualize/textual/issues/1836
- Fixed superfluous scrolling when focusing a docked widget https://github.com/Textualize/textual/issues/1816
- Fixes walk_children which was returning more than one screen https://github.com/Textualize/textual/issues/1846
- Fixed issue with watchers fired for detached nodes https://github.com/Textualize/textual/issues/1846

## [0.11.1] - 2023-02-17

### Fixed

- DataTable fix issue where offset cache was not being used https://github.com/Textualize/textual/pull/1810
- DataTable scrollbars resize correctly when header is toggled https://github.com/Textualize/textual/pull/1803
- DataTable location mapping cleared when clear called https://github.com/Textualize/textual/pull/1809

## [0.11.0] - 2023-02-15

### Added

- Added `TreeNode.expand_all` https://github.com/Textualize/textual/issues/1430
- Added `TreeNode.collapse_all` https://github.com/Textualize/textual/issues/1430
- Added `TreeNode.toggle_all` https://github.com/Textualize/textual/issues/1430
- Added the coroutines `Animator.wait_until_complete` and `pilot.wait_for_scheduled_animations` that allow waiting for all current and scheduled animations https://github.com/Textualize/textual/issues/1658
- Added the method `Animator.is_being_animated` that checks if an attribute of an object is being animated or is scheduled for animation
- Added more keyboard actions and related bindings to `Input` https://github.com/Textualize/textual/pull/1676
- Added App.scroll_sensitivity_x and App.scroll_sensitivity_y to adjust how many lines the scroll wheel moves the scroll position https://github.com/Textualize/textual/issues/928
- Added Shift+scroll wheel and ctrl+scroll wheel to scroll horizontally
- Added `Tree.action_toggle_node` to toggle a node without selecting, and bound it to <kbd>Space</kbd> https://github.com/Textualize/textual/issues/1433
- Added `Tree.reset` to fully reset a `Tree` https://github.com/Textualize/textual/issues/1437
- Added `DataTable.sort` to sort rows https://github.com/Textualize/textual/pull/1638
- Added `DataTable.get_cell` to retrieve a cell by column/row keys https://github.com/Textualize/textual/pull/1638
- Added `DataTable.get_cell_at` to retrieve a cell by coordinate https://github.com/Textualize/textual/pull/1638
- Added `DataTable.update_cell` to update a cell by column/row keys https://github.com/Textualize/textual/pull/1638
- Added `DataTable.update_cell_at` to update a cell at a coordinate  https://github.com/Textualize/textual/pull/1638
- Added `DataTable.ordered_rows` property to retrieve `Row`s as they're currently ordered https://github.com/Textualize/textual/pull/1638
- Added `DataTable.ordered_columns` property to retrieve `Column`s as they're currently ordered https://github.com/Textualize/textual/pull/1638
- Added `DataTable.coordinate_to_cell_key` to find the key for the cell at a coordinate https://github.com/Textualize/textual/pull/1638
- Added `DataTable.is_valid_coordinate` https://github.com/Textualize/textual/pull/1638
- Added `DataTable.is_valid_row_index` https://github.com/Textualize/textual/pull/1638
- Added `DataTable.is_valid_column_index` https://github.com/Textualize/textual/pull/1638
- Added attributes to events emitted from `DataTable` indicating row/column/cell keys https://github.com/Textualize/textual/pull/1638
- Added `DataTable.get_row` to retrieve the values from a row by key https://github.com/Textualize/textual/pull/1786
- Added `DataTable.get_row_at` to retrieve the values from a row by index https://github.com/Textualize/textual/pull/1786
- Added `DataTable.get_column` to retrieve the values from a column by key https://github.com/Textualize/textual/pull/1786
- Added `DataTable.get_column_at` to retrieve the values from a column by index https://github.com/Textualize/textual/pull/1786
- Added `DataTable.HeaderSelected` which is posted when header label clicked https://github.com/Textualize/textual/pull/1788
- Added `DOMNode.watch` and `DOMNode.is_attached` methods  https://github.com/Textualize/textual/pull/1750
- Added `DOMNode.css_tree` which is a renderable that shows the DOM and CSS https://github.com/Textualize/textual/pull/1778
- Added `DOMNode.children_view` which is a view on to a nodes children list, use for querying https://github.com/Textualize/textual/pull/1778
- Added `Markdown` and `MarkdownViewer` widgets.
- Added `--screenshot` option to `textual run`

### Changed

- Breaking change: `TreeNode` can no longer be imported from `textual.widgets`; it is now available via `from textual.widgets.tree import TreeNode`. https://github.com/Textualize/textual/pull/1637
- `Tree` now shows a (subdued) cursor for a highlighted node when focus has moved elsewhere https://github.com/Textualize/textual/issues/1471
- `DataTable.add_row` now accepts `key` argument to uniquely identify the row https://github.com/Textualize/textual/pull/1638
- `DataTable.add_column` now accepts `key` argument to uniquely identify the column https://github.com/Textualize/textual/pull/1638
- `DataTable.add_row` and `DataTable.add_column` now return lists of keys identifying the added rows/columns https://github.com/Textualize/textual/pull/1638
- Breaking change: `DataTable.get_cell_value` renamed to `DataTable.get_value_at` https://github.com/Textualize/textual/pull/1638
- `DataTable.row_count` is now a property https://github.com/Textualize/textual/pull/1638
- Breaking change: `DataTable.cursor_cell` renamed to `DataTable.cursor_coordinate` https://github.com/Textualize/textual/pull/1638
  - The method `validate_cursor_cell` was renamed to `validate_cursor_coordinate`.
  - The method `watch_cursor_cell` was renamed to `watch_cursor_coordinate`.
- Breaking change: `DataTable.hover_cell` renamed to `DataTable.hover_coordinate` https://github.com/Textualize/textual/pull/1638
  - The method `validate_hover_cell` was renamed to `validate_hover_coordinate`.
- Breaking change: `DataTable.data` structure changed, and will be made private in upcoming release https://github.com/Textualize/textual/pull/1638
- Breaking change: `DataTable.refresh_cell` was renamed to `DataTable.refresh_coordinate` https://github.com/Textualize/textual/pull/1638
- Breaking change: `DataTable.get_row_height` now takes a `RowKey` argument instead of a row index https://github.com/Textualize/textual/pull/1638
- Breaking change: `DataTable.data` renamed to `DataTable._data` (it's now private) https://github.com/Textualize/textual/pull/1786
- The `_filter` module was made public (now called `filter`) https://github.com/Textualize/textual/pull/1638
- Breaking change: renamed `Checkbox` to `Switch` https://github.com/Textualize/textual/issues/1746
- `App.install_screen` name is no longer optional https://github.com/Textualize/textual/pull/1778
- `App.query` now only includes the current screen https://github.com/Textualize/textual/pull/1778
- `DOMNode.tree` now displays simple DOM structure only https://github.com/Textualize/textual/pull/1778
- `App.install_screen` now returns None rather than AwaitMount https://github.com/Textualize/textual/pull/1778
- `DOMNode.children` is now a simple sequence, the NodesList is exposed as `DOMNode._nodes` https://github.com/Textualize/textual/pull/1778
- `DataTable` cursor can now enter fixed columns https://github.com/Textualize/textual/pull/1799

### Fixed

- Fixed stuck screen  https://github.com/Textualize/textual/issues/1632
- Fixed programmatic style changes not refreshing children layouts when parent widget did not change size https://github.com/Textualize/textual/issues/1607
- Fixed relative units in `grid-rows` and `grid-columns` being computed with respect to the wrong dimension https://github.com/Textualize/textual/issues/1406
- Fixed bug with animations that were triggered back to back, where the second one wouldn't start https://github.com/Textualize/textual/issues/1372
- Fixed bug with animations that were scheduled where all but the first would be skipped https://github.com/Textualize/textual/issues/1372
- Programmatically setting `overflow_x`/`overflow_y` refreshes the layout correctly https://github.com/Textualize/textual/issues/1616
- Fixed double-paste into `Input` https://github.com/Textualize/textual/issues/1657
- Added a workaround for an apparent Windows Terminal paste issue https://github.com/Textualize/textual/issues/1661
- Fixed issue with renderable width calculation https://github.com/Textualize/textual/issues/1685
- Fixed issue with app not processing Paste event https://github.com/Textualize/textual/issues/1666
- Fixed glitch with view position with auto width inputs https://github.com/Textualize/textual/issues/1693
- Fixed `DataTable` "selected" events containing wrong coordinates when mouse was used https://github.com/Textualize/textual/issues/1723

### Removed

- Methods `MessagePump.emit` and `MessagePump.emit_no_wait` https://github.com/Textualize/textual/pull/1738
- Removed `reactive.watch` in favor of DOMNode.watch.

## [0.10.1] - 2023-01-20

### Added

- Added Strip.text property https://github.com/Textualize/textual/issues/1620

### Fixed

- Fixed `textual diagnose` crash on older supported Python versions. https://github.com/Textualize/textual/issues/1622

### Changed

- The default filename for screenshots uses a datetime format similar to ISO8601, but with reserved characters replaced by underscores https://github.com/Textualize/textual/pull/1518


## [0.10.0] - 2023-01-19

### Added

- Added `TreeNode.parent` -- a read-only property for accessing a node's parent https://github.com/Textualize/textual/issues/1397
- Added public `TreeNode` label access via `TreeNode.label` https://github.com/Textualize/textual/issues/1396
- Added read-only public access to the children of a `TreeNode` via `TreeNode.children` https://github.com/Textualize/textual/issues/1398
- Added `Tree.get_node_by_id` to allow getting a node by its ID https://github.com/Textualize/textual/pull/1535
- Added a `Tree.NodeHighlighted` message, giving a `on_tree_node_highlighted` event handler https://github.com/Textualize/textual/issues/1400
- Added a `inherit_component_classes` subclassing parameter to control whether component classes are inherited from base classes https://github.com/Textualize/textual/issues/1399
- Added `diagnose` as a `textual` command https://github.com/Textualize/textual/issues/1542
- Added `row` and `column` cursors to `DataTable` https://github.com/Textualize/textual/pull/1547
- Added an optional parameter `selector` to the methods `Screen.focus_next` and `Screen.focus_previous` that enable using a CSS selector to narrow down which widgets can get focus https://github.com/Textualize/textual/issues/1196

### Changed

- `MouseScrollUp` and `MouseScrollDown` now inherit from `MouseEvent` and have attached modifier keys. https://github.com/Textualize/textual/pull/1458
- Fail-fast and print pretty tracebacks for Widget compose errors https://github.com/Textualize/textual/pull/1505
- Added Widget._refresh_scroll to avoid expensive layout when scrolling https://github.com/Textualize/textual/pull/1524
- `events.Paste` now bubbles https://github.com/Textualize/textual/issues/1434
- Improved error message when style flag `none` is mixed with other flags (e.g., when setting `text-style`) https://github.com/Textualize/textual/issues/1420
- Clock color in the `Header` widget now matches the header color https://github.com/Textualize/textual/issues/1459
- Programmatic calls to scroll now optionally scroll even if overflow styling says otherwise (introduces a new `force` parameter to all the `scroll_*` methods) https://github.com/Textualize/textual/issues/1201
- `COMPONENT_CLASSES` are now inherited from base classes https://github.com/Textualize/textual/issues/1399
- Watch methods may now take no parameters
- Added `compute` parameter to reactive
- A `TypeError` raised during `compose` now carries the full traceback
- Removed base class `NodeMessage` from which all node-related `Tree` events inherited

### Fixed

- The styles `scrollbar-background-active` and `scrollbar-color-hover` are no longer ignored https://github.com/Textualize/textual/pull/1480
- The widget `Placeholder` can now have its width set to `auto` https://github.com/Textualize/textual/pull/1508
- Behavior of widget `Input` when rendering after programmatic value change and related scenarios https://github.com/Textualize/textual/issues/1477 https://github.com/Textualize/textual/issues/1443
- `DataTable.show_cursor` now correctly allows cursor toggling https://github.com/Textualize/textual/pull/1547
- Fixed cursor not being visible on `DataTable` mount when `fixed_columns` were used https://github.com/Textualize/textual/pull/1547
- Fixed `DataTable` cursors not resetting to origin on `clear()` https://github.com/Textualize/textual/pull/1601
- Fixed TextLog wrapping issue https://github.com/Textualize/textual/issues/1554
- Fixed issue with TextLog not writing anything before layout https://github.com/Textualize/textual/issues/1498
- Fixed an exception when populating a child class of `ListView` purely from `compose` https://github.com/Textualize/textual/issues/1588
- Fixed freeze in tests https://github.com/Textualize/textual/issues/1608
- Fixed minus not displaying as symbol https://github.com/Textualize/textual/issues/1482

## [0.9.1] - 2022-12-30

### Added

- Added textual._win_sleep for Python on Windows < 3.11 https://github.com/Textualize/textual/pull/1457

## [0.9.0] - 2022-12-30

### Added

- Added textual.strip.Strip primitive
- Added textual._cache.FIFOCache
- Added an option to clear columns in DataTable.clear() https://github.com/Textualize/textual/pull/1427

### Changed

- Widget.render_line now returns a Strip
- Fix for slow updates on Windows
- Bumped Rich dependency

## [0.8.2] - 2022-12-28

### Fixed

- Fixed issue with TextLog.clear() https://github.com/Textualize/textual/issues/1447

## [0.8.1] - 2022-12-25

### Fixed

- Fix for overflowing tree issue https://github.com/Textualize/textual/issues/1425

## [0.8.0] - 2022-12-22

### Fixed

- Fixed issues with nested auto dimensions https://github.com/Textualize/textual/issues/1402
- Fixed watch method incorrectly running on first set when value hasn't changed and init=False https://github.com/Textualize/textual/pull/1367
- `App.dark` can now be set from `App.on_load` without an error being raised  https://github.com/Textualize/textual/issues/1369
- Fixed setting `visibility` changes needing a `refresh` https://github.com/Textualize/textual/issues/1355

### Added

- Added `textual.actions.SkipAction` exception which can be raised from an action to allow parents to process bindings.
- Added `textual keys` preview.
- Added ability to bind to a character in addition to key name. i.e. you can bind to "." or "full_stop".
- Added TextLog.shrink attribute to allow renderable to reduce in size to fit width.

### Changed

- Deprecated `PRIORITY_BINDINGS` class variable.
- Renamed `char` to `character` on Key event.
- Renamed `key_name` to `name` on Key event.
- Queries/`walk_children` no longer includes self in results by default https://github.com/Textualize/textual/pull/1416

## [0.7.0] - 2022-12-17

### Added

- Added `PRIORITY_BINDINGS` class variable, which can be used to control if a widget's bindings have priority by default. https://github.com/Textualize/textual/issues/1343

### Changed

- Renamed the `Binding` argument `universal` to `priority`. https://github.com/Textualize/textual/issues/1343
- When looking for bindings that have priority, they are now looked from `App` downwards. https://github.com/Textualize/textual/issues/1343
- `BINDINGS` on an `App`-derived class have priority by default. https://github.com/Textualize/textual/issues/1343
- `BINDINGS` on a `Screen`-derived class have priority by default. https://github.com/Textualize/textual/issues/1343
- Added a message parameter to Widget.exit

### Fixed

- Fixed validator not running on first reactive set https://github.com/Textualize/textual/pull/1359
- Ensure only printable characters are used as key_display https://github.com/Textualize/textual/pull/1361


## [0.6.0] - 2022-12-11

https://textual.textualize.io/blog/2022/12/11/version-060

### Added

- Added "inherited bindings" -- BINDINGS classvar will be merged with base classes, unless inherit_bindings is set to False
- Added `Tree` widget which replaces `TreeControl`.
- Added widget `Placeholder` https://github.com/Textualize/textual/issues/1200.
- Added `ListView` and `ListItem` widgets https://github.com/Textualize/textual/pull/1143

### Changed

- Rebuilt `DirectoryTree` with new `Tree` control.
- Empty containers with a dimension set to `"auto"` will now collapse instead of filling up the available space.
- Container widgets now have default height of `1fr`.
- The default `width` of a `Label` is now `auto`.

### Fixed

- Type selectors can now contain numbers https://github.com/Textualize/textual/issues/1253
- Fixed visibility not affecting children https://github.com/Textualize/textual/issues/1313
- Fixed issue with auto width/height and relative children https://github.com/Textualize/textual/issues/1319
- Fixed issue with offset applied to containers https://github.com/Textualize/textual/issues/1256
- Fixed default CSS retrieval for widgets with no `DEFAULT_CSS` that inherited from widgets with `DEFAULT_CSS` https://github.com/Textualize/textual/issues/1335
- Fixed merging of `BINDINGS` when binding inheritance is set to `None` https://github.com/Textualize/textual/issues/1351

## [0.5.0] - 2022-11-20

### Added

- Add get_child_by_id and get_widget_by_id, remove get_child https://github.com/Textualize/textual/pull/1146
- Add easing parameter to Widget.scroll_* methods https://github.com/Textualize/textual/pull/1144
- Added Widget.call_later which invokes a callback on idle.
- `DOMNode.ancestors` no longer includes `self`.
- Added `DOMNode.ancestors_with_self`, which retains the old behaviour of
  `DOMNode.ancestors`.
- Improved the speed of `DOMQuery.remove`.
- Added DataTable.clear
- Added low-level `textual.walk` methods.
- It is now possible to `await` a `Widget.remove`.
  https://github.com/Textualize/textual/issues/1094
- It is now possible to `await` a `DOMQuery.remove`. Note that this changes
  the return value of `DOMQuery.remove`, which used to return `self`.
  https://github.com/Textualize/textual/issues/1094
- Added Pilot.wait_for_animation
- Added `Widget.move_child` https://github.com/Textualize/textual/issues/1121
- Added a `Label` widget https://github.com/Textualize/textual/issues/1190
- Support lazy-instantiated Screens (callables in App.SCREENS) https://github.com/Textualize/textual/pull/1185
- Display of keys in footer has more sensible defaults https://github.com/Textualize/textual/pull/1213
- Add App.get_key_display, allowing custom key_display App-wide https://github.com/Textualize/textual/pull/1213

### Changed

- Watchers are now called immediately when setting the attribute if they are synchronous. https://github.com/Textualize/textual/pull/1145
- Widget.call_later has been renamed to Widget.call_after_refresh.
- Button variant values are now checked at runtime. https://github.com/Textualize/textual/issues/1189
- Added caching of some properties in Styles object

### Fixed

- Fixed DataTable row not updating after add https://github.com/Textualize/textual/issues/1026
- Fixed issues with animation. Now objects of different types may be animated.
- Fixed containers with transparent background not showing borders https://github.com/Textualize/textual/issues/1175
- Fixed auto-width in horizontal containers https://github.com/Textualize/textual/pull/1155
- Fixed Input cursor invisible when placeholder empty https://github.com/Textualize/textual/pull/1202
- Fixed deadlock when removing widgets from the App https://github.com/Textualize/textual/pull/1219

## [0.4.0] - 2022-11-08

https://textual.textualize.io/blog/2022/11/08/version-040/#version-040

### Changed

- Dropped support for mounting "named" and "anonymous" widgets via
  `App.mount` and `Widget.mount`. Both methods now simply take one or more
  widgets as positional arguments.
- `DOMNode.query_one` now raises a `TooManyMatches` exception if there is
  more than one matching node.
  https://github.com/Textualize/textual/issues/1096
- `App.mount` and `Widget.mount` have new `before` and `after` parameters https://github.com/Textualize/textual/issues/778

### Added

- Added `init` param to reactive.watch
- `CSS_PATH` can now be a list of CSS files https://github.com/Textualize/textual/pull/1079
- Added `DOMQuery.only_one` https://github.com/Textualize/textual/issues/1096
- Writes to stdout are now done in a thread, for smoother animation. https://github.com/Textualize/textual/pull/1104

## [0.3.0] - 2022-10-31

### Fixed

- Fixed issue where scrollbars weren't being unmounted
- Fixed fr units for horizontal and vertical layouts https://github.com/Textualize/textual/pull/1067
- Fixed `textual run` breaking sys.argv https://github.com/Textualize/textual/issues/1064
- Fixed footer not updating styles when toggling dark mode
- Fixed how the app title in a `Header` is centred https://github.com/Textualize/textual/issues/1060
- Fixed the swapping of button variants https://github.com/Textualize/textual/issues/1048
- Fixed reserved characters in screenshots https://github.com/Textualize/textual/issues/993
- Fixed issue with TextLog max_lines https://github.com/Textualize/textual/issues/1058

### Changed

- DOMQuery now raises InvalidQueryFormat in response to invalid query strings, rather than cryptic CSS error
- Dropped quit_after, screenshot, and screenshot_title from App.run, which can all be done via auto_pilot
- Widgets are now closed in reversed DOM order
- Input widget justify hardcoded to left to prevent text-align interference
- Changed `textual run` so that it patches `argv` in more situations
- DOM classes and IDs are now always treated fully case-sensitive https://github.com/Textualize/textual/issues/1047

### Added

- Added Unmount event
- Added App.run_async method
- Added App.run_test context manager
- Added auto_pilot to App.run and App.run_async
- Added Widget._get_virtual_dom to get scrollbars
- Added size parameter to run and run_async
- Added always_update to reactive
- Returned an awaitable from push_screen, switch_screen, and install_screen https://github.com/Textualize/textual/pull/1061

## [0.2.1] - 2022-10-23

### Changed

- Updated meta data for PyPI

## [0.2.0] - 2022-10-23

### Added

- CSS support
- Too numerous to mention
## [0.1.18] - 2022-04-30

### Changed

- Bump typing extensions

## [0.1.17] - 2022-03-10

### Changed

- Bumped Rich dependency

## [0.1.16] - 2022-03-10

### Fixed

- Fixed escape key hanging on Windows

## [0.1.15] - 2022-01-31

### Added

- Added Windows Driver

## [0.1.14] - 2022-01-09

### Changed

- Updated Rich dependency to 11.X

## [0.1.13] - 2022-01-01

### Fixed

- Fixed spurious characters when exiting app
- Fixed increasing delay when exiting

## [0.1.12] - 2021-09-20

### Added

- Added geometry.Spacing

### Fixed

- Fixed calculation of virtual size in scroll views

## [0.1.11] - 2021-09-12

### Changed

- Changed message handlers to use prefix handle\_
- Renamed messages to drop the Message suffix
- Events now bubble by default
- Refactor of layout

### Added

- Added App.measure
- Added auto_width to Vertical Layout, WindowView, an ScrollView
- Added big_table.py example
- Added easing.py example

## [0.1.10] - 2021-08-25

### Added

- Added keyboard control of tree control
- Added Widget.gutter to calculate space between renderable and outside edge
- Added margin, padding, and border attributes to Widget

### Changed

- Callbacks may be async or non-async.
- Event handler event argument is optional.
- Fixed exception in clock example https://github.com/willmcgugan/textual/issues/52
- Added Message.wait() which waits for a message to be processed
- Key events are now sent to widgets first, before processing bindings

## [0.1.9] - 2021-08-06

### Added

- Added hover over and mouse click to activate keys in footer
- Added verbosity argument to Widget.log

### Changed

- Simplified events. Remove Startup event (use Mount)
- Changed geometry.Point to geometry.Offset and geometry.Dimensions to geometry.Size

## [0.1.8] - 2021-07-17

### Fixed

- Fixed exiting mouse mode
- Fixed slow animation

### Added

- New log system

## [0.1.7] - 2021-07-14

### Changed

- Added functionality to calculator example.
- Scrollview now shows scrollbars automatically
- New handler system for messages that doesn't require inheritance
- Improved traceback handling

[0.51.0]: https://github.com/Textualize/textual/compare/v0.50.1...v0.51.0
[0.50.1]: https://github.com/Textualize/textual/compare/v0.50.0...v0.50.1
[0.50.0]: https://github.com/Textualize/textual/compare/v0.49.0...v0.50.0
[0.49.1]: https://github.com/Textualize/textual/compare/v0.49.0...v0.49.1
[0.49.0]: https://github.com/Textualize/textual/compare/v0.48.2...v0.49.0
[0.48.2]: https://github.com/Textualize/textual/compare/v0.48.1...v0.48.2
[0.48.1]: https://github.com/Textualize/textual/compare/v0.48.0...v0.48.1
[0.48.0]: https://github.com/Textualize/textual/compare/v0.47.1...v0.48.0
[0.47.1]: https://github.com/Textualize/textual/compare/v0.47.0...v0.47.1
[0.47.0]: https://github.com/Textualize/textual/compare/v0.46.0...v0.47.0
[0.46.0]: https://github.com/Textualize/textual/compare/v0.45.1...v0.46.0
[0.45.1]: https://github.com/Textualize/textual/compare/v0.45.0...v0.45.1
[0.45.0]: https://github.com/Textualize/textual/compare/v0.44.1...v0.45.0
[0.44.1]: https://github.com/Textualize/textual/compare/v0.44.0...v0.44.1
[0.44.0]: https://github.com/Textualize/textual/compare/v0.43.2...v0.44.0
[0.43.2]: https://github.com/Textualize/textual/compare/v0.43.1...v0.43.2
[0.43.1]: https://github.com/Textualize/textual/compare/v0.43.0...v0.43.1
[0.43.0]: https://github.com/Textualize/textual/compare/v0.42.0...v0.43.0
[0.42.0]: https://github.com/Textualize/textual/compare/v0.41.0...v0.42.0
[0.41.0]: https://github.com/Textualize/textual/compare/v0.40.0...v0.41.0
[0.40.0]: https://github.com/Textualize/textual/compare/v0.39.0...v0.40.0
[0.39.0]: https://github.com/Textualize/textual/compare/v0.38.1...v0.39.0
[0.38.1]: https://github.com/Textualize/textual/compare/v0.38.0...v0.38.1
[0.38.0]: https://github.com/Textualize/textual/compare/v0.37.1...v0.38.0
[0.37.1]: https://github.com/Textualize/textual/compare/v0.37.0...v0.37.1
[0.37.0]: https://github.com/Textualize/textual/compare/v0.36.0...v0.37.0
[0.36.0]: https://github.com/Textualize/textual/compare/v0.35.1...v0.36.0
[0.35.1]: https://github.com/Textualize/textual/compare/v0.35.0...v0.35.1
[0.35.0]: https://github.com/Textualize/textual/compare/v0.34.0...v0.35.0
[0.34.0]: https://github.com/Textualize/textual/compare/v0.33.0...v0.34.0
[0.33.0]: https://github.com/Textualize/textual/compare/v0.32.0...v0.33.0
[0.32.0]: https://github.com/Textualize/textual/compare/v0.31.0...v0.32.0
[0.31.0]: https://github.com/Textualize/textual/compare/v0.30.0...v0.31.0
[0.30.0]: https://github.com/Textualize/textual/compare/v0.29.0...v0.30.0
[0.29.0]: https://github.com/Textualize/textual/compare/v0.28.1...v0.29.0
[0.28.1]: https://github.com/Textualize/textual/compare/v0.28.0...v0.28.1
[0.28.0]: https://github.com/Textualize/textual/compare/v0.27.0...v0.28.0
[0.27.0]: https://github.com/Textualize/textual/compare/v0.26.0...v0.27.0
[0.26.0]: https://github.com/Textualize/textual/compare/v0.25.0...v0.26.0
[0.25.0]: https://github.com/Textualize/textual/compare/v0.24.1...v0.25.0
[0.24.1]: https://github.com/Textualize/textual/compare/v0.24.0...v0.24.1
[0.24.0]: https://github.com/Textualize/textual/compare/v0.23.0...v0.24.0
[0.23.0]: https://github.com/Textualize/textual/compare/v0.22.3...v0.23.0
[0.22.3]: https://github.com/Textualize/textual/compare/v0.22.2...v0.22.3
[0.22.2]: https://github.com/Textualize/textual/compare/v0.22.1...v0.22.2
[0.22.1]: https://github.com/Textualize/textual/compare/v0.22.0...v0.22.1
[0.22.0]: https://github.com/Textualize/textual/compare/v0.21.0...v0.22.0
[0.21.0]: https://github.com/Textualize/textual/compare/v0.20.1...v0.21.0
[0.20.1]: https://github.com/Textualize/textual/compare/v0.20.0...v0.20.1
[0.20.0]: https://github.com/Textualize/textual/compare/v0.19.1...v0.20.0
[0.19.1]: https://github.com/Textualize/textual/compare/v0.19.0...v0.19.1
[0.19.0]: https://github.com/Textualize/textual/compare/v0.18.0...v0.19.0
[0.18.0]: https://github.com/Textualize/textual/compare/v0.17.4...v0.18.0
[0.17.3]: https://github.com/Textualize/textual/compare/v0.17.2...v0.17.3
[0.17.2]: https://github.com/Textualize/textual/compare/v0.17.1...v0.17.2
[0.17.1]: https://github.com/Textualize/textual/compare/v0.17.0...v0.17.1
[0.17.0]: https://github.com/Textualize/textual/compare/v0.16.0...v0.17.0
[0.16.0]: https://github.com/Textualize/textual/compare/v0.15.1...v0.16.0
[0.15.1]: https://github.com/Textualize/textual/compare/v0.15.0...v0.15.1
[0.15.0]: https://github.com/Textualize/textual/compare/v0.14.0...v0.15.0
[0.14.0]: https://github.com/Textualize/textual/compare/v0.13.0...v0.14.0
[0.13.0]: https://github.com/Textualize/textual/compare/v0.12.1...v0.13.0
[0.12.1]: https://github.com/Textualize/textual/compare/v0.12.0...v0.12.1
[0.12.0]: https://github.com/Textualize/textual/compare/v0.11.1...v0.12.0
[0.11.1]: https://github.com/Textualize/textual/compare/v0.11.0...v0.11.1
[0.11.0]: https://github.com/Textualize/textual/compare/v0.10.1...v0.11.0
[0.10.1]: https://github.com/Textualize/textual/compare/v0.10.0...v0.10.1
[0.10.0]: https://github.com/Textualize/textual/compare/v0.9.1...v0.10.0
[0.9.1]: https://github.com/Textualize/textual/compare/v0.9.0...v0.9.1
[0.9.0]: https://github.com/Textualize/textual/compare/v0.8.2...v0.9.0
[0.8.2]: https://github.com/Textualize/textual/compare/v0.8.1...v0.8.2
[0.8.1]: https://github.com/Textualize/textual/compare/v0.8.0...v0.8.1
[0.8.0]: https://github.com/Textualize/textual/compare/v0.7.0...v0.8.0
[0.7.0]: https://github.com/Textualize/textual/compare/v0.6.0...v0.7.0
[0.6.0]: https://github.com/Textualize/textual/compare/v0.5.0...v0.6.0
[0.5.0]: https://github.com/Textualize/textual/compare/v0.4.0...v0.5.0
[0.4.0]: https://github.com/Textualize/textual/compare/v0.3.0...v0.4.0
[0.3.0]: https://github.com/Textualize/textual/compare/v0.2.1...v0.3.0
[0.2.1]: https://github.com/Textualize/textual/compare/v0.2.0...v0.2.1
[0.2.0]: https://github.com/Textualize/textual/compare/v0.1.18...v0.2.0
[0.1.18]: https://github.com/Textualize/textual/compare/v0.1.17...v0.1.18
[0.1.17]: https://github.com/Textualize/textual/compare/v0.1.16...v0.1.17
[0.1.16]: https://github.com/Textualize/textual/compare/v0.1.15...v0.1.16
[0.1.15]: https://github.com/Textualize/textual/compare/v0.1.14...v0.1.15
[0.1.14]: https://github.com/Textualize/textual/compare/v0.1.13...v0.1.14
[0.1.13]: https://github.com/Textualize/textual/compare/v0.1.12...v0.1.13
[0.1.12]: https://github.com/Textualize/textual/compare/v0.1.11...v0.1.12
[0.1.11]: https://github.com/Textualize/textual/compare/v0.1.10...v0.1.11
[0.1.10]: https://github.com/Textualize/textual/compare/v0.1.9...v0.1.10
[0.1.9]: https://github.com/Textualize/textual/compare/v0.1.8...v0.1.9
[0.1.8]: https://github.com/Textualize/textual/compare/v0.1.7...v0.1.8
[0.1.7]: https://github.com/Textualize/textual/releases/tag/v0.1.7<|MERGE_RESOLUTION|>--- conflicted
+++ resolved
@@ -7,17 +7,15 @@
 
 ## Unreleased
 
-<<<<<<< HEAD
 ### Added
 
 - Mapping of ANSI colors to hex codes configurable via `App.ansi_theme_dark` and `App.ansi_theme_light` https://github.com/Textualize/textual/pull/4192
-=======
+
 ### Fixed
 
 - Fixed `TextArea.code_editor` missing recently added attributes https://github.com/Textualize/textual/pull/4172
 - Fixed `Sparkline` not working with data in a `deque` https://github.com/Textualize/textual/issues/3899
 - Tooltips are now cleared when the related widget is no longer under them https://github.com/Textualize/textual/issues/3045
->>>>>>> de3ac12a
 
 ## [0.52.1] - 2024-02-20
 
