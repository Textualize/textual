--- conflicted
+++ resolved
@@ -9,11 +9,8 @@
 
 ### Added
 
-<<<<<<< HEAD
 - TextArea now has `read_only` mode https://github.com/Textualize/textual/pull/4151
-=======
 - Add some syntax highlighting to TextArea default theme https://github.com/Textualize/textual/pull/4149
->>>>>>> db4760b3
 
 ## [0.51.1] - 2024-02-09
 
