# Change Log

All notable changes to this project will be documented in this file.

The format is based on [Keep a Changelog](http://keepachangelog.com/)
and this project adheres to [Semantic Versioning](http://semver.org/).

<<<<<<< HEAD
## [0.22.1] - Unreleased

## Fixed

- Fixed timer issue https://github.com/Textualize/textual/issues/2416
=======
## [0.22.1] - 2023-04-28

### Fixed

- Fixed `textual run` issue https://github.com/Textualize/textual/issues/2391
>>>>>>> 7c696ce3

## [0.22.0] - 2023-04-27

### Fixed

- Fixed broken fr units when there is a min or max dimension https://github.com/Textualize/textual/issues/2378
- Fixed plain text in Markdown code blocks with no syntax being difficult to read https://github.com/Textualize/textual/issues/2400

### Added

- Added `ProgressBar` widget https://github.com/Textualize/textual/pull/2333

### Changed

- All `textual.containers` are now `1fr` in relevant dimensions by default https://github.com/Textualize/textual/pull/2386


## [0.21.0] - 2023-04-26

### Changed

- `textual run` execs apps in a new context.
- Textual console no longer parses console markup.
- Breaking change: `Container` no longer shows required scrollbars by default https://github.com/Textualize/textual/issues/2361
- Breaking change: `VerticalScroll` no longer shows a required horizontal scrollbar by default
- Breaking change: `HorizontalScroll` no longer shows a required vertical scrollbar by default
- Breaking change: Renamed `App.action_add_class_` to `App.action_add_class`
- Breaking change: Renamed `App.action_remove_class_` to `App.action_remove_class`
- Breaking change: `RadioSet` is now a single focusable widget https://github.com/Textualize/textual/pull/2372
- Breaking change: Removed `containers.Content` (use `containers.VerticalScroll` now)

### Added

- Added `-c` switch to `textual run` which runs commands in a Textual dev environment.
- Breaking change: standard keyboard scrollable navigation bindings have been moved off `Widget` and onto a new base class for scrollable containers (see also below addition) https://github.com/Textualize/textual/issues/2332
- `ScrollView` now inherits from `ScrollableContainer` rather than `Widget` https://github.com/Textualize/textual/issues/2332
- Containers no longer inherit any bindings from `Widget` https://github.com/Textualize/textual/issues/2331
- Added `ScrollableContainer`; a container class that binds the common navigation keys to scroll actions (see also above breaking change) https://github.com/Textualize/textual/issues/2332

### Fixed

- Fixed dark mode toggles in a "child" screen not updating a "parent" screen https://github.com/Textualize/textual/issues/1999
- Fixed "panel" border not exposed via CSS
- Fixed `TabbedContent.active` changes not changing the actual content https://github.com/Textualize/textual/issues/2352
- Fixed broken color on macOS Terminal https://github.com/Textualize/textual/issues/2359

## [0.20.1] - 2023-04-18

### Fix

- New fix for stuck tabs underline https://github.com/Textualize/textual/issues/2229

## [0.20.0] - 2023-04-18

### Changed

- Changed signature of Driver. Technically a breaking change, but unlikely to affect anyone.
- Breaking change: Timer.start is now private, and returns None. There was no reason to call this manually, so unlikely to affect anyone.
- A clicked tab will now be scrolled to the center of its tab container https://github.com/Textualize/textual/pull/2276
- Style updates are now done immediately rather than on_idle https://github.com/Textualize/textual/pull/2304
- `ButtonVariant` is now exported from `textual.widgets.button` https://github.com/Textualize/textual/issues/2264
- `HorizontalScroll` and `VerticalScroll` are now focusable by default https://github.com/Textualize/textual/pull/2317

### Added

- Added `DataTable.remove_row` method https://github.com/Textualize/textual/pull/2253
- option `--port` to the command `textual console` to specify which port the console should connect to https://github.com/Textualize/textual/pull/2258
- `Widget.scroll_to_center` method to scroll children to the center of container widget https://github.com/Textualize/textual/pull/2255 and https://github.com/Textualize/textual/pull/2276
- Added `TabActivated` message to `TabbedContent` https://github.com/Textualize/textual/pull/2260
- Added "panel" border style https://github.com/Textualize/textual/pull/2292
- Added `border-title-color`, `border-title-background`, `border-title-style` rules https://github.com/Textualize/textual/issues/2289
- Added `border-subtitle-color`, `border-subtitle-background`, `border-subtitle-style` rules https://github.com/Textualize/textual/issues/2289

### Fixed

- Fixed order styles are applied in DataTable - allows combining of renderable styles and component classes https://github.com/Textualize/textual/pull/2272
- Fixed key combos with up/down keys in some terminals https://github.com/Textualize/textual/pull/2280
- Fix empty ListView preventing bindings from firing https://github.com/Textualize/textual/pull/2281
- Fix `get_component_styles` returning incorrect values on first call when combined with pseudoclasses https://github.com/Textualize/textual/pull/2304
- Fixed `active_message_pump.get` sometimes resulting in a `LookupError` https://github.com/Textualize/textual/issues/2301

## [0.19.1] - 2023-04-10

### Fixed

- Fix viewport units using wrong viewport size  https://github.com/Textualize/textual/pull/2247
- Fixed layout not clearing arrangement cache https://github.com/Textualize/textual/pull/2249


## [0.19.0] - 2023-04-07

### Added

- Added support for filtering a `DirectoryTree` https://github.com/Textualize/textual/pull/2215

### Changed

- Allowed border_title and border_subtitle to accept Text objects
- Added additional line around titles
- When a container is auto, relative dimensions in children stretch the container. https://github.com/Textualize/textual/pull/2221
- DataTable page up / down now move cursor

### Fixed

- Fixed margin not being respected when width or height is "auto" https://github.com/Textualize/textual/issues/2220
- Fixed issue which prevent scroll_visible from working https://github.com/Textualize/textual/issues/2181
- Fixed missing tracebacks on Windows https://github.com/Textualize/textual/issues/2027

## [0.18.0] - 2023-04-04

### Added

- Added Worker API https://github.com/Textualize/textual/pull/2182

### Changed

- Breaking change: Markdown.update is no longer a coroutine https://github.com/Textualize/textual/pull/2182

### Fixed

- `RadioSet` is now far less likely to report `pressed_button` as `None` https://github.com/Textualize/textual/issues/2203

## [0.17.3] - 2023-04-02

### [Fixed]

- Fixed scrollable area not taking in to account dock https://github.com/Textualize/textual/issues/2188

## [0.17.2] - 2023-04-02

### [Fixed]

- Fixed bindings persistance https://github.com/Textualize/textual/issues/1613
- The `Markdown` widget now auto-increments ordered lists https://github.com/Textualize/textual/issues/2002
- Fixed modal bindings https://github.com/Textualize/textual/issues/2194
- Fix binding enter to active button https://github.com/Textualize/textual/issues/2194

### [Changed]

- tab and shift+tab are now defined on Screen.

## [0.17.1] - 2023-03-30

### Fixed

- Fix cursor not hiding on Windows https://github.com/Textualize/textual/issues/2170
- Fixed freeze when ctrl-clicking links https://github.com/Textualize/textual/issues/2167 https://github.com/Textualize/textual/issues/2073

## [0.17.0] - 2023-03-29

### Fixed

- Issue with parsing action strings whose arguments contained quoted closing parenthesis https://github.com/Textualize/textual/pull/2112
- Issues with parsing action strings with tuple arguments https://github.com/Textualize/textual/pull/2112
- Issue with watching for CSS file changes https://github.com/Textualize/textual/pull/2128
- Fix for tabs not invalidating https://github.com/Textualize/textual/issues/2125
- Fixed scrollbar layers issue https://github.com/Textualize/textual/issues/1358
- Fix for interaction between pseudo-classes and widget-level render caches https://github.com/Textualize/textual/pull/2155

### Changed

- DataTable now has height: auto by default. https://github.com/Textualize/textual/issues/2117
- Textual will now render strings within renderables (such as tables) as Console Markup by default. You can wrap your text with rich.Text() if you want the original behavior. https://github.com/Textualize/textual/issues/2120
- Some widget methods now return `self` instead of `None` https://github.com/Textualize/textual/pull/2102:
  - `Widget`: `refresh`, `focus`, `reset_focus`
  - `Button.press`
  - `DataTable`: `clear`, `refresh_coordinate`, `refresh_row`, `refresh_column`, `sort`
  - `Placehoder.cycle_variant`
  - `Switch.toggle`
  - `Tabs.clear`
  - `TextLog`: `write`, `clear`
  - `TreeNode`: `expand`, `expand_all`, `collapse`, `collapse_all`, `toggle`, `toggle_all`
  - `Tree`: `clear`, `reset`
- Screens with alpha in their background color will now blend with the background. https://github.com/Textualize/textual/pull/2139
- Added "thick" border style. https://github.com/Textualize/textual/pull/2139
- message_pump.app will now set the active app if it is not already set.
- DataTable now has max height set to 100vh

### Added

- Added auto_scroll attribute to TextLog https://github.com/Textualize/textual/pull/2127
- Added scroll_end switch to TextLog.write https://github.com/Textualize/textual/pull/2127
- Added `Widget.get_pseudo_class_state` https://github.com/Textualize/textual/pull/2155
- Added Screen.ModalScreen which prevents App from handling bindings. https://github.com/Textualize/textual/pull/2139
- Added TEXTUAL_LOG env var which should be a path that Textual will write verbose logs to (textual devtools is generally preferred) https://github.com/Textualize/textual/pull/2148
- Added textual.logging.TextualHandler logging handler
- Added Query.set_classes, DOMNode.set_classes, and `classes` setter for Widget https://github.com/Textualize/textual/issues/1081
- Added `OptionList` https://github.com/Textualize/textual/pull/2154

## [0.16.0] - 2023-03-22

### Added
- Added `parser_factory` argument to `Markdown` and `MarkdownViewer` constructors https://github.com/Textualize/textual/pull/2075
- Added `HorizontalScroll` https://github.com/Textualize/textual/issues/1957
- Added `Center` https://github.com/Textualize/textual/issues/1957
- Added `Middle` https://github.com/Textualize/textual/issues/1957
- Added `VerticalScroll` (mimicking the old behaviour of `Vertical`) https://github.com/Textualize/textual/issues/1957
- Added `Widget.border_title` and `Widget.border_subtitle` to set border (sub)title for a widget https://github.com/Textualize/textual/issues/1864
- Added CSS styles `border_title_align` and `border_subtitle_align`.
- Added `TabbedContent` widget https://github.com/Textualize/textual/pull/2059
- Added `get_child_by_type` method to widgets / app https://github.com/Textualize/textual/pull/2059
- Added `Widget.render_str` method https://github.com/Textualize/textual/pull/2059
- Added TEXTUAL_DRIVER environment variable

### Changed

- Dropped "loading-indicator--dot" component style from LoadingIndicator https://github.com/Textualize/textual/pull/2050
- Tabs widget now sends Tabs.Cleared when there is no active tab.
- Breaking change: changed default behaviour of `Vertical` (see `VerticalScroll`) https://github.com/Textualize/textual/issues/1957
- The default `overflow` style for `Horizontal` was changed to `hidden hidden` https://github.com/Textualize/textual/issues/1957
- `DirectoryTree` also accepts `pathlib.Path` objects as the path to list https://github.com/Textualize/textual/issues/1438

### Removed

- Removed `sender` attribute from messages. It's now just private (`_sender`). https://github.com/Textualize/textual/pull/2071

### Fixed

- Fixed borders not rendering correctly. https://github.com/Textualize/textual/pull/2074
- Fix for error when removing nodes. https://github.com/Textualize/textual/issues/2079

## [0.15.1] - 2023-03-14

### Fixed

- Fixed how the namespace for messages is calculated to facilitate inheriting messages https://github.com/Textualize/textual/issues/1814
- `Tab` is now correctly made available from `textual.widgets`. https://github.com/Textualize/textual/issues/2044

## [0.15.0] - 2023-03-13

### Fixed

- Fixed container not resizing when a widget is removed https://github.com/Textualize/textual/issues/2007
- Fixes issue where the horizontal scrollbar would be incorrectly enabled https://github.com/Textualize/textual/pull/2024

## [0.15.0] - 2023-03-13

### Changed

- Fixed container not resizing when a widget is removed https://github.com/Textualize/textual/issues/2007
- Fixed issue where the horizontal scrollbar would be incorrectly enabled https://github.com/Textualize/textual/pull/2024
- Fixed `Pilot.click` not correctly creating the mouse events https://github.com/Textualize/textual/issues/2022
- Fixes issue where the horizontal scrollbar would be incorrectly enabled https://github.com/Textualize/textual/pull/2024
- Fixes for tracebacks not appearing on exit https://github.com/Textualize/textual/issues/2027

### Added

- Added a LoadingIndicator widget https://github.com/Textualize/textual/pull/2018
- Added Tabs Widget https://github.com/Textualize/textual/pull/2020

### Changed

- Breaking change: Renamed Widget.action and App.action to Widget.run_action and App.run_action
- Added `shift`, `meta` and `control` arguments to `Pilot.click`.

## [0.14.0] - 2023-03-09

### Changed

- Breaking change: There is now only `post_message` to post events, which is non-async, `post_message_no_wait` was dropped. https://github.com/Textualize/textual/pull/1940
- Breaking change: The Timer class now has just one method to stop it, `Timer.stop` which is non sync https://github.com/Textualize/textual/pull/1940
- Breaking change: Messages don't require a `sender` in their constructor https://github.com/Textualize/textual/pull/1940
- Many messages have grown a `control` property which returns the control they relate to. https://github.com/Textualize/textual/pull/1940
- Updated styling to make it clear DataTable grows horizontally https://github.com/Textualize/textual/pull/1946
- Changed the `Checkbox` character due to issues with Windows Terminal and Windows 10 https://github.com/Textualize/textual/issues/1934
- Changed the `RadioButton` character due to issues with Windows Terminal and Windows 10 and 11 https://github.com/Textualize/textual/issues/1934
- Changed the `Markdown` initial bullet character due to issues with Windows Terminal and Windows 10 and 11 https://github.com/Textualize/textual/issues/1982
- The underscore `_` is no longer a special alias for the method `pilot.press`

### Added

- Added `data_table` attribute to DataTable events https://github.com/Textualize/textual/pull/1940
- Added `list_view` attribute to `ListView` events https://github.com/Textualize/textual/pull/1940
- Added `radio_set` attribute to `RadioSet` events https://github.com/Textualize/textual/pull/1940
- Added `switch` attribute to `Switch` events https://github.com/Textualize/textual/pull/1940
- Added `hover` and `click` methods to `Pilot` https://github.com/Textualize/textual/pull/1966
- Breaking change: Added `toggle_button` attribute to RadioButton and Checkbox events, replaces `input` https://github.com/Textualize/textual/pull/1940
- A percentage alpha can now be applied to a border https://github.com/Textualize/textual/issues/1863
- Added `Color.multiply_alpha`.
- Added `ContentSwitcher` https://github.com/Textualize/textual/issues/1945

### Fixed

- Fixed bug that prevented pilot from pressing some keys https://github.com/Textualize/textual/issues/1815
- DataTable race condition that caused crash https://github.com/Textualize/textual/pull/1962
- Fixed scrollbar getting "stuck" to cursor when cursor leaves window during drag https://github.com/Textualize/textual/pull/1968 https://github.com/Textualize/textual/pull/2003
- DataTable crash when enter pressed when table is empty https://github.com/Textualize/textual/pull/1973

## [0.13.0] - 2023-03-02

### Added

- Added `Checkbox` https://github.com/Textualize/textual/pull/1872
- Added `RadioButton` https://github.com/Textualize/textual/pull/1872
- Added `RadioSet` https://github.com/Textualize/textual/pull/1872

### Changed

- Widget scrolling methods (such as `Widget.scroll_home` and `Widget.scroll_end`) now perform the scroll after the next refresh https://github.com/Textualize/textual/issues/1774
- Buttons no longer accept arbitrary renderables https://github.com/Textualize/textual/issues/1870

### Fixed

- Scrolling with cursor keys now moves just one cell https://github.com/Textualize/textual/issues/1897
- Fix exceptions in watch methods being hidden on startup https://github.com/Textualize/textual/issues/1886
- Fixed scrollbar size miscalculation https://github.com/Textualize/textual/pull/1910
- Fixed slow exit on some terminals https://github.com/Textualize/textual/issues/1920

## [0.12.1] - 2023-02-25

### Fixed

- Fix for batch update glitch https://github.com/Textualize/textual/pull/1880

## [0.12.0] - 2023-02-24

### Added

- Added `App.batch_update` https://github.com/Textualize/textual/pull/1832
- Added horizontal rule to Markdown https://github.com/Textualize/textual/pull/1832
- Added `Widget.disabled` https://github.com/Textualize/textual/pull/1785
- Added `DOMNode.notify_style_update` to replace `messages.StylesUpdated` message https://github.com/Textualize/textual/pull/1861
- Added `DataTable.show_row_labels` reactive to show and hide row labels https://github.com/Textualize/textual/pull/1868
- Added `DataTable.RowLabelSelected` event, which is emitted when a row label is clicked https://github.com/Textualize/textual/pull/1868
- Added `MessagePump.prevent` context manager to temporarily suppress a given message type https://github.com/Textualize/textual/pull/1866

### Changed

- Scrolling by page now adds to current position.
- Markdown lists have been polished: a selection of bullets, better alignment of numbers, style tweaks https://github.com/Textualize/textual/pull/1832
- Added alternative method of composing Widgets https://github.com/Textualize/textual/pull/1847
- Added `label` parameter to `DataTable.add_row` https://github.com/Textualize/textual/pull/1868
- Breaking change: Some `DataTable` component classes were renamed - see PR for details https://github.com/Textualize/textual/pull/1868

### Removed

- Removed `screen.visible_widgets` and `screen.widgets`
- Removed `StylesUpdate` message. https://github.com/Textualize/textual/pull/1861

### Fixed

- Numbers in a descendant-combined selector no longer cause an error https://github.com/Textualize/textual/issues/1836
- Fixed superfluous scrolling when focusing a docked widget https://github.com/Textualize/textual/issues/1816
- Fixes walk_children which was returning more than one screen https://github.com/Textualize/textual/issues/1846
- Fixed issue with watchers fired for detached nodes https://github.com/Textualize/textual/issues/1846

## [0.11.1] - 2023-02-17

### Fixed

- DataTable fix issue where offset cache was not being used https://github.com/Textualize/textual/pull/1810
- DataTable scrollbars resize correctly when header is toggled https://github.com/Textualize/textual/pull/1803
- DataTable location mapping cleared when clear called https://github.com/Textualize/textual/pull/1809

## [0.11.0] - 2023-02-15

### Added

- Added `TreeNode.expand_all` https://github.com/Textualize/textual/issues/1430
- Added `TreeNode.collapse_all` https://github.com/Textualize/textual/issues/1430
- Added `TreeNode.toggle_all` https://github.com/Textualize/textual/issues/1430
- Added the coroutines `Animator.wait_until_complete` and `pilot.wait_for_scheduled_animations` that allow waiting for all current and scheduled animations https://github.com/Textualize/textual/issues/1658
- Added the method `Animator.is_being_animated` that checks if an attribute of an object is being animated or is scheduled for animation
- Added more keyboard actions and related bindings to `Input` https://github.com/Textualize/textual/pull/1676
- Added App.scroll_sensitivity_x and App.scroll_sensitivity_y to adjust how many lines the scroll wheel moves the scroll position https://github.com/Textualize/textual/issues/928
- Added Shift+scroll wheel and ctrl+scroll wheel to scroll horizontally
- Added `Tree.action_toggle_node` to toggle a node without selecting, and bound it to <kbd>Space</kbd> https://github.com/Textualize/textual/issues/1433
- Added `Tree.reset` to fully reset a `Tree` https://github.com/Textualize/textual/issues/1437
- Added `DataTable.sort` to sort rows https://github.com/Textualize/textual/pull/1638
- Added `DataTable.get_cell` to retrieve a cell by column/row keys https://github.com/Textualize/textual/pull/1638
- Added `DataTable.get_cell_at` to retrieve a cell by coordinate https://github.com/Textualize/textual/pull/1638
- Added `DataTable.update_cell` to update a cell by column/row keys https://github.com/Textualize/textual/pull/1638
- Added `DataTable.update_cell_at` to update a cell at a coordinate  https://github.com/Textualize/textual/pull/1638
- Added `DataTable.ordered_rows` property to retrieve `Row`s as they're currently ordered https://github.com/Textualize/textual/pull/1638
- Added `DataTable.ordered_columns` property to retrieve `Column`s as they're currently ordered https://github.com/Textualize/textual/pull/1638
- Added `DataTable.coordinate_to_cell_key` to find the key for the cell at a coordinate https://github.com/Textualize/textual/pull/1638
- Added `DataTable.is_valid_coordinate` https://github.com/Textualize/textual/pull/1638
- Added `DataTable.is_valid_row_index` https://github.com/Textualize/textual/pull/1638
- Added `DataTable.is_valid_column_index` https://github.com/Textualize/textual/pull/1638
- Added attributes to events emitted from `DataTable` indicating row/column/cell keys https://github.com/Textualize/textual/pull/1638
- Added `DataTable.get_row` to retrieve the values from a row by key https://github.com/Textualize/textual/pull/1786
- Added `DataTable.get_row_at` to retrieve the values from a row by index https://github.com/Textualize/textual/pull/1786
- Added `DataTable.get_column` to retrieve the values from a column by key https://github.com/Textualize/textual/pull/1786
- Added `DataTable.get_column_at` to retrieve the values from a column by index https://github.com/Textualize/textual/pull/1786
- Added `DataTable.HeaderSelected` which is posted when header label clicked https://github.com/Textualize/textual/pull/1788
- Added `DOMNode.watch` and `DOMNode.is_attached` methods  https://github.com/Textualize/textual/pull/1750
- Added `DOMNode.css_tree` which is a renderable that shows the DOM and CSS https://github.com/Textualize/textual/pull/1778
- Added `DOMNode.children_view` which is a view on to a nodes children list, use for querying https://github.com/Textualize/textual/pull/1778
- Added `Markdown` and `MarkdownViewer` widgets.
- Added `--screenshot` option to `textual run`

### Changed

- Breaking change: `TreeNode` can no longer be imported from `textual.widgets`; it is now available via `from textual.widgets.tree import TreeNode`. https://github.com/Textualize/textual/pull/1637
- `Tree` now shows a (subdued) cursor for a highlighted node when focus has moved elsewhere https://github.com/Textualize/textual/issues/1471
- `DataTable.add_row` now accepts `key` argument to uniquely identify the row https://github.com/Textualize/textual/pull/1638
- `DataTable.add_column` now accepts `key` argument to uniquely identify the column https://github.com/Textualize/textual/pull/1638
- `DataTable.add_row` and `DataTable.add_column` now return lists of keys identifying the added rows/columns https://github.com/Textualize/textual/pull/1638
- Breaking change: `DataTable.get_cell_value` renamed to `DataTable.get_value_at` https://github.com/Textualize/textual/pull/1638
- `DataTable.row_count` is now a property https://github.com/Textualize/textual/pull/1638
- Breaking change: `DataTable.cursor_cell` renamed to `DataTable.cursor_coordinate` https://github.com/Textualize/textual/pull/1638
  - The method `validate_cursor_cell` was renamed to `validate_cursor_coordinate`.
  - The method `watch_cursor_cell` was renamed to `watch_cursor_coordinate`.
- Breaking change: `DataTable.hover_cell` renamed to `DataTable.hover_coordinate` https://github.com/Textualize/textual/pull/1638
  - The method `validate_hover_cell` was renamed to `validate_hover_coordinate`.
- Breaking change: `DataTable.data` structure changed, and will be made private in upcoming release https://github.com/Textualize/textual/pull/1638
- Breaking change: `DataTable.refresh_cell` was renamed to `DataTable.refresh_coordinate` https://github.com/Textualize/textual/pull/1638
- Breaking change: `DataTable.get_row_height` now takes a `RowKey` argument instead of a row index https://github.com/Textualize/textual/pull/1638
- Breaking change: `DataTable.data` renamed to `DataTable._data` (it's now private) https://github.com/Textualize/textual/pull/1786
- The `_filter` module was made public (now called `filter`) https://github.com/Textualize/textual/pull/1638
- Breaking change: renamed `Checkbox` to `Switch` https://github.com/Textualize/textual/issues/1746
- `App.install_screen` name is no longer optional https://github.com/Textualize/textual/pull/1778
- `App.query` now only includes the current screen https://github.com/Textualize/textual/pull/1778
- `DOMNode.tree` now displays simple DOM structure only https://github.com/Textualize/textual/pull/1778
- `App.install_screen` now returns None rather than AwaitMount https://github.com/Textualize/textual/pull/1778
- `DOMNode.children` is now a simple sequence, the NodesList is exposed as `DOMNode._nodes` https://github.com/Textualize/textual/pull/1778
- `DataTable` cursor can now enter fixed columns https://github.com/Textualize/textual/pull/1799

### Fixed

- Fixed stuck screen  https://github.com/Textualize/textual/issues/1632
- Fixed programmatic style changes not refreshing children layouts when parent widget did not change size https://github.com/Textualize/textual/issues/1607
- Fixed relative units in `grid-rows` and `grid-columns` being computed with respect to the wrong dimension https://github.com/Textualize/textual/issues/1406
- Fixed bug with animations that were triggered back to back, where the second one wouldn't start https://github.com/Textualize/textual/issues/1372
- Fixed bug with animations that were scheduled where all but the first would be skipped https://github.com/Textualize/textual/issues/1372
- Programmatically setting `overflow_x`/`overflow_y` refreshes the layout correctly https://github.com/Textualize/textual/issues/1616
- Fixed double-paste into `Input` https://github.com/Textualize/textual/issues/1657
- Added a workaround for an apparent Windows Terminal paste issue https://github.com/Textualize/textual/issues/1661
- Fixed issue with renderable width calculation https://github.com/Textualize/textual/issues/1685
- Fixed issue with app not processing Paste event https://github.com/Textualize/textual/issues/1666
- Fixed glitch with view position with auto width inputs https://github.com/Textualize/textual/issues/1693
- Fixed `DataTable` "selected" events containing wrong coordinates when mouse was used https://github.com/Textualize/textual/issues/1723

### Removed

- Methods `MessagePump.emit` and `MessagePump.emit_no_wait` https://github.com/Textualize/textual/pull/1738
- Removed `reactive.watch` in favor of DOMNode.watch.

## [0.10.1] - 2023-01-20

### Added

- Added Strip.text property https://github.com/Textualize/textual/issues/1620

### Fixed

- Fixed `textual diagnose` crash on older supported Python versions. https://github.com/Textualize/textual/issues/1622

### Changed

- The default filename for screenshots uses a datetime format similar to ISO8601, but with reserved characters replaced by underscores https://github.com/Textualize/textual/pull/1518


## [0.10.0] - 2023-01-19

### Added

- Added `TreeNode.parent` -- a read-only property for accessing a node's parent https://github.com/Textualize/textual/issues/1397
- Added public `TreeNode` label access via `TreeNode.label` https://github.com/Textualize/textual/issues/1396
- Added read-only public access to the children of a `TreeNode` via `TreeNode.children` https://github.com/Textualize/textual/issues/1398
- Added `Tree.get_node_by_id` to allow getting a node by its ID https://github.com/Textualize/textual/pull/1535
- Added a `Tree.NodeHighlighted` message, giving a `on_tree_node_highlighted` event handler https://github.com/Textualize/textual/issues/1400
- Added a `inherit_component_classes` subclassing parameter to control whether component classes are inherited from base classes https://github.com/Textualize/textual/issues/1399
- Added `diagnose` as a `textual` command https://github.com/Textualize/textual/issues/1542
- Added `row` and `column` cursors to `DataTable` https://github.com/Textualize/textual/pull/1547
- Added an optional parameter `selector` to the methods `Screen.focus_next` and `Screen.focus_previous` that enable using a CSS selector to narrow down which widgets can get focus https://github.com/Textualize/textual/issues/1196

### Changed

- `MouseScrollUp` and `MouseScrollDown` now inherit from `MouseEvent` and have attached modifier keys. https://github.com/Textualize/textual/pull/1458
- Fail-fast and print pretty tracebacks for Widget compose errors https://github.com/Textualize/textual/pull/1505
- Added Widget._refresh_scroll to avoid expensive layout when scrolling https://github.com/Textualize/textual/pull/1524
- `events.Paste` now bubbles https://github.com/Textualize/textual/issues/1434
- Improved error message when style flag `none` is mixed with other flags (e.g., when setting `text-style`) https://github.com/Textualize/textual/issues/1420
- Clock color in the `Header` widget now matches the header color https://github.com/Textualize/textual/issues/1459
- Programmatic calls to scroll now optionally scroll even if overflow styling says otherwise (introduces a new `force` parameter to all the `scroll_*` methods) https://github.com/Textualize/textual/issues/1201
- `COMPONENT_CLASSES` are now inherited from base classes https://github.com/Textualize/textual/issues/1399
- Watch methods may now take no parameters
- Added `compute` parameter to reactive
- A `TypeError` raised during `compose` now carries the full traceback
- Removed base class `NodeMessage` from which all node-related `Tree` events inherited

### Fixed

- The styles `scrollbar-background-active` and `scrollbar-color-hover` are no longer ignored https://github.com/Textualize/textual/pull/1480
- The widget `Placeholder` can now have its width set to `auto` https://github.com/Textualize/textual/pull/1508
- Behavior of widget `Input` when rendering after programmatic value change and related scenarios https://github.com/Textualize/textual/issues/1477 https://github.com/Textualize/textual/issues/1443
- `DataTable.show_cursor` now correctly allows cursor toggling https://github.com/Textualize/textual/pull/1547
- Fixed cursor not being visible on `DataTable` mount when `fixed_columns` were used https://github.com/Textualize/textual/pull/1547
- Fixed `DataTable` cursors not resetting to origin on `clear()` https://github.com/Textualize/textual/pull/1601
- Fixed TextLog wrapping issue https://github.com/Textualize/textual/issues/1554
- Fixed issue with TextLog not writing anything before layout https://github.com/Textualize/textual/issues/1498
- Fixed an exception when populating a child class of `ListView` purely from `compose` https://github.com/Textualize/textual/issues/1588
- Fixed freeze in tests https://github.com/Textualize/textual/issues/1608
- Fixed minus not displaying as symbol https://github.com/Textualize/textual/issues/1482

## [0.9.1] - 2022-12-30

### Added

- Added textual._win_sleep for Python on Windows < 3.11 https://github.com/Textualize/textual/pull/1457

## [0.9.0] - 2022-12-30

### Added

- Added textual.strip.Strip primitive
- Added textual._cache.FIFOCache
- Added an option to clear columns in DataTable.clear() https://github.com/Textualize/textual/pull/1427

### Changed

- Widget.render_line now returns a Strip
- Fix for slow updates on Windows
- Bumped Rich dependency

## [0.8.2] - 2022-12-28

### Fixed

- Fixed issue with TextLog.clear() https://github.com/Textualize/textual/issues/1447

## [0.8.1] - 2022-12-25

### Fixed

- Fix for overflowing tree issue https://github.com/Textualize/textual/issues/1425

## [0.8.0] - 2022-12-22

### Fixed

- Fixed issues with nested auto dimensions https://github.com/Textualize/textual/issues/1402
- Fixed watch method incorrectly running on first set when value hasn't changed and init=False https://github.com/Textualize/textual/pull/1367
- `App.dark` can now be set from `App.on_load` without an error being raised  https://github.com/Textualize/textual/issues/1369
- Fixed setting `visibility` changes needing a `refresh` https://github.com/Textualize/textual/issues/1355

### Added

- Added `textual.actions.SkipAction` exception which can be raised from an action to allow parents to process bindings.
- Added `textual keys` preview.
- Added ability to bind to a character in addition to key name. i.e. you can bind to "." or "full_stop".
- Added TextLog.shrink attribute to allow renderable to reduce in size to fit width.

### Changed

- Deprecated `PRIORITY_BINDINGS` class variable.
- Renamed `char` to `character` on Key event.
- Renamed `key_name` to `name` on Key event.
- Queries/`walk_children` no longer includes self in results by default https://github.com/Textualize/textual/pull/1416

## [0.7.0] - 2022-12-17

### Added

- Added `PRIORITY_BINDINGS` class variable, which can be used to control if a widget's bindings have priority by default. https://github.com/Textualize/textual/issues/1343

### Changed

- Renamed the `Binding` argument `universal` to `priority`. https://github.com/Textualize/textual/issues/1343
- When looking for bindings that have priority, they are now looked from `App` downwards. https://github.com/Textualize/textual/issues/1343
- `BINDINGS` on an `App`-derived class have priority by default. https://github.com/Textualize/textual/issues/1343
- `BINDINGS` on a `Screen`-derived class have priority by default. https://github.com/Textualize/textual/issues/1343
- Added a message parameter to Widget.exit

### Fixed

- Fixed validator not running on first reactive set https://github.com/Textualize/textual/pull/1359
- Ensure only printable characters are used as key_display https://github.com/Textualize/textual/pull/1361


## [0.6.0] - 2022-12-11

https://textual.textualize.io/blog/2022/12/11/version-060

### Added

- Added "inherited bindings" -- BINDINGS classvar will be merged with base classes, unless inherit_bindings is set to False
- Added `Tree` widget which replaces `TreeControl`.
- Added widget `Placeholder` https://github.com/Textualize/textual/issues/1200.
- Added `ListView` and `ListItem` widgets https://github.com/Textualize/textual/pull/1143

### Changed

- Rebuilt `DirectoryTree` with new `Tree` control.
- Empty containers with a dimension set to `"auto"` will now collapse instead of filling up the available space.
- Container widgets now have default height of `1fr`.
- The default `width` of a `Label` is now `auto`.

### Fixed

- Type selectors can now contain numbers https://github.com/Textualize/textual/issues/1253
- Fixed visibility not affecting children https://github.com/Textualize/textual/issues/1313
- Fixed issue with auto width/height and relative children https://github.com/Textualize/textual/issues/1319
- Fixed issue with offset applied to containers https://github.com/Textualize/textual/issues/1256
- Fixed default CSS retrieval for widgets with no `DEFAULT_CSS` that inherited from widgets with `DEFAULT_CSS` https://github.com/Textualize/textual/issues/1335
- Fixed merging of `BINDINGS` when binding inheritance is set to `None` https://github.com/Textualize/textual/issues/1351

## [0.5.0] - 2022-11-20

### Added

- Add get_child_by_id and get_widget_by_id, remove get_child https://github.com/Textualize/textual/pull/1146
- Add easing parameter to Widget.scroll_* methods https://github.com/Textualize/textual/pull/1144
- Added Widget.call_later which invokes a callback on idle.
- `DOMNode.ancestors` no longer includes `self`.
- Added `DOMNode.ancestors_with_self`, which retains the old behaviour of
  `DOMNode.ancestors`.
- Improved the speed of `DOMQuery.remove`.
- Added DataTable.clear
- Added low-level `textual.walk` methods.
- It is now possible to `await` a `Widget.remove`.
  https://github.com/Textualize/textual/issues/1094
- It is now possible to `await` a `DOMQuery.remove`. Note that this changes
  the return value of `DOMQuery.remove`, which used to return `self`.
  https://github.com/Textualize/textual/issues/1094
- Added Pilot.wait_for_animation
- Added `Widget.move_child` https://github.com/Textualize/textual/issues/1121
- Added a `Label` widget https://github.com/Textualize/textual/issues/1190
- Support lazy-instantiated Screens (callables in App.SCREENS) https://github.com/Textualize/textual/pull/1185
- Display of keys in footer has more sensible defaults https://github.com/Textualize/textual/pull/1213
- Add App.get_key_display, allowing custom key_display App-wide https://github.com/Textualize/textual/pull/1213

### Changed

- Watchers are now called immediately when setting the attribute if they are synchronous. https://github.com/Textualize/textual/pull/1145
- Widget.call_later has been renamed to Widget.call_after_refresh.
- Button variant values are now checked at runtime. https://github.com/Textualize/textual/issues/1189
- Added caching of some properties in Styles object

### Fixed

- Fixed DataTable row not updating after add https://github.com/Textualize/textual/issues/1026
- Fixed issues with animation. Now objects of different types may be animated.
- Fixed containers with transparent background not showing borders https://github.com/Textualize/textual/issues/1175
- Fixed auto-width in horizontal containers https://github.com/Textualize/textual/pull/1155
- Fixed Input cursor invisible when placeholder empty https://github.com/Textualize/textual/pull/1202
- Fixed deadlock when removing widgets from the App https://github.com/Textualize/textual/pull/1219

## [0.4.0] - 2022-11-08

https://textual.textualize.io/blog/2022/11/08/version-040/#version-040

### Changed

- Dropped support for mounting "named" and "anonymous" widgets via
  `App.mount` and `Widget.mount`. Both methods now simply take one or more
  widgets as positional arguments.
- `DOMNode.query_one` now raises a `TooManyMatches` exception if there is
  more than one matching node.
  https://github.com/Textualize/textual/issues/1096
- `App.mount` and `Widget.mount` have new `before` and `after` parameters https://github.com/Textualize/textual/issues/778

### Added

- Added `init` param to reactive.watch
- `CSS_PATH` can now be a list of CSS files https://github.com/Textualize/textual/pull/1079
- Added `DOMQuery.only_one` https://github.com/Textualize/textual/issues/1096
- Writes to stdout are now done in a thread, for smoother animation. https://github.com/Textualize/textual/pull/1104

## [0.3.0] - 2022-10-31

### Fixed

- Fixed issue where scrollbars weren't being unmounted
- Fixed fr units for horizontal and vertical layouts https://github.com/Textualize/textual/pull/1067
- Fixed `textual run` breaking sys.argv https://github.com/Textualize/textual/issues/1064
- Fixed footer not updating styles when toggling dark mode
- Fixed how the app title in a `Header` is centred https://github.com/Textualize/textual/issues/1060
- Fixed the swapping of button variants https://github.com/Textualize/textual/issues/1048
- Fixed reserved characters in screenshots https://github.com/Textualize/textual/issues/993
- Fixed issue with TextLog max_lines https://github.com/Textualize/textual/issues/1058

### Changed

- DOMQuery now raises InvalidQueryFormat in response to invalid query strings, rather than cryptic CSS error
- Dropped quit_after, screenshot, and screenshot_title from App.run, which can all be done via auto_pilot
- Widgets are now closed in reversed DOM order
- Input widget justify hardcoded to left to prevent text-align interference
- Changed `textual run` so that it patches `argv` in more situations
- DOM classes and IDs are now always treated fully case-sensitive https://github.com/Textualize/textual/issues/1047

### Added

- Added Unmount event
- Added App.run_async method
- Added App.run_test context manager
- Added auto_pilot to App.run and App.run_async
- Added Widget._get_virtual_dom to get scrollbars
- Added size parameter to run and run_async
- Added always_update to reactive
- Returned an awaitable from push_screen, switch_screen, and install_screen https://github.com/Textualize/textual/pull/1061

## [0.2.1] - 2022-10-23

### Changed

- Updated meta data for PyPI

## [0.2.0] - 2022-10-23

### Added

- CSS support
- Too numerous to mention
## [0.1.18] - 2022-04-30

### Changed

- Bump typing extensions

## [0.1.17] - 2022-03-10

### Changed

- Bumped Rich dependency

## [0.1.16] - 2022-03-10

### Fixed

- Fixed escape key hanging on Windows

## [0.1.15] - 2022-01-31

### Added

- Added Windows Driver

## [0.1.14] - 2022-01-09

### Changed

- Updated Rich dependency to 11.X

## [0.1.13] - 2022-01-01

### Fixed

- Fixed spurious characters when exiting app
- Fixed increasing delay when exiting

## [0.1.12] - 2021-09-20

### Added

- Added geometry.Spacing

### Fixed

- Fixed calculation of virtual size in scroll views

## [0.1.11] - 2021-09-12

### Changed

- Changed message handlers to use prefix handle\_
- Renamed messages to drop the Message suffix
- Events now bubble by default
- Refactor of layout

### Added

- Added App.measure
- Added auto_width to Vertical Layout, WindowView, an ScrollView
- Added big_table.py example
- Added easing.py example

## [0.1.10] - 2021-08-25

### Added

- Added keyboard control of tree control
- Added Widget.gutter to calculate space between renderable and outside edge
- Added margin, padding, and border attributes to Widget

### Changed

- Callbacks may be async or non-async.
- Event handler event argument is optional.
- Fixed exception in clock example https://github.com/willmcgugan/textual/issues/52
- Added Message.wait() which waits for a message to be processed
- Key events are now sent to widgets first, before processing bindings

## [0.1.9] - 2021-08-06

### Added

- Added hover over and mouse click to activate keys in footer
- Added verbosity argument to Widget.log

### Changed

- Simplified events. Remove Startup event (use Mount)
- Changed geometry.Point to geometry.Offset and geometry.Dimensions to geometry.Size

## [0.1.8] - 2021-07-17

### Fixed

- Fixed exiting mouse mode
- Fixed slow animation

### Added

- New log system

## [0.1.7] - 2021-07-14

### Changed

- Added functionality to calculator example.
- Scrollview now shows scrollbars automatically
- New handler system for messages that doesn't require inheritance
- Improved traceback handling

[0.22.0]: https://github.com/Textualize/textual/compare/v0.21.0...v0.22.0
[0.21.0]: https://github.com/Textualize/textual/compare/v0.20.1...v0.21.0
[0.20.1]: https://github.com/Textualize/textual/compare/v0.20.0...v0.20.1
[0.20.0]: https://github.com/Textualize/textual/compare/v0.19.1...v0.20.0
[0.19.1]: https://github.com/Textualize/textual/compare/v0.19.0...v0.19.1
[0.19.0]: https://github.com/Textualize/textual/compare/v0.18.0...v0.19.0
[0.18.0]: https://github.com/Textualize/textual/compare/v0.17.4...v0.18.0
[0.17.3]: https://github.com/Textualize/textual/compare/v0.17.2...v0.17.3
[0.17.2]: https://github.com/Textualize/textual/compare/v0.17.1...v0.17.2
[0.17.1]: https://github.com/Textualize/textual/compare/v0.17.0...v0.17.1
[0.17.0]: https://github.com/Textualize/textual/compare/v0.16.0...v0.17.0
[0.16.0]: https://github.com/Textualize/textual/compare/v0.15.1...v0.16.0
[0.15.1]: https://github.com/Textualize/textual/compare/v0.15.0...v0.15.1
[0.15.0]: https://github.com/Textualize/textual/compare/v0.14.0...v0.15.0
[0.14.0]: https://github.com/Textualize/textual/compare/v0.13.0...v0.14.0
[0.13.0]: https://github.com/Textualize/textual/compare/v0.12.1...v0.13.0
[0.12.1]: https://github.com/Textualize/textual/compare/v0.12.0...v0.12.1
[0.12.0]: https://github.com/Textualize/textual/compare/v0.11.1...v0.12.0
[0.11.1]: https://github.com/Textualize/textual/compare/v0.11.0...v0.11.1
[0.11.0]: https://github.com/Textualize/textual/compare/v0.10.1...v0.11.0
[0.10.1]: https://github.com/Textualize/textual/compare/v0.10.0...v0.10.1
[0.10.0]: https://github.com/Textualize/textual/compare/v0.9.1...v0.10.0
[0.9.1]: https://github.com/Textualize/textual/compare/v0.9.0...v0.9.1
[0.9.0]: https://github.com/Textualize/textual/compare/v0.8.2...v0.9.0
[0.8.2]: https://github.com/Textualize/textual/compare/v0.8.1...v0.8.2
[0.8.1]: https://github.com/Textualize/textual/compare/v0.8.0...v0.8.1
[0.8.0]: https://github.com/Textualize/textual/compare/v0.7.0...v0.8.0
[0.7.0]: https://github.com/Textualize/textual/compare/v0.6.0...v0.7.0
[0.6.0]: https://github.com/Textualize/textual/compare/v0.5.0...v0.6.0
[0.5.0]: https://github.com/Textualize/textual/compare/v0.4.0...v0.5.0
[0.4.0]: https://github.com/Textualize/textual/compare/v0.3.0...v0.4.0
[0.3.0]: https://github.com/Textualize/textual/compare/v0.2.1...v0.3.0
[0.2.1]: https://github.com/Textualize/textual/compare/v0.2.0...v0.2.1
[0.2.0]: https://github.com/Textualize/textual/compare/v0.1.18...v0.2.0
[0.1.18]: https://github.com/Textualize/textual/compare/v0.1.17...v0.1.18
[0.1.17]: https://github.com/Textualize/textual/compare/v0.1.16...v0.1.17
[0.1.16]: https://github.com/Textualize/textual/compare/v0.1.15...v0.1.16
[0.1.15]: https://github.com/Textualize/textual/compare/v0.1.14...v0.1.15
[0.1.14]: https://github.com/Textualize/textual/compare/v0.1.13...v0.1.14
[0.1.13]: https://github.com/Textualize/textual/compare/v0.1.12...v0.1.13
[0.1.12]: https://github.com/Textualize/textual/compare/v0.1.11...v0.1.12
[0.1.11]: https://github.com/Textualize/textual/compare/v0.1.10...v0.1.11
[0.1.10]: https://github.com/Textualize/textual/compare/v0.1.9...v0.1.10
[0.1.9]: https://github.com/Textualize/textual/compare/v0.1.8...v0.1.9
[0.1.8]: https://github.com/Textualize/textual/compare/v0.1.7...v0.1.8
[0.1.7]: https://github.com/Textualize/textual/releases/tag/v0.1.7<|MERGE_RESOLUTION|>--- conflicted
+++ resolved
@@ -5,19 +5,13 @@
 The format is based on [Keep a Changelog](http://keepachangelog.com/)
 and this project adheres to [Semantic Versioning](http://semver.org/).
 
-<<<<<<< HEAD
-## [0.22.1] - Unreleased
-
-## Fixed
+## [0.22.1] - 2023-04-28
+
+### Fixed
 
 - Fixed timer issue https://github.com/Textualize/textual/issues/2416
-=======
-## [0.22.1] - 2023-04-28
-
-### Fixed
-
 - Fixed `textual run` issue https://github.com/Textualize/textual/issues/2391
->>>>>>> 7c696ce3
+
 
 ## [0.22.0] - 2023-04-27
 
