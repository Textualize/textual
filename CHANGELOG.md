--- conflicted
+++ resolved
@@ -7,15 +7,14 @@
 
 ## Unreleased
 
-<<<<<<< HEAD
 ### Changed
 
 - Setting attributes with a `compute_` method will now raise an `AttributeError` https://github.com/Textualize/textual/issues/2383
-=======
+
 ### Added
 
 - Watch methods can now optionally be private https://github.com/Textualize/textual/issues/2382
->>>>>>> 20a16123
+
 
 ## [0.22.3] - 2023-04-29
 
