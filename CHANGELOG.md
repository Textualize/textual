# Change Log

All notable changes to this project will be documented in this file.

The format is based on [Keep a Changelog](http://keepachangelog.com/)
and this project adheres to [Semantic Versioning](http://semver.org/).

## Unreleased

<<<<<<< HEAD
### Changed

- Added `cursor_type` to the `DataTable` constructor.
=======
### Added

- TCSS styles `layer` and `layers` can be strings https://github.com/Textualize/textual/pull/3169

### Changed

- Reactive callbacks are now scheduled on the message pump of the reactable that is watching instead of the owner of reactive attribute https://github.com/Textualize/textual/pull/3065
- Callbacks scheduled with `call_next` will now have the same prevented messages as when the callback was scheduled https://github.com/Textualize/textual/pull/3065
>>>>>>> a50d27f7

## [0.35.0]

### Added

- Ability to enable/disable tabs via the reactive `disabled` in tab panes https://github.com/Textualize/textual/pull/3152
- Textual-web driver support for Windows

### Fixed

- Could not hide/show/disable/enable tabs in nested `TabbedContent` https://github.com/Textualize/textual/pull/3150

## [0.34.0] - 2023-08-22

### Added

- Methods `TabbedContent.disable_tab` and `TabbedContent.enable_tab` https://github.com/Textualize/textual/pull/3112
- Methods `Tabs.disable` and `Tabs.enable` https://github.com/Textualize/textual/pull/3112
- Messages `Tab.Disabled`, `Tab.Enabled`, `Tabs.TabDisabled` and `Tabs.Enabled` https://github.com/Textualize/textual/pull/3112
- Methods `TabbedContent.hide_tab` and `TabbedContent.show_tab` https://github.com/Textualize/textual/pull/3112
- Methods `Tabs.hide` and `Tabs.show` https://github.com/Textualize/textual/pull/3112
- Messages `Tabs.TabHidden` and `Tabs.TabShown` https://github.com/Textualize/textual/pull/3112
- Added `ListView.extend` method to append multiple items https://github.com/Textualize/textual/pull/3012

### Changed

- grid-columns and grid-rows now accept an `auto` token to detect the optimal size https://github.com/Textualize/textual/pull/3107
- LoadingIndicator now has a minimum height of 1 line.

### Fixed

- Fixed auto height container with default grid-rows https://github.com/Textualize/textual/issues/1597
- Fixed `page_up` and `page_down` bug in `DataTable` when `show_header = False` https://github.com/Textualize/textual/pull/3093
- Fixed issue with visible children inside invisible container when moving focus https://github.com/Textualize/textual/issues/3053

## [0.33.0] - 2023-08-15


### Fixed

- Fixed unintuitive sizing behaviour of TabbedContent https://github.com/Textualize/textual/issues/2411
- Fixed relative units not always expanding auto containers https://github.com/Textualize/textual/pull/3059
- Fixed background refresh https://github.com/Textualize/textual/issues/3055
- Fixed `SelectionList.clear_options` https://github.com/Textualize/textual/pull/3075
- `MouseMove` events bubble up from widgets. `App` and `Screen` receive `MouseMove` events even if there's no Widget under the cursor. https://github.com/Textualize/textual/issues/2905

### Changed

- Breaking change: `DOMNode.visible` now takes into account full DOM to report whether a node is visible or not.

### Removed

- Property `Widget.focusable_children` https://github.com/Textualize/textual/pull/3070

### Added

- Added an interface for replacing prompt of an individual option in an `OptionList` https://github.com/Textualize/textual/issues/2603
- Added `DirectoryTree.reload_node` method https://github.com/Textualize/textual/issues/2757
- Added widgets.Digit https://github.com/Textualize/textual/pull/3073
- Added `BORDER_TITLE` and `BORDER_SUBTITLE` classvars to Widget https://github.com/Textualize/textual/pull/3097

### Changed

- DescendantBlur and DescendantFocus can now be used with @on decorator


## [0.32.0] - 2023-08-03

### Added

- Added widgets.Log
- Added Widget.is_vertical_scroll_end, Widget.is_horizontal_scroll_end, Widget.is_vertical_scrollbar_grabbed, Widget.is_horizontal_scrollbar_grabbed

### Changed

- Breaking change: Renamed TextLog to RichLog

## [0.31.0] - 2023-08-01

### Added

- Added App.begin_capture_print, App.end_capture_print, Widget.begin_capture_print, Widget.end_capture_print https://github.com/Textualize/textual/issues/2952
- Added the ability to run async methods as thread workers https://github.com/Textualize/textual/pull/2938
- Added `App.stop_animation` https://github.com/Textualize/textual/issues/2786
- Added `Widget.stop_animation` https://github.com/Textualize/textual/issues/2786

### Changed

- Breaking change: Creating a thread worker now requires that a `thread=True` keyword argument is passed https://github.com/Textualize/textual/pull/2938
- Breaking change: `Markdown.load` no longer captures all errors and returns a `bool`, errors now propagate https://github.com/Textualize/textual/issues/2956
- Breaking change: the default style of a `DataTable` now has `max-height: 100%` https://github.com/Textualize/textual/issues/2959

### Fixed

- Fixed a crash when a `SelectionList` had a prompt wider than itself https://github.com/Textualize/textual/issues/2900
- Fixed a bug where `Click` events were bubbling up from `Switch` widgets https://github.com/Textualize/textual/issues/2366
- Fixed a crash when using empty CSS variables https://github.com/Textualize/textual/issues/1849
- Fixed issue with tabs in TextLog https://github.com/Textualize/textual/issues/3007
- Fixed a bug with `DataTable` hover highlighting https://github.com/Textualize/textual/issues/2909

## [0.30.0] - 2023-07-17

### Added

- Added `DataTable.remove_column` method https://github.com/Textualize/textual/pull/2899
- Added notifications https://github.com/Textualize/textual/pull/2866
- Added `on_complete` callback to scroll methods https://github.com/Textualize/textual/pull/2903

### Fixed

- Fixed CancelledError issue with timer https://github.com/Textualize/textual/issues/2854
- Fixed Toggle Buttons issue with not being clickable/hoverable https://github.com/Textualize/textual/pull/2930


## [0.29.0] - 2023-07-03

### Changed

- Factored dev tools (`textual` command) in to external lib (`textual-dev`).

### Added

- Updated `DataTable.get_cell` type hints to accept string keys https://github.com/Textualize/textual/issues/2586
- Added `DataTable.get_cell_coordinate` method
- Added `DataTable.get_row_index` method https://github.com/Textualize/textual/issues/2587
- Added `DataTable.get_column_index` method
- Added can-focus pseudo-class to target widgets that may receive focus
- Make `Markdown.update` optionally awaitable https://github.com/Textualize/textual/pull/2838
- Added `default` parameter to `DataTable.add_column` for populating existing rows https://github.com/Textualize/textual/pull/2836
- Added can-focus pseudo-class to target widgets that may receive focus

### Fixed

- Fixed crash when columns were added to populated `DataTable` https://github.com/Textualize/textual/pull/2836
- Fixed issues with opacity on Screens https://github.com/Textualize/textual/issues/2616
- Fixed style problem with selected selections in a non-focused selection list https://github.com/Textualize/textual/issues/2768
- Fixed sys.stdout and sys.stderr being None https://github.com/Textualize/textual/issues/2879

## [0.28.1] - 2023-06-20

### Fixed

- Fixed indented code blocks not showing up in `Markdown` https://github.com/Textualize/textual/issues/2781
- Fixed inline code blocks in lists showing out of order in `Markdown` https://github.com/Textualize/textual/issues/2676
- Fixed list items in a `Markdown` being added to the focus chain https://github.com/Textualize/textual/issues/2380
- Fixed `Tabs` posting unnecessary messages when removing non-active tabs https://github.com/Textualize/textual/issues/2807
- call_after_refresh will preserve the sender within the callback https://github.com/Textualize/textual/pull/2806

### Added

- Added a method of allowing third party code to handle unhandled tokens in `Markdown` https://github.com/Textualize/textual/pull/2803
- Added `MarkdownBlock` as an exported symbol in `textual.widgets.markdown` https://github.com/Textualize/textual/pull/2803

### Changed

- Tooltips are now inherited, so will work with compound widgets


## [0.28.0] - 2023-06-19

### Added

- The devtools console now confirms when CSS files have been successfully loaded after a previous error https://github.com/Textualize/textual/pull/2716
- Class variable `CSS` to screens https://github.com/Textualize/textual/issues/2137
- Class variable `CSS_PATH` to screens https://github.com/Textualize/textual/issues/2137
- Added `cursor_foreground_priority` and `cursor_background_priority` to `DataTable` https://github.com/Textualize/textual/pull/2736
- Added Region.center
- Added `center` parameter to `Widget.scroll_to_region`
- Added `origin_visible` parameter to `Widget.scroll_to_region`
- Added `origin_visible` parameter to `Widget.scroll_to_center`
- Added `TabbedContent.tab_count` https://github.com/Textualize/textual/pull/2751
- Added `TabbedContent.add_pane` https://github.com/Textualize/textual/pull/2751
- Added `TabbedContent.remove_pane` https://github.com/Textualize/textual/pull/2751
- Added `TabbedContent.clear_panes` https://github.com/Textualize/textual/pull/2751
- Added `TabbedContent.Cleared` https://github.com/Textualize/textual/pull/2751

### Fixed

- Fixed setting `TreeNode.label` on an existing `Tree` node not immediately refreshing https://github.com/Textualize/textual/pull/2713
- Correctly implement `__eq__` protocol in DataTable https://github.com/Textualize/textual/pull/2705
- Fixed exceptions in Pilot tests being silently ignored https://github.com/Textualize/textual/pull/2754
- Fixed issue where internal data of `OptionList` could be invalid for short window after `clear_options` https://github.com/Textualize/textual/pull/2754
- Fixed `Tooltip` causing a `query_one` on a lone `Static` to fail https://github.com/Textualize/textual/issues/2723
- Nested widgets wouldn't lose focus when parent is disabled https://github.com/Textualize/textual/issues/2772
- Fixed the `Tabs` `Underline` highlight getting "lost" in some extreme situations https://github.com/Textualize/textual/pull/2751

### Changed

- Breaking change: The `@on` decorator will now match a message class and any child classes https://github.com/Textualize/textual/pull/2746
- Breaking change: Styles update to checkbox, radiobutton, OptionList, Select, SelectionList, Switch https://github.com/Textualize/textual/pull/2777
- `Tabs.add_tab` is now optionally awaitable https://github.com/Textualize/textual/pull/2778
- `Tabs.add_tab` now takes `before` and `after` arguments to position a new tab https://github.com/Textualize/textual/pull/2778
- `Tabs.remove_tab` is now optionally awaitable https://github.com/Textualize/textual/pull/2778
- Breaking change: `Tabs.clear` has been changed from returning `self` to being optionally awaitable https://github.com/Textualize/textual/pull/2778

## [0.27.0] - 2023-06-01

### Fixed

- Fixed zero division error https://github.com/Textualize/textual/issues/2673
- Fix `scroll_to_center` when there were nested layers out of view (Compositor full_map not populated fully) https://github.com/Textualize/textual/pull/2684
- Fix crash when `Select` widget value attribute was set in `compose` https://github.com/Textualize/textual/pull/2690
- Issue with computing progress in workers https://github.com/Textualize/textual/pull/2686
- Issues with `switch_screen` not updating the results callback appropriately https://github.com/Textualize/textual/issues/2650
- Fixed incorrect mount order https://github.com/Textualize/textual/pull/2702

### Added

- `work` decorator accepts `description` parameter to add debug string https://github.com/Textualize/textual/issues/2597
- Added `SelectionList` widget https://github.com/Textualize/textual/pull/2652
- `App.AUTO_FOCUS` to set auto focus on all screens https://github.com/Textualize/textual/issues/2594
- Option to `scroll_to_center` to ensure we don't scroll such that the top left corner of the widget is not visible https://github.com/Textualize/textual/pull/2682
- Added `Widget.tooltip` property https://github.com/Textualize/textual/pull/2670
- Added `Region.inflect` https://github.com/Textualize/textual/pull/2670
- `Suggester` API to compose with widgets for automatic suggestions https://github.com/Textualize/textual/issues/2330
- `SuggestFromList` class to let widgets get completions from a fixed set of options https://github.com/Textualize/textual/pull/2604
- `Input` has a new component class `input--suggestion` https://github.com/Textualize/textual/pull/2604
- Added `Widget.remove_children` https://github.com/Textualize/textual/pull/2657
- Added `Validator` framework and validation for `Input` https://github.com/Textualize/textual/pull/2600
- Ability to have private and public validate methods https://github.com/Textualize/textual/pull/2708
- Ability to have private compute methods https://github.com/Textualize/textual/pull/2708
- Added `message_hook` to App.run_test https://github.com/Textualize/textual/pull/2702
- Added `Sparkline` widget https://github.com/Textualize/textual/pull/2631

### Changed

- `Placeholder` now sets its color cycle per app https://github.com/Textualize/textual/issues/2590
- Footer now clears key highlight regardless of whether it's in the active screen or not https://github.com/Textualize/textual/issues/2606
- The default Widget repr no longer displays classes and pseudo-classes (to reduce noise in logs). Add them to your `__rich_repr__` method if needed. https://github.com/Textualize/textual/pull/2623
- Setting `Screen.AUTO_FOCUS` to `None` will inherit `AUTO_FOCUS` from the app instead of disabling it https://github.com/Textualize/textual/issues/2594
- Setting `Screen.AUTO_FOCUS` to `""` will disable it on the screen https://github.com/Textualize/textual/issues/2594
- Messages now have a `handler_name` class var which contains the name of the default handler method.
- `Message.control` is now a property instead of a class variable. https://github.com/Textualize/textual/issues/2528
- `Tree` and `DirectoryTree` Messages no longer accept a `tree` parameter, using `self.node.tree` instead. https://github.com/Textualize/textual/issues/2529
- Keybinding <kbd>right</kbd> in `Input` is also used to accept a suggestion if the cursor is at the end of the input https://github.com/Textualize/textual/pull/2604
- `Input.__init__` now accepts a `suggester` attribute for completion suggestions https://github.com/Textualize/textual/pull/2604
- Using `switch_screen` to switch to the currently active screen is now a no-op https://github.com/Textualize/textual/pull/2692
- Breaking change: removed `reactive.py::Reactive.var` in favor of `reactive.py::var` https://github.com/Textualize/textual/pull/2709/

### Removed

- `Placeholder.reset_color_cycle`
- Removed `Widget.reset_focus` (now called `Widget.blur`) https://github.com/Textualize/textual/issues/2642

## [0.26.0] - 2023-05-20

### Added

- Added `Widget.can_view`

### Changed

- Textual will now scroll focused widgets to center if not in view

## [0.25.0] - 2023-05-17

### Changed

- App `title` and `sub_title` attributes can be set to any type https://github.com/Textualize/textual/issues/2521
- `DirectoryTree` now loads directory contents in a worker https://github.com/Textualize/textual/issues/2456
- Only a single error will be written by default, unless in dev mode ("debug" in App.features) https://github.com/Textualize/textual/issues/2480
- Using `Widget.move_child` where the target and the child being moved are the same is now a no-op https://github.com/Textualize/textual/issues/1743
- Calling `dismiss` on a screen that is not at the top of the stack now raises an exception https://github.com/Textualize/textual/issues/2575
- `MessagePump.call_after_refresh` and `MessagePump.call_later` will now return `False` if the callback could not be scheduled. https://github.com/Textualize/textual/pull/2584

### Fixed

- Fixed `ZeroDivisionError` in `resolve_fraction_unit` https://github.com/Textualize/textual/issues/2502
- Fixed `TreeNode.expand` and `TreeNode.expand_all` not posting a `Tree.NodeExpanded` message https://github.com/Textualize/textual/issues/2535
- Fixed `TreeNode.collapse` and `TreeNode.collapse_all` not posting a `Tree.NodeCollapsed` message https://github.com/Textualize/textual/issues/2535
- Fixed `TreeNode.toggle` and `TreeNode.toggle_all` not posting a `Tree.NodeExpanded` or `Tree.NodeCollapsed` message https://github.com/Textualize/textual/issues/2535
- `footer--description` component class was being ignored https://github.com/Textualize/textual/issues/2544
- Pasting empty selection in `Input` would raise an exception https://github.com/Textualize/textual/issues/2563
- `Screen.AUTO_FOCUS` now focuses the first _focusable_ widget that matches the selector https://github.com/Textualize/textual/issues/2578
- `Screen.AUTO_FOCUS` now works on the default screen on startup https://github.com/Textualize/textual/pull/2581
- Fix for setting dark in App `__init__` https://github.com/Textualize/textual/issues/2583
- Fix issue with scrolling and docks https://github.com/Textualize/textual/issues/2525
- Fix not being able to use CSS classes with `Tab` https://github.com/Textualize/textual/pull/2589

### Added

- Class variable `AUTO_FOCUS` to screens https://github.com/Textualize/textual/issues/2457
- Added `NULL_SPACING` and `NULL_REGION` to geometry.py

## [0.24.1] - 2023-05-08

### Fixed

- Fix TypeError in code browser

## [0.24.0] - 2023-05-08

### Fixed

- Fixed crash when creating a `DirectoryTree` starting anywhere other than `.`
- Fixed line drawing in `Tree` when `Tree.show_root` is `True` https://github.com/Textualize/textual/issues/2397
- Fixed line drawing in `Tree` not marking branches as selected when first getting focus https://github.com/Textualize/textual/issues/2397

### Changed

- The DataTable cursor is now scrolled into view when the cursor coordinate is changed programmatically https://github.com/Textualize/textual/issues/2459
- run_worker exclusive parameter is now `False` by default https://github.com/Textualize/textual/pull/2470
- Added `always_update` as an optional argument for `reactive.var`
- Made Binding description default to empty string, which is equivalent to show=False https://github.com/Textualize/textual/pull/2501
- Modified Message to allow it to be used as a dataclass https://github.com/Textualize/textual/pull/2501
- Decorator `@on` accepts arbitrary `**kwargs` to apply selectors to attributes of the message https://github.com/Textualize/textual/pull/2498

### Added

- Property `control` as alias for attribute `tabs` in `Tabs` messages https://github.com/Textualize/textual/pull/2483
- Experimental: Added "overlay" rule https://github.com/Textualize/textual/pull/2501
- Experimental: Added "constrain" rule https://github.com/Textualize/textual/pull/2501
- Added textual.widgets.Select https://github.com/Textualize/textual/pull/2501
- Added Region.translate_inside https://github.com/Textualize/textual/pull/2501
- `TabbedContent` now takes kwargs `id`, `name`, `classes`, and `disabled`, upon initialization, like other widgets https://github.com/Textualize/textual/pull/2497
- Method `DataTable.move_cursor` https://github.com/Textualize/textual/issues/2472
- Added `OptionList.add_options` https://github.com/Textualize/textual/pull/2508
- Added `TreeNode.is_root` https://github.com/Textualize/textual/pull/2510
- Added `TreeNode.remove_children` https://github.com/Textualize/textual/pull/2510
- Added `TreeNode.remove` https://github.com/Textualize/textual/pull/2510
- Added classvar `Message.ALLOW_SELECTOR_MATCH` https://github.com/Textualize/textual/pull/2498
- Added `ALLOW_SELECTOR_MATCH` to all built-in messages associated with widgets https://github.com/Textualize/textual/pull/2498
- Markdown document sub-widgets now reference the container document
- Table of contents of a markdown document now references the document
- Added the `control` property to messages
  - `DirectoryTree.FileSelected`
  - `ListView`
    - `Highlighted`
    - `Selected`
  - `Markdown`
    - `TableOfContentsUpdated`
    - `TableOfContentsSelected`
    - `LinkClicked`
  - `OptionList`
    - `OptionHighlighted`
    - `OptionSelected`
  - `RadioSet.Changed`
  - `TabContent.TabActivated`
  - `Tree`
    - `NodeSelected`
    - `NodeHighlighted`
    - `NodeExpanded`
    - `NodeCollapsed`

## [0.23.0] - 2023-05-03

### Fixed

- Fixed `outline` top and bottom not handling alpha - https://github.com/Textualize/textual/issues/2371
- Fixed `!important` not applying to `align` https://github.com/Textualize/textual/issues/2420
- Fixed `!important` not applying to `border` https://github.com/Textualize/textual/issues/2420
- Fixed `!important` not applying to `content-align` https://github.com/Textualize/textual/issues/2420
- Fixed `!important` not applying to `outline` https://github.com/Textualize/textual/issues/2420
- Fixed `!important` not applying to `overflow` https://github.com/Textualize/textual/issues/2420
- Fixed `!important` not applying to `scrollbar-size` https://github.com/Textualize/textual/issues/2420
- Fixed `outline-right` not being recognised https://github.com/Textualize/textual/issues/2446
- Fixed OSError when a file system is not available https://github.com/Textualize/textual/issues/2468

### Changed

- Setting attributes with a `compute_` method will now raise an `AttributeError` https://github.com/Textualize/textual/issues/2383
- Unknown psuedo-selectors will now raise a tokenizer error (previously they were silently ignored) https://github.com/Textualize/textual/pull/2445
- Breaking change: `DirectoryTree.FileSelected.path` is now always a `Path` https://github.com/Textualize/textual/issues/2448
- Breaking change: `Directorytree.load_directory` renamed to `Directorytree._load_directory` https://github.com/Textualize/textual/issues/2448
- Unknown pseudo-selectors will now raise a tokenizer error (previously they were silently ignored) https://github.com/Textualize/textual/pull/2445

### Added

- Watch methods can now optionally be private https://github.com/Textualize/textual/issues/2382
- Added `DirectoryTree.path` reactive attribute https://github.com/Textualize/textual/issues/2448
- Added `DirectoryTree.FileSelected.node` https://github.com/Textualize/textual/pull/2463
- Added `DirectoryTree.reload` https://github.com/Textualize/textual/issues/2448
- Added textual.on decorator https://github.com/Textualize/textual/issues/2398

## [0.22.3] - 2023-04-29

### Fixed

- Fixed `textual run` on Windows https://github.com/Textualize/textual/issues/2406
- Fixed top border of button hover state

## [0.22.2] - 2023-04-29

### Added

- Added `TreeNode.tree` as a read-only public attribute https://github.com/Textualize/textual/issues/2413

### Fixed

- Fixed superfluous style updates for focus-within pseudo-selector

## [0.22.1] - 2023-04-28

### Fixed

- Fixed timer issue https://github.com/Textualize/textual/issues/2416
- Fixed `textual run` issue https://github.com/Textualize/textual/issues/2391

## [0.22.0] - 2023-04-27

### Fixed

- Fixed broken fr units when there is a min or max dimension https://github.com/Textualize/textual/issues/2378
- Fixed plain text in Markdown code blocks with no syntax being difficult to read https://github.com/Textualize/textual/issues/2400

### Added

- Added `ProgressBar` widget https://github.com/Textualize/textual/pull/2333

### Changed

- All `textual.containers` are now `1fr` in relevant dimensions by default https://github.com/Textualize/textual/pull/2386


## [0.21.0] - 2023-04-26

### Changed

- `textual run` execs apps in a new context.
- Textual console no longer parses console markup.
- Breaking change: `Container` no longer shows required scrollbars by default https://github.com/Textualize/textual/issues/2361
- Breaking change: `VerticalScroll` no longer shows a required horizontal scrollbar by default
- Breaking change: `HorizontalScroll` no longer shows a required vertical scrollbar by default
- Breaking change: Renamed `App.action_add_class_` to `App.action_add_class`
- Breaking change: Renamed `App.action_remove_class_` to `App.action_remove_class`
- Breaking change: `RadioSet` is now a single focusable widget https://github.com/Textualize/textual/pull/2372
- Breaking change: Removed `containers.Content` (use `containers.VerticalScroll` now)

### Added

- Added `-c` switch to `textual run` which runs commands in a Textual dev environment.
- Breaking change: standard keyboard scrollable navigation bindings have been moved off `Widget` and onto a new base class for scrollable containers (see also below addition) https://github.com/Textualize/textual/issues/2332
- `ScrollView` now inherits from `ScrollableContainer` rather than `Widget` https://github.com/Textualize/textual/issues/2332
- Containers no longer inherit any bindings from `Widget` https://github.com/Textualize/textual/issues/2331
- Added `ScrollableContainer`; a container class that binds the common navigation keys to scroll actions (see also above breaking change) https://github.com/Textualize/textual/issues/2332

### Fixed

- Fixed dark mode toggles in a "child" screen not updating a "parent" screen https://github.com/Textualize/textual/issues/1999
- Fixed "panel" border not exposed via CSS
- Fixed `TabbedContent.active` changes not changing the actual content https://github.com/Textualize/textual/issues/2352
- Fixed broken color on macOS Terminal https://github.com/Textualize/textual/issues/2359

## [0.20.1] - 2023-04-18

### Fix

- New fix for stuck tabs underline https://github.com/Textualize/textual/issues/2229

## [0.20.0] - 2023-04-18

### Changed

- Changed signature of Driver. Technically a breaking change, but unlikely to affect anyone.
- Breaking change: Timer.start is now private, and returns None. There was no reason to call this manually, so unlikely to affect anyone.
- A clicked tab will now be scrolled to the center of its tab container https://github.com/Textualize/textual/pull/2276
- Style updates are now done immediately rather than on_idle https://github.com/Textualize/textual/pull/2304
- `ButtonVariant` is now exported from `textual.widgets.button` https://github.com/Textualize/textual/issues/2264
- `HorizontalScroll` and `VerticalScroll` are now focusable by default https://github.com/Textualize/textual/pull/2317

### Added

- Added `DataTable.remove_row` method https://github.com/Textualize/textual/pull/2253
- option `--port` to the command `textual console` to specify which port the console should connect to https://github.com/Textualize/textual/pull/2258
- `Widget.scroll_to_center` method to scroll children to the center of container widget https://github.com/Textualize/textual/pull/2255 and https://github.com/Textualize/textual/pull/2276
- Added `TabActivated` message to `TabbedContent` https://github.com/Textualize/textual/pull/2260
- Added "panel" border style https://github.com/Textualize/textual/pull/2292
- Added `border-title-color`, `border-title-background`, `border-title-style` rules https://github.com/Textualize/textual/issues/2289
- Added `border-subtitle-color`, `border-subtitle-background`, `border-subtitle-style` rules https://github.com/Textualize/textual/issues/2289

### Fixed

- Fixed order styles are applied in DataTable - allows combining of renderable styles and component classes https://github.com/Textualize/textual/pull/2272
- Fixed key combos with up/down keys in some terminals https://github.com/Textualize/textual/pull/2280
- Fix empty ListView preventing bindings from firing https://github.com/Textualize/textual/pull/2281
- Fix `get_component_styles` returning incorrect values on first call when combined with pseudoclasses https://github.com/Textualize/textual/pull/2304
- Fixed `active_message_pump.get` sometimes resulting in a `LookupError` https://github.com/Textualize/textual/issues/2301

## [0.19.1] - 2023-04-10

### Fixed

- Fix viewport units using wrong viewport size  https://github.com/Textualize/textual/pull/2247
- Fixed layout not clearing arrangement cache https://github.com/Textualize/textual/pull/2249


## [0.19.0] - 2023-04-07

### Added

- Added support for filtering a `DirectoryTree` https://github.com/Textualize/textual/pull/2215

### Changed

- Allowed border_title and border_subtitle to accept Text objects
- Added additional line around titles
- When a container is auto, relative dimensions in children stretch the container. https://github.com/Textualize/textual/pull/2221
- DataTable page up / down now move cursor

### Fixed

- Fixed margin not being respected when width or height is "auto" https://github.com/Textualize/textual/issues/2220
- Fixed issue which prevent scroll_visible from working https://github.com/Textualize/textual/issues/2181
- Fixed missing tracebacks on Windows https://github.com/Textualize/textual/issues/2027

## [0.18.0] - 2023-04-04

### Added

- Added Worker API https://github.com/Textualize/textual/pull/2182

### Changed

- Breaking change: Markdown.update is no longer a coroutine https://github.com/Textualize/textual/pull/2182

### Fixed

- `RadioSet` is now far less likely to report `pressed_button` as `None` https://github.com/Textualize/textual/issues/2203

## [0.17.3] - 2023-04-02

### [Fixed]

- Fixed scrollable area not taking in to account dock https://github.com/Textualize/textual/issues/2188

## [0.17.2] - 2023-04-02

### [Fixed]

- Fixed bindings persistance https://github.com/Textualize/textual/issues/1613
- The `Markdown` widget now auto-increments ordered lists https://github.com/Textualize/textual/issues/2002
- Fixed modal bindings https://github.com/Textualize/textual/issues/2194
- Fix binding enter to active button https://github.com/Textualize/textual/issues/2194

### [Changed]

- tab and shift+tab are now defined on Screen.

## [0.17.1] - 2023-03-30

### Fixed

- Fix cursor not hiding on Windows https://github.com/Textualize/textual/issues/2170
- Fixed freeze when ctrl-clicking links https://github.com/Textualize/textual/issues/2167 https://github.com/Textualize/textual/issues/2073

## [0.17.0] - 2023-03-29

### Fixed

- Issue with parsing action strings whose arguments contained quoted closing parenthesis https://github.com/Textualize/textual/pull/2112
- Issues with parsing action strings with tuple arguments https://github.com/Textualize/textual/pull/2112
- Issue with watching for CSS file changes https://github.com/Textualize/textual/pull/2128
- Fix for tabs not invalidating https://github.com/Textualize/textual/issues/2125
- Fixed scrollbar layers issue https://github.com/Textualize/textual/issues/1358
- Fix for interaction between pseudo-classes and widget-level render caches https://github.com/Textualize/textual/pull/2155

### Changed

- DataTable now has height: auto by default. https://github.com/Textualize/textual/issues/2117
- Textual will now render strings within renderables (such as tables) as Console Markup by default. You can wrap your text with rich.Text() if you want the original behavior. https://github.com/Textualize/textual/issues/2120
- Some widget methods now return `self` instead of `None` https://github.com/Textualize/textual/pull/2102:
  - `Widget`: `refresh`, `focus`, `reset_focus`
  - `Button.press`
  - `DataTable`: `clear`, `refresh_coordinate`, `refresh_row`, `refresh_column`, `sort`
  - `Placehoder.cycle_variant`
  - `Switch.toggle`
  - `Tabs.clear`
  - `TextLog`: `write`, `clear`
  - `TreeNode`: `expand`, `expand_all`, `collapse`, `collapse_all`, `toggle`, `toggle_all`
  - `Tree`: `clear`, `reset`
- Screens with alpha in their background color will now blend with the background. https://github.com/Textualize/textual/pull/2139
- Added "thick" border style. https://github.com/Textualize/textual/pull/2139
- message_pump.app will now set the active app if it is not already set.
- DataTable now has max height set to 100vh

### Added

- Added auto_scroll attribute to TextLog https://github.com/Textualize/textual/pull/2127
- Added scroll_end switch to TextLog.write https://github.com/Textualize/textual/pull/2127
- Added `Widget.get_pseudo_class_state` https://github.com/Textualize/textual/pull/2155
- Added Screen.ModalScreen which prevents App from handling bindings. https://github.com/Textualize/textual/pull/2139
- Added TEXTUAL_LOG env var which should be a path that Textual will write verbose logs to (textual devtools is generally preferred) https://github.com/Textualize/textual/pull/2148
- Added textual.logging.TextualHandler logging handler
- Added Query.set_classes, DOMNode.set_classes, and `classes` setter for Widget https://github.com/Textualize/textual/issues/1081
- Added `OptionList` https://github.com/Textualize/textual/pull/2154

## [0.16.0] - 2023-03-22

### Added
- Added `parser_factory` argument to `Markdown` and `MarkdownViewer` constructors https://github.com/Textualize/textual/pull/2075
- Added `HorizontalScroll` https://github.com/Textualize/textual/issues/1957
- Added `Center` https://github.com/Textualize/textual/issues/1957
- Added `Middle` https://github.com/Textualize/textual/issues/1957
- Added `VerticalScroll` (mimicking the old behaviour of `Vertical`) https://github.com/Textualize/textual/issues/1957
- Added `Widget.border_title` and `Widget.border_subtitle` to set border (sub)title for a widget https://github.com/Textualize/textual/issues/1864
- Added CSS styles `border_title_align` and `border_subtitle_align`.
- Added `TabbedContent` widget https://github.com/Textualize/textual/pull/2059
- Added `get_child_by_type` method to widgets / app https://github.com/Textualize/textual/pull/2059
- Added `Widget.render_str` method https://github.com/Textualize/textual/pull/2059
- Added TEXTUAL_DRIVER environment variable

### Changed

- Dropped "loading-indicator--dot" component style from LoadingIndicator https://github.com/Textualize/textual/pull/2050
- Tabs widget now sends Tabs.Cleared when there is no active tab.
- Breaking change: changed default behaviour of `Vertical` (see `VerticalScroll`) https://github.com/Textualize/textual/issues/1957
- The default `overflow` style for `Horizontal` was changed to `hidden hidden` https://github.com/Textualize/textual/issues/1957
- `DirectoryTree` also accepts `pathlib.Path` objects as the path to list https://github.com/Textualize/textual/issues/1438

### Removed

- Removed `sender` attribute from messages. It's now just private (`_sender`). https://github.com/Textualize/textual/pull/2071

### Fixed

- Fixed borders not rendering correctly. https://github.com/Textualize/textual/pull/2074
- Fix for error when removing nodes. https://github.com/Textualize/textual/issues/2079

## [0.15.1] - 2023-03-14

### Fixed

- Fixed how the namespace for messages is calculated to facilitate inheriting messages https://github.com/Textualize/textual/issues/1814
- `Tab` is now correctly made available from `textual.widgets`. https://github.com/Textualize/textual/issues/2044

## [0.15.0] - 2023-03-13

### Fixed

- Fixed container not resizing when a widget is removed https://github.com/Textualize/textual/issues/2007
- Fixes issue where the horizontal scrollbar would be incorrectly enabled https://github.com/Textualize/textual/pull/2024

## [0.15.0] - 2023-03-13

### Changed

- Fixed container not resizing when a widget is removed https://github.com/Textualize/textual/issues/2007
- Fixed issue where the horizontal scrollbar would be incorrectly enabled https://github.com/Textualize/textual/pull/2024
- Fixed `Pilot.click` not correctly creating the mouse events https://github.com/Textualize/textual/issues/2022
- Fixes issue where the horizontal scrollbar would be incorrectly enabled https://github.com/Textualize/textual/pull/2024
- Fixes for tracebacks not appearing on exit https://github.com/Textualize/textual/issues/2027

### Added

- Added a LoadingIndicator widget https://github.com/Textualize/textual/pull/2018
- Added Tabs Widget https://github.com/Textualize/textual/pull/2020

### Changed

- Breaking change: Renamed Widget.action and App.action to Widget.run_action and App.run_action
- Added `shift`, `meta` and `control` arguments to `Pilot.click`.

## [0.14.0] - 2023-03-09

### Changed

- Breaking change: There is now only `post_message` to post events, which is non-async, `post_message_no_wait` was dropped. https://github.com/Textualize/textual/pull/1940
- Breaking change: The Timer class now has just one method to stop it, `Timer.stop` which is non sync https://github.com/Textualize/textual/pull/1940
- Breaking change: Messages don't require a `sender` in their constructor https://github.com/Textualize/textual/pull/1940
- Many messages have grown a `control` property which returns the control they relate to. https://github.com/Textualize/textual/pull/1940
- Updated styling to make it clear DataTable grows horizontally https://github.com/Textualize/textual/pull/1946
- Changed the `Checkbox` character due to issues with Windows Terminal and Windows 10 https://github.com/Textualize/textual/issues/1934
- Changed the `RadioButton` character due to issues with Windows Terminal and Windows 10 and 11 https://github.com/Textualize/textual/issues/1934
- Changed the `Markdown` initial bullet character due to issues with Windows Terminal and Windows 10 and 11 https://github.com/Textualize/textual/issues/1982
- The underscore `_` is no longer a special alias for the method `pilot.press`

### Added

- Added `data_table` attribute to DataTable events https://github.com/Textualize/textual/pull/1940
- Added `list_view` attribute to `ListView` events https://github.com/Textualize/textual/pull/1940
- Added `radio_set` attribute to `RadioSet` events https://github.com/Textualize/textual/pull/1940
- Added `switch` attribute to `Switch` events https://github.com/Textualize/textual/pull/1940
- Added `hover` and `click` methods to `Pilot` https://github.com/Textualize/textual/pull/1966
- Breaking change: Added `toggle_button` attribute to RadioButton and Checkbox events, replaces `input` https://github.com/Textualize/textual/pull/1940
- A percentage alpha can now be applied to a border https://github.com/Textualize/textual/issues/1863
- Added `Color.multiply_alpha`.
- Added `ContentSwitcher` https://github.com/Textualize/textual/issues/1945

### Fixed

- Fixed bug that prevented pilot from pressing some keys https://github.com/Textualize/textual/issues/1815
- DataTable race condition that caused crash https://github.com/Textualize/textual/pull/1962
- Fixed scrollbar getting "stuck" to cursor when cursor leaves window during drag https://github.com/Textualize/textual/pull/1968 https://github.com/Textualize/textual/pull/2003
- DataTable crash when enter pressed when table is empty https://github.com/Textualize/textual/pull/1973

## [0.13.0] - 2023-03-02

### Added

- Added `Checkbox` https://github.com/Textualize/textual/pull/1872
- Added `RadioButton` https://github.com/Textualize/textual/pull/1872
- Added `RadioSet` https://github.com/Textualize/textual/pull/1872

### Changed

- Widget scrolling methods (such as `Widget.scroll_home` and `Widget.scroll_end`) now perform the scroll after the next refresh https://github.com/Textualize/textual/issues/1774
- Buttons no longer accept arbitrary renderables https://github.com/Textualize/textual/issues/1870

### Fixed

- Scrolling with cursor keys now moves just one cell https://github.com/Textualize/textual/issues/1897
- Fix exceptions in watch methods being hidden on startup https://github.com/Textualize/textual/issues/1886
- Fixed scrollbar size miscalculation https://github.com/Textualize/textual/pull/1910
- Fixed slow exit on some terminals https://github.com/Textualize/textual/issues/1920

## [0.12.1] - 2023-02-25

### Fixed

- Fix for batch update glitch https://github.com/Textualize/textual/pull/1880

## [0.12.0] - 2023-02-24

### Added

- Added `App.batch_update` https://github.com/Textualize/textual/pull/1832
- Added horizontal rule to Markdown https://github.com/Textualize/textual/pull/1832
- Added `Widget.disabled` https://github.com/Textualize/textual/pull/1785
- Added `DOMNode.notify_style_update` to replace `messages.StylesUpdated` message https://github.com/Textualize/textual/pull/1861
- Added `DataTable.show_row_labels` reactive to show and hide row labels https://github.com/Textualize/textual/pull/1868
- Added `DataTable.RowLabelSelected` event, which is emitted when a row label is clicked https://github.com/Textualize/textual/pull/1868
- Added `MessagePump.prevent` context manager to temporarily suppress a given message type https://github.com/Textualize/textual/pull/1866

### Changed

- Scrolling by page now adds to current position.
- Markdown lists have been polished: a selection of bullets, better alignment of numbers, style tweaks https://github.com/Textualize/textual/pull/1832
- Added alternative method of composing Widgets https://github.com/Textualize/textual/pull/1847
- Added `label` parameter to `DataTable.add_row` https://github.com/Textualize/textual/pull/1868
- Breaking change: Some `DataTable` component classes were renamed - see PR for details https://github.com/Textualize/textual/pull/1868

### Removed

- Removed `screen.visible_widgets` and `screen.widgets`
- Removed `StylesUpdate` message. https://github.com/Textualize/textual/pull/1861

### Fixed

- Numbers in a descendant-combined selector no longer cause an error https://github.com/Textualize/textual/issues/1836
- Fixed superfluous scrolling when focusing a docked widget https://github.com/Textualize/textual/issues/1816
- Fixes walk_children which was returning more than one screen https://github.com/Textualize/textual/issues/1846
- Fixed issue with watchers fired for detached nodes https://github.com/Textualize/textual/issues/1846

## [0.11.1] - 2023-02-17

### Fixed

- DataTable fix issue where offset cache was not being used https://github.com/Textualize/textual/pull/1810
- DataTable scrollbars resize correctly when header is toggled https://github.com/Textualize/textual/pull/1803
- DataTable location mapping cleared when clear called https://github.com/Textualize/textual/pull/1809

## [0.11.0] - 2023-02-15

### Added

- Added `TreeNode.expand_all` https://github.com/Textualize/textual/issues/1430
- Added `TreeNode.collapse_all` https://github.com/Textualize/textual/issues/1430
- Added `TreeNode.toggle_all` https://github.com/Textualize/textual/issues/1430
- Added the coroutines `Animator.wait_until_complete` and `pilot.wait_for_scheduled_animations` that allow waiting for all current and scheduled animations https://github.com/Textualize/textual/issues/1658
- Added the method `Animator.is_being_animated` that checks if an attribute of an object is being animated or is scheduled for animation
- Added more keyboard actions and related bindings to `Input` https://github.com/Textualize/textual/pull/1676
- Added App.scroll_sensitivity_x and App.scroll_sensitivity_y to adjust how many lines the scroll wheel moves the scroll position https://github.com/Textualize/textual/issues/928
- Added Shift+scroll wheel and ctrl+scroll wheel to scroll horizontally
- Added `Tree.action_toggle_node` to toggle a node without selecting, and bound it to <kbd>Space</kbd> https://github.com/Textualize/textual/issues/1433
- Added `Tree.reset` to fully reset a `Tree` https://github.com/Textualize/textual/issues/1437
- Added `DataTable.sort` to sort rows https://github.com/Textualize/textual/pull/1638
- Added `DataTable.get_cell` to retrieve a cell by column/row keys https://github.com/Textualize/textual/pull/1638
- Added `DataTable.get_cell_at` to retrieve a cell by coordinate https://github.com/Textualize/textual/pull/1638
- Added `DataTable.update_cell` to update a cell by column/row keys https://github.com/Textualize/textual/pull/1638
- Added `DataTable.update_cell_at` to update a cell at a coordinate  https://github.com/Textualize/textual/pull/1638
- Added `DataTable.ordered_rows` property to retrieve `Row`s as they're currently ordered https://github.com/Textualize/textual/pull/1638
- Added `DataTable.ordered_columns` property to retrieve `Column`s as they're currently ordered https://github.com/Textualize/textual/pull/1638
- Added `DataTable.coordinate_to_cell_key` to find the key for the cell at a coordinate https://github.com/Textualize/textual/pull/1638
- Added `DataTable.is_valid_coordinate` https://github.com/Textualize/textual/pull/1638
- Added `DataTable.is_valid_row_index` https://github.com/Textualize/textual/pull/1638
- Added `DataTable.is_valid_column_index` https://github.com/Textualize/textual/pull/1638
- Added attributes to events emitted from `DataTable` indicating row/column/cell keys https://github.com/Textualize/textual/pull/1638
- Added `DataTable.get_row` to retrieve the values from a row by key https://github.com/Textualize/textual/pull/1786
- Added `DataTable.get_row_at` to retrieve the values from a row by index https://github.com/Textualize/textual/pull/1786
- Added `DataTable.get_column` to retrieve the values from a column by key https://github.com/Textualize/textual/pull/1786
- Added `DataTable.get_column_at` to retrieve the values from a column by index https://github.com/Textualize/textual/pull/1786
- Added `DataTable.HeaderSelected` which is posted when header label clicked https://github.com/Textualize/textual/pull/1788
- Added `DOMNode.watch` and `DOMNode.is_attached` methods  https://github.com/Textualize/textual/pull/1750
- Added `DOMNode.css_tree` which is a renderable that shows the DOM and CSS https://github.com/Textualize/textual/pull/1778
- Added `DOMNode.children_view` which is a view on to a nodes children list, use for querying https://github.com/Textualize/textual/pull/1778
- Added `Markdown` and `MarkdownViewer` widgets.
- Added `--screenshot` option to `textual run`

### Changed

- Breaking change: `TreeNode` can no longer be imported from `textual.widgets`; it is now available via `from textual.widgets.tree import TreeNode`. https://github.com/Textualize/textual/pull/1637
- `Tree` now shows a (subdued) cursor for a highlighted node when focus has moved elsewhere https://github.com/Textualize/textual/issues/1471
- `DataTable.add_row` now accepts `key` argument to uniquely identify the row https://github.com/Textualize/textual/pull/1638
- `DataTable.add_column` now accepts `key` argument to uniquely identify the column https://github.com/Textualize/textual/pull/1638
- `DataTable.add_row` and `DataTable.add_column` now return lists of keys identifying the added rows/columns https://github.com/Textualize/textual/pull/1638
- Breaking change: `DataTable.get_cell_value` renamed to `DataTable.get_value_at` https://github.com/Textualize/textual/pull/1638
- `DataTable.row_count` is now a property https://github.com/Textualize/textual/pull/1638
- Breaking change: `DataTable.cursor_cell` renamed to `DataTable.cursor_coordinate` https://github.com/Textualize/textual/pull/1638
  - The method `validate_cursor_cell` was renamed to `validate_cursor_coordinate`.
  - The method `watch_cursor_cell` was renamed to `watch_cursor_coordinate`.
- Breaking change: `DataTable.hover_cell` renamed to `DataTable.hover_coordinate` https://github.com/Textualize/textual/pull/1638
  - The method `validate_hover_cell` was renamed to `validate_hover_coordinate`.
- Breaking change: `DataTable.data` structure changed, and will be made private in upcoming release https://github.com/Textualize/textual/pull/1638
- Breaking change: `DataTable.refresh_cell` was renamed to `DataTable.refresh_coordinate` https://github.com/Textualize/textual/pull/1638
- Breaking change: `DataTable.get_row_height` now takes a `RowKey` argument instead of a row index https://github.com/Textualize/textual/pull/1638
- Breaking change: `DataTable.data` renamed to `DataTable._data` (it's now private) https://github.com/Textualize/textual/pull/1786
- The `_filter` module was made public (now called `filter`) https://github.com/Textualize/textual/pull/1638
- Breaking change: renamed `Checkbox` to `Switch` https://github.com/Textualize/textual/issues/1746
- `App.install_screen` name is no longer optional https://github.com/Textualize/textual/pull/1778
- `App.query` now only includes the current screen https://github.com/Textualize/textual/pull/1778
- `DOMNode.tree` now displays simple DOM structure only https://github.com/Textualize/textual/pull/1778
- `App.install_screen` now returns None rather than AwaitMount https://github.com/Textualize/textual/pull/1778
- `DOMNode.children` is now a simple sequence, the NodesList is exposed as `DOMNode._nodes` https://github.com/Textualize/textual/pull/1778
- `DataTable` cursor can now enter fixed columns https://github.com/Textualize/textual/pull/1799

### Fixed

- Fixed stuck screen  https://github.com/Textualize/textual/issues/1632
- Fixed programmatic style changes not refreshing children layouts when parent widget did not change size https://github.com/Textualize/textual/issues/1607
- Fixed relative units in `grid-rows` and `grid-columns` being computed with respect to the wrong dimension https://github.com/Textualize/textual/issues/1406
- Fixed bug with animations that were triggered back to back, where the second one wouldn't start https://github.com/Textualize/textual/issues/1372
- Fixed bug with animations that were scheduled where all but the first would be skipped https://github.com/Textualize/textual/issues/1372
- Programmatically setting `overflow_x`/`overflow_y` refreshes the layout correctly https://github.com/Textualize/textual/issues/1616
- Fixed double-paste into `Input` https://github.com/Textualize/textual/issues/1657
- Added a workaround for an apparent Windows Terminal paste issue https://github.com/Textualize/textual/issues/1661
- Fixed issue with renderable width calculation https://github.com/Textualize/textual/issues/1685
- Fixed issue with app not processing Paste event https://github.com/Textualize/textual/issues/1666
- Fixed glitch with view position with auto width inputs https://github.com/Textualize/textual/issues/1693
- Fixed `DataTable` "selected" events containing wrong coordinates when mouse was used https://github.com/Textualize/textual/issues/1723

### Removed

- Methods `MessagePump.emit` and `MessagePump.emit_no_wait` https://github.com/Textualize/textual/pull/1738
- Removed `reactive.watch` in favor of DOMNode.watch.

## [0.10.1] - 2023-01-20

### Added

- Added Strip.text property https://github.com/Textualize/textual/issues/1620

### Fixed

- Fixed `textual diagnose` crash on older supported Python versions. https://github.com/Textualize/textual/issues/1622

### Changed

- The default filename for screenshots uses a datetime format similar to ISO8601, but with reserved characters replaced by underscores https://github.com/Textualize/textual/pull/1518


## [0.10.0] - 2023-01-19

### Added

- Added `TreeNode.parent` -- a read-only property for accessing a node's parent https://github.com/Textualize/textual/issues/1397
- Added public `TreeNode` label access via `TreeNode.label` https://github.com/Textualize/textual/issues/1396
- Added read-only public access to the children of a `TreeNode` via `TreeNode.children` https://github.com/Textualize/textual/issues/1398
- Added `Tree.get_node_by_id` to allow getting a node by its ID https://github.com/Textualize/textual/pull/1535
- Added a `Tree.NodeHighlighted` message, giving a `on_tree_node_highlighted` event handler https://github.com/Textualize/textual/issues/1400
- Added a `inherit_component_classes` subclassing parameter to control whether component classes are inherited from base classes https://github.com/Textualize/textual/issues/1399
- Added `diagnose` as a `textual` command https://github.com/Textualize/textual/issues/1542
- Added `row` and `column` cursors to `DataTable` https://github.com/Textualize/textual/pull/1547
- Added an optional parameter `selector` to the methods `Screen.focus_next` and `Screen.focus_previous` that enable using a CSS selector to narrow down which widgets can get focus https://github.com/Textualize/textual/issues/1196

### Changed

- `MouseScrollUp` and `MouseScrollDown` now inherit from `MouseEvent` and have attached modifier keys. https://github.com/Textualize/textual/pull/1458
- Fail-fast and print pretty tracebacks for Widget compose errors https://github.com/Textualize/textual/pull/1505
- Added Widget._refresh_scroll to avoid expensive layout when scrolling https://github.com/Textualize/textual/pull/1524
- `events.Paste` now bubbles https://github.com/Textualize/textual/issues/1434
- Improved error message when style flag `none` is mixed with other flags (e.g., when setting `text-style`) https://github.com/Textualize/textual/issues/1420
- Clock color in the `Header` widget now matches the header color https://github.com/Textualize/textual/issues/1459
- Programmatic calls to scroll now optionally scroll even if overflow styling says otherwise (introduces a new `force` parameter to all the `scroll_*` methods) https://github.com/Textualize/textual/issues/1201
- `COMPONENT_CLASSES` are now inherited from base classes https://github.com/Textualize/textual/issues/1399
- Watch methods may now take no parameters
- Added `compute` parameter to reactive
- A `TypeError` raised during `compose` now carries the full traceback
- Removed base class `NodeMessage` from which all node-related `Tree` events inherited

### Fixed

- The styles `scrollbar-background-active` and `scrollbar-color-hover` are no longer ignored https://github.com/Textualize/textual/pull/1480
- The widget `Placeholder` can now have its width set to `auto` https://github.com/Textualize/textual/pull/1508
- Behavior of widget `Input` when rendering after programmatic value change and related scenarios https://github.com/Textualize/textual/issues/1477 https://github.com/Textualize/textual/issues/1443
- `DataTable.show_cursor` now correctly allows cursor toggling https://github.com/Textualize/textual/pull/1547
- Fixed cursor not being visible on `DataTable` mount when `fixed_columns` were used https://github.com/Textualize/textual/pull/1547
- Fixed `DataTable` cursors not resetting to origin on `clear()` https://github.com/Textualize/textual/pull/1601
- Fixed TextLog wrapping issue https://github.com/Textualize/textual/issues/1554
- Fixed issue with TextLog not writing anything before layout https://github.com/Textualize/textual/issues/1498
- Fixed an exception when populating a child class of `ListView` purely from `compose` https://github.com/Textualize/textual/issues/1588
- Fixed freeze in tests https://github.com/Textualize/textual/issues/1608
- Fixed minus not displaying as symbol https://github.com/Textualize/textual/issues/1482

## [0.9.1] - 2022-12-30

### Added

- Added textual._win_sleep for Python on Windows < 3.11 https://github.com/Textualize/textual/pull/1457

## [0.9.0] - 2022-12-30

### Added

- Added textual.strip.Strip primitive
- Added textual._cache.FIFOCache
- Added an option to clear columns in DataTable.clear() https://github.com/Textualize/textual/pull/1427

### Changed

- Widget.render_line now returns a Strip
- Fix for slow updates on Windows
- Bumped Rich dependency

## [0.8.2] - 2022-12-28

### Fixed

- Fixed issue with TextLog.clear() https://github.com/Textualize/textual/issues/1447

## [0.8.1] - 2022-12-25

### Fixed

- Fix for overflowing tree issue https://github.com/Textualize/textual/issues/1425

## [0.8.0] - 2022-12-22

### Fixed

- Fixed issues with nested auto dimensions https://github.com/Textualize/textual/issues/1402
- Fixed watch method incorrectly running on first set when value hasn't changed and init=False https://github.com/Textualize/textual/pull/1367
- `App.dark` can now be set from `App.on_load` without an error being raised  https://github.com/Textualize/textual/issues/1369
- Fixed setting `visibility` changes needing a `refresh` https://github.com/Textualize/textual/issues/1355

### Added

- Added `textual.actions.SkipAction` exception which can be raised from an action to allow parents to process bindings.
- Added `textual keys` preview.
- Added ability to bind to a character in addition to key name. i.e. you can bind to "." or "full_stop".
- Added TextLog.shrink attribute to allow renderable to reduce in size to fit width.

### Changed

- Deprecated `PRIORITY_BINDINGS` class variable.
- Renamed `char` to `character` on Key event.
- Renamed `key_name` to `name` on Key event.
- Queries/`walk_children` no longer includes self in results by default https://github.com/Textualize/textual/pull/1416

## [0.7.0] - 2022-12-17

### Added

- Added `PRIORITY_BINDINGS` class variable, which can be used to control if a widget's bindings have priority by default. https://github.com/Textualize/textual/issues/1343

### Changed

- Renamed the `Binding` argument `universal` to `priority`. https://github.com/Textualize/textual/issues/1343
- When looking for bindings that have priority, they are now looked from `App` downwards. https://github.com/Textualize/textual/issues/1343
- `BINDINGS` on an `App`-derived class have priority by default. https://github.com/Textualize/textual/issues/1343
- `BINDINGS` on a `Screen`-derived class have priority by default. https://github.com/Textualize/textual/issues/1343
- Added a message parameter to Widget.exit

### Fixed

- Fixed validator not running on first reactive set https://github.com/Textualize/textual/pull/1359
- Ensure only printable characters are used as key_display https://github.com/Textualize/textual/pull/1361


## [0.6.0] - 2022-12-11

https://textual.textualize.io/blog/2022/12/11/version-060

### Added

- Added "inherited bindings" -- BINDINGS classvar will be merged with base classes, unless inherit_bindings is set to False
- Added `Tree` widget which replaces `TreeControl`.
- Added widget `Placeholder` https://github.com/Textualize/textual/issues/1200.
- Added `ListView` and `ListItem` widgets https://github.com/Textualize/textual/pull/1143

### Changed

- Rebuilt `DirectoryTree` with new `Tree` control.
- Empty containers with a dimension set to `"auto"` will now collapse instead of filling up the available space.
- Container widgets now have default height of `1fr`.
- The default `width` of a `Label` is now `auto`.

### Fixed

- Type selectors can now contain numbers https://github.com/Textualize/textual/issues/1253
- Fixed visibility not affecting children https://github.com/Textualize/textual/issues/1313
- Fixed issue with auto width/height and relative children https://github.com/Textualize/textual/issues/1319
- Fixed issue with offset applied to containers https://github.com/Textualize/textual/issues/1256
- Fixed default CSS retrieval for widgets with no `DEFAULT_CSS` that inherited from widgets with `DEFAULT_CSS` https://github.com/Textualize/textual/issues/1335
- Fixed merging of `BINDINGS` when binding inheritance is set to `None` https://github.com/Textualize/textual/issues/1351

## [0.5.0] - 2022-11-20

### Added

- Add get_child_by_id and get_widget_by_id, remove get_child https://github.com/Textualize/textual/pull/1146
- Add easing parameter to Widget.scroll_* methods https://github.com/Textualize/textual/pull/1144
- Added Widget.call_later which invokes a callback on idle.
- `DOMNode.ancestors` no longer includes `self`.
- Added `DOMNode.ancestors_with_self`, which retains the old behaviour of
  `DOMNode.ancestors`.
- Improved the speed of `DOMQuery.remove`.
- Added DataTable.clear
- Added low-level `textual.walk` methods.
- It is now possible to `await` a `Widget.remove`.
  https://github.com/Textualize/textual/issues/1094
- It is now possible to `await` a `DOMQuery.remove`. Note that this changes
  the return value of `DOMQuery.remove`, which used to return `self`.
  https://github.com/Textualize/textual/issues/1094
- Added Pilot.wait_for_animation
- Added `Widget.move_child` https://github.com/Textualize/textual/issues/1121
- Added a `Label` widget https://github.com/Textualize/textual/issues/1190
- Support lazy-instantiated Screens (callables in App.SCREENS) https://github.com/Textualize/textual/pull/1185
- Display of keys in footer has more sensible defaults https://github.com/Textualize/textual/pull/1213
- Add App.get_key_display, allowing custom key_display App-wide https://github.com/Textualize/textual/pull/1213

### Changed

- Watchers are now called immediately when setting the attribute if they are synchronous. https://github.com/Textualize/textual/pull/1145
- Widget.call_later has been renamed to Widget.call_after_refresh.
- Button variant values are now checked at runtime. https://github.com/Textualize/textual/issues/1189
- Added caching of some properties in Styles object

### Fixed

- Fixed DataTable row not updating after add https://github.com/Textualize/textual/issues/1026
- Fixed issues with animation. Now objects of different types may be animated.
- Fixed containers with transparent background not showing borders https://github.com/Textualize/textual/issues/1175
- Fixed auto-width in horizontal containers https://github.com/Textualize/textual/pull/1155
- Fixed Input cursor invisible when placeholder empty https://github.com/Textualize/textual/pull/1202
- Fixed deadlock when removing widgets from the App https://github.com/Textualize/textual/pull/1219

## [0.4.0] - 2022-11-08

https://textual.textualize.io/blog/2022/11/08/version-040/#version-040

### Changed

- Dropped support for mounting "named" and "anonymous" widgets via
  `App.mount` and `Widget.mount`. Both methods now simply take one or more
  widgets as positional arguments.
- `DOMNode.query_one` now raises a `TooManyMatches` exception if there is
  more than one matching node.
  https://github.com/Textualize/textual/issues/1096
- `App.mount` and `Widget.mount` have new `before` and `after` parameters https://github.com/Textualize/textual/issues/778

### Added

- Added `init` param to reactive.watch
- `CSS_PATH` can now be a list of CSS files https://github.com/Textualize/textual/pull/1079
- Added `DOMQuery.only_one` https://github.com/Textualize/textual/issues/1096
- Writes to stdout are now done in a thread, for smoother animation. https://github.com/Textualize/textual/pull/1104

## [0.3.0] - 2022-10-31

### Fixed

- Fixed issue where scrollbars weren't being unmounted
- Fixed fr units for horizontal and vertical layouts https://github.com/Textualize/textual/pull/1067
- Fixed `textual run` breaking sys.argv https://github.com/Textualize/textual/issues/1064
- Fixed footer not updating styles when toggling dark mode
- Fixed how the app title in a `Header` is centred https://github.com/Textualize/textual/issues/1060
- Fixed the swapping of button variants https://github.com/Textualize/textual/issues/1048
- Fixed reserved characters in screenshots https://github.com/Textualize/textual/issues/993
- Fixed issue with TextLog max_lines https://github.com/Textualize/textual/issues/1058

### Changed

- DOMQuery now raises InvalidQueryFormat in response to invalid query strings, rather than cryptic CSS error
- Dropped quit_after, screenshot, and screenshot_title from App.run, which can all be done via auto_pilot
- Widgets are now closed in reversed DOM order
- Input widget justify hardcoded to left to prevent text-align interference
- Changed `textual run` so that it patches `argv` in more situations
- DOM classes and IDs are now always treated fully case-sensitive https://github.com/Textualize/textual/issues/1047

### Added

- Added Unmount event
- Added App.run_async method
- Added App.run_test context manager
- Added auto_pilot to App.run and App.run_async
- Added Widget._get_virtual_dom to get scrollbars
- Added size parameter to run and run_async
- Added always_update to reactive
- Returned an awaitable from push_screen, switch_screen, and install_screen https://github.com/Textualize/textual/pull/1061

## [0.2.1] - 2022-10-23

### Changed

- Updated meta data for PyPI

## [0.2.0] - 2022-10-23

### Added

- CSS support
- Too numerous to mention
## [0.1.18] - 2022-04-30

### Changed

- Bump typing extensions

## [0.1.17] - 2022-03-10

### Changed

- Bumped Rich dependency

## [0.1.16] - 2022-03-10

### Fixed

- Fixed escape key hanging on Windows

## [0.1.15] - 2022-01-31

### Added

- Added Windows Driver

## [0.1.14] - 2022-01-09

### Changed

- Updated Rich dependency to 11.X

## [0.1.13] - 2022-01-01

### Fixed

- Fixed spurious characters when exiting app
- Fixed increasing delay when exiting

## [0.1.12] - 2021-09-20

### Added

- Added geometry.Spacing

### Fixed

- Fixed calculation of virtual size in scroll views

## [0.1.11] - 2021-09-12

### Changed

- Changed message handlers to use prefix handle\_
- Renamed messages to drop the Message suffix
- Events now bubble by default
- Refactor of layout

### Added

- Added App.measure
- Added auto_width to Vertical Layout, WindowView, an ScrollView
- Added big_table.py example
- Added easing.py example

## [0.1.10] - 2021-08-25

### Added

- Added keyboard control of tree control
- Added Widget.gutter to calculate space between renderable and outside edge
- Added margin, padding, and border attributes to Widget

### Changed

- Callbacks may be async or non-async.
- Event handler event argument is optional.
- Fixed exception in clock example https://github.com/willmcgugan/textual/issues/52
- Added Message.wait() which waits for a message to be processed
- Key events are now sent to widgets first, before processing bindings

## [0.1.9] - 2021-08-06

### Added

- Added hover over and mouse click to activate keys in footer
- Added verbosity argument to Widget.log

### Changed

- Simplified events. Remove Startup event (use Mount)
- Changed geometry.Point to geometry.Offset and geometry.Dimensions to geometry.Size

## [0.1.8] - 2021-07-17

### Fixed

- Fixed exiting mouse mode
- Fixed slow animation

### Added

- New log system

## [0.1.7] - 2021-07-14

### Changed

- Added functionality to calculator example.
- Scrollview now shows scrollbars automatically
- New handler system for messages that doesn't require inheritance
- Improved traceback handling

[0.35.0]: https://github.com/Textualize/textual/compare/v0.34.0...v0.35.0
[0.34.0]: https://github.com/Textualize/textual/compare/v0.33.0...v0.34.0
[0.33.0]: https://github.com/Textualize/textual/compare/v0.32.0...v0.33.0
[0.32.0]: https://github.com/Textualize/textual/compare/v0.31.0...v0.32.0
[0.31.0]: https://github.com/Textualize/textual/compare/v0.30.0...v0.31.0
[0.30.0]: https://github.com/Textualize/textual/compare/v0.29.0...v0.30.0
[0.29.0]: https://github.com/Textualize/textual/compare/v0.28.1...v0.29.0
[0.28.1]: https://github.com/Textualize/textual/compare/v0.28.0...v0.28.1
[0.28.0]: https://github.com/Textualize/textual/compare/v0.27.0...v0.28.0
[0.27.0]: https://github.com/Textualize/textual/compare/v0.26.0...v0.27.0
[0.26.0]: https://github.com/Textualize/textual/compare/v0.25.0...v0.26.0
[0.25.0]: https://github.com/Textualize/textual/compare/v0.24.1...v0.25.0
[0.24.1]: https://github.com/Textualize/textual/compare/v0.24.0...v0.24.1
[0.24.0]: https://github.com/Textualize/textual/compare/v0.23.0...v0.24.0
[0.23.0]: https://github.com/Textualize/textual/compare/v0.22.3...v0.23.0
[0.22.3]: https://github.com/Textualize/textual/compare/v0.22.2...v0.22.3
[0.22.2]: https://github.com/Textualize/textual/compare/v0.22.1...v0.22.2
[0.22.1]: https://github.com/Textualize/textual/compare/v0.22.0...v0.22.1
[0.22.0]: https://github.com/Textualize/textual/compare/v0.21.0...v0.22.0
[0.21.0]: https://github.com/Textualize/textual/compare/v0.20.1...v0.21.0
[0.20.1]: https://github.com/Textualize/textual/compare/v0.20.0...v0.20.1
[0.20.0]: https://github.com/Textualize/textual/compare/v0.19.1...v0.20.0
[0.19.1]: https://github.com/Textualize/textual/compare/v0.19.0...v0.19.1
[0.19.0]: https://github.com/Textualize/textual/compare/v0.18.0...v0.19.0
[0.18.0]: https://github.com/Textualize/textual/compare/v0.17.4...v0.18.0
[0.17.3]: https://github.com/Textualize/textual/compare/v0.17.2...v0.17.3
[0.17.2]: https://github.com/Textualize/textual/compare/v0.17.1...v0.17.2
[0.17.1]: https://github.com/Textualize/textual/compare/v0.17.0...v0.17.1
[0.17.0]: https://github.com/Textualize/textual/compare/v0.16.0...v0.17.0
[0.16.0]: https://github.com/Textualize/textual/compare/v0.15.1...v0.16.0
[0.15.1]: https://github.com/Textualize/textual/compare/v0.15.0...v0.15.1
[0.15.0]: https://github.com/Textualize/textual/compare/v0.14.0...v0.15.0
[0.14.0]: https://github.com/Textualize/textual/compare/v0.13.0...v0.14.0
[0.13.0]: https://github.com/Textualize/textual/compare/v0.12.1...v0.13.0
[0.12.1]: https://github.com/Textualize/textual/compare/v0.12.0...v0.12.1
[0.12.0]: https://github.com/Textualize/textual/compare/v0.11.1...v0.12.0
[0.11.1]: https://github.com/Textualize/textual/compare/v0.11.0...v0.11.1
[0.11.0]: https://github.com/Textualize/textual/compare/v0.10.1...v0.11.0
[0.10.1]: https://github.com/Textualize/textual/compare/v0.10.0...v0.10.1
[0.10.0]: https://github.com/Textualize/textual/compare/v0.9.1...v0.10.0
[0.9.1]: https://github.com/Textualize/textual/compare/v0.9.0...v0.9.1
[0.9.0]: https://github.com/Textualize/textual/compare/v0.8.2...v0.9.0
[0.8.2]: https://github.com/Textualize/textual/compare/v0.8.1...v0.8.2
[0.8.1]: https://github.com/Textualize/textual/compare/v0.8.0...v0.8.1
[0.8.0]: https://github.com/Textualize/textual/compare/v0.7.0...v0.8.0
[0.7.0]: https://github.com/Textualize/textual/compare/v0.6.0...v0.7.0
[0.6.0]: https://github.com/Textualize/textual/compare/v0.5.0...v0.6.0
[0.5.0]: https://github.com/Textualize/textual/compare/v0.4.0...v0.5.0
[0.4.0]: https://github.com/Textualize/textual/compare/v0.3.0...v0.4.0
[0.3.0]: https://github.com/Textualize/textual/compare/v0.2.1...v0.3.0
[0.2.1]: https://github.com/Textualize/textual/compare/v0.2.0...v0.2.1
[0.2.0]: https://github.com/Textualize/textual/compare/v0.1.18...v0.2.0
[0.1.18]: https://github.com/Textualize/textual/compare/v0.1.17...v0.1.18
[0.1.17]: https://github.com/Textualize/textual/compare/v0.1.16...v0.1.17
[0.1.16]: https://github.com/Textualize/textual/compare/v0.1.15...v0.1.16
[0.1.15]: https://github.com/Textualize/textual/compare/v0.1.14...v0.1.15
[0.1.14]: https://github.com/Textualize/textual/compare/v0.1.13...v0.1.14
[0.1.13]: https://github.com/Textualize/textual/compare/v0.1.12...v0.1.13
[0.1.12]: https://github.com/Textualize/textual/compare/v0.1.11...v0.1.12
[0.1.11]: https://github.com/Textualize/textual/compare/v0.1.10...v0.1.11
[0.1.10]: https://github.com/Textualize/textual/compare/v0.1.9...v0.1.10
[0.1.9]: https://github.com/Textualize/textual/compare/v0.1.8...v0.1.9
[0.1.8]: https://github.com/Textualize/textual/compare/v0.1.7...v0.1.8
[0.1.7]: https://github.com/Textualize/textual/releases/tag/v0.1.7<|MERGE_RESOLUTION|>--- conflicted
+++ resolved
@@ -7,11 +7,6 @@
 
 ## Unreleased
 
-<<<<<<< HEAD
-### Changed
-
-- Added `cursor_type` to the `DataTable` constructor.
-=======
 ### Added
 
 - TCSS styles `layer` and `layers` can be strings https://github.com/Textualize/textual/pull/3169
@@ -20,7 +15,7 @@
 
 - Reactive callbacks are now scheduled on the message pump of the reactable that is watching instead of the owner of reactive attribute https://github.com/Textualize/textual/pull/3065
 - Callbacks scheduled with `call_next` will now have the same prevented messages as when the callback was scheduled https://github.com/Textualize/textual/pull/3065
->>>>>>> a50d27f7
+- Added `cursor_type` to the `DataTable` constructor.
 
 ## [0.35.0]
 
