# Change Log

All notable changes to this project will be documented in this file.

The format is based on [Keep a Changelog](http://keepachangelog.com/)
and this project adheres to [Semantic Versioning](http://semver.org/).

## [0.86.1] - 2024-11-16

### Fixed

- Tweaks to demo

## [0.86.0] - 2024-11-16

### Fixed

- Fixed duplicated key displays in the help panel https://github.com/Textualize/textual/issues/5037
- Fixed `TextArea` mouse selection with tab characters https://github.com/Textualize/textual/issues/5212
<<<<<<< HEAD
- Fixed `ListView` not updating its index or highlighting after removing items https://github.com/Textualize/textual/issues/5114
=======
- Fixed `Tabs` not updating the highlighting after removing a tab https://github.com/Textualize/textual/issues/5218
>>>>>>> 18ba7417

### Added

- Added `App.theme` reactive attribute https://github.com/Textualize/textual/pull/5087
- Added various starter themes https://github.com/Textualize/textual/pull/5087
- Added "Change theme" command to command palette https://github.com/Textualize/textual/pull/5087
- Added `variant` parameter to `Label` widget for quick access to common styles https://github.com/Textualize/textual/pull/5087
- Added `App.get_theme` which returns a theme by name https://github.com/Textualize/textual/pull/5087
- Added `App.register_theme` and `App.unregister_theme` https://github.com/Textualize/textual/pull/5087
- Added `App.theme_changed_signal` https://github.com/Textualize/textual/pull/5087
- Added `App.available_themes` property which returns a mapping of theme names to `Theme` instances https://github.com/Textualize/textual/pull/5087
- Added `App.current_theme` property which returns the currently active theme object https://github.com/Textualize/textual/pull/5087
- Added `App.get_theme_variable_defaults` which returns a mapping of theme variables to their default values https://github.com/Textualize/textual/pull/5087
- Added `App.search` which allows bringing up a fuzzy search list of commands on-demand https://github.com/Textualize/textual/pull/5087
- Added `App.search_themes` which allows bringing up a fuzzy search list of themes on-demand https://github.com/Textualize/textual/pull/5087
- Added `textual.theme.ThemeProvider`, a command palette provider which returns all registered themes https://github.com/Textualize/textual/pull/5087
- Added several new built-in CSS variables https://github.com/Textualize/textual/pull/5087
- Added support for in-band terminal resize protocol https://github.com/Textualize/textual/pull/5217
- Added TEXTUAL_THEME environment var, which should be a comma separated list of desired themes https://github.com/Textualize/textual/pull/5238
- Added `Widget.is_scrolling` https://github.com/Textualize/textual/pull/5238
- Added `Tree.add_json` https://github.com/Textualize/textual/pull/5238

### Changed

- `Driver.process_event` is now `Driver.process_message` https://github.com/Textualize/textual/pull/5217
- `Driver.send_event` is now `Driver.send_message` https://github.com/Textualize/textual/pull/5217
- Added `can_focus` and `can_focus_children` parameters to scrollable container types. https://github.com/Textualize/textual/pull/5226
- Added `textual.lazy.Reveal` https://github.com/Textualize/textual/pull/5226
- Added `Screen.action_blur` https://github.com/Textualize/textual/pull/5226
- `Click` events can now be used with the on decorator to match the originally clicked widget https://github.com/Textualize/textual/pull/5238
- Breaking change: Removed `App.dark` reactive attribute https://github.com/Textualize/textual/pull/5087
- Breaking change: To improve consistency, several changes have been made to default widget CSS and the CSS variables which ship with Textual. On upgrading, your app will likely look different. All of these changes can be overidden with your own CSS. https://github.com/Textualize/textual/pull/5087

### Removed

- Removed `App.HOVER_EFFECTS_SCROLL_PAUSE` https://github.com/Textualize/textual/pull/5238

## [0.85.2] - 2024-11-02

- Fixed broken focus-within https://github.com/Textualize/textual/pull/5190

## [0.85.1] - 2024-10-26

### Fixed

- Fixed encoding issue when saving files such as screenshots on Windows https://github.com/Textualize/textual/pull/5182

## [0.85.0] - 2024-10-25

### Changed

- Grid will now size children to the maximum height of a row https://github.com/Textualize/textual/pull/5113
- Markdown links will be opened with `App.open_url` automatically https://github.com/Textualize/textual/pull/5113
- The universal selector (`*`) will now not match widgets with the class `-textual-system` (scrollbars, notifications etc) https://github.com/Textualize/textual/pull/5113
- Renamed `Screen.can_view` and `Widget.can_view` to `Screen.can_view_entire` and `Widget.can_view_entire` https://github.com/Textualize/textual/pull/5174

### Added

- Added Link widget https://github.com/Textualize/textual/pull/5113
- Added `open_links` to `Markdown` and `MarkdownViewer` widgets https://github.com/Textualize/textual/pull/5113
- Added `App.DEFAULT_MODE` https://github.com/Textualize/textual/pull/5113
- Added `Containers.HorizontalGroup` and `Containers.VerticalGroup` https://github.com/Textualize/textual/pull/5113
- Added `$`, `£`, `€`, `(`, `)` symbols to Digits https://github.com/Textualize/textual/pull/5113
- Added `Button.action` parameter to invoke action when clicked https://github.com/Textualize/textual/pull/5113
- Added `immediate` parameter to scroll methods https://github.com/Textualize/textual/pull/5164
- Added `textual._loop.loop_from_index` https://github.com/Textualize/textual/pull/5164
- Added `min_color` and `max_color` to Sparklines constructor, which take precedence over CSS https://github.com/Textualize/textual/pull/5174
- Added new demo `python -m textual`, not *quite* finished but better than the old one https://github.com/Textualize/textual/pull/5174
- Added `Screen.can_view_partial` and `Widget.can_view_partial` https://github.com/Textualize/textual/pull/5174
- Added `App.is_web` property to indicate if the app is running via a web browser https://github.com/Textualize/textual/pull/5128
- `Enter` and `Leave` events can now be used with the `on` decorator https://github.com/Textualize/textual/pull/5159

### Fixed

- Fixed glitchy ListView https://github.com/Textualize/textual/issues/5163

## [0.84.0] - 2024-10-22

### Fixed

- Fixed `RadioSet` not being scrollable https://github.com/Textualize/textual/issues/5100
- Fixed infinite loop in TextArea https://github.com/Textualize/textual/pull/5154

### Added

- Added `background-tint` CSS rule https://github.com/Textualize/textual/pull/5117
- Added `:first-of-type`, `:last-of-type`, `:odd`, and `:even` pseudo classes https://github.com/Textualize/textual/pull/5139

### Changed

- `ListView.pop` now returns `AwaitComplete` rather than `AwaitRemove` https://github.com/Textualize/textual/pull/5135
- `ListView.remove_items` now returns `AwaitComplete` rather than `AwaitRemove` https://github.com/Textualize/textual/pull/5135

## [0.83.0] - 2024-10-10

### Added

- Added support for A-F to Digits widget https://github.com/Textualize/textual/pull/5094
- Added `Region.constrain` https://github.com/Textualize/textual/pull/5097

### Changed

- `Screen.ALLOW_IN_MAXIMIZED_VIEW` will now default to `App.ALLOW_IN_MAXIMIZED_VIEW` https://github.com/Textualize/textual/pull/5088
- Widgets matching `.-textual-system` will now be included in the maximize view by default https://github.com/Textualize/textual/pull/5088
- Digits are now thin by default, style with text-style: bold to get bold digits https://github.com/Textualize/textual/pull/5094
- Made `Widget.absolute_offset` public https://github.com/Textualize/textual/pull/5097
- Tooltips are now displayed directly below the mouse cursor https://github.com/Textualize/textual/pull/5097
- `Region.inflect` will now assume that margins overlap https://github.com/Textualize/textual/pull/5097
- `Pilot.click` and friends will now accept a widget, in addition to a selector https://github.com/Textualize/textual/pull/5095

## [0.82.0] - 2024-10-03

### Fixed

- Fixed issue with screen not updating when auto_refresh was enabled https://github.com/Textualize/textual/pull/5063
- Fixed issues regarding loading indicator https://github.com/Textualize/textual/pull/5079
- Fixed issues with inspecting the lazy loaded widgets module https://github.com/Textualize/textual/pull/5080

### Added

- Added `DOMNode.is_on_screen` property https://github.com/Textualize/textual/pull/5063
- Added support for keymaps (user configurable key bindings) https://github.com/Textualize/textual/pull/5038
- Added descriptions to bindings for all internal widgets, and updated casing to be consistent https://github.com/Textualize/textual/pull/5062

### Changed

- Breaking change: `Widget.set_loading` no longer return an awaitable https://github.com/Textualize/textual/pull/5079

## [0.81.0] - 2024-09-25

### Added

- Added `x_axis` and `y_axis` parameters to `Widget.scroll_to_region` https://github.com/Textualize/textual/pull/5047
- Added `Tree.move_cursor_to_line` https://github.com/Textualize/textual/pull/5052
- Added `Screen.pop_until_active` https://github.com/Textualize/textual/pull/5069

### Changed

- Tree will no longer scroll the X axis when moving the cursor https://github.com/Textualize/textual/pull/5047
- DirectoryTree will no longer select the first node https://github.com/Textualize/textual/pull/5052

### Fixed

- Fixed widgets occasionally not getting Resize events https://github.com/Textualize/textual/pull/5048
- Fixed tree regression https://github.com/Textualize/textual/pull/5052
- Fixed glitch with single line inline widget https://github.com/Textualize/textual/pull/5054

## [0.80.1] - 2024-09-24

### Fixed

- Fixed crash when exiting the app prematurely https://github.com/Textualize/textual/pull/5039
- Fixed exception constructing TextArea outside of App https://github.com/Textualize/textual/pull/5045

## [0.80.0] - 2024-09-23

### Added

- Added `MaskedInput` widget https://github.com/Textualize/textual/pull/4783
- Input validation for floats and integers accept embedded underscores, e.g., "1_234_567" is valid. https://github.com/Textualize/textual/pull/4784
- Support for `"none"` value added to `dock`, `hatch` and `split` styles https://github.com/Textualize/textual/pull/4982
- Support for `"none"` added to box and border style properties (e.g `widget.style.border = "none"`) https://github.com/Textualize/textual/pull/4982
- Docstrings added to most style properties https://github.com/Textualize/textual/pull/4982
- Added `ansi_color` switch to App to permit ANSI (themed) colors https://github.com/Textualize/textual/pull/5000
- Added `:ansi` pseudo class https://github.com/Textualize/textual/pull/5000
- Added `-ansi-scrollbar` style to widgets https://github.com/Textualize/textual/pull/5000
- Added `App.INLINE_PADDING` to define the number of spaces above inline apps https://github.com/Textualize/textual/pull/5000
- Added `nocolor` psuedoclass when NO_COLOR env var is set- `BINDING_GROUP_TITLE` now defaults to `None` https://github.com/Textualize/textual/pull/5023
- Added `TreeNode.siblings`, `TreeNode.next_sibling`, `TreeNode.previous_sibling`, `TreeNode.is_collapsed` https://github.com/Textualize/textual/pull/5023
- Added additional bindings to Tree widget https://github.com/Textualize/textual/pull/5023
- Added `Tree.center_scroll` https://github.com/Textualize/textual/pull/5023
- Added `Tree.unselect` https://github.com/Textualize/textual/pull/5023


### Changed

- Input validation for integers no longer accepts scientific notation like '1.5e2'; must be castable to int. https://github.com/Textualize/textual/pull/4784
- Default `scrollbar-size-vertical` changed to `2` in inline styles to match Widget default CSS (unlikely to affect users) https://github.com/Textualize/textual/pull/4982
- Removed border-right from `Toast` https://github.com/Textualize/textual/pull/4984
- Some fixes in `RichLog` result in slightly different semantics, see docstrings for details https://github.com/Textualize/textual/pull/4978
- Changed how scrollbars are rendered (will have no visual effect, but will break snapshot tests) https://github.com/Textualize/textual/pull/5000
- Added `enabled` switch to filters (mostly used internally) https://github.com/Textualize/textual/pull/5000
- `BINDING_GROUP_TITLE` now defaults to `None` https://github.com/Textualize/textual/pull/5023
- Breaking change: Changed how scrollbars are rendered so they work in ansi mode (will break snapshots) https://github.com/Textualize/textual/pull/5023

### Fixed

- Input validation of floats no longer accepts NaN (not a number). https://github.com/Textualize/textual/pull/4784
- Fixed issues with screenshots by simplifying segments only for snapshot tests https://github.com/Textualize/textual/issues/4929
- Fixed `RichLog.write` not respecting `width` parameter https://github.com/Textualize/textual/pull/4978
- Fixed `RichLog` writing at wrong width when `write` occurs before width is known (e.g. in `compose` or `on_mount`) https://github.com/Textualize/textual/pull/4978
- Fixed `RichLog.write` incorrectly shrinking width to `RichLog.min_width` when `shrink=True` (now shrinks to fit content area instead) https://github.com/Textualize/textual/pull/4978
- Fixed flicker when setting `dark` reactive on startup https://github.com/Textualize/textual/pull/4989
- Fixed command palette not sorting search results by their match score https://github.com/Textualize/textual/pull/4994
- Fixed `DataTable` cached height issue on re-populating the table when using auto-height rows https://github.com/Textualize/textual/pull/4992
- Fixed inline app output being cleared when `inline_no_clear=True` https://github.com/Textualize/textual/issues/5019

## [0.79.1] - 2024-08-31

### Fixed

- Fixed broken updates when non active screen changes https://github.com/Textualize/textual/pull/4957

## [0.79.0] - 2024-08-30

### Added

- Added `DOMNode.check_consume_key` https://github.com/Textualize/textual/pull/4940
- Added `App.ESCAPE_TO_MINIMIZE`, `App.screen_to_minimize`, and `Screen.ESCAPE_TO_MINIMIZE` https://github.com/Textualize/textual/pull/4951
- Added `DOMNode.query_exactly_one` https://github.com/Textualize/textual/pull/4950
- Added `SelectorSet.is_simple` https://github.com/Textualize/textual/pull/4950

### Changed

- KeyPanel will show multiple keys if bound to the same action https://github.com/Textualize/textual/pull/4940
- Breaking change: `DOMNode.query_one` will not `raise TooManyMatches` https://github.com/Textualize/textual/pull/4950

## [0.78.0] - 2024-08-27

### Added

- Added Maximize and Minimize system commands. https://github.com/Textualize/textual/pull/4931
- Added `Screen.maximize`, `Screen.minimize`, `Screen.action_maximize`, `Screen.action_minimize`, `Widget.is_maximized`, `Widget.allow_maximize`. https://github.com/Textualize/textual/pull/4931
- Added `Widget.ALLOW_MAXIMIZE`, `Screen.ALLOW_IN_MAXIMIZED_VIEW` classvars https://github.com/Textualize/textual/pull/4931

## [0.77.0] - 2024-08-22

### Added

- Added `tooltip` to Binding https://github.com/Textualize/textual/pull/4859
- Added a link to the command palette to the Footer (set `show_command_palette=False` to disable) https://github.com/Textualize/textual/pull/4867
- Added `TOOLTIP_DELAY` to App to customize time until a tooltip is displayed
- Added "Show keys" option to system commands to show a summary of key bindings. https://github.com/Textualize/textual/pull/4876
- Added "split" CSS style, currently undocumented, and may change. https://github.com/Textualize/textual/pull/4876
- Added `Region.get_spacing_between` https://github.com/Textualize/textual/pull/4876
- Added `App.COMMAND_PALETTE_KEY` to change default command palette key binding https://github.com/Textualize/textual/pull/4867
- Added `App.get_key_display` https://github.com/Textualize/textual/pull/4890
- Added `DOMNode.BINDING_GROUP` https://github.com/Textualize/textual/pull/4906
- Added `DOMNode.HELP` classvar which contains Markdown help to be shown in the help panel https://github.com/Textualize/textual/pull/4915
- Added `App.get_system_commands` https://github.com/Textualize/textual/pull/4920
- Added "Save Screenshot" system command https://github.com/Textualize/textual/pull/4922

### Changed

- Removed caps_lock and num_lock modifiers https://github.com/Textualize/textual/pull/4861 
- Keys such as escape and space are now displayed in lower case in footer https://github.com/Textualize/textual/pull/4876
- Changed default command palette binding to `ctrl+p` https://github.com/Textualize/textual/pull/4867
- Removed `ctrl_to_caret` and `upper_case_keys` from Footer. These can be implemented in `App.get_key_display`.
- Renamed `SystemCommands` to `SystemCommandsProvider` https://github.com/Textualize/textual/pull/4920
- Breaking change: Removed `ClassicFooter` widget (please use new `Footer` widget) https://github.com/Textualize/textual/pull/4921
- Disallowed `Screen` instances in `App.SCREENS` and `App.MODES`

### Fixed

- Fix crash when `validate_on` value isn't a set https://github.com/Textualize/textual/pull/4868
- Fix `Input.cursor_blink` having no effect on the blink cycle after mounting https://github.com/Textualize/textual/pull/4869
- Fixed scrolling by page not taking scrollbar in to account https://github.com/Textualize/textual/pull/4916
- Fixed `App.MODES` being the same for all instances -- per-instance modes now exist internally

## [0.76.0]

### Changed

- Input cursor will no longer jump to the end on focus https://github.com/Textualize/textual/pull/4773
- Removed `Size.cip_size`, which was a clone of `crop_size`
- Widgets with auto dimensions will now grow if there is a scrollbar https://github.com/Textualize/textual/pull/4844
- Don't do automatic refresh when widget is not visible https://github.com/Textualize/textual/pull/4847
- Renamed `DOMNode._automatic_refresh` to `DOMNode.automatic_refresh` to allow for customization https://github.com/Textualize/textual/pull/4847

### Fixed

- Input cursor blink effect will now restart correctly when any action is performed on the input https://github.com/Textualize/textual/pull/4773
- Fixed bindings on same key not updating description https://github.com/Textualize/textual/pull/4850

### Added

- Textual will use the `ESCDELAY` env var when detecting escape keys https://github.com/Textualize/textual/pull/4848

## [0.75.1] - 2024-08-02

### Fixed

- Fixed issue with Enter events causing unresponsive UI https://github.com/Textualize/textual/pull/4833


## [0.75.0] - 2024-08-01

### Added

- Added `App.open_url` to open URLs in the web browser. When running via the WebDriver, the URL will be opened in the browser that is controlling the app https://github.com/Textualize/textual/pull/4819
- Added `Widget.is_mouse_over` https://github.com/Textualize/textual/pull/4818
- Added `node` attribute to `events.Enter` and `events.Leave` https://github.com/Textualize/textual/pull/4818

### Changed

- `events.Enter` and `events.Leave` events now bubble. https://github.com/Textualize/textual/pull/4818
- Renamed `Widget.mouse_over` to `Widget.mouse_hover` https://github.com/Textualize/textual/pull/4818

### Fixed

- Fixed issue with `mutate_reactive` and data binding https://github.com/Textualize/textual/pull/4828

## [0.74.0] - 2024-07-25

### Fixed

- Fixed issues in Kitty terminal after exiting app https://github.com/Textualize/textual/issues/4779
- Fixed exception when removing Selects https://github.com/Textualize/textual/pull/4786
- Fixed issue with non-clickable Footer keys https://github.com/Textualize/textual/pull/4798
- Fixed issue with recompose not working from Mount handler https://github.com/Textualize/textual/pull/4802

### Changed

- Calling `Screen.dismiss` with no arguments will invoke the screen callback with `None` (previously the callback wasn't invoke at all). https://github.com/Textualize/textual/pull/4795

## [0.73.0] - 2024-07-18

### Added

- Added `TextArea.line_number_start` reactive attribute https://github.com/Textualize/textual/pull/4471
- Added `TextArea.matching_bracket_location` property https://github.com/Textualize/textual/pull/4764
- Added `DOMNode.mutate_reactive` https://github.com/Textualize/textual/pull/4731
- Added "quality" parameter to `textual.color.Gradient` https://github.com/Textualize/textual/pull/4739
- Added `textual.color.Gradient.get_rich_color` https://github.com/Textualize/textual/pull/4739
- `Widget.remove_children` now accepts an iterable if widgets in addition to a selector https://github.com/Textualize/textual/issues/4735
- Raise `ValueError` with improved error message when number of cells inserted using `DataTable.add_row` doesn't match the number of columns in the table https://github.com/Textualize/textual/pull/4742
- Add `Tree.move_cursor` to programmatically move the cursor without selecting the node https://github.com/Textualize/textual/pull/4753
- Added `Footer` component style handling of padding for the key/description https://github.com/Textualize/textual/pull/4651
- `StringKey` is now exported from `data_table` https://github.com/Textualize/textual/pull/4760
- `TreeNode.add` and `TreeNode.add_leaf` now accepts `before` and `after` arguments to position a new node https://github.com/Textualize/textual/pull/4772
- Added a `gradient` parameter to the `ProgressBar` widget https://github.com/Textualize/textual/pull/4774

### Fixed

- Fixed issue with `Tabs` where disabled tabs could still be activated by clicking the underline https://github.com/Textualize/textual/issues/4701
- Fixed scroll_visible with margin https://github.com/Textualize/textual/pull/4719
- Fixed programmatically disabling button stuck in hover state https://github.com/Textualize/textual/pull/4724
- Fixed `DataTable` poor performance on startup and focus change when rows contain multi-line content https://github.com/Textualize/textual/pull/4748
- Fixed `Tree` and `DirectoryTree` horizontal scrolling off-by-2 https://github.com/Textualize/textual/pull/4744
- Fixed text-opacity in component styles https://github.com/Textualize/textual/pull/4747
- Ensure `Tree.select_node` sends `NodeSelected` message https://github.com/Textualize/textual/pull/4753
- Fixed message handlers not working when message types are assigned as the value of class vars https://github.com/Textualize/textual/pull/3940
- Fixed `CommandPalette` not focusing the input when opened when `App.AUTO_FOCUS` doesn't match the input https://github.com/Textualize/textual/pull/4763
- `SelectionList.SelectionToggled` will now be sent for each option when a bulk toggle is performed (e.g. `toggle_all`). Previously no messages were sent at all. https://github.com/Textualize/textual/pull/4759
- Fixed focus styles not being updated on blur https://github.com/Textualize/textual/pull/4771

### Changed

- "Discover" hits in the command palette are no longer sorted alphabetically https://github.com/Textualize/textual/pull/4720
- `TreeNodeSelected` messages are now posted before `TreeNodeExpanded` messages
when an expandable node is selected https://github.com/Textualize/textual/pull/4753
- `Markdown.LinkClicked.href` is now automatically unquoted https://github.com/Textualize/textual/pull/4749
- The mouse cursor hover effect of `Tree` and `DirectoryTree` will no longer linger after the mouse leaves the widget https://github.com/Textualize/textual/pull/4766


## [0.72.0] - 2024-07-09

### Changed

- More predictable DOM removals. https://github.com/Textualize/textual/pull/4708

### Fixed

- Fixed clicking separator in OptionList moving cursor https://github.com/Textualize/textual/issues/4710
- Fixed scrolling issue in OptionList https://github.com/Textualize/textual/pull/4709

## [0.71.0] - 2024-06-29

### Changed

- Snapshot tests will normalize SVG output so that changes with no visual impact don't break snapshots, but this release will break most of them.
- Breaking change: `App.push_screen` now returns an Awaitable rather than a screen. https://github.com/Textualize/textual/pull/4672
- Breaking change: `Screen.dismiss` now returns an Awaitable rather than a bool. https://github.com/Textualize/textual/pull/4672

### Fixed

- Fixed grid + keyline when the grid has auto dimensions https://github.com/Textualize/textual/pull/4680
- Fixed mouse code leakage https://github.com/Textualize/textual/pull/4681
- Fixed link inside markdown table not posting a `Markdown.LinkClicked` message https://github.com/Textualize/textual/issues/4683
- Fixed issue with mouse movements on non-active screen https://github.com/Textualize/textual/pull/4688

## [0.70.0] - 2024-06-19

### Fixed

- Fixed erroneous mouse 'ButtonDown' reporting for mouse movement when any-event mode is enabled in xterm. https://github.com/Textualize/textual/pull/3647

## [0.69.0] - 2024-06-16

### Added

- Added `App.simulate_key` https://github.com/Textualize/textual/pull/4657

### Fixed

- Fixed issue with pop_screen launched from an action https://github.com/Textualize/textual/pull/4657

### Changed

- `App.check_bindings` is now private
- `App.action_check_bindings` is now `App.action_simulate_key`

## [0.68.0] - 2024-06-14

### Added

- Added `ContentSwitcher.add_content`

### Fixed

- Improved handling of non-tty input https://github.com/Textualize/textual/pull/4647

## [0.67.1] - 2024-06-12

### Changed

- Reverts Vim keys in DataTable, provides alternatives https://github.com/Textualize/textual/pull/4638

## [0.67.0] - 2024-06-11

### Added

- Added support for Kitty's key protocol https://github.com/Textualize/textual/pull/4631
- `ctrl+pageup`/`ctrl+pagedown` will scroll page left/right in DataTable https://github.com/Textualize/textual/pull/4633
- `g`/`G` will scroll to the top/bottom of the DataTable https://github.com/Textualize/textual/pull/4633
- Added simple `hjkl` key bindings to move the cursor in DataTable https://github.com/Textualize/textual/pull/4633

### Changed

- `home` and `end` now works horizontally instead of vertically in DataTable https://github.com/Textualize/textual/pull/4633
- `Tree` and `DirectoryTree` nodes now have a bigger click target, spanning the full line https://github.com/Textualize/textual/pull/4636

### Fixed

- Fixed pageup/pagedown behavior in DataTable https://github.com/Textualize/textual/pull/4633
- Added `App.CLOSE_TIMEOUT` https://github.com/Textualize/textual/pull/4635
- Fixed deadlock on shutdown https://github.com/Textualize/textual/pull/4635

## [0.66.0] - 2024-06-08

### Changed

- `get_content_height` will now return 0 if the renderable is Falsey https://github.com/Textualize/textual/pull/4617
- Buttons may not be pressed within their "active_effect_duration" to prevent inadvertent activations https://github.com/Textualize/textual/pull/4621
- `Screen.dismiss` is now a noop if the screen isn't active. Previously it would raise a `ScreenStackError`, now it returns `False`. https://github.com/Textualize/textual/pull/4621
- Increased window for escape processing to 100ms https://github.com/Textualize/textual/pull/4625
- Tooltips are now hidden when any key is pressed https://github.com/Textualize/textual/pull/4625

### Added

- Added `Screen.is_active` 
- Added `icon` reactive to Header widget https://github.com/Textualize/textual/pull/4627
- Added `time_format` reactive to Header widget https://github.com/Textualize/textual/pull/4627
- Added `tooltip` parameter to input widgets https://github.com/Textualize/textual/pull/4625

## [0.65.2] - 2024-06-06

### Fixed

- Fixed issue with notifications and screen switches https://github.com/Textualize/textual/pull/4615

### Added

- Added textual.rlock.RLock https://github.com/Textualize/textual/pull/4615

## [0.65.1] - 2024-06-05

### Fixed

- Fixed hot reloading with hatch rule https://github.com/Textualize/textual/pull/4606
- Fixed hatch style parsing https://github.com/Textualize/textual/pull/4606

## [0.65.0] - 2024-06-05

### Added

- Added Command Palette Opened, Closed, and OptionHighlighted events https://github.com/Textualize/textual/pull/4600
- Added hatch style https://github.com/Textualize/textual/pull/4603

### Fixed

- Fixed DataTable cursor flicker on scroll https://github.com/Textualize/textual/pull/4598

### Changes

- TabbedContent will automatically make tabs active when a widget in a pane is focused https://github.com/Textualize/textual/issues/4593

## [0.64.0] - 2024-06-03

### Fixed

- Fix traceback on exit https://github.com/Textualize/textual/pull/4575
- Fixed `Markdown.goto_anchor` no longer scrolling the heading into view https://github.com/Textualize/textual/pull/4583
- Fixed Footer flicker on initial focus https://github.com/Textualize/textual/issues/4573

## [0.63.6] - 2024-05-29

### Fixed

- Fixed issue with bindings not refreshing https://github.com/Textualize/textual/pull/4571

## [0.63.5] - 2024-05-28

### Fixed

- Fixed data table disappearing from tabs https://github.com/Textualize/textual/pull/4567

### Added

- Added `Styles.is_auto_width` and `Style.is_auto_height`

## [0.63.4] - 2024-05-26

### Added

- Added `immediate` switch to `Signal.publish`

### Fixed

- Fixed freeze in recompose from bindings https://github.com/Textualize/textual/pull/4558

## [0.63.3] - 2024-05-24

### Fixed

- Fixed `Footer` grid size https://github.com/Textualize/textual/pull/4545
- Fixed bindings not updated on auto focus https://github.com/Textualize/textual/pull/4551

### Changed

- Attempting to mount on a non-mounted widget now raises a MountError https://github.com/Textualize/textual/pull/4547

## [0.63.2] - 2024-05-23

### Fixed

- Fixed issue with namespaces in links https://github.com/Textualize/textual/pull/4546

## [0.63.1] - 2024-05-22

### Fixed

- Fixed display of multiple bindings https://github.com/Textualize/textual/pull/4543

## [0.63.0] - 2024-05-22

### Fixed

- Fixed actions in links https://github.com/Textualize/textual/pull/4540

### Changed

- Breaking change: New Footer (likely a drop in replacement, unless you have customized styles) https://github.com/Textualize/textual/pull/4537
- Stylistic changes to Markdown (simpler headers, less margin, etc) https://github.com/Textualize/textual/pull/4541

## [0.62.0] - 2024-05-20

### Added

- Added `start` and `end` properties to Markdown Navigator
- Added `Widget.anchor`, `Widget.clear_anchor`, and `Widget.is_anchored` https://github.com/Textualize/textual/pull/4530

## [0.61.1] - 2024-05-19

### Fixed

- Fixed auto grid columns ignoring gutter https://github.com/Textualize/textual/issues/4522

## [0.61.0] - 2024-05-18

### Added

- Added `App.get_default_screen` https://github.com/Textualize/textual/pull/4520
- Added dynamic binding via `DOMNode.check_action` https://github.com/Textualize/textual/pull/4516
- Added `"focused"` action namespace so you can bind a key to an action on the focused widget https://github.com/Textualize/textual/pull/4516
- Added "focused" to allowed action namespaces https://github.com/Textualize/textual/pull/4516

### Changed

- Breaking change: Actions (as used in bindings) will no longer check the app if they are unhandled. This was undocumented anyway, and not that useful. https://github.com/Textualize/textual/pull/4516
- Breaking change: Renamed `App.namespace_bindings` to `active_bindings`


## [0.60.1] - 2024-05-15

### Fixed

- Dependency issue

## [0.60.0] - 2024-05-14

### Fixed

- Fixed auto width not working for option lists https://github.com/Textualize/textual/pull/4507

### Added

- Added `DOMNode.query_children` https://github.com/Textualize/textual/pull/4508

## [0.59.0] - 2024-05-11

### Fixed

- Fixed `SelectionList` issues after removing an option https://github.com/Textualize/textual/pull/4464
- Fixed `ListView` bugs with the initial index https://github.com/Textualize/textual/pull/4452
- Fixed `Select` not closing https://github.com/Textualize/textual/pull/4499
- Fixed setting `loading=False` removing all child loading indicators https://github.com/Textualize/textual/pull/4499

### Changed

- When displaying a message using `App.exit()`, the console no longer highlights things such as numbers.

### Added

- Added `message_signal` to MessagePump, to listen to events sent to another widget. https://github.com/Textualize/textual/pull/4487
- Added `Widget.suppress_click` https://github.com/Textualize/textual/pull/4499

## [0.58.1] - 2024-05-01

### Fixed

- Fixed issue with Markdown mounting content lazily https://github.com/Textualize/textual/pull/4466
- Fixed intermittent issue with scrolling to focus https://github.com/Textualize/textual/commit/567caf8acb196260adf6a0a6250e3ff5093056d0
- Fixed issue with scrolling to center https://github.com/Textualize/textual/pull/4469


## [0.58.0] - 2024-04-25

### Fixed

- Fixed `TextArea` to end mouse selection only if currently selecting https://github.com/Textualize/textual/pull/4436
- Fixed issue with scroll_to_widget https://github.com/Textualize/textual/pull/4446
- Fixed issue with margins https://github.com/Textualize/textual/pull/4441

### Changed

- Added argument to signal callbacks https://github.com/Textualize/textual/pull/4438

## [0.57.1] - 2024-04-20

### Fixed

- Fixed an off-by-one error in the line number of the `Document.end` property https://github.com/Textualize/textual/issues/4426
- Fixed setting scrollbar colors not updating the scrollbar https://github.com/Textualize/textual/pull/4433
- Fixed flushing in inline mode https://github.com/Textualize/textual/pull/4435

### Added

- Added `Offset.clamp` and `Size.clamp_offset` https://github.com/Textualize/textual/pull/4435


## [0.57.0] - 2024-04-19

### Fixed

- Fixed `Integer` validator missing failure description when not a number https://github.com/Textualize/textual/issues/4413
- Fixed a crash in `DataTable` if you clicked a link in the border https://github.com/Textualize/textual/issues/4410
- Fixed issue with cursor position https://github.com/Textualize/textual/pull/4429

### Added

- Added `App.copy_to_clipboard` https://github.com/Textualize/textual/pull/4416

## [0.56.4] - 2024-04-09

### Fixed

- Disabled terminal synchronization in inline mode as it breaks on some terminals

## [0.56.3] - 2024-04-08

### Fixed

- Fixed inline mode not updating https://github.com/Textualize/textual/issues/4403

## [0.56.2] - 2024-04-07

### Fixed

- Fixed inline mode not clearing with multiple screen

## [0.56.1] - 2024-04-07

### Fixed

- Fixed flicker when non-current screen updates https://github.com/Textualize/textual/pull/4401

### Changed

- Removed additional line at the end of an inline app https://github.com/Textualize/textual/pull/4401

## [0.56.0] - 2024-04-06

### Added

- Added `Size.with_width` and `Size.with_height` https://github.com/Textualize/textual/pull/4393

### Fixed

- Fixed issue with inline mode and multiple screens https://github.com/Textualize/textual/pull/4393
- Fixed issue with priority bindings https://github.com/Textualize/textual/pull/4395

### Changed

- self.prevent can be used in a widget constructor to prevent messages on mount https://github.com/Textualize/textual/pull/4392


## [0.55.1] - 2024-04-2

### Fixed

- Fixed mouse escape sequences being generated with `mouse=False`

## [0.55.0] - 2024-04-1

### Fixed

- Fix priority bindings not appearing in footer when key clashes with focused widget https://github.com/Textualize/textual/pull/4342
- Reverted auto-width change https://github.com/Textualize/textual/pull/4369

### Changed

- Exceptions inside `Widget.compose` or workers weren't bubbling up in tests https://github.com/Textualize/textual/issues/4282
- Fixed `DataTable` scrolling issues by changing `max-height` back to 100% https://github.com/Textualize/textual/issues/4286
- Fixed `Button` not rendering correctly with console markup https://github.com/Textualize/textual/issues/4328

### Added

- Added `Document.start` and `end` location properties for convenience https://github.com/Textualize/textual/pull/4267
- Added support for JavaScript, Golang, Rust, Bash, Java and Kotlin to `TextArea` https://github.com/Textualize/textual/pull/4350
- Added `inline` parameter to `run` and `run_async` to run app inline (under the prompt). https://github.com/Textualize/textual/pull/4343
- Added `mouse` parameter to disable mouse support https://github.com/Textualize/textual/pull/4343

## [0.54.0] - 2024-03-26

### Fixed

- Fixed a crash in `TextArea` when undoing an edit to a selection the selection was made backwards https://github.com/Textualize/textual/issues/4301
- Fixed issue with flickering scrollbars https://github.com/Textualize/textual/pull/4315
- Fixed issue where narrow TextArea would repeatedly wrap due to scrollbar appearing/disappearing https://github.com/Textualize/textual/pull/4334
- Fix progress bar ETA not updating when setting `total` reactive https://github.com/Textualize/textual/pull/4316

### Changed

- ProgressBar won't show ETA until there is at least one second of samples https://github.com/Textualize/textual/pull/4316
- `Input` waits until an edit has been made, after entry to the widget, before offering a suggestion https://github.com/Textualize/textual/pull/4335

## [0.53.1] - 2024-03-18

### Fixed

- Fixed issue with data binding https://github.com/Textualize/textual/pull/4308

## [0.53.0] - 2024-03-18

### Added

- Mapping of ANSI colors to hex codes configurable via `App.ansi_theme_dark` and `App.ansi_theme_light` https://github.com/Textualize/textual/pull/4192
- `Pilot.resize_terminal` to resize the terminal in testing https://github.com/Textualize/textual/issues/4212
- Added `sort_children` method https://github.com/Textualize/textual/pull/4244
- Support for pseudo-classes in nested TCSS https://github.com/Textualize/textual/issues/4039

### Fixed

- Fixed `TextArea.code_editor` missing recently added attributes https://github.com/Textualize/textual/pull/4172
- Fixed `Sparkline` not working with data in a `deque` https://github.com/Textualize/textual/issues/3899
- Tooltips are now cleared when the related widget is no longer under them https://github.com/Textualize/textual/issues/3045
- Simplified tree-sitter highlight queries for HTML, which also seems to fix segfault issue https://github.com/Textualize/textual/pull/4195
- Fixed `DirectoryTree.path` no longer reacting to new values https://github.com/Textualize/textual/issues/4208
- Fixed content size cache with Pretty widget https://github.com/Textualize/textual/pull/4211
- Fixed `grid-gutter` interaction with Pretty widget https://github.com/Textualize/textual/pull/4219
- Fixed `TextArea` styling issue on alternate screens https://github.com/Textualize/textual/pull/4220
- Fixed writing to invisible `RichLog` https://github.com/Textualize/textual/pull/4223
- Fixed `RichLog.min_width` not being used https://github.com/Textualize/textual/pull/4223
- Rename `CollapsibleTitle.action_toggle` to `action_toggle_collapsible` to fix clash with `DOMNode.action_toggle` https://github.com/Textualize/textual/pull/4221
- Markdown component classes weren't refreshed when watching for CSS https://github.com/Textualize/textual/issues/3464
- Rename `Switch.action_toggle` to `action_toggle_switch` to fix clash with `DOMNode.action_toggle` https://github.com/Textualize/textual/issues/4262
- Fixed `OptionList.OptionHighlighted` leaking out of `Select` https://github.com/Textualize/textual/issues/4224
- Fixed `Tab` enable/disable messages leaking into `TabbedContent` https://github.com/Textualize/textual/issues/4233
- Fixed a style leak from `TabbedContent` https://github.com/Textualize/textual/issues/4232
- Fixed active hidden scrollbars not releasing the mouse https://github.com/Textualize/textual/issues/4274
- Fixed the mouse not being released when hiding a `TextArea` while mouse selection is happening https://github.com/Textualize/textual/issues/4292
- Fix mouse scrolling not working when mouse cursor is over a disabled child widget https://github.com/Textualize/textual/issues/4242

### Changed

- Clicking a non focusable widget focus ancestors https://github.com/Textualize/textual/pull/4236
- BREAKING: widget class names must start with a capital letter or an underscore `_` https://github.com/Textualize/textual/pull/4252
- BREAKING: for many widgets, messages are now sent when programmatic changes that mirror user input are made https://github.com/Textualize/textual/pull/4256
  - Changed `Collapsible`
  - Changed `Markdown`
  - Changed `Select`
  - Changed `SelectionList`
  - Changed `TabbedContent`
  - Changed `Tabs`
  - Changed `TextArea`
  - Changed `Tree`
- Improved ETA calculation for ProgressBar https://github.com/Textualize/textual/pull/4271
- BREAKING: `AppFocus` and `AppBlur` are now posted when the terminal window gains or loses focus, if the terminal supports this https://github.com/Textualize/textual/pull/4265
  - When the terminal window loses focus, the currently-focused widget will also lose focus.
  - When the terminal window regains focus, the previously-focused widget will regain focus.
- TextArea binding for <kbd>ctrl</kbd>+<kbd>k</kbd> will now delete the line if the line is empty https://github.com/Textualize/textual/issues/4277
- The active tab (in `Tabs`) / tab pane (in `TabbedContent`) can now be unset https://github.com/Textualize/textual/issues/4241

## [0.52.1] - 2024-02-20

### Fixed

- Fixed the check for animation level in `LoadingIndicator` https://github.com/Textualize/textual/issues/4188

## [0.52.0] - 2024-02-19

### Changed

- Textual now writes to stderr rather than stdout https://github.com/Textualize/textual/pull/4177

### Added

- Added an `asyncio` lock attribute `Widget.lock` to be used to synchronize widget state https://github.com/Textualize/textual/issues/4134
- Added support for environment variable `TEXTUAL_ANIMATIONS` to control what animations Textual displays https://github.com/Textualize/textual/pull/4062
- Add attribute `App.animation_level` to control whether animations on that app run or not https://github.com/Textualize/textual/pull/4062
- Added support for a `TEXTUAL_SCREENSHOT_LOCATION` environment variable to specify the location of an automated screenshot https://github.com/Textualize/textual/pull/4181/
- Added support for a `TEXTUAL_SCREENSHOT_FILENAME` environment variable to specify the filename of an automated screenshot https://github.com/Textualize/textual/pull/4181/
- Added an `asyncio` lock attribute `Widget.lock` to be used to synchronize widget state https://github.com/Textualize/textual/issues/4134
- `Widget.remove_children` now accepts a CSS selector to specify which children to remove https://github.com/Textualize/textual/pull/4183
- `Widget.batch` combines widget locking and app update batching https://github.com/Textualize/textual/pull/4183

## [0.51.0] - 2024-02-15

### Added

- TextArea now has `read_only` mode https://github.com/Textualize/textual/pull/4151
- Add some syntax highlighting to TextArea default theme https://github.com/Textualize/textual/pull/4149
- Add undo and redo to TextArea https://github.com/Textualize/textual/pull/4124
- Added support for command palette command discoverability https://github.com/Textualize/textual/pull/4154

### Fixed

- Fixed out-of-view `Tab` not being scrolled into view when `Tabs.active` is assigned https://github.com/Textualize/textual/issues/4150
- Fixed `TabbedContent.TabActivate` not being posted when `TabbedContent.active` is assigned https://github.com/Textualize/textual/issues/4150

### Changed

- Breaking change: Renamed `TextArea.tab_behaviour` to `TextArea.tab_behavior` https://github.com/Textualize/textual/pull/4124
- `TextArea.theme` now defaults to `"css"` instead of None, and is no longer optional https://github.com/Textualize/textual/pull/4157

### Fixed

- Improve support for selector lists in nested TCSS https://github.com/Textualize/textual/issues/3969
- Improve support for rule declarations after nested TCSS rule sets https://github.com/Textualize/textual/issues/3999

## [0.50.1] - 2024-02-09

### Fixed

- Fixed tint applied to ANSI colors https://github.com/Textualize/textual/pull/4142

## [0.50.0] - 2024-02-08

### Fixed

- Fixed issue with ANSI colors not being converted to truecolor https://github.com/Textualize/textual/pull/4138
- Fixed duplicate watch methods being attached to DOM nodes https://github.com/Textualize/textual/pull/4030
- Fixed using `watch` to create additional watchers would trigger other watch methods https://github.com/Textualize/textual/issues/3878

### Added

- Added support for configuring dark and light themes for code in `Markdown` https://github.com/Textualize/textual/issues/3997

## [0.49.0] - 2024-02-07

### Fixed

- Fixed scrolling in long `OptionList` by adding max height of 100% https://github.com/Textualize/textual/issues/4021
- Fixed `DirectoryTree.clear_node` not clearing the node specified https://github.com/Textualize/textual/issues/4122

### Changed

- `DirectoryTree.reload` and `DirectoryTree.reload_node` now preserve state when reloading https://github.com/Textualize/textual/issues/4056
- Fixed a crash in the TextArea when performing a backward replace https://github.com/Textualize/textual/pull/4126
- Fixed selection not updating correctly when pasting while there's a non-zero selection https://github.com/Textualize/textual/pull/4126
- Breaking change: `TextArea` will not use `Escape` to shift focus if the `tab_behaviour` is the default https://github.com/Textualize/textual/issues/4110
- `TextArea` cursor will now be invisible before first focus https://github.com/Textualize/textual/pull/4128
- Fix toggling `TextArea.cursor_blink` reactive when widget does not have focus https://github.com/Textualize/textual/pull/4128

### Added

- Added DOMQuery.set https://github.com/Textualize/textual/pull/4075
- Added DOMNode.set_reactive https://github.com/Textualize/textual/pull/4075
- Added DOMNode.data_bind https://github.com/Textualize/textual/pull/4075
- Added DOMNode.action_toggle https://github.com/Textualize/textual/pull/4075
- Added Worker.cancelled_event https://github.com/Textualize/textual/pull/4075
- `Tree` (and `DirectoryTree`) grew an attribute `lock` that can be used for synchronization across coroutines https://github.com/Textualize/textual/issues/4056


## [0.48.2] - 2024-02-02

### Fixed

- Fixed a hang in the Linux driver when connected to a pipe https://github.com/Textualize/textual/issues/4104
- Fixed broken `OptionList` `Option.id` mappings https://github.com/Textualize/textual/issues/4101

### Changed

- Breaking change: keyboard navigation in `RadioSet`, `ListView`, `OptionList`, and `SelectionList`, no longer allows highlighting disabled items https://github.com/Textualize/textual/issues/3881

## [0.48.1] - 2024-02-01

### Fixed

- `TextArea` uses CSS theme by default instead of `monokai` https://github.com/Textualize/textual/pull/4091

## [0.48.0] - 2024-02-01

### Changed

- Breaking change: Significant changes to `TextArea.__init__` default values/behaviour https://github.com/Textualize/textual/pull/3933
  - `soft_wrap=True` - soft wrapping is now enabled by default.
  - `show_line_numbers=False` - line numbers are now disabled by default.
  - `tab_behaviour="focus"` - pressing the tab key now switches focus instead of indenting by default.
- Breaking change: `TextArea` default theme changed to CSS, and default styling changed https://github.com/Textualize/textual/pull/4074
- Breaking change: `DOMNode.has_pseudo_class` now accepts a single name only https://github.com/Textualize/textual/pull/3970
- Made `textual.cache` (formerly `textual._cache`) public https://github.com/Textualize/textual/pull/3976
- `Tab.label` can now be used to change the label of a tab https://github.com/Textualize/textual/pull/3979
- Changed the default notification timeout from 3 to 5 seconds https://github.com/Textualize/textual/pull/4059
- Prior scroll animations are now cancelled on new scrolls https://github.com/Textualize/textual/pull/4081

### Added

- Added `DOMNode.has_pseudo_classes` https://github.com/Textualize/textual/pull/3970
- Added `Widget.allow_focus` and `Widget.allow_focus_children` https://github.com/Textualize/textual/pull/3989
- Added `TextArea.soft_wrap` reactive attribute added https://github.com/Textualize/textual/pull/3933
- Added `TextArea.tab_behaviour` reactive attribute added https://github.com/Textualize/textual/pull/3933
- Added `TextArea.code_editor` classmethod/alternative constructor https://github.com/Textualize/textual/pull/3933
- Added `TextArea.wrapped_document` attribute which can convert between wrapped visual coordinates and locations https://github.com/Textualize/textual/pull/3933
- Added `show_line_numbers` to `TextArea.__init__` https://github.com/Textualize/textual/pull/3933
- Added component classes allowing `TextArea` to be styled using CSS https://github.com/Textualize/textual/pull/4074
- Added `Query.blur` and `Query.focus` https://github.com/Textualize/textual/pull/4012
- Added `MessagePump.message_queue_size` https://github.com/Textualize/textual/pull/4012
- Added `TabbedContent.active_pane` https://github.com/Textualize/textual/pull/4012
- Added `App.suspend` https://github.com/Textualize/textual/pull/4064
- Added `App.action_suspend_process` https://github.com/Textualize/textual/pull/4064


### Fixed

- Parameter `animate` from `DataTable.move_cursor` was being ignored https://github.com/Textualize/textual/issues/3840
- Fixed a crash if `DirectoryTree.show_root` was set before the DOM was fully available https://github.com/Textualize/textual/issues/2363
- Live reloading of TCSS wouldn't apply CSS changes to screens under the top screen of the stack https://github.com/Textualize/textual/issues/3931
- `SelectionList` option IDs are usable as soon as the widget is instantiated https://github.com/Textualize/textual/issues/3903
- Fix issue with `Strip.crop` when crop window start aligned with strip end https://github.com/Textualize/textual/pull/3998
- Fixed Strip.crop_extend https://github.com/Textualize/textual/pull/4011
- Fix for percentage dimensions https://github.com/Textualize/textual/pull/4037
- Fixed a crash if the `TextArea` language was set but tree-sitter language binaries were not installed https://github.com/Textualize/textual/issues/4045
- Ensuring `TextArea.SelectionChanged` message only sends when the updated selection is different https://github.com/Textualize/textual/pull/3933
- Fixed declaration after nested rule set causing a parse error https://github.com/Textualize/textual/pull/4012
- ID and class validation was too lenient https://github.com/Textualize/textual/issues/3954
- Fixed CSS watcher crash if file becomes unreadable (even temporarily) https://github.com/Textualize/textual/pull/4079
- Fixed display of keys when used in conjunction with other keys https://github.com/Textualize/textual/pull/3050
- Fixed double detection of <kbd>Escape</kbd> on Windows https://github.com/Textualize/textual/issues/4038


## [0.47.1] - 2024-01-05

### Fixed

- Fixed nested specificity https://github.com/Textualize/textual/pull/3963

## [0.47.0] - 2024-01-04

### Fixed

- `Widget.move_child` would break if `before`/`after` is set to the index of the widget in `child` https://github.com/Textualize/textual/issues/1743
- Fixed auto width text not processing markup https://github.com/Textualize/textual/issues/3918
- Fixed `Tree.clear` not retaining the root's expanded state https://github.com/Textualize/textual/issues/3557

### Changed

- Breaking change: `Widget.move_child` parameters `before` and `after` are now keyword-only https://github.com/Textualize/textual/pull/3896
- Style tweak to toasts https://github.com/Textualize/textual/pull/3955

### Added

- Added textual.lazy https://github.com/Textualize/textual/pull/3936
- Added App.push_screen_wait https://github.com/Textualize/textual/pull/3955
- Added nesting of CSS https://github.com/Textualize/textual/pull/3946

## [0.46.0] - 2023-12-17

### Fixed

- Disabled radio buttons could be selected with the keyboard https://github.com/Textualize/textual/issues/3839
- Fixed zero width scrollbars causing content to disappear https://github.com/Textualize/textual/issues/3886

### Changed

- The tabs within a `TabbedContent` now prefix their IDs to stop any clash with their associated `TabPane` https://github.com/Textualize/textual/pull/3815
- Breaking change: `tab` is no longer a `@on` decorator selector for `TabbedContent.TabActivated` -- use `pane` instead https://github.com/Textualize/textual/pull/3815

### Added

- Added `Collapsible.title` reactive attribute https://github.com/Textualize/textual/pull/3830
- Added a `pane` attribute to `TabbedContent.TabActivated` https://github.com/Textualize/textual/pull/3815
- Added caching of rules attributes and `cache` parameter to Stylesheet.apply https://github.com/Textualize/textual/pull/3880

## [0.45.1] - 2023-12-12

### Fixed

- Fixed issues where styles wouldn't update if changed in mount. https://github.com/Textualize/textual/pull/3860

## [0.45.0] - 2023-12-12

### Fixed

- Fixed `DataTable.update_cell` not raising an error with an invalid column key https://github.com/Textualize/textual/issues/3335
- Fixed `Input` showing suggestions when not focused https://github.com/Textualize/textual/pull/3808
- Fixed loading indicator not covering scrollbars https://github.com/Textualize/textual/pull/3816

### Removed

- Removed renderables/align.py which was no longer used.

### Changed

- Dropped ALLOW_CHILDREN flag introduced in 0.43.0 https://github.com/Textualize/textual/pull/3814
- Widgets with an auto height in an auto height container will now expand if they have no siblings https://github.com/Textualize/textual/pull/3814
- Breaking change: Removed `limit_rules` from Stylesheet.apply https://github.com/Textualize/textual/pull/3844

### Added

- Added `get_loading_widget` to Widget and App customize the loading widget. https://github.com/Textualize/textual/pull/3816
- Added messages `Collapsible.Expanded` and `Collapsible.Collapsed` that inherit from `Collapsible.Toggled`. https://github.com/Textualize/textual/issues/3824

## [0.44.1] - 2023-12-4

### Fixed

- Fixed slow scrolling when there are many widgets https://github.com/Textualize/textual/pull/3801

## [0.44.0] - 2023-12-1

### Changed

- Breaking change: Dropped 3.7 support https://github.com/Textualize/textual/pull/3766
- Breaking changes https://github.com/Textualize/textual/issues/1530
 - `link-hover-background` renamed to `link-background-hover`
 - `link-hover-color` renamed to `link-color-hover`
 - `link-hover-style` renamed to `link-style-hover`
- `Tree` now forces a scroll when `scroll_to_node` is called https://github.com/Textualize/textual/pull/3786
- Brought rxvt's use of shift-numpad keys in line with most other terminals https://github.com/Textualize/textual/pull/3769

### Added

- Added support for Ctrl+Fn and Ctrl+Shift+Fn keys in urxvt https://github.com/Textualize/textual/pull/3737
- Friendly error messages when trying to mount non-widgets https://github.com/Textualize/textual/pull/3780
- Added `Select.from_values` class method that can be used to initialize a Select control with an iterator of values https://github.com/Textualize/textual/pull/3743

### Fixed

- Fixed NoWidget when mouse goes outside window https://github.com/Textualize/textual/pull/3790
- Removed spurious print statements from press_keys https://github.com/Textualize/textual/issues/3785

## [0.43.2] - 2023-11-29

### Fixed

- Fixed NoWidget error https://github.com/Textualize/textual/pull/3779

## [0.43.1] - 2023-11-29

### Fixed

- Fixed clicking on scrollbar moves TextArea cursor https://github.com/Textualize/textual/issues/3763

## [0.43.0] - 2023-11-28

### Fixed

- Fixed mouse targeting issue in `TextArea` when tabs were not fully expanded https://github.com/Textualize/textual/pull/3725
- Fixed `Select` not updating after changing the `prompt` reactive https://github.com/Textualize/textual/issues/2983
- Fixed flicker when updating Markdown https://github.com/Textualize/textual/pull/3757

### Added

- Added experimental Canvas class https://github.com/Textualize/textual/pull/3669/
- Added `keyline` rule https://github.com/Textualize/textual/pull/3669/
- Widgets can now have an ALLOW_CHILDREN (bool) classvar to disallow adding children to a widget https://github.com/Textualize/textual/pull/3758
- Added the ability to set the `label` property of a `Checkbox` https://github.com/Textualize/textual/pull/3765
- Added the ability to set the `label` property of a `RadioButton` https://github.com/Textualize/textual/pull/3765
- Added support for various modified edit and navigation keys in urxvt https://github.com/Textualize/textual/pull/3739
- Added app focus/blur for textual-web https://github.com/Textualize/textual/pull/3767

### Changed

- Method `MarkdownTableOfContents.set_table_of_contents` renamed to `MarkdownTableOfContents.rebuild_table_of_contents` https://github.com/Textualize/textual/pull/3730
- Exception `Tree.UnknownNodeID` moved out of `Tree`, import from `textual.widgets.tree` https://github.com/Textualize/textual/pull/3730
- Exception `TreeNode.RemoveRootError` moved out of `TreeNode`, import from `textual.widgets.tree` https://github.com/Textualize/textual/pull/3730
- Optimized startup time https://github.com/Textualize/textual/pull/3753
- App.COMMANDS or Screen.COMMANDS can now accept a callable which returns a command palette provider https://github.com/Textualize/textual/pull/3756

## [0.42.0] - 2023-11-22

### Fixed

- Duplicate CSS errors when parsing CSS from a screen https://github.com/Textualize/textual/issues/3581
- Added missing `blur` pseudo class https://github.com/Textualize/textual/issues/3439
- Fixed visual glitched characters on Windows due to Python limitation https://github.com/Textualize/textual/issues/2548
- Fixed `ScrollableContainer` to receive focus https://github.com/Textualize/textual/pull/3632
- Fixed app-level queries causing a crash when the command palette is active https://github.com/Textualize/textual/issues/3633
- Fixed outline not rendering correctly in some scenarios (e.g. on Button widgets) https://github.com/Textualize/textual/issues/3628
- Fixed live-reloading of screen CSS https://github.com/Textualize/textual/issues/3454
- `Select.value` could be in an invalid state https://github.com/Textualize/textual/issues/3612
- Off-by-one in CSS error reporting https://github.com/Textualize/textual/issues/3625
- Loading indicators and app notifications overlapped in the wrong order https://github.com/Textualize/textual/issues/3677
- Widgets being loaded are disabled and have their scrolling explicitly disabled too https://github.com/Textualize/textual/issues/3677
- Method render on a widget could be called before mounting said widget https://github.com/Textualize/textual/issues/2914

### Added

- Exceptions to `textual.widgets.select` https://github.com/Textualize/textual/pull/3614
  - `InvalidSelectValueError` for when setting a `Select` to an invalid value
  - `EmptySelectError` when creating/setting a `Select` to have no options when `allow_blank` is `False`
- `Select` methods https://github.com/Textualize/textual/pull/3614
  - `clear`
  - `is_blank`
- Constant `Select.BLANK` to flag an empty selection https://github.com/Textualize/textual/pull/3614
- Added `restrict`, `type`, `max_length`, and `valid_empty` to Input https://github.com/Textualize/textual/pull/3657
- Added `Pilot.mouse_down` to simulate `MouseDown` events https://github.com/Textualize/textual/pull/3495
- Added `Pilot.mouse_up` to simulate `MouseUp` events https://github.com/Textualize/textual/pull/3495
- Added `Widget.is_mounted` property https://github.com/Textualize/textual/pull/3709
- Added `TreeNode.refresh` https://github.com/Textualize/textual/pull/3639

### Changed

- CSS error reporting will no longer provide links to the files in question https://github.com/Textualize/textual/pull/3582
- inline CSS error reporting will report widget/class variable where the CSS was read from https://github.com/Textualize/textual/pull/3582
- Breaking change: `Tree.refresh_line` has now become an internal https://github.com/Textualize/textual/pull/3639
- Breaking change: Setting `Select.value` to `None` no longer clears the selection (See `Select.BLANK` and `Select.clear`) https://github.com/Textualize/textual/pull/3614
- Breaking change: `Button` no longer inherits from `Static`, now it inherits directly from `Widget` https://github.com/Textualize/textual/issues/3603
- Rich markup in markdown headings is now escaped when building the TOC https://github.com/Textualize/textual/issues/3689
- Mechanics behind mouse clicks. See [this](https://github.com/Textualize/textual/pull/3495#issue-1934915047) for more details. https://github.com/Textualize/textual/pull/3495
- Breaking change: max/min-width/height now includes padding and border. https://github.com/Textualize/textual/pull/3712

## [0.41.0] - 2023-10-31

### Fixed

- Fixed `Input.cursor_blink` reactive not changing blink state after `Input` was mounted https://github.com/Textualize/textual/pull/3498
- Fixed `Tabs.active` attribute value not being re-assigned after removing a tab or clearing https://github.com/Textualize/textual/pull/3498
- Fixed `DirectoryTree` race-condition crash when changing path https://github.com/Textualize/textual/pull/3498
- Fixed issue with `LRUCache.discard` https://github.com/Textualize/textual/issues/3537
- Fixed `DataTable` not scrolling to rows that were just added https://github.com/Textualize/textual/pull/3552
- Fixed cache bug with `DataTable.update_cell` https://github.com/Textualize/textual/pull/3551
- Fixed CSS errors being repeated https://github.com/Textualize/textual/pull/3566
- Fix issue with chunky highlights on buttons https://github.com/Textualize/textual/pull/3571
- Fixed `OptionList` event leakage from `CommandPalette` to `App`.
- Fixed crash in `LoadingIndicator` https://github.com/Textualize/textual/pull/3498
- Fixed crash when `Tabs` appeared as a descendant of `TabbedContent` in the DOM https://github.com/Textualize/textual/pull/3602
- Fixed the command palette cancelling other workers https://github.com/Textualize/textual/issues/3615

### Added

- Add Document `get_index_from_location` / `get_location_from_index` https://github.com/Textualize/textual/pull/3410
- Add setter for `TextArea.text` https://github.com/Textualize/textual/discussions/3525
- Added `key` argument to the `DataTable.sort()` method, allowing the table to be sorted using a custom function (or other callable) https://github.com/Textualize/textual/pull/3090
- Added `initial` to all css rules, which restores default (i.e. value from DEFAULT_CSS) https://github.com/Textualize/textual/pull/3566
- Added HorizontalPad to pad.py https://github.com/Textualize/textual/pull/3571
- Added `AwaitComplete` class, to be used for optionally awaitable return values https://github.com/Textualize/textual/pull/3498

### Changed

- Breaking change: `Button.ACTIVE_EFFECT_DURATION` classvar converted to `Button.active_effect_duration` attribute https://github.com/Textualize/textual/pull/3498
- Breaking change: `Input.blink_timer` made private (renamed to `Input._blink_timer`) https://github.com/Textualize/textual/pull/3498
- Breaking change: `Input.cursor_blink` reactive updated to not run on mount (now `init=False`) https://github.com/Textualize/textual/pull/3498
- Breaking change: `AwaitTabbedContent` class removed https://github.com/Textualize/textual/pull/3498
- Breaking change: `Tabs.remove_tab` now returns an `AwaitComplete` instead of an `AwaitRemove` https://github.com/Textualize/textual/pull/3498
- Breaking change: `Tabs.clear` now returns an `AwaitComplete` instead of an `AwaitRemove` https://github.com/Textualize/textual/pull/3498
- `TabbedContent.add_pane` now returns an `AwaitComplete` instead of an `AwaitTabbedContent` https://github.com/Textualize/textual/pull/3498
- `TabbedContent.remove_pane` now returns an `AwaitComplete` instead of an `AwaitTabbedContent` https://github.com/Textualize/textual/pull/3498
- `TabbedContent.clear_pane` now returns an `AwaitComplete` instead of an `AwaitTabbedContent` https://github.com/Textualize/textual/pull/3498
- `Tabs.add_tab` now returns an `AwaitComplete` instead of an `AwaitMount` https://github.com/Textualize/textual/pull/3498
- `DirectoryTree.reload` now returns an `AwaitComplete`, which may be awaited to ensure the node has finished being processed by the internal queue https://github.com/Textualize/textual/pull/3498
- `Tabs.remove_tab` now returns an `AwaitComplete`, which may be awaited to ensure the tab is unmounted and internal state is updated https://github.com/Textualize/textual/pull/3498
- `App.switch_mode` now returns an `AwaitMount`, which may be awaited to ensure the screen is mounted https://github.com/Textualize/textual/pull/3498
- Buttons will now display multiple lines, and have auto height https://github.com/Textualize/textual/pull/3539
- DataTable now has a max-height of 100vh rather than 100%, which doesn't work with auto
- Breaking change: empty rules now result in an error https://github.com/Textualize/textual/pull/3566
- Improved startup time by caching CSS parsing https://github.com/Textualize/textual/pull/3575
- Workers are now created/run in a thread-safe way https://github.com/Textualize/textual/pull/3586

## [0.40.0] - 2023-10-11

### Added

- Added `loading` reactive property to widgets https://github.com/Textualize/textual/pull/3509

## [0.39.0] - 2023-10-10

### Fixed

- `Pilot.click`/`Pilot.hover` can't use `Screen` as a selector https://github.com/Textualize/textual/issues/3395
- App exception when a `Tree` is initialized/mounted with `disabled=True` https://github.com/Textualize/textual/issues/3407
- Fixed `print` locations not being correctly reported in `textual console` https://github.com/Textualize/textual/issues/3237
- Fix location of IME and emoji popups https://github.com/Textualize/textual/pull/3408
- Fixed application freeze when pasting an emoji into an application on Windows https://github.com/Textualize/textual/issues/3178
- Fixed duplicate option ID handling in the `OptionList` https://github.com/Textualize/textual/issues/3455
- Fix crash when removing and updating DataTable cell at same time https://github.com/Textualize/textual/pull/3487
- Fixed fractional styles to allow integer values https://github.com/Textualize/textual/issues/3414
- Stop eating stdout/stderr in headless mode - print works again in tests https://github.com/Textualize/textual/pull/3486

### Added

- `OutOfBounds` exception to be raised by `Pilot` https://github.com/Textualize/textual/pull/3360
- `TextArea.cursor_screen_offset` property for getting the screen-relative position of the cursor https://github.com/Textualize/textual/pull/3408
- `Input.cursor_screen_offset` property for getting the screen-relative position of the cursor https://github.com/Textualize/textual/pull/3408
- Reactive `cell_padding` (and respective parameter) to define horizontal cell padding in data table columns https://github.com/Textualize/textual/issues/3435
- Added `Input.clear` method https://github.com/Textualize/textual/pull/3430
- Added `TextArea.SelectionChanged` and `TextArea.Changed` messages https://github.com/Textualize/textual/pull/3442
- Added `wait_for_dismiss` parameter to `App.push_screen` https://github.com/Textualize/textual/pull/3477
- Allow scrollbar-size to be set to 0 to achieve scrollable containers with no visible scrollbars https://github.com/Textualize/textual/pull/3488

### Changed

- Breaking change: tree-sitter and tree-sitter-languages dependencies moved to `syntax` extra https://github.com/Textualize/textual/pull/3398
- `Pilot.click`/`Pilot.hover` now raises `OutOfBounds` when clicking outside visible screen https://github.com/Textualize/textual/pull/3360
- `Pilot.click`/`Pilot.hover` now return a Boolean indicating whether the click/hover landed on the widget that matches the selector https://github.com/Textualize/textual/pull/3360
- Added a delay to when the `No Matches` message appears in the command palette, thus removing a flicker https://github.com/Textualize/textual/pull/3399
- Timer callbacks are now typed more loosely https://github.com/Textualize/textual/issues/3434

## [0.38.1] - 2023-09-21

### Fixed

- Hotfix - added missing highlight files in build distribution https://github.com/Textualize/textual/pull/3370

## [0.38.0] - 2023-09-21

### Added

- Added a TextArea https://github.com/Textualize/textual/pull/2931
- Added :dark and :light pseudo classes

### Fixed

- Fixed `DataTable` not updating component styles on hot-reloading https://github.com/Textualize/textual/issues/3312

### Changed

- Breaking change: CSS in DEFAULT_CSS is now automatically scoped to the widget (set SCOPED_CSS=False) to disable
- Breaking change: Changed `Markdown.goto_anchor` to return a boolean (if the anchor was found) instead of `None` https://github.com/Textualize/textual/pull/3334

## [0.37.1] - 2023-09-16

### Fixed

- Fixed the command palette crashing with a `TimeoutError` in any Python before 3.11 https://github.com/Textualize/textual/issues/3320
- Fixed `Input` event leakage from `CommandPalette` to `App`.

## [0.37.0] - 2023-09-15

### Added

- Added the command palette https://github.com/Textualize/textual/pull/3058
- `Input` is now validated when focus moves out of it https://github.com/Textualize/textual/pull/3193
- Attribute `Input.validate_on` (and `__init__` parameter of the same name) to customise when validation occurs https://github.com/Textualize/textual/pull/3193
- Screen-specific (sub-)title attributes https://github.com/Textualize/textual/pull/3199:
  - `Screen.TITLE`
  - `Screen.SUB_TITLE`
  - `Screen.title`
  - `Screen.sub_title`
- Properties `Header.screen_title` and `Header.screen_sub_title` https://github.com/Textualize/textual/pull/3199
- Added `DirectoryTree.DirectorySelected` message https://github.com/Textualize/textual/issues/3200
- Added `widgets.Collapsible` contributed by Sunyoung Yoo https://github.com/Textualize/textual/pull/2989

### Fixed

- Fixed a crash when removing an option from an `OptionList` while the mouse is hovering over the last option https://github.com/Textualize/textual/issues/3270
- Fixed a crash in `MarkdownViewer` when clicking on a link that contains an anchor https://github.com/Textualize/textual/issues/3094
- Fixed wrong message pump in pop_screen https://github.com/Textualize/textual/pull/3315

### Changed

- Widget.notify and App.notify are now thread-safe https://github.com/Textualize/textual/pull/3275
- Breaking change: Widget.notify and App.notify now return None https://github.com/Textualize/textual/pull/3275
- App.unnotify is now private (renamed to App._unnotify) https://github.com/Textualize/textual/pull/3275
- `Markdown.load` will now attempt to scroll to a related heading if an anchor is provided https://github.com/Textualize/textual/pull/3244
- `ProgressBar` explicitly supports being set back to its indeterminate state https://github.com/Textualize/textual/pull/3286

## [0.36.0] - 2023-09-05

### Added

- TCSS styles `layer` and `layers` can be strings https://github.com/Textualize/textual/pull/3169
- `App.return_code` for the app return code https://github.com/Textualize/textual/pull/3202
- Added `animate` switch to `Tree.scroll_to_line` and `Tree.scroll_to_node` https://github.com/Textualize/textual/pull/3210
- Added `Rule` widget https://github.com/Textualize/textual/pull/3209
- Added App.current_mode to get the current mode https://github.com/Textualize/textual/pull/3233

### Changed

- Reactive callbacks are now scheduled on the message pump of the reactable that is watching instead of the owner of reactive attribute https://github.com/Textualize/textual/pull/3065
- Callbacks scheduled with `call_next` will now have the same prevented messages as when the callback was scheduled https://github.com/Textualize/textual/pull/3065
- Added `cursor_type` to the `DataTable` constructor.
- Fixed `push_screen` not updating Screen.CSS styles https://github.com/Textualize/textual/issues/3217
- `DataTable.add_row` accepts `height=None` to automatically compute optimal height for a row https://github.com/Textualize/textual/pull/3213

### Fixed

- Fixed flicker when calling pop_screen multiple times https://github.com/Textualize/textual/issues/3126
- Fixed setting styles.layout not updating https://github.com/Textualize/textual/issues/3047
- Fixed flicker when scrolling tree up or down a line https://github.com/Textualize/textual/issues/3206

## [0.35.1]

### Fixed

- Fixed flash of 80x24 interface in textual-web

## [0.35.0]

### Added

- Ability to enable/disable tabs via the reactive `disabled` in tab panes https://github.com/Textualize/textual/pull/3152
- Textual-web driver support for Windows

### Fixed

- Could not hide/show/disable/enable tabs in nested `TabbedContent` https://github.com/Textualize/textual/pull/3150

## [0.34.0] - 2023-08-22

### Added

- Methods `TabbedContent.disable_tab` and `TabbedContent.enable_tab` https://github.com/Textualize/textual/pull/3112
- Methods `Tabs.disable` and `Tabs.enable` https://github.com/Textualize/textual/pull/3112
- Messages `Tab.Disabled`, `Tab.Enabled`, `Tabs.TabDisabled` and `Tabs.Enabled` https://github.com/Textualize/textual/pull/3112
- Methods `TabbedContent.hide_tab` and `TabbedContent.show_tab` https://github.com/Textualize/textual/pull/3112
- Methods `Tabs.hide` and `Tabs.show` https://github.com/Textualize/textual/pull/3112
- Messages `Tabs.TabHidden` and `Tabs.TabShown` https://github.com/Textualize/textual/pull/3112
- Added `ListView.extend` method to append multiple items https://github.com/Textualize/textual/pull/3012

### Changed

- grid-columns and grid-rows now accept an `auto` token to detect the optimal size https://github.com/Textualize/textual/pull/3107
- LoadingIndicator now has a minimum height of 1 line.

### Fixed

- Fixed auto height container with default grid-rows https://github.com/Textualize/textual/issues/1597
- Fixed `page_up` and `page_down` bug in `DataTable` when `show_header = False` https://github.com/Textualize/textual/pull/3093
- Fixed issue with visible children inside invisible container when moving focus https://github.com/Textualize/textual/issues/3053

## [0.33.0] - 2023-08-15

### Fixed

- Fixed unintuitive sizing behaviour of TabbedContent https://github.com/Textualize/textual/issues/2411
- Fixed relative units not always expanding auto containers https://github.com/Textualize/textual/pull/3059
- Fixed background refresh https://github.com/Textualize/textual/issues/3055
- Fixed `SelectionList.clear_options` https://github.com/Textualize/textual/pull/3075
- `MouseMove` events bubble up from widgets. `App` and `Screen` receive `MouseMove` events even if there's no Widget under the cursor. https://github.com/Textualize/textual/issues/2905
- Fixed click on double-width char https://github.com/Textualize/textual/issues/2968

### Changed

- Breaking change: `DOMNode.visible` now takes into account full DOM to report whether a node is visible or not.

### Removed

- Property `Widget.focusable_children` https://github.com/Textualize/textual/pull/3070

### Added

- Added an interface for replacing prompt of an individual option in an `OptionList` https://github.com/Textualize/textual/issues/2603
- Added `DirectoryTree.reload_node` method https://github.com/Textualize/textual/issues/2757
- Added widgets.Digit https://github.com/Textualize/textual/pull/3073
- Added `BORDER_TITLE` and `BORDER_SUBTITLE` classvars to Widget https://github.com/Textualize/textual/pull/3097

### Changed

- DescendantBlur and DescendantFocus can now be used with @on decorator

## [0.32.0] - 2023-08-03

### Added

- Added widgets.Log
- Added Widget.is_vertical_scroll_end, Widget.is_horizontal_scroll_end, Widget.is_vertical_scrollbar_grabbed, Widget.is_horizontal_scrollbar_grabbed

### Changed

- Breaking change: Renamed TextLog to RichLog

## [0.31.0] - 2023-08-01

### Added

- Added App.begin_capture_print, App.end_capture_print, Widget.begin_capture_print, Widget.end_capture_print https://github.com/Textualize/textual/issues/2952
- Added the ability to run async methods as thread workers https://github.com/Textualize/textual/pull/2938
- Added `App.stop_animation` https://github.com/Textualize/textual/issues/2786
- Added `Widget.stop_animation` https://github.com/Textualize/textual/issues/2786

### Changed

- Breaking change: Creating a thread worker now requires that a `thread=True` keyword argument is passed https://github.com/Textualize/textual/pull/2938
- Breaking change: `Markdown.load` no longer captures all errors and returns a `bool`, errors now propagate https://github.com/Textualize/textual/issues/2956
- Breaking change: the default style of a `DataTable` now has `max-height: 100%` https://github.com/Textualize/textual/issues/2959

### Fixed

- Fixed a crash when a `SelectionList` had a prompt wider than itself https://github.com/Textualize/textual/issues/2900
- Fixed a bug where `Click` events were bubbling up from `Switch` widgets https://github.com/Textualize/textual/issues/2366
- Fixed a crash when using empty CSS variables https://github.com/Textualize/textual/issues/1849
- Fixed issue with tabs in TextLog https://github.com/Textualize/textual/issues/3007
- Fixed a bug with `DataTable` hover highlighting https://github.com/Textualize/textual/issues/2909

## [0.30.0] - 2023-07-17

### Added

- Added `DataTable.remove_column` method https://github.com/Textualize/textual/pull/2899
- Added notifications https://github.com/Textualize/textual/pull/2866
- Added `on_complete` callback to scroll methods https://github.com/Textualize/textual/pull/2903

### Fixed

- Fixed CancelledError issue with timer https://github.com/Textualize/textual/issues/2854
- Fixed Toggle Buttons issue with not being clickable/hoverable https://github.com/Textualize/textual/pull/2930


## [0.29.0] - 2023-07-03

### Changed

- Factored dev tools (`textual` command) in to external lib (`textual-dev`).

### Added

- Updated `DataTable.get_cell` type hints to accept string keys https://github.com/Textualize/textual/issues/2586
- Added `DataTable.get_cell_coordinate` method
- Added `DataTable.get_row_index` method https://github.com/Textualize/textual/issues/2587
- Added `DataTable.get_column_index` method
- Added can-focus pseudo-class to target widgets that may receive focus
- Make `Markdown.update` optionally awaitable https://github.com/Textualize/textual/pull/2838
- Added `default` parameter to `DataTable.add_column` for populating existing rows https://github.com/Textualize/textual/pull/2836
- Added can-focus pseudo-class to target widgets that may receive focus

### Fixed

- Fixed crash when columns were added to populated `DataTable` https://github.com/Textualize/textual/pull/2836
- Fixed issues with opacity on Screens https://github.com/Textualize/textual/issues/2616
- Fixed style problem with selected selections in a non-focused selection list https://github.com/Textualize/textual/issues/2768
- Fixed sys.stdout and sys.stderr being None https://github.com/Textualize/textual/issues/2879

## [0.28.1] - 2023-06-20

### Fixed

- Fixed indented code blocks not showing up in `Markdown` https://github.com/Textualize/textual/issues/2781
- Fixed inline code blocks in lists showing out of order in `Markdown` https://github.com/Textualize/textual/issues/2676
- Fixed list items in a `Markdown` being added to the focus chain https://github.com/Textualize/textual/issues/2380
- Fixed `Tabs` posting unnecessary messages when removing non-active tabs https://github.com/Textualize/textual/issues/2807
- call_after_refresh will preserve the sender within the callback https://github.com/Textualize/textual/pull/2806

### Added

- Added a method of allowing third party code to handle unhandled tokens in `Markdown` https://github.com/Textualize/textual/pull/2803
- Added `MarkdownBlock` as an exported symbol in `textual.widgets.markdown` https://github.com/Textualize/textual/pull/2803

### Changed

- Tooltips are now inherited, so will work with compound widgets


## [0.28.0] - 2023-06-19

### Added

- The devtools console now confirms when CSS files have been successfully loaded after a previous error https://github.com/Textualize/textual/pull/2716
- Class variable `CSS` to screens https://github.com/Textualize/textual/issues/2137
- Class variable `CSS_PATH` to screens https://github.com/Textualize/textual/issues/2137
- Added `cursor_foreground_priority` and `cursor_background_priority` to `DataTable` https://github.com/Textualize/textual/pull/2736
- Added Region.center
- Added `center` parameter to `Widget.scroll_to_region`
- Added `origin_visible` parameter to `Widget.scroll_to_region`
- Added `origin_visible` parameter to `Widget.scroll_to_center`
- Added `TabbedContent.tab_count` https://github.com/Textualize/textual/pull/2751
- Added `TabbedContent.add_pane` https://github.com/Textualize/textual/pull/2751
- Added `TabbedContent.remove_pane` https://github.com/Textualize/textual/pull/2751
- Added `TabbedContent.clear_panes` https://github.com/Textualize/textual/pull/2751
- Added `TabbedContent.Cleared` https://github.com/Textualize/textual/pull/2751

### Fixed

- Fixed setting `TreeNode.label` on an existing `Tree` node not immediately refreshing https://github.com/Textualize/textual/pull/2713
- Correctly implement `__eq__` protocol in DataTable https://github.com/Textualize/textual/pull/2705
- Fixed exceptions in Pilot tests being silently ignored https://github.com/Textualize/textual/pull/2754
- Fixed issue where internal data of `OptionList` could be invalid for short window after `clear_options` https://github.com/Textualize/textual/pull/2754
- Fixed `Tooltip` causing a `query_one` on a lone `Static` to fail https://github.com/Textualize/textual/issues/2723
- Nested widgets wouldn't lose focus when parent is disabled https://github.com/Textualize/textual/issues/2772
- Fixed the `Tabs` `Underline` highlight getting "lost" in some extreme situations https://github.com/Textualize/textual/pull/2751

### Changed

- Breaking change: The `@on` decorator will now match a message class and any child classes https://github.com/Textualize/textual/pull/2746
- Breaking change: Styles update to checkbox, radiobutton, OptionList, Select, SelectionList, Switch https://github.com/Textualize/textual/pull/2777
- `Tabs.add_tab` is now optionally awaitable https://github.com/Textualize/textual/pull/2778
- `Tabs.add_tab` now takes `before` and `after` arguments to position a new tab https://github.com/Textualize/textual/pull/2778
- `Tabs.remove_tab` is now optionally awaitable https://github.com/Textualize/textual/pull/2778
- Breaking change: `Tabs.clear` has been changed from returning `self` to being optionally awaitable https://github.com/Textualize/textual/pull/2778

## [0.27.0] - 2023-06-01

### Fixed

- Fixed zero division error https://github.com/Textualize/textual/issues/2673
- Fix `scroll_to_center` when there were nested layers out of view (Compositor full_map not populated fully) https://github.com/Textualize/textual/pull/2684
- Fix crash when `Select` widget value attribute was set in `compose` https://github.com/Textualize/textual/pull/2690
- Issue with computing progress in workers https://github.com/Textualize/textual/pull/2686
- Issues with `switch_screen` not updating the results callback appropriately https://github.com/Textualize/textual/issues/2650
- Fixed incorrect mount order https://github.com/Textualize/textual/pull/2702

### Added

- `work` decorator accepts `description` parameter to add debug string https://github.com/Textualize/textual/issues/2597
- Added `SelectionList` widget https://github.com/Textualize/textual/pull/2652
- `App.AUTO_FOCUS` to set auto focus on all screens https://github.com/Textualize/textual/issues/2594
- Option to `scroll_to_center` to ensure we don't scroll such that the top left corner of the widget is not visible https://github.com/Textualize/textual/pull/2682
- Added `Widget.tooltip` property https://github.com/Textualize/textual/pull/2670
- Added `Region.inflect` https://github.com/Textualize/textual/pull/2670
- `Suggester` API to compose with widgets for automatic suggestions https://github.com/Textualize/textual/issues/2330
- `SuggestFromList` class to let widgets get completions from a fixed set of options https://github.com/Textualize/textual/pull/2604
- `Input` has a new component class `input--suggestion` https://github.com/Textualize/textual/pull/2604
- Added `Widget.remove_children` https://github.com/Textualize/textual/pull/2657
- Added `Validator` framework and validation for `Input` https://github.com/Textualize/textual/pull/2600
- Ability to have private and public validate methods https://github.com/Textualize/textual/pull/2708
- Ability to have private compute methods https://github.com/Textualize/textual/pull/2708
- Added `message_hook` to App.run_test https://github.com/Textualize/textual/pull/2702
- Added `Sparkline` widget https://github.com/Textualize/textual/pull/2631

### Changed

- `Placeholder` now sets its color cycle per app https://github.com/Textualize/textual/issues/2590
- Footer now clears key highlight regardless of whether it's in the active screen or not https://github.com/Textualize/textual/issues/2606
- The default Widget repr no longer displays classes and pseudo-classes (to reduce noise in logs). Add them to your `__rich_repr__` method if needed. https://github.com/Textualize/textual/pull/2623
- Setting `Screen.AUTO_FOCUS` to `None` will inherit `AUTO_FOCUS` from the app instead of disabling it https://github.com/Textualize/textual/issues/2594
- Setting `Screen.AUTO_FOCUS` to `""` will disable it on the screen https://github.com/Textualize/textual/issues/2594
- Messages now have a `handler_name` class var which contains the name of the default handler method.
- `Message.control` is now a property instead of a class variable. https://github.com/Textualize/textual/issues/2528
- `Tree` and `DirectoryTree` Messages no longer accept a `tree` parameter, using `self.node.tree` instead. https://github.com/Textualize/textual/issues/2529
- Keybinding <kbd>right</kbd> in `Input` is also used to accept a suggestion if the cursor is at the end of the input https://github.com/Textualize/textual/pull/2604
- `Input.__init__` now accepts a `suggester` attribute for completion suggestions https://github.com/Textualize/textual/pull/2604
- Using `switch_screen` to switch to the currently active screen is now a no-op https://github.com/Textualize/textual/pull/2692
- Breaking change: removed `reactive.py::Reactive.var` in favor of `reactive.py::var` https://github.com/Textualize/textual/pull/2709/

### Removed

- `Placeholder.reset_color_cycle`
- Removed `Widget.reset_focus` (now called `Widget.blur`) https://github.com/Textualize/textual/issues/2642

## [0.26.0] - 2023-05-20

### Added

- Added `Widget.can_view`

### Changed

- Textual will now scroll focused widgets to center if not in view

## [0.25.0] - 2023-05-17

### Changed

- App `title` and `sub_title` attributes can be set to any type https://github.com/Textualize/textual/issues/2521
- `DirectoryTree` now loads directory contents in a worker https://github.com/Textualize/textual/issues/2456
- Only a single error will be written by default, unless in dev mode ("debug" in App.features) https://github.com/Textualize/textual/issues/2480
- Using `Widget.move_child` where the target and the child being moved are the same is now a no-op https://github.com/Textualize/textual/issues/1743
- Calling `dismiss` on a screen that is not at the top of the stack now raises an exception https://github.com/Textualize/textual/issues/2575
- `MessagePump.call_after_refresh` and `MessagePump.call_later` will now return `False` if the callback could not be scheduled. https://github.com/Textualize/textual/pull/2584

### Fixed

- Fixed `ZeroDivisionError` in `resolve_fraction_unit` https://github.com/Textualize/textual/issues/2502
- Fixed `TreeNode.expand` and `TreeNode.expand_all` not posting a `Tree.NodeExpanded` message https://github.com/Textualize/textual/issues/2535
- Fixed `TreeNode.collapse` and `TreeNode.collapse_all` not posting a `Tree.NodeCollapsed` message https://github.com/Textualize/textual/issues/2535
- Fixed `TreeNode.toggle` and `TreeNode.toggle_all` not posting a `Tree.NodeExpanded` or `Tree.NodeCollapsed` message https://github.com/Textualize/textual/issues/2535
- `footer--description` component class was being ignored https://github.com/Textualize/textual/issues/2544
- Pasting empty selection in `Input` would raise an exception https://github.com/Textualize/textual/issues/2563
- `Screen.AUTO_FOCUS` now focuses the first _focusable_ widget that matches the selector https://github.com/Textualize/textual/issues/2578
- `Screen.AUTO_FOCUS` now works on the default screen on startup https://github.com/Textualize/textual/pull/2581
- Fix for setting dark in App `__init__` https://github.com/Textualize/textual/issues/2583
- Fix issue with scrolling and docks https://github.com/Textualize/textual/issues/2525
- Fix not being able to use CSS classes with `Tab` https://github.com/Textualize/textual/pull/2589

### Added

- Class variable `AUTO_FOCUS` to screens https://github.com/Textualize/textual/issues/2457
- Added `NULL_SPACING` and `NULL_REGION` to geometry.py

## [0.24.1] - 2023-05-08

### Fixed

- Fix TypeError in code browser

## [0.24.0] - 2023-05-08

### Fixed

- Fixed crash when creating a `DirectoryTree` starting anywhere other than `.`
- Fixed line drawing in `Tree` when `Tree.show_root` is `True` https://github.com/Textualize/textual/issues/2397
- Fixed line drawing in `Tree` not marking branches as selected when first getting focus https://github.com/Textualize/textual/issues/2397

### Changed

- The DataTable cursor is now scrolled into view when the cursor coordinate is changed programmatically https://github.com/Textualize/textual/issues/2459
- run_worker exclusive parameter is now `False` by default https://github.com/Textualize/textual/pull/2470
- Added `always_update` as an optional argument for `reactive.var`
- Made Binding description default to empty string, which is equivalent to show=False https://github.com/Textualize/textual/pull/2501
- Modified Message to allow it to be used as a dataclass https://github.com/Textualize/textual/pull/2501
- Decorator `@on` accepts arbitrary `**kwargs` to apply selectors to attributes of the message https://github.com/Textualize/textual/pull/2498

### Added

- Property `control` as alias for attribute `tabs` in `Tabs` messages https://github.com/Textualize/textual/pull/2483
- Experimental: Added "overlay" rule https://github.com/Textualize/textual/pull/2501
- Experimental: Added "constrain" rule https://github.com/Textualize/textual/pull/2501
- Added textual.widgets.Select https://github.com/Textualize/textual/pull/2501
- Added Region.translate_inside https://github.com/Textualize/textual/pull/2501
- `TabbedContent` now takes kwargs `id`, `name`, `classes`, and `disabled`, upon initialization, like other widgets https://github.com/Textualize/textual/pull/2497
- Method `DataTable.move_cursor` https://github.com/Textualize/textual/issues/2472
- Added `OptionList.add_options` https://github.com/Textualize/textual/pull/2508
- Added `TreeNode.is_root` https://github.com/Textualize/textual/pull/2510
- Added `TreeNode.remove_children` https://github.com/Textualize/textual/pull/2510
- Added `TreeNode.remove` https://github.com/Textualize/textual/pull/2510
- Added classvar `Message.ALLOW_SELECTOR_MATCH` https://github.com/Textualize/textual/pull/2498
- Added `ALLOW_SELECTOR_MATCH` to all built-in messages associated with widgets https://github.com/Textualize/textual/pull/2498
- Markdown document sub-widgets now reference the container document
- Table of contents of a markdown document now references the document
- Added the `control` property to messages
  - `DirectoryTree.FileSelected`
  - `ListView`
    - `Highlighted`
    - `Selected`
  - `Markdown`
    - `TableOfContentsUpdated`
    - `TableOfContentsSelected`
    - `LinkClicked`
  - `OptionList`
    - `OptionHighlighted`
    - `OptionSelected`
  - `RadioSet.Changed`
  - `TabContent.TabActivated`
  - `Tree`
    - `NodeSelected`
    - `NodeHighlighted`
    - `NodeExpanded`
    - `NodeCollapsed`

## [0.23.0] - 2023-05-03

### Fixed

- Fixed `outline` top and bottom not handling alpha - https://github.com/Textualize/textual/issues/2371
- Fixed `!important` not applying to `align` https://github.com/Textualize/textual/issues/2420
- Fixed `!important` not applying to `border` https://github.com/Textualize/textual/issues/2420
- Fixed `!important` not applying to `content-align` https://github.com/Textualize/textual/issues/2420
- Fixed `!important` not applying to `outline` https://github.com/Textualize/textual/issues/2420
- Fixed `!important` not applying to `overflow` https://github.com/Textualize/textual/issues/2420
- Fixed `!important` not applying to `scrollbar-size` https://github.com/Textualize/textual/issues/2420
- Fixed `outline-right` not being recognised https://github.com/Textualize/textual/issues/2446
- Fixed OSError when a file system is not available https://github.com/Textualize/textual/issues/2468

### Changed

- Setting attributes with a `compute_` method will now raise an `AttributeError` https://github.com/Textualize/textual/issues/2383
- Unknown psuedo-selectors will now raise a tokenizer error (previously they were silently ignored) https://github.com/Textualize/textual/pull/2445
- Breaking change: `DirectoryTree.FileSelected.path` is now always a `Path` https://github.com/Textualize/textual/issues/2448
- Breaking change: `Directorytree.load_directory` renamed to `Directorytree._load_directory` https://github.com/Textualize/textual/issues/2448
- Unknown pseudo-selectors will now raise a tokenizer error (previously they were silently ignored) https://github.com/Textualize/textual/pull/2445

### Added

- Watch methods can now optionally be private https://github.com/Textualize/textual/issues/2382
- Added `DirectoryTree.path` reactive attribute https://github.com/Textualize/textual/issues/2448
- Added `DirectoryTree.FileSelected.node` https://github.com/Textualize/textual/pull/2463
- Added `DirectoryTree.reload` https://github.com/Textualize/textual/issues/2448
- Added textual.on decorator https://github.com/Textualize/textual/issues/2398

## [0.22.3] - 2023-04-29

### Fixed

- Fixed `textual run` on Windows https://github.com/Textualize/textual/issues/2406
- Fixed top border of button hover state

## [0.22.2] - 2023-04-29

### Added

- Added `TreeNode.tree` as a read-only public attribute https://github.com/Textualize/textual/issues/2413

### Fixed

- Fixed superfluous style updates for focus-within pseudo-selector

## [0.22.1] - 2023-04-28

### Fixed

- Fixed timer issue https://github.com/Textualize/textual/issues/2416
- Fixed `textual run` issue https://github.com/Textualize/textual/issues/2391

## [0.22.0] - 2023-04-27

### Fixed

- Fixed broken fr units when there is a min or max dimension https://github.com/Textualize/textual/issues/2378
- Fixed plain text in Markdown code blocks with no syntax being difficult to read https://github.com/Textualize/textual/issues/2400

### Added

- Added `ProgressBar` widget https://github.com/Textualize/textual/pull/2333

### Changed

- All `textual.containers` are now `1fr` in relevant dimensions by default https://github.com/Textualize/textual/pull/2386


## [0.21.0] - 2023-04-26

### Changed

- `textual run` execs apps in a new context.
- Textual console no longer parses console markup.
- Breaking change: `Container` no longer shows required scrollbars by default https://github.com/Textualize/textual/issues/2361
- Breaking change: `VerticalScroll` no longer shows a required horizontal scrollbar by default
- Breaking change: `HorizontalScroll` no longer shows a required vertical scrollbar by default
- Breaking change: Renamed `App.action_add_class_` to `App.action_add_class`
- Breaking change: Renamed `App.action_remove_class_` to `App.action_remove_class`
- Breaking change: `RadioSet` is now a single focusable widget https://github.com/Textualize/textual/pull/2372
- Breaking change: Removed `containers.Content` (use `containers.VerticalScroll` now)

### Added

- Added `-c` switch to `textual run` which runs commands in a Textual dev environment.
- Breaking change: standard keyboard scrollable navigation bindings have been moved off `Widget` and onto a new base class for scrollable containers (see also below addition) https://github.com/Textualize/textual/issues/2332
- `ScrollView` now inherits from `ScrollableContainer` rather than `Widget` https://github.com/Textualize/textual/issues/2332
- Containers no longer inherit any bindings from `Widget` https://github.com/Textualize/textual/issues/2331
- Added `ScrollableContainer`; a container class that binds the common navigation keys to scroll actions (see also above breaking change) https://github.com/Textualize/textual/issues/2332

### Fixed

- Fixed dark mode toggles in a "child" screen not updating a "parent" screen https://github.com/Textualize/textual/issues/1999
- Fixed "panel" border not exposed via CSS
- Fixed `TabbedContent.active` changes not changing the actual content https://github.com/Textualize/textual/issues/2352
- Fixed broken color on macOS Terminal https://github.com/Textualize/textual/issues/2359

## [0.20.1] - 2023-04-18

### Fix

- New fix for stuck tabs underline https://github.com/Textualize/textual/issues/2229

## [0.20.0] - 2023-04-18

### Changed

- Changed signature of Driver. Technically a breaking change, but unlikely to affect anyone.
- Breaking change: Timer.start is now private, and returns None. There was no reason to call this manually, so unlikely to affect anyone.
- A clicked tab will now be scrolled to the center of its tab container https://github.com/Textualize/textual/pull/2276
- Style updates are now done immediately rather than on_idle https://github.com/Textualize/textual/pull/2304
- `ButtonVariant` is now exported from `textual.widgets.button` https://github.com/Textualize/textual/issues/2264
- `HorizontalScroll` and `VerticalScroll` are now focusable by default https://github.com/Textualize/textual/pull/2317

### Added

- Added `DataTable.remove_row` method https://github.com/Textualize/textual/pull/2253
- option `--port` to the command `textual console` to specify which port the console should connect to https://github.com/Textualize/textual/pull/2258
- `Widget.scroll_to_center` method to scroll children to the center of container widget https://github.com/Textualize/textual/pull/2255 and https://github.com/Textualize/textual/pull/2276
- Added `TabActivated` message to `TabbedContent` https://github.com/Textualize/textual/pull/2260
- Added "panel" border style https://github.com/Textualize/textual/pull/2292
- Added `border-title-color`, `border-title-background`, `border-title-style` rules https://github.com/Textualize/textual/issues/2289
- Added `border-subtitle-color`, `border-subtitle-background`, `border-subtitle-style` rules https://github.com/Textualize/textual/issues/2289

### Fixed

- Fixed order styles are applied in DataTable - allows combining of renderable styles and component classes https://github.com/Textualize/textual/pull/2272
- Fixed key combos with up/down keys in some terminals https://github.com/Textualize/textual/pull/2280
- Fix empty ListView preventing bindings from firing https://github.com/Textualize/textual/pull/2281
- Fix `get_component_styles` returning incorrect values on first call when combined with pseudoclasses https://github.com/Textualize/textual/pull/2304
- Fixed `active_message_pump.get` sometimes resulting in a `LookupError` https://github.com/Textualize/textual/issues/2301

## [0.19.1] - 2023-04-10

### Fixed

- Fix viewport units using wrong viewport size  https://github.com/Textualize/textual/pull/2247
- Fixed layout not clearing arrangement cache https://github.com/Textualize/textual/pull/2249


## [0.19.0] - 2023-04-07

### Added

- Added support for filtering a `DirectoryTree` https://github.com/Textualize/textual/pull/2215

### Changed

- Allowed border_title and border_subtitle to accept Text objects
- Added additional line around titles
- When a container is auto, relative dimensions in children stretch the container. https://github.com/Textualize/textual/pull/2221
- DataTable page up / down now move cursor

### Fixed

- Fixed margin not being respected when width or height is "auto" https://github.com/Textualize/textual/issues/2220
- Fixed issue which prevent scroll_visible from working https://github.com/Textualize/textual/issues/2181
- Fixed missing tracebacks on Windows https://github.com/Textualize/textual/issues/2027

## [0.18.0] - 2023-04-04

### Added

- Added Worker API https://github.com/Textualize/textual/pull/2182

### Changed

- Breaking change: Markdown.update is no longer a coroutine https://github.com/Textualize/textual/pull/2182

### Fixed

- `RadioSet` is now far less likely to report `pressed_button` as `None` https://github.com/Textualize/textual/issues/2203

## [0.17.3] - 2023-04-02

### [Fixed]

- Fixed scrollable area not taking in to account dock https://github.com/Textualize/textual/issues/2188

## [0.17.2] - 2023-04-02

### [Fixed]

- Fixed bindings persistance https://github.com/Textualize/textual/issues/1613
- The `Markdown` widget now auto-increments ordered lists https://github.com/Textualize/textual/issues/2002
- Fixed modal bindings https://github.com/Textualize/textual/issues/2194
- Fix binding enter to active button https://github.com/Textualize/textual/issues/2194

### [Changed]

- tab and shift+tab are now defined on Screen.

## [0.17.1] - 2023-03-30

### Fixed

- Fix cursor not hiding on Windows https://github.com/Textualize/textual/issues/2170
- Fixed freeze when ctrl-clicking links https://github.com/Textualize/textual/issues/2167 https://github.com/Textualize/textual/issues/2073

## [0.17.0] - 2023-03-29

### Fixed

- Issue with parsing action strings whose arguments contained quoted closing parenthesis https://github.com/Textualize/textual/pull/2112
- Issues with parsing action strings with tuple arguments https://github.com/Textualize/textual/pull/2112
- Issue with watching for CSS file changes https://github.com/Textualize/textual/pull/2128
- Fix for tabs not invalidating https://github.com/Textualize/textual/issues/2125
- Fixed scrollbar layers issue https://github.com/Textualize/textual/issues/1358
- Fix for interaction between pseudo-classes and widget-level render caches https://github.com/Textualize/textual/pull/2155

### Changed

- DataTable now has height: auto by default. https://github.com/Textualize/textual/issues/2117
- Textual will now render strings within renderables (such as tables) as Console Markup by default. You can wrap your text with rich.Text() if you want the original behavior. https://github.com/Textualize/textual/issues/2120
- Some widget methods now return `self` instead of `None` https://github.com/Textualize/textual/pull/2102:
  - `Widget`: `refresh`, `focus`, `reset_focus`
  - `Button.press`
  - `DataTable`: `clear`, `refresh_coordinate`, `refresh_row`, `refresh_column`, `sort`
  - `Placehoder.cycle_variant`
  - `Switch.toggle`
  - `Tabs.clear`
  - `TextLog`: `write`, `clear`
  - `TreeNode`: `expand`, `expand_all`, `collapse`, `collapse_all`, `toggle`, `toggle_all`
  - `Tree`: `clear`, `reset`
- Screens with alpha in their background color will now blend with the background. https://github.com/Textualize/textual/pull/2139
- Added "thick" border style. https://github.com/Textualize/textual/pull/2139
- message_pump.app will now set the active app if it is not already set.
- DataTable now has max height set to 100vh

### Added

- Added auto_scroll attribute to TextLog https://github.com/Textualize/textual/pull/2127
- Added scroll_end switch to TextLog.write https://github.com/Textualize/textual/pull/2127
- Added `Widget.get_pseudo_class_state` https://github.com/Textualize/textual/pull/2155
- Added Screen.ModalScreen which prevents App from handling bindings. https://github.com/Textualize/textual/pull/2139
- Added TEXTUAL_LOG env var which should be a path that Textual will write verbose logs to (textual devtools is generally preferred) https://github.com/Textualize/textual/pull/2148
- Added textual.logging.TextualHandler logging handler
- Added Query.set_classes, DOMNode.set_classes, and `classes` setter for Widget https://github.com/Textualize/textual/issues/1081
- Added `OptionList` https://github.com/Textualize/textual/pull/2154

## [0.16.0] - 2023-03-22

### Added
- Added `parser_factory` argument to `Markdown` and `MarkdownViewer` constructors https://github.com/Textualize/textual/pull/2075
- Added `HorizontalScroll` https://github.com/Textualize/textual/issues/1957
- Added `Center` https://github.com/Textualize/textual/issues/1957
- Added `Middle` https://github.com/Textualize/textual/issues/1957
- Added `VerticalScroll` (mimicking the old behaviour of `Vertical`) https://github.com/Textualize/textual/issues/1957
- Added `Widget.border_title` and `Widget.border_subtitle` to set border (sub)title for a widget https://github.com/Textualize/textual/issues/1864
- Added CSS styles `border_title_align` and `border_subtitle_align`.
- Added `TabbedContent` widget https://github.com/Textualize/textual/pull/2059
- Added `get_child_by_type` method to widgets / app https://github.com/Textualize/textual/pull/2059
- Added `Widget.render_str` method https://github.com/Textualize/textual/pull/2059
- Added TEXTUAL_DRIVER environment variable

### Changed

- Dropped "loading-indicator--dot" component style from LoadingIndicator https://github.com/Textualize/textual/pull/2050
- Tabs widget now sends Tabs.Cleared when there is no active tab.
- Breaking change: changed default behaviour of `Vertical` (see `VerticalScroll`) https://github.com/Textualize/textual/issues/1957
- The default `overflow` style for `Horizontal` was changed to `hidden hidden` https://github.com/Textualize/textual/issues/1957
- `DirectoryTree` also accepts `pathlib.Path` objects as the path to list https://github.com/Textualize/textual/issues/1438

### Removed

- Removed `sender` attribute from messages. It's now just private (`_sender`). https://github.com/Textualize/textual/pull/2071

### Fixed

- Fixed borders not rendering correctly. https://github.com/Textualize/textual/pull/2074
- Fix for error when removing nodes. https://github.com/Textualize/textual/issues/2079

## [0.15.1] - 2023-03-14

### Fixed

- Fixed how the namespace for messages is calculated to facilitate inheriting messages https://github.com/Textualize/textual/issues/1814
- `Tab` is now correctly made available from `textual.widgets`. https://github.com/Textualize/textual/issues/2044

## [0.15.0] - 2023-03-13

### Fixed

- Fixed container not resizing when a widget is removed https://github.com/Textualize/textual/issues/2007
- Fixes issue where the horizontal scrollbar would be incorrectly enabled https://github.com/Textualize/textual/pull/2024

## [0.15.0] - 2023-03-13

### Changed

- Fixed container not resizing when a widget is removed https://github.com/Textualize/textual/issues/2007
- Fixed issue where the horizontal scrollbar would be incorrectly enabled https://github.com/Textualize/textual/pull/2024
- Fixed `Pilot.click` not correctly creating the mouse events https://github.com/Textualize/textual/issues/2022
- Fixes issue where the horizontal scrollbar would be incorrectly enabled https://github.com/Textualize/textual/pull/2024
- Fixes for tracebacks not appearing on exit https://github.com/Textualize/textual/issues/2027

### Added

- Added a LoadingIndicator widget https://github.com/Textualize/textual/pull/2018
- Added Tabs Widget https://github.com/Textualize/textual/pull/2020

### Changed

- Breaking change: Renamed Widget.action and App.action to Widget.run_action and App.run_action
- Added `shift`, `meta` and `control` arguments to `Pilot.click`.

## [0.14.0] - 2023-03-09

### Changed

- Breaking change: There is now only `post_message` to post events, which is non-async, `post_message_no_wait` was dropped. https://github.com/Textualize/textual/pull/1940
- Breaking change: The Timer class now has just one method to stop it, `Timer.stop` which is non sync https://github.com/Textualize/textual/pull/1940
- Breaking change: Messages don't require a `sender` in their constructor https://github.com/Textualize/textual/pull/1940
- Many messages have grown a `control` property which returns the control they relate to. https://github.com/Textualize/textual/pull/1940
- Updated styling to make it clear DataTable grows horizontally https://github.com/Textualize/textual/pull/1946
- Changed the `Checkbox` character due to issues with Windows Terminal and Windows 10 https://github.com/Textualize/textual/issues/1934
- Changed the `RadioButton` character due to issues with Windows Terminal and Windows 10 and 11 https://github.com/Textualize/textual/issues/1934
- Changed the `Markdown` initial bullet character due to issues with Windows Terminal and Windows 10 and 11 https://github.com/Textualize/textual/issues/1982
- The underscore `_` is no longer a special alias for the method `pilot.press`

### Added

- Added `data_table` attribute to DataTable events https://github.com/Textualize/textual/pull/1940
- Added `list_view` attribute to `ListView` events https://github.com/Textualize/textual/pull/1940
- Added `radio_set` attribute to `RadioSet` events https://github.com/Textualize/textual/pull/1940
- Added `switch` attribute to `Switch` events https://github.com/Textualize/textual/pull/1940
- Added `hover` and `click` methods to `Pilot` https://github.com/Textualize/textual/pull/1966
- Breaking change: Added `toggle_button` attribute to RadioButton and Checkbox events, replaces `input` https://github.com/Textualize/textual/pull/1940
- A percentage alpha can now be applied to a border https://github.com/Textualize/textual/issues/1863
- Added `Color.multiply_alpha`.
- Added `ContentSwitcher` https://github.com/Textualize/textual/issues/1945

### Fixed

- Fixed bug that prevented pilot from pressing some keys https://github.com/Textualize/textual/issues/1815
- DataTable race condition that caused crash https://github.com/Textualize/textual/pull/1962
- Fixed scrollbar getting "stuck" to cursor when cursor leaves window during drag https://github.com/Textualize/textual/pull/1968 https://github.com/Textualize/textual/pull/2003
- DataTable crash when enter pressed when table is empty https://github.com/Textualize/textual/pull/1973

## [0.13.0] - 2023-03-02

### Added

- Added `Checkbox` https://github.com/Textualize/textual/pull/1872
- Added `RadioButton` https://github.com/Textualize/textual/pull/1872
- Added `RadioSet` https://github.com/Textualize/textual/pull/1872

### Changed

- Widget scrolling methods (such as `Widget.scroll_home` and `Widget.scroll_end`) now perform the scroll after the next refresh https://github.com/Textualize/textual/issues/1774
- Buttons no longer accept arbitrary renderables https://github.com/Textualize/textual/issues/1870

### Fixed

- Scrolling with cursor keys now moves just one cell https://github.com/Textualize/textual/issues/1897
- Fix exceptions in watch methods being hidden on startup https://github.com/Textualize/textual/issues/1886
- Fixed scrollbar size miscalculation https://github.com/Textualize/textual/pull/1910
- Fixed slow exit on some terminals https://github.com/Textualize/textual/issues/1920

## [0.12.1] - 2023-02-25

### Fixed

- Fix for batch update glitch https://github.com/Textualize/textual/pull/1880

## [0.12.0] - 2023-02-24

### Added

- Added `App.batch_update` https://github.com/Textualize/textual/pull/1832
- Added horizontal rule to Markdown https://github.com/Textualize/textual/pull/1832
- Added `Widget.disabled` https://github.com/Textualize/textual/pull/1785
- Added `DOMNode.notify_style_update` to replace `messages.StylesUpdated` message https://github.com/Textualize/textual/pull/1861
- Added `DataTable.show_row_labels` reactive to show and hide row labels https://github.com/Textualize/textual/pull/1868
- Added `DataTable.RowLabelSelected` event, which is emitted when a row label is clicked https://github.com/Textualize/textual/pull/1868
- Added `MessagePump.prevent` context manager to temporarily suppress a given message type https://github.com/Textualize/textual/pull/1866

### Changed

- Scrolling by page now adds to current position.
- Markdown lists have been polished: a selection of bullets, better alignment of numbers, style tweaks https://github.com/Textualize/textual/pull/1832
- Added alternative method of composing Widgets https://github.com/Textualize/textual/pull/1847
- Added `label` parameter to `DataTable.add_row` https://github.com/Textualize/textual/pull/1868
- Breaking change: Some `DataTable` component classes were renamed - see PR for details https://github.com/Textualize/textual/pull/1868

### Removed

- Removed `screen.visible_widgets` and `screen.widgets`
- Removed `StylesUpdate` message. https://github.com/Textualize/textual/pull/1861

### Fixed

- Numbers in a descendant-combined selector no longer cause an error https://github.com/Textualize/textual/issues/1836
- Fixed superfluous scrolling when focusing a docked widget https://github.com/Textualize/textual/issues/1816
- Fixes walk_children which was returning more than one screen https://github.com/Textualize/textual/issues/1846
- Fixed issue with watchers fired for detached nodes https://github.com/Textualize/textual/issues/1846

## [0.11.1] - 2023-02-17

### Fixed

- DataTable fix issue where offset cache was not being used https://github.com/Textualize/textual/pull/1810
- DataTable scrollbars resize correctly when header is toggled https://github.com/Textualize/textual/pull/1803
- DataTable location mapping cleared when clear called https://github.com/Textualize/textual/pull/1809

## [0.11.0] - 2023-02-15

### Added

- Added `TreeNode.expand_all` https://github.com/Textualize/textual/issues/1430
- Added `TreeNode.collapse_all` https://github.com/Textualize/textual/issues/1430
- Added `TreeNode.toggle_all` https://github.com/Textualize/textual/issues/1430
- Added the coroutines `Animator.wait_until_complete` and `pilot.wait_for_scheduled_animations` that allow waiting for all current and scheduled animations https://github.com/Textualize/textual/issues/1658
- Added the method `Animator.is_being_animated` that checks if an attribute of an object is being animated or is scheduled for animation
- Added more keyboard actions and related bindings to `Input` https://github.com/Textualize/textual/pull/1676
- Added App.scroll_sensitivity_x and App.scroll_sensitivity_y to adjust how many lines the scroll wheel moves the scroll position https://github.com/Textualize/textual/issues/928
- Added Shift+scroll wheel and ctrl+scroll wheel to scroll horizontally
- Added `Tree.action_toggle_node` to toggle a node without selecting, and bound it to <kbd>Space</kbd> https://github.com/Textualize/textual/issues/1433
- Added `Tree.reset` to fully reset a `Tree` https://github.com/Textualize/textual/issues/1437
- Added `DataTable.sort` to sort rows https://github.com/Textualize/textual/pull/1638
- Added `DataTable.get_cell` to retrieve a cell by column/row keys https://github.com/Textualize/textual/pull/1638
- Added `DataTable.get_cell_at` to retrieve a cell by coordinate https://github.com/Textualize/textual/pull/1638
- Added `DataTable.update_cell` to update a cell by column/row keys https://github.com/Textualize/textual/pull/1638
- Added `DataTable.update_cell_at` to update a cell at a coordinate  https://github.com/Textualize/textual/pull/1638
- Added `DataTable.ordered_rows` property to retrieve `Row`s as they're currently ordered https://github.com/Textualize/textual/pull/1638
- Added `DataTable.ordered_columns` property to retrieve `Column`s as they're currently ordered https://github.com/Textualize/textual/pull/1638
- Added `DataTable.coordinate_to_cell_key` to find the key for the cell at a coordinate https://github.com/Textualize/textual/pull/1638
- Added `DataTable.is_valid_coordinate` https://github.com/Textualize/textual/pull/1638
- Added `DataTable.is_valid_row_index` https://github.com/Textualize/textual/pull/1638
- Added `DataTable.is_valid_column_index` https://github.com/Textualize/textual/pull/1638
- Added attributes to events emitted from `DataTable` indicating row/column/cell keys https://github.com/Textualize/textual/pull/1638
- Added `DataTable.get_row` to retrieve the values from a row by key https://github.com/Textualize/textual/pull/1786
- Added `DataTable.get_row_at` to retrieve the values from a row by index https://github.com/Textualize/textual/pull/1786
- Added `DataTable.get_column` to retrieve the values from a column by key https://github.com/Textualize/textual/pull/1786
- Added `DataTable.get_column_at` to retrieve the values from a column by index https://github.com/Textualize/textual/pull/1786
- Added `DataTable.HeaderSelected` which is posted when header label clicked https://github.com/Textualize/textual/pull/1788
- Added `DOMNode.watch` and `DOMNode.is_attached` methods  https://github.com/Textualize/textual/pull/1750
- Added `DOMNode.css_tree` which is a renderable that shows the DOM and CSS https://github.com/Textualize/textual/pull/1778
- Added `DOMNode.children_view` which is a view on to a nodes children list, use for querying https://github.com/Textualize/textual/pull/1778
- Added `Markdown` and `MarkdownViewer` widgets.
- Added `--screenshot` option to `textual run`

### Changed

- Breaking change: `TreeNode` can no longer be imported from `textual.widgets`; it is now available via `from textual.widgets.tree import TreeNode`. https://github.com/Textualize/textual/pull/1637
- `Tree` now shows a (subdued) cursor for a highlighted node when focus has moved elsewhere https://github.com/Textualize/textual/issues/1471
- `DataTable.add_row` now accepts `key` argument to uniquely identify the row https://github.com/Textualize/textual/pull/1638
- `DataTable.add_column` now accepts `key` argument to uniquely identify the column https://github.com/Textualize/textual/pull/1638
- `DataTable.add_row` and `DataTable.add_column` now return lists of keys identifying the added rows/columns https://github.com/Textualize/textual/pull/1638
- Breaking change: `DataTable.get_cell_value` renamed to `DataTable.get_value_at` https://github.com/Textualize/textual/pull/1638
- `DataTable.row_count` is now a property https://github.com/Textualize/textual/pull/1638
- Breaking change: `DataTable.cursor_cell` renamed to `DataTable.cursor_coordinate` https://github.com/Textualize/textual/pull/1638
  - The method `validate_cursor_cell` was renamed to `validate_cursor_coordinate`.
  - The method `watch_cursor_cell` was renamed to `watch_cursor_coordinate`.
- Breaking change: `DataTable.hover_cell` renamed to `DataTable.hover_coordinate` https://github.com/Textualize/textual/pull/1638
  - The method `validate_hover_cell` was renamed to `validate_hover_coordinate`.
- Breaking change: `DataTable.data` structure changed, and will be made private in upcoming release https://github.com/Textualize/textual/pull/1638
- Breaking change: `DataTable.refresh_cell` was renamed to `DataTable.refresh_coordinate` https://github.com/Textualize/textual/pull/1638
- Breaking change: `DataTable.get_row_height` now takes a `RowKey` argument instead of a row index https://github.com/Textualize/textual/pull/1638
- Breaking change: `DataTable.data` renamed to `DataTable._data` (it's now private) https://github.com/Textualize/textual/pull/1786
- The `_filter` module was made public (now called `filter`) https://github.com/Textualize/textual/pull/1638
- Breaking change: renamed `Checkbox` to `Switch` https://github.com/Textualize/textual/issues/1746
- `App.install_screen` name is no longer optional https://github.com/Textualize/textual/pull/1778
- `App.query` now only includes the current screen https://github.com/Textualize/textual/pull/1778
- `DOMNode.tree` now displays simple DOM structure only https://github.com/Textualize/textual/pull/1778
- `App.install_screen` now returns None rather than AwaitMount https://github.com/Textualize/textual/pull/1778
- `DOMNode.children` is now a simple sequence, the NodesList is exposed as `DOMNode._nodes` https://github.com/Textualize/textual/pull/1778
- `DataTable` cursor can now enter fixed columns https://github.com/Textualize/textual/pull/1799

### Fixed

- Fixed stuck screen  https://github.com/Textualize/textual/issues/1632
- Fixed programmatic style changes not refreshing children layouts when parent widget did not change size https://github.com/Textualize/textual/issues/1607
- Fixed relative units in `grid-rows` and `grid-columns` being computed with respect to the wrong dimension https://github.com/Textualize/textual/issues/1406
- Fixed bug with animations that were triggered back to back, where the second one wouldn't start https://github.com/Textualize/textual/issues/1372
- Fixed bug with animations that were scheduled where all but the first would be skipped https://github.com/Textualize/textual/issues/1372
- Programmatically setting `overflow_x`/`overflow_y` refreshes the layout correctly https://github.com/Textualize/textual/issues/1616
- Fixed double-paste into `Input` https://github.com/Textualize/textual/issues/1657
- Added a workaround for an apparent Windows Terminal paste issue https://github.com/Textualize/textual/issues/1661
- Fixed issue with renderable width calculation https://github.com/Textualize/textual/issues/1685
- Fixed issue with app not processing Paste event https://github.com/Textualize/textual/issues/1666
- Fixed glitch with view position with auto width inputs https://github.com/Textualize/textual/issues/1693
- Fixed `DataTable` "selected" events containing wrong coordinates when mouse was used https://github.com/Textualize/textual/issues/1723

### Removed

- Methods `MessagePump.emit` and `MessagePump.emit_no_wait` https://github.com/Textualize/textual/pull/1738
- Removed `reactive.watch` in favor of DOMNode.watch.

## [0.10.1] - 2023-01-20

### Added

- Added Strip.text property https://github.com/Textualize/textual/issues/1620

### Fixed

- Fixed `textual diagnose` crash on older supported Python versions. https://github.com/Textualize/textual/issues/1622

### Changed

- The default filename for screenshots uses a datetime format similar to ISO8601, but with reserved characters replaced by underscores https://github.com/Textualize/textual/pull/1518


## [0.10.0] - 2023-01-19

### Added

- Added `TreeNode.parent` -- a read-only property for accessing a node's parent https://github.com/Textualize/textual/issues/1397
- Added public `TreeNode` label access via `TreeNode.label` https://github.com/Textualize/textual/issues/1396
- Added read-only public access to the children of a `TreeNode` via `TreeNode.children` https://github.com/Textualize/textual/issues/1398
- Added `Tree.get_node_by_id` to allow getting a node by its ID https://github.com/Textualize/textual/pull/1535
- Added a `Tree.NodeHighlighted` message, giving a `on_tree_node_highlighted` event handler https://github.com/Textualize/textual/issues/1400
- Added a `inherit_component_classes` subclassing parameter to control whether component classes are inherited from base classes https://github.com/Textualize/textual/issues/1399
- Added `diagnose` as a `textual` command https://github.com/Textualize/textual/issues/1542
- Added `row` and `column` cursors to `DataTable` https://github.com/Textualize/textual/pull/1547
- Added an optional parameter `selector` to the methods `Screen.focus_next` and `Screen.focus_previous` that enable using a CSS selector to narrow down which widgets can get focus https://github.com/Textualize/textual/issues/1196

### Changed

- `MouseScrollUp` and `MouseScrollDown` now inherit from `MouseEvent` and have attached modifier keys. https://github.com/Textualize/textual/pull/1458
- Fail-fast and print pretty tracebacks for Widget compose errors https://github.com/Textualize/textual/pull/1505
- Added Widget._refresh_scroll to avoid expensive layout when scrolling https://github.com/Textualize/textual/pull/1524
- `events.Paste` now bubbles https://github.com/Textualize/textual/issues/1434
- Improved error message when style flag `none` is mixed with other flags (e.g., when setting `text-style`) https://github.com/Textualize/textual/issues/1420
- Clock color in the `Header` widget now matches the header color https://github.com/Textualize/textual/issues/1459
- Programmatic calls to scroll now optionally scroll even if overflow styling says otherwise (introduces a new `force` parameter to all the `scroll_*` methods) https://github.com/Textualize/textual/issues/1201
- `COMPONENT_CLASSES` are now inherited from base classes https://github.com/Textualize/textual/issues/1399
- Watch methods may now take no parameters
- Added `compute` parameter to reactive
- A `TypeError` raised during `compose` now carries the full traceback
- Removed base class `NodeMessage` from which all node-related `Tree` events inherited

### Fixed

- The styles `scrollbar-background-active` and `scrollbar-color-hover` are no longer ignored https://github.com/Textualize/textual/pull/1480
- The widget `Placeholder` can now have its width set to `auto` https://github.com/Textualize/textual/pull/1508
- Behavior of widget `Input` when rendering after programmatic value change and related scenarios https://github.com/Textualize/textual/issues/1477 https://github.com/Textualize/textual/issues/1443
- `DataTable.show_cursor` now correctly allows cursor toggling https://github.com/Textualize/textual/pull/1547
- Fixed cursor not being visible on `DataTable` mount when `fixed_columns` were used https://github.com/Textualize/textual/pull/1547
- Fixed `DataTable` cursors not resetting to origin on `clear()` https://github.com/Textualize/textual/pull/1601
- Fixed TextLog wrapping issue https://github.com/Textualize/textual/issues/1554
- Fixed issue with TextLog not writing anything before layout https://github.com/Textualize/textual/issues/1498
- Fixed an exception when populating a child class of `ListView` purely from `compose` https://github.com/Textualize/textual/issues/1588
- Fixed freeze in tests https://github.com/Textualize/textual/issues/1608
- Fixed minus not displaying as symbol https://github.com/Textualize/textual/issues/1482

## [0.9.1] - 2022-12-30

### Added

- Added textual._win_sleep for Python on Windows < 3.11 https://github.com/Textualize/textual/pull/1457

## [0.9.0] - 2022-12-30

### Added

- Added textual.strip.Strip primitive
- Added textual._cache.FIFOCache
- Added an option to clear columns in DataTable.clear() https://github.com/Textualize/textual/pull/1427

### Changed

- Widget.render_line now returns a Strip
- Fix for slow updates on Windows
- Bumped Rich dependency

## [0.8.2] - 2022-12-28

### Fixed

- Fixed issue with TextLog.clear() https://github.com/Textualize/textual/issues/1447

## [0.8.1] - 2022-12-25

### Fixed

- Fix for overflowing tree issue https://github.com/Textualize/textual/issues/1425

## [0.8.0] - 2022-12-22

### Fixed

- Fixed issues with nested auto dimensions https://github.com/Textualize/textual/issues/1402
- Fixed watch method incorrectly running on first set when value hasn't changed and init=False https://github.com/Textualize/textual/pull/1367
- `App.dark` can now be set from `App.on_load` without an error being raised  https://github.com/Textualize/textual/issues/1369
- Fixed setting `visibility` changes needing a `refresh` https://github.com/Textualize/textual/issues/1355

### Added

- Added `textual.actions.SkipAction` exception which can be raised from an action to allow parents to process bindings.
- Added `textual keys` preview.
- Added ability to bind to a character in addition to key name. i.e. you can bind to "." or "full_stop".
- Added TextLog.shrink attribute to allow renderable to reduce in size to fit width.

### Changed

- Deprecated `PRIORITY_BINDINGS` class variable.
- Renamed `char` to `character` on Key event.
- Renamed `key_name` to `name` on Key event.
- Queries/`walk_children` no longer includes self in results by default https://github.com/Textualize/textual/pull/1416

## [0.7.0] - 2022-12-17

### Added

- Added `PRIORITY_BINDINGS` class variable, which can be used to control if a widget's bindings have priority by default. https://github.com/Textualize/textual/issues/1343

### Changed

- Renamed the `Binding` argument `universal` to `priority`. https://github.com/Textualize/textual/issues/1343
- When looking for bindings that have priority, they are now looked from `App` downwards. https://github.com/Textualize/textual/issues/1343
- `BINDINGS` on an `App`-derived class have priority by default. https://github.com/Textualize/textual/issues/1343
- `BINDINGS` on a `Screen`-derived class have priority by default. https://github.com/Textualize/textual/issues/1343
- Added a message parameter to Widget.exit

### Fixed

- Fixed validator not running on first reactive set https://github.com/Textualize/textual/pull/1359
- Ensure only printable characters are used as key_display https://github.com/Textualize/textual/pull/1361


## [0.6.0] - 2022-12-11

https://textual.textualize.io/blog/2022/12/11/version-060

### Added

- Added "inherited bindings" -- BINDINGS classvar will be merged with base classes, unless inherit_bindings is set to False
- Added `Tree` widget which replaces `TreeControl`.
- Added widget `Placeholder` https://github.com/Textualize/textual/issues/1200.
- Added `ListView` and `ListItem` widgets https://github.com/Textualize/textual/pull/1143

### Changed

- Rebuilt `DirectoryTree` with new `Tree` control.
- Empty containers with a dimension set to `"auto"` will now collapse instead of filling up the available space.
- Container widgets now have default height of `1fr`.
- The default `width` of a `Label` is now `auto`.

### Fixed

- Type selectors can now contain numbers https://github.com/Textualize/textual/issues/1253
- Fixed visibility not affecting children https://github.com/Textualize/textual/issues/1313
- Fixed issue with auto width/height and relative children https://github.com/Textualize/textual/issues/1319
- Fixed issue with offset applied to containers https://github.com/Textualize/textual/issues/1256
- Fixed default CSS retrieval for widgets with no `DEFAULT_CSS` that inherited from widgets with `DEFAULT_CSS` https://github.com/Textualize/textual/issues/1335
- Fixed merging of `BINDINGS` when binding inheritance is set to `None` https://github.com/Textualize/textual/issues/1351

## [0.5.0] - 2022-11-20

### Added

- Add get_child_by_id and get_widget_by_id, remove get_child https://github.com/Textualize/textual/pull/1146
- Add easing parameter to Widget.scroll_* methods https://github.com/Textualize/textual/pull/1144
- Added Widget.call_later which invokes a callback on idle.
- `DOMNode.ancestors` no longer includes `self`.
- Added `DOMNode.ancestors_with_self`, which retains the old behaviour of
  `DOMNode.ancestors`.
- Improved the speed of `DOMQuery.remove`.
- Added DataTable.clear
- Added low-level `textual.walk` methods.
- It is now possible to `await` a `Widget.remove`.
  https://github.com/Textualize/textual/issues/1094
- It is now possible to `await` a `DOMQuery.remove`. Note that this changes
  the return value of `DOMQuery.remove`, which used to return `self`.
  https://github.com/Textualize/textual/issues/1094
- Added Pilot.wait_for_animation
- Added `Widget.move_child` https://github.com/Textualize/textual/issues/1121
- Added a `Label` widget https://github.com/Textualize/textual/issues/1190
- Support lazy-instantiated Screens (callables in App.SCREENS) https://github.com/Textualize/textual/pull/1185
- Display of keys in footer has more sensible defaults https://github.com/Textualize/textual/pull/1213
- Add App.get_key_display, allowing custom key_display App-wide https://github.com/Textualize/textual/pull/1213

### Changed

- Watchers are now called immediately when setting the attribute if they are synchronous. https://github.com/Textualize/textual/pull/1145
- Widget.call_later has been renamed to Widget.call_after_refresh.
- Button variant values are now checked at runtime. https://github.com/Textualize/textual/issues/1189
- Added caching of some properties in Styles object

### Fixed

- Fixed DataTable row not updating after add https://github.com/Textualize/textual/issues/1026
- Fixed issues with animation. Now objects of different types may be animated.
- Fixed containers with transparent background not showing borders https://github.com/Textualize/textual/issues/1175
- Fixed auto-width in horizontal containers https://github.com/Textualize/textual/pull/1155
- Fixed Input cursor invisible when placeholder empty https://github.com/Textualize/textual/pull/1202
- Fixed deadlock when removing widgets from the App https://github.com/Textualize/textual/pull/1219

## [0.4.0] - 2022-11-08

https://textual.textualize.io/blog/2022/11/08/version-040/#version-040

### Changed

- Dropped support for mounting "named" and "anonymous" widgets via
  `App.mount` and `Widget.mount`. Both methods now simply take one or more
  widgets as positional arguments.
- `DOMNode.query_one` now raises a `TooManyMatches` exception if there is
  more than one matching node.
  https://github.com/Textualize/textual/issues/1096
- `App.mount` and `Widget.mount` have new `before` and `after` parameters https://github.com/Textualize/textual/issues/778

### Added

- Added `init` param to reactive.watch
- `CSS_PATH` can now be a list of CSS files https://github.com/Textualize/textual/pull/1079
- Added `DOMQuery.only_one` https://github.com/Textualize/textual/issues/1096
- Writes to stdout are now done in a thread, for smoother animation. https://github.com/Textualize/textual/pull/1104

## [0.3.0] - 2022-10-31

### Fixed

- Fixed issue where scrollbars weren't being unmounted
- Fixed fr units for horizontal and vertical layouts https://github.com/Textualize/textual/pull/1067
- Fixed `textual run` breaking sys.argv https://github.com/Textualize/textual/issues/1064
- Fixed footer not updating styles when toggling dark mode
- Fixed how the app title in a `Header` is centred https://github.com/Textualize/textual/issues/1060
- Fixed the swapping of button variants https://github.com/Textualize/textual/issues/1048
- Fixed reserved characters in screenshots https://github.com/Textualize/textual/issues/993
- Fixed issue with TextLog max_lines https://github.com/Textualize/textual/issues/1058

### Changed

- DOMQuery now raises InvalidQueryFormat in response to invalid query strings, rather than cryptic CSS error
- Dropped quit_after, screenshot, and screenshot_title from App.run, which can all be done via auto_pilot
- Widgets are now closed in reversed DOM order
- Input widget justify hardcoded to left to prevent text-align interference
- Changed `textual run` so that it patches `argv` in more situations
- DOM classes and IDs are now always treated fully case-sensitive https://github.com/Textualize/textual/issues/1047

### Added

- Added Unmount event
- Added App.run_async method
- Added App.run_test context manager
- Added auto_pilot to App.run and App.run_async
- Added Widget._get_virtual_dom to get scrollbars
- Added size parameter to run and run_async
- Added always_update to reactive
- Returned an awaitable from push_screen, switch_screen, and install_screen https://github.com/Textualize/textual/pull/1061

## [0.2.1] - 2022-10-23

### Changed

- Updated meta data for PyPI

## [0.2.0] - 2022-10-23

### Added

- CSS support
- Too numerous to mention
## [0.1.18] - 2022-04-30

### Changed

- Bump typing extensions

## [0.1.17] - 2022-03-10

### Changed

- Bumped Rich dependency

## [0.1.16] - 2022-03-10

### Fixed

- Fixed escape key hanging on Windows

## [0.1.15] - 2022-01-31

### Added

- Added Windows Driver

## [0.1.14] - 2022-01-09

### Changed

- Updated Rich dependency to 11.X

## [0.1.13] - 2022-01-01

### Fixed

- Fixed spurious characters when exiting app
- Fixed increasing delay when exiting

## [0.1.12] - 2021-09-20

### Added

- Added geometry.Spacing

### Fixed

- Fixed calculation of virtual size in scroll views

## [0.1.11] - 2021-09-12

### Changed

- Changed message handlers to use prefix handle\_
- Renamed messages to drop the Message suffix
- Events now bubble by default
- Refactor of layout

### Added

- Added App.measure
- Added auto_width to Vertical Layout, WindowView, an ScrollView
- Added big_table.py example
- Added easing.py example

## [0.1.10] - 2021-08-25

### Added

- Added keyboard control of tree control
- Added Widget.gutter to calculate space between renderable and outside edge
- Added margin, padding, and border attributes to Widget

### Changed

- Callbacks may be async or non-async.
- Event handler event argument is optional.
- Fixed exception in clock example https://github.com/willmcgugan/textual/issues/52
- Added Message.wait() which waits for a message to be processed
- Key events are now sent to widgets first, before processing bindings

## [0.1.9] - 2021-08-06

### Added

- Added hover over and mouse click to activate keys in footer
- Added verbosity argument to Widget.log

### Changed

- Simplified events. Remove Startup event (use Mount)
- Changed geometry.Point to geometry.Offset and geometry.Dimensions to geometry.Size

## [0.1.8] - 2021-07-17

### Fixed

- Fixed exiting mouse mode
- Fixed slow animation

### Added

- New log system

## [0.1.7] - 2021-07-14

### Changed

- Added functionality to calculator example.
- Scrollview now shows scrollbars automatically
- New handler system for messages that doesn't require inheritance
- Improved traceback handling

[0.86.0]: https://github.com/Textualize/textual/compare/v0.85.2...v0.86.0
[0.85.2]: https://github.com/Textualize/textual/compare/v0.85.1...v0.85.2
[0.85.1]: https://github.com/Textualize/textual/compare/v0.85.0...v0.85.1
[0.85.0]: https://github.com/Textualize/textual/compare/v0.84.0...v0.85.0
[0.84.0]: https://github.com/Textualize/textual/compare/v0.83.0...v0.84.0
[0.83.0]: https://github.com/Textualize/textual/compare/v0.82.0...v0.83.0
[0.82.0]: https://github.com/Textualize/textual/compare/v0.81.0...v0.82.0
[0.81.0]: https://github.com/Textualize/textual/compare/v0.80.1...v0.81.0
[0.80.1]: https://github.com/Textualize/textual/compare/v0.80.0...v0.80.1
[0.80.0]: https://github.com/Textualize/textual/compare/v0.79.0...v0.80.0
[0.79.0]: https://github.com/Textualize/textual/compare/v0.78.0...v0.79.0
[0.78.0]: https://github.com/Textualize/textual/compare/v0.77.0...v0.78.0
[0.77.0]: https://github.com/Textualize/textual/compare/v0.76.0...v0.77.0
[0.76.0]: https://github.com/Textualize/textual/compare/v0.75.1...v0.76.0
[0.75.1]: https://github.com/Textualize/textual/compare/v0.75.0...v0.75.1
[0.75.0]: https://github.com/Textualize/textual/compare/v0.74.0...v0.75.0
[0.74.0]: https://github.com/Textualize/textual/compare/v0.73.0...v0.74.0
[0.73.0]: https://github.com/Textualize/textual/compare/v0.72.0...v0.73.0
[0.72.0]: https://github.com/Textualize/textual/compare/v0.71.0...v0.72.0
[0.71.0]: https://github.com/Textualize/textual/compare/v0.70.0...v0.71.0
[0.70.0]: https://github.com/Textualize/textual/compare/v0.69.0...v0.70.0
[0.69.0]: https://github.com/Textualize/textual/compare/v0.68.0...v0.69.0
[0.68.0]: https://github.com/Textualize/textual/compare/v0.67.1...v0.68.0
[0.67.1]: https://github.com/Textualize/textual/compare/v0.67.0...v0.67.1
[0.67.0]: https://github.com/Textualize/textual/compare/v0.66.0...v0.67.0
[0.66.0]: https://github.com/Textualize/textual/compare/v0.65.2...v0.66.0
[0.65.2]: https://github.com/Textualize/textual/compare/v0.65.1...v0.65.2
[0.65.1]: https://github.com/Textualize/textual/compare/v0.65.0...v0.65.1
[0.65.0]: https://github.com/Textualize/textual/compare/v0.64.0...v0.65.0
[0.64.0]: https://github.com/Textualize/textual/compare/v0.63.6...v0.64.0
[0.63.6]: https://github.com/Textualize/textual/compare/v0.63.5...v0.63.6
[0.63.5]: https://github.com/Textualize/textual/compare/v0.63.4...v0.63.5
[0.63.4]: https://github.com/Textualize/textual/compare/v0.63.3...v0.63.4
[0.63.3]: https://github.com/Textualize/textual/compare/v0.63.2...v0.63.3
[0.63.2]: https://github.com/Textualize/textual/compare/v0.63.1...v0.63.2
[0.63.1]: https://github.com/Textualize/textual/compare/v0.63.0...v0.63.1
[0.63.0]: https://github.com/Textualize/textual/compare/v0.62.0...v0.63.0
[0.62.0]: https://github.com/Textualize/textual/compare/v0.61.1...v0.62.0
[0.61.1]: https://github.com/Textualize/textual/compare/v0.61.0...v0.61.1
[0.61.0]: https://github.com/Textualize/textual/compare/v0.60.1...v0.61.0
[0.60.1]: https://github.com/Textualize/textual/compare/v0.60.0...v0.60.1
[0.60.0]: https://github.com/Textualize/textual/compare/v0.59.0...v0.60.0
[0.59.0]: https://github.com/Textualize/textual/compare/v0.58.1...v0.59.0
[0.58.1]: https://github.com/Textualize/textual/compare/v0.58.0...v0.58.1
[0.58.0]: https://github.com/Textualize/textual/compare/v0.57.1...v0.58.0
[0.57.1]: https://github.com/Textualize/textual/compare/v0.57.0...v0.57.1
[0.57.0]: https://github.com/Textualize/textual/compare/v0.56.3...v0.57.0
[0.56.3]: https://github.com/Textualize/textual/compare/v0.56.2...v0.56.3
[0.56.2]: https://github.com/Textualize/textual/compare/v0.56.1...v0.56.2
[0.56.1]: https://github.com/Textualize/textual/compare/v0.56.0...v0.56.1
[0.56.0]: https://github.com/Textualize/textual/compare/v0.55.1...v0.56.0
[0.55.1]: https://github.com/Textualize/textual/compare/v0.55.0...v0.55.1
[0.55.0]: https://github.com/Textualize/textual/compare/v0.54.0...v0.55.0
[0.54.0]: https://github.com/Textualize/textual/compare/v0.53.1...v0.54.0
[0.53.1]: https://github.com/Textualize/textual/compare/v0.53.0...v0.53.1
[0.53.0]: https://github.com/Textualize/textual/compare/v0.52.1...v0.53.0
[0.52.1]: https://github.com/Textualize/textual/compare/v0.52.0...v0.52.1
[0.52.0]: https://github.com/Textualize/textual/compare/v0.51.0...v0.52.0
[0.51.0]: https://github.com/Textualize/textual/compare/v0.50.1...v0.51.0
[0.50.1]: https://github.com/Textualize/textual/compare/v0.50.0...v0.50.1
[0.50.0]: https://github.com/Textualize/textual/compare/v0.49.0...v0.50.0
[0.49.1]: https://github.com/Textualize/textual/compare/v0.49.0...v0.49.1
[0.49.0]: https://github.com/Textualize/textual/compare/v0.48.2...v0.49.0
[0.48.2]: https://github.com/Textualize/textual/compare/v0.48.1...v0.48.2
[0.48.1]: https://github.com/Textualize/textual/compare/v0.48.0...v0.48.1
[0.48.0]: https://github.com/Textualize/textual/compare/v0.47.1...v0.48.0
[0.47.1]: https://github.com/Textualize/textual/compare/v0.47.0...v0.47.1
[0.47.0]: https://github.com/Textualize/textual/compare/v0.46.0...v0.47.0
[0.46.0]: https://github.com/Textualize/textual/compare/v0.45.1...v0.46.0
[0.45.1]: https://github.com/Textualize/textual/compare/v0.45.0...v0.45.1
[0.45.0]: https://github.com/Textualize/textual/compare/v0.44.1...v0.45.0
[0.44.1]: https://github.com/Textualize/textual/compare/v0.44.0...v0.44.1
[0.44.0]: https://github.com/Textualize/textual/compare/v0.43.2...v0.44.0
[0.43.2]: https://github.com/Textualize/textual/compare/v0.43.1...v0.43.2
[0.43.1]: https://github.com/Textualize/textual/compare/v0.43.0...v0.43.1
[0.43.0]: https://github.com/Textualize/textual/compare/v0.42.0...v0.43.0
[0.42.0]: https://github.com/Textualize/textual/compare/v0.41.0...v0.42.0
[0.41.0]: https://github.com/Textualize/textual/compare/v0.40.0...v0.41.0
[0.40.0]: https://github.com/Textualize/textual/compare/v0.39.0...v0.40.0
[0.39.0]: https://github.com/Textualize/textual/compare/v0.38.1...v0.39.0
[0.38.1]: https://github.com/Textualize/textual/compare/v0.38.0...v0.38.1
[0.38.0]: https://github.com/Textualize/textual/compare/v0.37.1...v0.38.0
[0.37.1]: https://github.com/Textualize/textual/compare/v0.37.0...v0.37.1
[0.37.0]: https://github.com/Textualize/textual/compare/v0.36.0...v0.37.0
[0.36.0]: https://github.com/Textualize/textual/compare/v0.35.1...v0.36.0
[0.35.1]: https://github.com/Textualize/textual/compare/v0.35.0...v0.35.1
[0.35.0]: https://github.com/Textualize/textual/compare/v0.34.0...v0.35.0
[0.34.0]: https://github.com/Textualize/textual/compare/v0.33.0...v0.34.0
[0.33.0]: https://github.com/Textualize/textual/compare/v0.32.0...v0.33.0
[0.32.0]: https://github.com/Textualize/textual/compare/v0.31.0...v0.32.0
[0.31.0]: https://github.com/Textualize/textual/compare/v0.30.0...v0.31.0
[0.30.0]: https://github.com/Textualize/textual/compare/v0.29.0...v0.30.0
[0.29.0]: https://github.com/Textualize/textual/compare/v0.28.1...v0.29.0
[0.28.1]: https://github.com/Textualize/textual/compare/v0.28.0...v0.28.1
[0.28.0]: https://github.com/Textualize/textual/compare/v0.27.0...v0.28.0
[0.27.0]: https://github.com/Textualize/textual/compare/v0.26.0...v0.27.0
[0.26.0]: https://github.com/Textualize/textual/compare/v0.25.0...v0.26.0
[0.25.0]: https://github.com/Textualize/textual/compare/v0.24.1...v0.25.0
[0.24.1]: https://github.com/Textualize/textual/compare/v0.24.0...v0.24.1
[0.24.0]: https://github.com/Textualize/textual/compare/v0.23.0...v0.24.0
[0.23.0]: https://github.com/Textualize/textual/compare/v0.22.3...v0.23.0
[0.22.3]: https://github.com/Textualize/textual/compare/v0.22.2...v0.22.3
[0.22.2]: https://github.com/Textualize/textual/compare/v0.22.1...v0.22.2
[0.22.1]: https://github.com/Textualize/textual/compare/v0.22.0...v0.22.1
[0.22.0]: https://github.com/Textualize/textual/compare/v0.21.0...v0.22.0
[0.21.0]: https://github.com/Textualize/textual/compare/v0.20.1...v0.21.0
[0.20.1]: https://github.com/Textualize/textual/compare/v0.20.0...v0.20.1
[0.20.0]: https://github.com/Textualize/textual/compare/v0.19.1...v0.20.0
[0.19.1]: https://github.com/Textualize/textual/compare/v0.19.0...v0.19.1
[0.19.0]: https://github.com/Textualize/textual/compare/v0.18.0...v0.19.0
[0.18.0]: https://github.com/Textualize/textual/compare/v0.17.4...v0.18.0
[0.17.3]: https://github.com/Textualize/textual/compare/v0.17.2...v0.17.3
[0.17.2]: https://github.com/Textualize/textual/compare/v0.17.1...v0.17.2
[0.17.1]: https://github.com/Textualize/textual/compare/v0.17.0...v0.17.1
[0.17.0]: https://github.com/Textualize/textual/compare/v0.16.0...v0.17.0
[0.16.0]: https://github.com/Textualize/textual/compare/v0.15.1...v0.16.0
[0.15.1]: https://github.com/Textualize/textual/compare/v0.15.0...v0.15.1
[0.15.0]: https://github.com/Textualize/textual/compare/v0.14.0...v0.15.0
[0.14.0]: https://github.com/Textualize/textual/compare/v0.13.0...v0.14.0
[0.13.0]: https://github.com/Textualize/textual/compare/v0.12.1...v0.13.0
[0.12.1]: https://github.com/Textualize/textual/compare/v0.12.0...v0.12.1
[0.12.0]: https://github.com/Textualize/textual/compare/v0.11.1...v0.12.0
[0.11.1]: https://github.com/Textualize/textual/compare/v0.11.0...v0.11.1
[0.11.0]: https://github.com/Textualize/textual/compare/v0.10.1...v0.11.0
[0.10.1]: https://github.com/Textualize/textual/compare/v0.10.0...v0.10.1
[0.10.0]: https://github.com/Textualize/textual/compare/v0.9.1...v0.10.0
[0.9.1]: https://github.com/Textualize/textual/compare/v0.9.0...v0.9.1
[0.9.0]: https://github.com/Textualize/textual/compare/v0.8.2...v0.9.0
[0.8.2]: https://github.com/Textualize/textual/compare/v0.8.1...v0.8.2
[0.8.1]: https://github.com/Textualize/textual/compare/v0.8.0...v0.8.1
[0.8.0]: https://github.com/Textualize/textual/compare/v0.7.0...v0.8.0
[0.7.0]: https://github.com/Textualize/textual/compare/v0.6.0...v0.7.0
[0.6.0]: https://github.com/Textualize/textual/compare/v0.5.0...v0.6.0
[0.5.0]: https://github.com/Textualize/textual/compare/v0.4.0...v0.5.0
[0.4.0]: https://github.com/Textualize/textual/compare/v0.3.0...v0.4.0
[0.3.0]: https://github.com/Textualize/textual/compare/v0.2.1...v0.3.0
[0.2.1]: https://github.com/Textualize/textual/compare/v0.2.0...v0.2.1
[0.2.0]: https://github.com/Textualize/textual/compare/v0.1.18...v0.2.0
[0.1.18]: https://github.com/Textualize/textual/compare/v0.1.17...v0.1.18
[0.1.17]: https://github.com/Textualize/textual/compare/v0.1.16...v0.1.17
[0.1.16]: https://github.com/Textualize/textual/compare/v0.1.15...v0.1.16
[0.1.15]: https://github.com/Textualize/textual/compare/v0.1.14...v0.1.15
[0.1.14]: https://github.com/Textualize/textual/compare/v0.1.13...v0.1.14
[0.1.13]: https://github.com/Textualize/textual/compare/v0.1.12...v0.1.13
[0.1.12]: https://github.com/Textualize/textual/compare/v0.1.11...v0.1.12
[0.1.11]: https://github.com/Textualize/textual/compare/v0.1.10...v0.1.11
[0.1.10]: https://github.com/Textualize/textual/compare/v0.1.9...v0.1.10
[0.1.9]: https://github.com/Textualize/textual/compare/v0.1.8...v0.1.9
[0.1.8]: https://github.com/Textualize/textual/compare/v0.1.7...v0.1.8
[0.1.7]: https://github.com/Textualize/textual/releases/tag/v0.1.7<|MERGE_RESOLUTION|>--- conflicted
+++ resolved
@@ -5,6 +5,12 @@
 The format is based on [Keep a Changelog](http://keepachangelog.com/)
 and this project adheres to [Semantic Versioning](http://semver.org/).
 
+## Unreleased
+
+### Fixed
+
+- Fixed `ListView` not updating its index or highlighting after removing items https://github.com/Textualize/textual/issues/5114
+
 ## [0.86.1] - 2024-11-16
 
 ### Fixed
@@ -17,11 +23,7 @@
 
 - Fixed duplicated key displays in the help panel https://github.com/Textualize/textual/issues/5037
 - Fixed `TextArea` mouse selection with tab characters https://github.com/Textualize/textual/issues/5212
-<<<<<<< HEAD
-- Fixed `ListView` not updating its index or highlighting after removing items https://github.com/Textualize/textual/issues/5114
-=======
 - Fixed `Tabs` not updating the highlighting after removing a tab https://github.com/Textualize/textual/issues/5218
->>>>>>> 18ba7417
 
 ### Added
 
