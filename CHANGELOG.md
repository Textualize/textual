# Change Log

All notable changes to this project will be documented in this file.

The format is based on [Keep a Changelog](http://keepachangelog.com/)
and this project adheres to [Semantic Versioning](http://semver.org/).

<<<<<<< HEAD
## Unreleased

### Added

- Added support for keymaps (user configurable key bindings) https://github.com/Textualize/textual/pull/5038
=======
## [0.81.0] - 2024-09-25

### Added

- Added `x_axis` and `y_axis` parameters to `Widget.scroll_to_region` https://github.com/Textualize/textual/pull/5047
- Added `Tree.move_cursor_to_line` https://github.com/Textualize/textual/pull/5052

### Changed

- Tree will no longer scroll the X axis when moving the cursor https://github.com/Textualize/textual/pull/5047
- DirectoryTree will no longer select the first node https://github.com/Textualize/textual/pull/5052

### Fixed

- Fixed widgets occasionally not getting Resize events https://github.com/Textualize/textual/pull/5048
- Fixed tree regression https://github.com/Textualize/textual/pull/5052
- Fixed glitch with single line inline widget https://github.com/Textualize/textual/pull/5054
>>>>>>> c75b169a

## [0.80.1] - 2024-09-24

### Fixed

- Fixed crash when exiting the app prematurely https://github.com/Textualize/textual/pull/5039
- Fixed exception constructing TextArea outside of App https://github.com/Textualize/textual/pull/5045

## [0.80.0] - 2024-09-23

### Added

- Added `MaskedInput` widget https://github.com/Textualize/textual/pull/4783
- Input validation for floats and integers accept embedded underscores, e.g., "1_234_567" is valid. https://github.com/Textualize/textual/pull/4784
- Support for `"none"` value added to `dock`, `hatch` and `split` styles https://github.com/Textualize/textual/pull/4982
- Support for `"none"` added to box and border style properties (e.g `widget.style.border = "none"`) https://github.com/Textualize/textual/pull/4982
- Docstrings added to most style properties https://github.com/Textualize/textual/pull/4982
- Added `ansi_color` switch to App to permit ANSI (themed) colors https://github.com/Textualize/textual/pull/5000
- Added `:ansi` pseudo class https://github.com/Textualize/textual/pull/5000
- Added `-ansi-scrollbar` style to widgets https://github.com/Textualize/textual/pull/5000
- Added `App.INLINE_PADDING` to define the number of spaces above inline apps https://github.com/Textualize/textual/pull/5000
- Added `nocolor` psuedoclass when NO_COLOR env var is set- `BINDING_GROUP_TITLE` now defaults to `None` https://github.com/Textualize/textual/pull/5023
- Added `TreeNode.siblings`, `TreeNode.next_sibling`, `TreeNode.previous_sibling`, `TreeNode.is_collapsed` https://github.com/Textualize/textual/pull/5023
- Added additional bindings to Tree widget https://github.com/Textualize/textual/pull/5023
- Added `Tree.center_scroll` https://github.com/Textualize/textual/pull/5023
- Added `Tree.unselect` https://github.com/Textualize/textual/pull/5023


### Changed

- Input validation for integers no longer accepts scientific notation like '1.5e2'; must be castable to int. https://github.com/Textualize/textual/pull/4784
- Default `scrollbar-size-vertical` changed to `2` in inline styles to match Widget default CSS (unlikely to affect users) https://github.com/Textualize/textual/pull/4982
- Removed border-right from `Toast` https://github.com/Textualize/textual/pull/4984
- Some fixes in `RichLog` result in slightly different semantics, see docstrings for details https://github.com/Textualize/textual/pull/4978
- Changed how scrollbars are rendered (will have no visual effect, but will break snapshot tests) https://github.com/Textualize/textual/pull/5000
- Added `enabled` switch to filters (mostly used internally) https://github.com/Textualize/textual/pull/5000
- `BINDING_GROUP_TITLE` now defaults to `None` https://github.com/Textualize/textual/pull/5023
- Breaking change: Changed how scrollbars are rendered so they work in ansi mode (will break snapshots) https://github.com/Textualize/textual/pull/5023

### Fixed

- Input validation of floats no longer accepts NaN (not a number). https://github.com/Textualize/textual/pull/4784
- Fixed issues with screenshots by simplifying segments only for snapshot tests https://github.com/Textualize/textual/issues/4929
- Fixed `RichLog.write` not respecting `width` parameter https://github.com/Textualize/textual/pull/4978
- Fixed `RichLog` writing at wrong width when `write` occurs before width is known (e.g. in `compose` or `on_mount`) https://github.com/Textualize/textual/pull/4978
- Fixed `RichLog.write` incorrectly shrinking width to `RichLog.min_width` when `shrink=True` (now shrinks to fit content area instead) https://github.com/Textualize/textual/pull/4978
- Fixed flicker when setting `dark` reactive on startup https://github.com/Textualize/textual/pull/4989
- Fixed command palette not sorting search results by their match score https://github.com/Textualize/textual/pull/4994
- Fixed `DataTable` cached height issue on re-populating the table when using auto-height rows https://github.com/Textualize/textual/pull/4992
- Fixed inline app output being cleared when `inline_no_clear=True` https://github.com/Textualize/textual/issues/5019

## [0.79.1] - 2024-08-31

### Fixed

- Fixed broken updates when non active screen changes https://github.com/Textualize/textual/pull/4957

## [0.79.0] - 2024-08-30

### Added

- Added `DOMNode.check_consume_key` https://github.com/Textualize/textual/pull/4940
- Added `App.ESCAPE_TO_MINIMIZE`, `App.screen_to_minimize`, and `Screen.ESCAPE_TO_MINIMIZE` https://github.com/Textualize/textual/pull/4951
- Added `DOMNode.query_exactly_one` https://github.com/Textualize/textual/pull/4950
- Added `SelectorSet.is_simple` https://github.com/Textualize/textual/pull/4950

### Changed

- KeyPanel will show multiple keys if bound to the same action https://github.com/Textualize/textual/pull/4940
- Breaking change: `DOMNode.query_one` will not `raise TooManyMatches` https://github.com/Textualize/textual/pull/4950

## [0.78.0] - 2024-08-27

### Added

- Added Maximize and Minimize system commands. https://github.com/Textualize/textual/pull/4931
- Added `Screen.maximize`, `Screen.minimize`, `Screen.action_maximize`, `Screen.action_minimize`, `Widget.is_maximized`, `Widget.allow_maximize`. https://github.com/Textualize/textual/pull/4931
- Added `Widget.ALLOW_MAXIMIZE`, `Screen.ALLOW_IN_MAXIMIZED_VIEW` classvars https://github.com/Textualize/textual/pull/4931

## [0.77.0] - 2024-08-22

### Added

- Added `tooltip` to Binding https://github.com/Textualize/textual/pull/4859
- Added a link to the command palette to the Footer (set `show_command_palette=False` to disable) https://github.com/Textualize/textual/pull/4867
- Added `TOOLTIP_DELAY` to App to customize time until a tooltip is displayed
- Added "Show keys" option to system commands to show a summary of key bindings. https://github.com/Textualize/textual/pull/4876
- Added "split" CSS style, currently undocumented, and may change. https://github.com/Textualize/textual/pull/4876
- Added `Region.get_spacing_between` https://github.com/Textualize/textual/pull/4876
- Added `App.COMMAND_PALETTE_KEY` to change default command palette key binding https://github.com/Textualize/textual/pull/4867
- Added `App.get_key_display` https://github.com/Textualize/textual/pull/4890
- Added `DOMNode.BINDING_GROUP` https://github.com/Textualize/textual/pull/4906
- Added `DOMNode.HELP` classvar which contains Markdown help to be shown in the help panel https://github.com/Textualize/textual/pull/4915
- Added `App.get_system_commands` https://github.com/Textualize/textual/pull/4920
- Added "Save Screenshot" system command https://github.com/Textualize/textual/pull/4922

### Changed

- Removed caps_lock and num_lock modifiers https://github.com/Textualize/textual/pull/4861 
- Keys such as escape and space are now displayed in lower case in footer https://github.com/Textualize/textual/pull/4876
- Changed default command palette binding to `ctrl+p` https://github.com/Textualize/textual/pull/4867
- Removed `ctrl_to_caret` and `upper_case_keys` from Footer. These can be implemented in `App.get_key_display`.
- Renamed `SystemCommands` to `SystemCommandsProvider` https://github.com/Textualize/textual/pull/4920
- Breaking change: Removed `ClassicFooter` widget (please use new `Footer` widget) https://github.com/Textualize/textual/pull/4921
- Disallowed `Screen` instances in `App.SCREENS` and `App.MODES`

### Fixed

- Fix crash when `validate_on` value isn't a set https://github.com/Textualize/textual/pull/4868
- Fix `Input.cursor_blink` having no effect on the blink cycle after mounting https://github.com/Textualize/textual/pull/4869
- Fixed scrolling by page not taking scrollbar in to account https://github.com/Textualize/textual/pull/4916
- Fixed `App.MODES` being the same for all instances -- per-instance modes now exist internally

## [0.76.0]

### Changed

- Input cursor will no longer jump to the end on focus https://github.com/Textualize/textual/pull/4773
- Removed `Size.cip_size`, which was a clone of `crop_size`
- Widgets with auto dimensions will now grow if there is a scrollbar https://github.com/Textualize/textual/pull/4844
- Don't do automatic refresh when widget is not visible https://github.com/Textualize/textual/pull/4847
- Renamed `DOMNode._automatic_refresh` to `DOMNode.automatic_refresh` to allow for customization https://github.com/Textualize/textual/pull/4847

### Fixed

- Input cursor blink effect will now restart correctly when any action is performed on the input https://github.com/Textualize/textual/pull/4773
- Fixed bindings on same key not updating description https://github.com/Textualize/textual/pull/4850

### Added

- Textual will use the `ESCDELAY` env var when detecting escape keys https://github.com/Textualize/textual/pull/4848

## [0.75.1] - 2024-08-02

### Fixed

- Fixed issue with Enter events causing unresponsive UI https://github.com/Textualize/textual/pull/4833


## [0.75.0] - 2024-08-01

### Added

- Added `App.open_url` to open URLs in the web browser. When running via the WebDriver, the URL will be opened in the browser that is controlling the app https://github.com/Textualize/textual/pull/4819
- Added `Widget.is_mouse_over` https://github.com/Textualize/textual/pull/4818
- Added `node` attribute to `events.Enter` and `events.Leave` https://github.com/Textualize/textual/pull/4818

### Changed

- `events.Enter` and `events.Leave` events now bubble. https://github.com/Textualize/textual/pull/4818
- Renamed `Widget.mouse_over` to `Widget.mouse_hover` https://github.com/Textualize/textual/pull/4818

### Fixed

- Fixed issue with `mutate_reactive` and data binding https://github.com/Textualize/textual/pull/4828

## [0.74.0] - 2024-07-25

### Fixed

- Fixed issues in Kitty terminal after exiting app https://github.com/Textualize/textual/issues/4779
- Fixed exception when removing Selects https://github.com/Textualize/textual/pull/4786
- Fixed issue with non-clickable Footer keys https://github.com/Textualize/textual/pull/4798
- Fixed issue with recompose not working from Mount handler https://github.com/Textualize/textual/pull/4802

### Changed

- Calling `Screen.dismiss` with no arguments will invoke the screen callback with `None` (previously the callback wasn't invoke at all). https://github.com/Textualize/textual/pull/4795

## [0.73.0] - 2024-07-18

### Added

- Added `TextArea.line_number_start` reactive attribute https://github.com/Textualize/textual/pull/4471
- Added `TextArea.matching_bracket_location` property https://github.com/Textualize/textual/pull/4764
- Added `DOMNode.mutate_reactive` https://github.com/Textualize/textual/pull/4731
- Added "quality" parameter to `textual.color.Gradient` https://github.com/Textualize/textual/pull/4739
- Added `textual.color.Gradient.get_rich_color` https://github.com/Textualize/textual/pull/4739
- `Widget.remove_children` now accepts an iterable if widgets in addition to a selector https://github.com/Textualize/textual/issues/4735
- Raise `ValueError` with improved error message when number of cells inserted using `DataTable.add_row` doesn't match the number of columns in the table https://github.com/Textualize/textual/pull/4742
- Add `Tree.move_cursor` to programmatically move the cursor without selecting the node https://github.com/Textualize/textual/pull/4753
- Added `Footer` component style handling of padding for the key/description https://github.com/Textualize/textual/pull/4651
- `StringKey` is now exported from `data_table` https://github.com/Textualize/textual/pull/4760
- `TreeNode.add` and `TreeNode.add_leaf` now accepts `before` and `after` arguments to position a new node https://github.com/Textualize/textual/pull/4772
- Added a `gradient` parameter to the `ProgressBar` widget https://github.com/Textualize/textual/pull/4774

### Fixed

- Fixed issue with `Tabs` where disabled tabs could still be activated by clicking the underline https://github.com/Textualize/textual/issues/4701
- Fixed scroll_visible with margin https://github.com/Textualize/textual/pull/4719
- Fixed programmatically disabling button stuck in hover state https://github.com/Textualize/textual/pull/4724
- Fixed `DataTable` poor performance on startup and focus change when rows contain multi-line content https://github.com/Textualize/textual/pull/4748
- Fixed `Tree` and `DirectoryTree` horizontal scrolling off-by-2 https://github.com/Textualize/textual/pull/4744
- Fixed text-opacity in component styles https://github.com/Textualize/textual/pull/4747
- Ensure `Tree.select_node` sends `NodeSelected` message https://github.com/Textualize/textual/pull/4753
- Fixed message handlers not working when message types are assigned as the value of class vars https://github.com/Textualize/textual/pull/3940
- Fixed `CommandPalette` not focusing the input when opened when `App.AUTO_FOCUS` doesn't match the input https://github.com/Textualize/textual/pull/4763
- `SelectionList.SelectionToggled` will now be sent for each option when a bulk toggle is performed (e.g. `toggle_all`). Previously no messages were sent at all. https://github.com/Textualize/textual/pull/4759
- Fixed focus styles not being updated on blur https://github.com/Textualize/textual/pull/4771

### Changed

- "Discover" hits in the command palette are no longer sorted alphabetically https://github.com/Textualize/textual/pull/4720
- `TreeNodeSelected` messages are now posted before `TreeNodeExpanded` messages
when an expandable node is selected https://github.com/Textualize/textual/pull/4753
- `Markdown.LinkClicked.href` is now automatically unquoted https://github.com/Textualize/textual/pull/4749
- The mouse cursor hover effect of `Tree` and `DirectoryTree` will no longer linger after the mouse leaves the widget https://github.com/Textualize/textual/pull/4766


## [0.72.0] - 2024-07-09

### Changed

- More predictable DOM removals. https://github.com/Textualize/textual/pull/4708

### Fixed

- Fixed clicking separator in OptionList moving cursor https://github.com/Textualize/textual/issues/4710
- Fixed scrolling issue in OptionList https://github.com/Textualize/textual/pull/4709

## [0.71.0] - 2024-06-29

### Changed

- Snapshot tests will normalize SVG output so that changes with no visual impact don't break snapshots, but this release will break most of them.
- Breaking change: `App.push_screen` now returns an Awaitable rather than a screen. https://github.com/Textualize/textual/pull/4672
- Breaking change: `Screen.dismiss` now returns an Awaitable rather than a bool. https://github.com/Textualize/textual/pull/4672

### Fixed

- Fixed grid + keyline when the grid has auto dimensions https://github.com/Textualize/textual/pull/4680
- Fixed mouse code leakage https://github.com/Textualize/textual/pull/4681
- Fixed link inside markdown table not posting a `Markdown.LinkClicked` message https://github.com/Textualize/textual/issues/4683
- Fixed issue with mouse movements on non-active screen https://github.com/Textualize/textual/pull/4688

## [0.70.0] - 2024-06-19

### Fixed

- Fixed erroneous mouse 'ButtonDown' reporting for mouse movement when any-event mode is enabled in xterm. https://github.com/Textualize/textual/pull/3647

## [0.69.0] - 2024-06-16

### Added

- Added `App.simulate_key` https://github.com/Textualize/textual/pull/4657

### Fixed

- Fixed issue with pop_screen launched from an action https://github.com/Textualize/textual/pull/4657

### Changed

- `App.check_bindings` is now private
- `App.action_check_bindings` is now `App.action_simulate_key`

## [0.68.0] - 2024-06-14

### Added

- Added `ContentSwitcher.add_content`

### Fixed

- Improved handling of non-tty input https://github.com/Textualize/textual/pull/4647

## [0.67.1] - 2024-06-12

### Changed

- Reverts Vim keys in DataTable, provides alternatives https://github.com/Textualize/textual/pull/4638

## [0.67.0] - 2024-06-11

### Added

- Added support for Kitty's key protocol https://github.com/Textualize/textual/pull/4631
- `ctrl+pageup`/`ctrl+pagedown` will scroll page left/right in DataTable https://github.com/Textualize/textual/pull/4633
- `g`/`G` will scroll to the top/bottom of the DataTable https://github.com/Textualize/textual/pull/4633
- Added simple `hjkl` key bindings to move the cursor in DataTable https://github.com/Textualize/textual/pull/4633

### Changed

- `home` and `end` now works horizontally instead of vertically in DataTable https://github.com/Textualize/textual/pull/4633
- `Tree` and `DirectoryTree` nodes now have a bigger click target, spanning the full line https://github.com/Textualize/textual/pull/4636

### Fixed

- Fixed pageup/pagedown behavior in DataTable https://github.com/Textualize/textual/pull/4633
- Added `App.CLOSE_TIMEOUT` https://github.com/Textualize/textual/pull/4635
- Fixed deadlock on shutdown https://github.com/Textualize/textual/pull/4635

## [0.66.0] - 2024-06-08

### Changed

- `get_content_height` will now return 0 if the renderable is Falsey https://github.com/Textualize/textual/pull/4617
- Buttons may not be pressed within their "active_effect_duration" to prevent inadvertent activations https://github.com/Textualize/textual/pull/4621
- `Screen.dismiss` is now a noop if the screen isn't active. Previously it would raise a `ScreenStackError`, now it returns `False`. https://github.com/Textualize/textual/pull/4621
- Increased window for escape processing to 100ms https://github.com/Textualize/textual/pull/4625
- Tooltips are now hidden when any key is pressed https://github.com/Textualize/textual/pull/4625

### Added

- Added `Screen.is_active` 
- Added `icon` reactive to Header widget https://github.com/Textualize/textual/pull/4627
- Added `time_format` reactive to Header widget https://github.com/Textualize/textual/pull/4627
- Added `tooltip` parameter to input widgets https://github.com/Textualize/textual/pull/4625

## [0.65.2] - 2024-06-06

### Fixed

- Fixed issue with notifications and screen switches https://github.com/Textualize/textual/pull/4615

### Added

- Added textual.rlock.RLock https://github.com/Textualize/textual/pull/4615

## [0.65.1] - 2024-06-05

### Fixed

- Fixed hot reloading with hatch rule https://github.com/Textualize/textual/pull/4606
- Fixed hatch style parsing https://github.com/Textualize/textual/pull/4606

## [0.65.0] - 2024-06-05

### Added

- Added Command Palette Opened, Closed, and OptionHighlighted events https://github.com/Textualize/textual/pull/4600
- Added hatch style https://github.com/Textualize/textual/pull/4603

### Fixed

- Fixed DataTable cursor flicker on scroll https://github.com/Textualize/textual/pull/4598

### Changes

- TabbedContent will automatically make tabs active when a widget in a pane is focused https://github.com/Textualize/textual/issues/4593

## [0.64.0] - 2024-06-03

### Fixed

- Fix traceback on exit https://github.com/Textualize/textual/pull/4575
- Fixed `Markdown.goto_anchor` no longer scrolling the heading into view https://github.com/Textualize/textual/pull/4583
- Fixed Footer flicker on initial focus https://github.com/Textualize/textual/issues/4573

## [0.63.6] - 2024-05-29

### Fixed

- Fixed issue with bindings not refreshing https://github.com/Textualize/textual/pull/4571

## [0.63.5] - 2024-05-28

### Fixed

- Fixed data table disappearing from tabs https://github.com/Textualize/textual/pull/4567

### Added

- Added `Styles.is_auto_width` and `Style.is_auto_height`

## [0.63.4] - 2024-05-26

### Added

- Added `immediate` switch to `Signal.publish`

### Fixed

- Fixed freeze in recompose from bindings https://github.com/Textualize/textual/pull/4558

## [0.63.3] - 2024-05-24

### Fixed

- Fixed `Footer` grid size https://github.com/Textualize/textual/pull/4545
- Fixed bindings not updated on auto focus https://github.com/Textualize/textual/pull/4551

### Changed

- Attempting to mount on a non-mounted widget now raises a MountError https://github.com/Textualize/textual/pull/4547

## [0.63.2] - 2024-05-23

### Fixed

- Fixed issue with namespaces in links https://github.com/Textualize/textual/pull/4546

## [0.63.1] - 2024-05-22

### Fixed

- Fixed display of multiple bindings https://github.com/Textualize/textual/pull/4543

## [0.63.0] - 2024-05-22

### Fixed

- Fixed actions in links https://github.com/Textualize/textual/pull/4540

### Changed

- Breaking change: New Footer (likely a drop in replacement, unless you have customized styles) https://github.com/Textualize/textual/pull/4537
- Stylistic changes to Markdown (simpler headers, less margin, etc) https://github.com/Textualize/textual/pull/4541

## [0.62.0] - 2024-05-20

### Added

- Added `start` and `end` properties to Markdown Navigator
- Added `Widget.anchor`, `Widget.clear_anchor`, and `Widget.is_anchored` https://github.com/Textualize/textual/pull/4530

## [0.61.1] - 2024-05-19

### Fixed

- Fixed auto grid columns ignoring gutter https://github.com/Textualize/textual/issues/4522

## [0.61.0] - 2024-05-18

### Added

- Added `App.get_default_screen` https://github.com/Textualize/textual/pull/4520
- Added dynamic binding via `DOMNode.check_action` https://github.com/Textualize/textual/pull/4516
- Added `"focused"` action namespace so you can bind a key to an action on the focused widget https://github.com/Textualize/textual/pull/4516
- Added "focused" to allowed action namespaces https://github.com/Textualize/textual/pull/4516

### Changed

- Breaking change: Actions (as used in bindings) will no longer check the app if they are unhandled. This was undocumented anyway, and not that useful. https://github.com/Textualize/textual/pull/4516
- Breaking change: Renamed `App.namespace_bindings` to `active_bindings`


## [0.60.1] - 2024-05-15

### Fixed

- Dependency issue

## [0.60.0] - 2024-05-14

### Fixed

- Fixed auto width not working for option lists https://github.com/Textualize/textual/pull/4507

### Added

- Added `DOMNode.query_children` https://github.com/Textualize/textual/pull/4508

## [0.59.0] - 2024-05-11

### Fixed

- Fixed `SelectionList` issues after removing an option https://github.com/Textualize/textual/pull/4464
- Fixed `ListView` bugs with the initial index https://github.com/Textualize/textual/pull/4452
- Fixed `Select` not closing https://github.com/Textualize/textual/pull/4499
- Fixed setting `loading=False` removing all child loading indicators https://github.com/Textualize/textual/pull/4499

### Changed

- When displaying a message using `App.exit()`, the console no longer highlights things such as numbers.

### Added

- Added `message_signal` to MessagePump, to listen to events sent to another widget. https://github.com/Textualize/textual/pull/4487
- Added `Widget.suppress_click` https://github.com/Textualize/textual/pull/4499

## [0.58.1] - 2024-05-01

### Fixed

- Fixed issue with Markdown mounting content lazily https://github.com/Textualize/textual/pull/4466
- Fixed intermittent issue with scrolling to focus https://github.com/Textualize/textual/commit/567caf8acb196260adf6a0a6250e3ff5093056d0
- Fixed issue with scrolling to center https://github.com/Textualize/textual/pull/4469


## [0.58.0] - 2024-04-25

### Fixed

- Fixed `TextArea` to end mouse selection only if currently selecting https://github.com/Textualize/textual/pull/4436
- Fixed issue with scroll_to_widget https://github.com/Textualize/textual/pull/4446
- Fixed issue with margins https://github.com/Textualize/textual/pull/4441

### Changed

- Added argument to signal callbacks https://github.com/Textualize/textual/pull/4438

## [0.57.1] - 2024-04-20

### Fixed

- Fixed an off-by-one error in the line number of the `Document.end` property https://github.com/Textualize/textual/issues/4426
- Fixed setting scrollbar colors not updating the scrollbar https://github.com/Textualize/textual/pull/4433
- Fixed flushing in inline mode https://github.com/Textualize/textual/pull/4435

### Added

- Added `Offset.clamp` and `Size.clamp_offset` https://github.com/Textualize/textual/pull/4435


## [0.57.0] - 2024-04-19

### Fixed

- Fixed `Integer` validator missing failure description when not a number https://github.com/Textualize/textual/issues/4413
- Fixed a crash in `DataTable` if you clicked a link in the border https://github.com/Textualize/textual/issues/4410
- Fixed issue with cursor position https://github.com/Textualize/textual/pull/4429

### Added

- Added `App.copy_to_clipboard` https://github.com/Textualize/textual/pull/4416

## [0.56.4] - 2024-04-09

### Fixed

- Disabled terminal synchronization in inline mode as it breaks on some terminals

## [0.56.3] - 2024-04-08

### Fixed

- Fixed inline mode not updating https://github.com/Textualize/textual/issues/4403

## [0.56.2] - 2024-04-07

### Fixed

- Fixed inline mode not clearing with multiple screen

## [0.56.1] - 2024-04-07

### Fixed

- Fixed flicker when non-current screen updates https://github.com/Textualize/textual/pull/4401

### Changed

- Removed additional line at the end of an inline app https://github.com/Textualize/textual/pull/4401

## [0.56.0] - 2024-04-06

### Added

- Added `Size.with_width` and `Size.with_height` https://github.com/Textualize/textual/pull/4393

### Fixed

- Fixed issue with inline mode and multiple screens https://github.com/Textualize/textual/pull/4393
- Fixed issue with priority bindings https://github.com/Textualize/textual/pull/4395

### Changed

- self.prevent can be used in a widget constructor to prevent messages on mount https://github.com/Textualize/textual/pull/4392


## [0.55.1] - 2024-04-2

### Fixed

- Fixed mouse escape sequences being generated with `mouse=False`

## [0.55.0] - 2024-04-1

### Fixed

- Fix priority bindings not appearing in footer when key clashes with focused widget https://github.com/Textualize/textual/pull/4342
- Reverted auto-width change https://github.com/Textualize/textual/pull/4369

### Changed

- Exceptions inside `Widget.compose` or workers weren't bubbling up in tests https://github.com/Textualize/textual/issues/4282
- Fixed `DataTable` scrolling issues by changing `max-height` back to 100% https://github.com/Textualize/textual/issues/4286
- Fixed `Button` not rendering correctly with console markup https://github.com/Textualize/textual/issues/4328

### Added

- Added `Document.start` and `end` location properties for convenience https://github.com/Textualize/textual/pull/4267
- Added support for JavaScript, Golang, Rust, Bash, Java and Kotlin to `TextArea` https://github.com/Textualize/textual/pull/4350
- Added `inline` parameter to `run` and `run_async` to run app inline (under the prompt). https://github.com/Textualize/textual/pull/4343
- Added `mouse` parameter to disable mouse support https://github.com/Textualize/textual/pull/4343

## [0.54.0] - 2024-03-26

### Fixed

- Fixed a crash in `TextArea` when undoing an edit to a selection the selection was made backwards https://github.com/Textualize/textual/issues/4301
- Fixed issue with flickering scrollbars https://github.com/Textualize/textual/pull/4315
- Fixed issue where narrow TextArea would repeatedly wrap due to scrollbar appearing/disappearing https://github.com/Textualize/textual/pull/4334
- Fix progress bar ETA not updating when setting `total` reactive https://github.com/Textualize/textual/pull/4316

### Changed

- ProgressBar won't show ETA until there is at least one second of samples https://github.com/Textualize/textual/pull/4316
- `Input` waits until an edit has been made, after entry to the widget, before offering a suggestion https://github.com/Textualize/textual/pull/4335

## [0.53.1] - 2024-03-18

### Fixed

- Fixed issue with data binding https://github.com/Textualize/textual/pull/4308

## [0.53.0] - 2024-03-18

### Added

- Mapping of ANSI colors to hex codes configurable via `App.ansi_theme_dark` and `App.ansi_theme_light` https://github.com/Textualize/textual/pull/4192
- `Pilot.resize_terminal` to resize the terminal in testing https://github.com/Textualize/textual/issues/4212
- Added `sort_children` method https://github.com/Textualize/textual/pull/4244
- Support for pseudo-classes in nested TCSS https://github.com/Textualize/textual/issues/4039

### Fixed

- Fixed `TextArea.code_editor` missing recently added attributes https://github.com/Textualize/textual/pull/4172
- Fixed `Sparkline` not working with data in a `deque` https://github.com/Textualize/textual/issues/3899
- Tooltips are now cleared when the related widget is no longer under them https://github.com/Textualize/textual/issues/3045
- Simplified tree-sitter highlight queries for HTML, which also seems to fix segfault issue https://github.com/Textualize/textual/pull/4195
- Fixed `DirectoryTree.path` no longer reacting to new values https://github.com/Textualize/textual/issues/4208
- Fixed content size cache with Pretty widget https://github.com/Textualize/textual/pull/4211
- Fixed `grid-gutter` interaction with Pretty widget https://github.com/Textualize/textual/pull/4219
- Fixed `TextArea` styling issue on alternate screens https://github.com/Textualize/textual/pull/4220
- Fixed writing to invisible `RichLog` https://github.com/Textualize/textual/pull/4223
- Fixed `RichLog.min_width` not being used https://github.com/Textualize/textual/pull/4223
- Rename `CollapsibleTitle.action_toggle` to `action_toggle_collapsible` to fix clash with `DOMNode.action_toggle` https://github.com/Textualize/textual/pull/4221
- Markdown component classes weren't refreshed when watching for CSS https://github.com/Textualize/textual/issues/3464
- Rename `Switch.action_toggle` to `action_toggle_switch` to fix clash with `DOMNode.action_toggle` https://github.com/Textualize/textual/issues/4262
- Fixed `OptionList.OptionHighlighted` leaking out of `Select` https://github.com/Textualize/textual/issues/4224
- Fixed `Tab` enable/disable messages leaking into `TabbedContent` https://github.com/Textualize/textual/issues/4233
- Fixed a style leak from `TabbedContent` https://github.com/Textualize/textual/issues/4232
- Fixed active hidden scrollbars not releasing the mouse https://github.com/Textualize/textual/issues/4274
- Fixed the mouse not being released when hiding a `TextArea` while mouse selection is happening https://github.com/Textualize/textual/issues/4292
- Fix mouse scrolling not working when mouse cursor is over a disabled child widget https://github.com/Textualize/textual/issues/4242

### Changed

- Clicking a non focusable widget focus ancestors https://github.com/Textualize/textual/pull/4236
- BREAKING: widget class names must start with a capital letter or an underscore `_` https://github.com/Textualize/textual/pull/4252
- BREAKING: for many widgets, messages are now sent when programmatic changes that mirror user input are made https://github.com/Textualize/textual/pull/4256
  - Changed `Collapsible`
  - Changed `Markdown`
  - Changed `Select`
  - Changed `SelectionList`
  - Changed `TabbedContent`
  - Changed `Tabs`
  - Changed `TextArea`
  - Changed `Tree`
- Improved ETA calculation for ProgressBar https://github.com/Textualize/textual/pull/4271
- BREAKING: `AppFocus` and `AppBlur` are now posted when the terminal window gains or loses focus, if the terminal supports this https://github.com/Textualize/textual/pull/4265
  - When the terminal window loses focus, the currently-focused widget will also lose focus.
  - When the terminal window regains focus, the previously-focused widget will regain focus.
- TextArea binding for <kbd>ctrl</kbd>+<kbd>k</kbd> will now delete the line if the line is empty https://github.com/Textualize/textual/issues/4277
- The active tab (in `Tabs`) / tab pane (in `TabbedContent`) can now be unset https://github.com/Textualize/textual/issues/4241

## [0.52.1] - 2024-02-20

### Fixed

- Fixed the check for animation level in `LoadingIndicator` https://github.com/Textualize/textual/issues/4188

## [0.52.0] - 2024-02-19

### Changed

- Textual now writes to stderr rather than stdout https://github.com/Textualize/textual/pull/4177

### Added

- Added an `asyncio` lock attribute `Widget.lock` to be used to synchronize widget state https://github.com/Textualize/textual/issues/4134
- Added support for environment variable `TEXTUAL_ANIMATIONS` to control what animations Textual displays https://github.com/Textualize/textual/pull/4062
- Add attribute `App.animation_level` to control whether animations on that app run or not https://github.com/Textualize/textual/pull/4062
- Added support for a `TEXTUAL_SCREENSHOT_LOCATION` environment variable to specify the location of an automated screenshot https://github.com/Textualize/textual/pull/4181/
- Added support for a `TEXTUAL_SCREENSHOT_FILENAME` environment variable to specify the filename of an automated screenshot https://github.com/Textualize/textual/pull/4181/
- Added an `asyncio` lock attribute `Widget.lock` to be used to synchronize widget state https://github.com/Textualize/textual/issues/4134
- `Widget.remove_children` now accepts a CSS selector to specify which children to remove https://github.com/Textualize/textual/pull/4183
- `Widget.batch` combines widget locking and app update batching https://github.com/Textualize/textual/pull/4183

## [0.51.0] - 2024-02-15

### Added

- TextArea now has `read_only` mode https://github.com/Textualize/textual/pull/4151
- Add some syntax highlighting to TextArea default theme https://github.com/Textualize/textual/pull/4149
- Add undo and redo to TextArea https://github.com/Textualize/textual/pull/4124
- Added support for command palette command discoverability https://github.com/Textualize/textual/pull/4154

### Fixed

- Fixed out-of-view `Tab` not being scrolled into view when `Tabs.active` is assigned https://github.com/Textualize/textual/issues/4150
- Fixed `TabbedContent.TabActivate` not being posted when `TabbedContent.active` is assigned https://github.com/Textualize/textual/issues/4150

### Changed

- Breaking change: Renamed `TextArea.tab_behaviour` to `TextArea.tab_behavior` https://github.com/Textualize/textual/pull/4124
- `TextArea.theme` now defaults to `"css"` instead of None, and is no longer optional https://github.com/Textualize/textual/pull/4157

### Fixed

- Improve support for selector lists in nested TCSS https://github.com/Textualize/textual/issues/3969
- Improve support for rule declarations after nested TCSS rule sets https://github.com/Textualize/textual/issues/3999

## [0.50.1] - 2024-02-09

### Fixed

- Fixed tint applied to ANSI colors https://github.com/Textualize/textual/pull/4142

## [0.50.0] - 2024-02-08

### Fixed

- Fixed issue with ANSI colors not being converted to truecolor https://github.com/Textualize/textual/pull/4138
- Fixed duplicate watch methods being attached to DOM nodes https://github.com/Textualize/textual/pull/4030
- Fixed using `watch` to create additional watchers would trigger other watch methods https://github.com/Textualize/textual/issues/3878

### Added

- Added support for configuring dark and light themes for code in `Markdown` https://github.com/Textualize/textual/issues/3997

## [0.49.0] - 2024-02-07

### Fixed

- Fixed scrolling in long `OptionList` by adding max height of 100% https://github.com/Textualize/textual/issues/4021
- Fixed `DirectoryTree.clear_node` not clearing the node specified https://github.com/Textualize/textual/issues/4122

### Changed

- `DirectoryTree.reload` and `DirectoryTree.reload_node` now preserve state when reloading https://github.com/Textualize/textual/issues/4056
- Fixed a crash in the TextArea when performing a backward replace https://github.com/Textualize/textual/pull/4126
- Fixed selection not updating correctly when pasting while there's a non-zero selection https://github.com/Textualize/textual/pull/4126
- Breaking change: `TextArea` will not use `Escape` to shift focus if the `tab_behaviour` is the default https://github.com/Textualize/textual/issues/4110
- `TextArea` cursor will now be invisible before first focus https://github.com/Textualize/textual/pull/4128
- Fix toggling `TextArea.cursor_blink` reactive when widget does not have focus https://github.com/Textualize/textual/pull/4128

### Added

- Added DOMQuery.set https://github.com/Textualize/textual/pull/4075
- Added DOMNode.set_reactive https://github.com/Textualize/textual/pull/4075
- Added DOMNode.data_bind https://github.com/Textualize/textual/pull/4075
- Added DOMNode.action_toggle https://github.com/Textualize/textual/pull/4075
- Added Worker.cancelled_event https://github.com/Textualize/textual/pull/4075
- `Tree` (and `DirectoryTree`) grew an attribute `lock` that can be used for synchronization across coroutines https://github.com/Textualize/textual/issues/4056


## [0.48.2] - 2024-02-02

### Fixed

- Fixed a hang in the Linux driver when connected to a pipe https://github.com/Textualize/textual/issues/4104
- Fixed broken `OptionList` `Option.id` mappings https://github.com/Textualize/textual/issues/4101

### Changed

- Breaking change: keyboard navigation in `RadioSet`, `ListView`, `OptionList`, and `SelectionList`, no longer allows highlighting disabled items https://github.com/Textualize/textual/issues/3881

## [0.48.1] - 2024-02-01

### Fixed

- `TextArea` uses CSS theme by default instead of `monokai` https://github.com/Textualize/textual/pull/4091

## [0.48.0] - 2024-02-01

### Changed

- Breaking change: Significant changes to `TextArea.__init__` default values/behaviour https://github.com/Textualize/textual/pull/3933
  - `soft_wrap=True` - soft wrapping is now enabled by default.
  - `show_line_numbers=False` - line numbers are now disabled by default.
  - `tab_behaviour="focus"` - pressing the tab key now switches focus instead of indenting by default.
- Breaking change: `TextArea` default theme changed to CSS, and default styling changed https://github.com/Textualize/textual/pull/4074
- Breaking change: `DOMNode.has_pseudo_class` now accepts a single name only https://github.com/Textualize/textual/pull/3970
- Made `textual.cache` (formerly `textual._cache`) public https://github.com/Textualize/textual/pull/3976
- `Tab.label` can now be used to change the label of a tab https://github.com/Textualize/textual/pull/3979
- Changed the default notification timeout from 3 to 5 seconds https://github.com/Textualize/textual/pull/4059
- Prior scroll animations are now cancelled on new scrolls https://github.com/Textualize/textual/pull/4081

### Added

- Added `DOMNode.has_pseudo_classes` https://github.com/Textualize/textual/pull/3970
- Added `Widget.allow_focus` and `Widget.allow_focus_children` https://github.com/Textualize/textual/pull/3989
- Added `TextArea.soft_wrap` reactive attribute added https://github.com/Textualize/textual/pull/3933
- Added `TextArea.tab_behaviour` reactive attribute added https://github.com/Textualize/textual/pull/3933
- Added `TextArea.code_editor` classmethod/alternative constructor https://github.com/Textualize/textual/pull/3933
- Added `TextArea.wrapped_document` attribute which can convert between wrapped visual coordinates and locations https://github.com/Textualize/textual/pull/3933
- Added `show_line_numbers` to `TextArea.__init__` https://github.com/Textualize/textual/pull/3933
- Added component classes allowing `TextArea` to be styled using CSS https://github.com/Textualize/textual/pull/4074
- Added `Query.blur` and `Query.focus` https://github.com/Textualize/textual/pull/4012
- Added `MessagePump.message_queue_size` https://github.com/Textualize/textual/pull/4012
- Added `TabbedContent.active_pane` https://github.com/Textualize/textual/pull/4012
- Added `App.suspend` https://github.com/Textualize/textual/pull/4064
- Added `App.action_suspend_process` https://github.com/Textualize/textual/pull/4064


### Fixed

- Parameter `animate` from `DataTable.move_cursor` was being ignored https://github.com/Textualize/textual/issues/3840
- Fixed a crash if `DirectoryTree.show_root` was set before the DOM was fully available https://github.com/Textualize/textual/issues/2363
- Live reloading of TCSS wouldn't apply CSS changes to screens under the top screen of the stack https://github.com/Textualize/textual/issues/3931
- `SelectionList` option IDs are usable as soon as the widget is instantiated https://github.com/Textualize/textual/issues/3903
- Fix issue with `Strip.crop` when crop window start aligned with strip end https://github.com/Textualize/textual/pull/3998
- Fixed Strip.crop_extend https://github.com/Textualize/textual/pull/4011
- Fix for percentage dimensions https://github.com/Textualize/textual/pull/4037
- Fixed a crash if the `TextArea` language was set but tree-sitter language binaries were not installed https://github.com/Textualize/textual/issues/4045
- Ensuring `TextArea.SelectionChanged` message only sends when the updated selection is different https://github.com/Textualize/textual/pull/3933
- Fixed declaration after nested rule set causing a parse error https://github.com/Textualize/textual/pull/4012
- ID and class validation was too lenient https://github.com/Textualize/textual/issues/3954
- Fixed CSS watcher crash if file becomes unreadable (even temporarily) https://github.com/Textualize/textual/pull/4079
- Fixed display of keys when used in conjunction with other keys https://github.com/Textualize/textual/pull/3050
- Fixed double detection of <kbd>Escape</kbd> on Windows https://github.com/Textualize/textual/issues/4038


## [0.47.1] - 2024-01-05

### Fixed

- Fixed nested specificity https://github.com/Textualize/textual/pull/3963

## [0.47.0] - 2024-01-04

### Fixed

- `Widget.move_child` would break if `before`/`after` is set to the index of the widget in `child` https://github.com/Textualize/textual/issues/1743
- Fixed auto width text not processing markup https://github.com/Textualize/textual/issues/3918
- Fixed `Tree.clear` not retaining the root's expanded state https://github.com/Textualize/textual/issues/3557

### Changed

- Breaking change: `Widget.move_child` parameters `before` and `after` are now keyword-only https://github.com/Textualize/textual/pull/3896
- Style tweak to toasts https://github.com/Textualize/textual/pull/3955

### Added

- Added textual.lazy https://github.com/Textualize/textual/pull/3936
- Added App.push_screen_wait https://github.com/Textualize/textual/pull/3955
- Added nesting of CSS https://github.com/Textualize/textual/pull/3946

## [0.46.0] - 2023-12-17

### Fixed

- Disabled radio buttons could be selected with the keyboard https://github.com/Textualize/textual/issues/3839
- Fixed zero width scrollbars causing content to disappear https://github.com/Textualize/textual/issues/3886

### Changed

- The tabs within a `TabbedContent` now prefix their IDs to stop any clash with their associated `TabPane` https://github.com/Textualize/textual/pull/3815
- Breaking change: `tab` is no longer a `@on` decorator selector for `TabbedContent.TabActivated` -- use `pane` instead https://github.com/Textualize/textual/pull/3815

### Added

- Added `Collapsible.title` reactive attribute https://github.com/Textualize/textual/pull/3830
- Added a `pane` attribute to `TabbedContent.TabActivated` https://github.com/Textualize/textual/pull/3815
- Added caching of rules attributes and `cache` parameter to Stylesheet.apply https://github.com/Textualize/textual/pull/3880

## [0.45.1] - 2023-12-12

### Fixed

- Fixed issues where styles wouldn't update if changed in mount. https://github.com/Textualize/textual/pull/3860

## [0.45.0] - 2023-12-12

### Fixed

- Fixed `DataTable.update_cell` not raising an error with an invalid column key https://github.com/Textualize/textual/issues/3335
- Fixed `Input` showing suggestions when not focused https://github.com/Textualize/textual/pull/3808
- Fixed loading indicator not covering scrollbars https://github.com/Textualize/textual/pull/3816

### Removed

- Removed renderables/align.py which was no longer used.

### Changed

- Dropped ALLOW_CHILDREN flag introduced in 0.43.0 https://github.com/Textualize/textual/pull/3814
- Widgets with an auto height in an auto height container will now expand if they have no siblings https://github.com/Textualize/textual/pull/3814
- Breaking change: Removed `limit_rules` from Stylesheet.apply https://github.com/Textualize/textual/pull/3844

### Added

- Added `get_loading_widget` to Widget and App customize the loading widget. https://github.com/Textualize/textual/pull/3816
- Added messages `Collapsible.Expanded` and `Collapsible.Collapsed` that inherit from `Collapsible.Toggled`. https://github.com/Textualize/textual/issues/3824

## [0.44.1] - 2023-12-4

### Fixed

- Fixed slow scrolling when there are many widgets https://github.com/Textualize/textual/pull/3801

## [0.44.0] - 2023-12-1

### Changed

- Breaking change: Dropped 3.7 support https://github.com/Textualize/textual/pull/3766
- Breaking changes https://github.com/Textualize/textual/issues/1530
 - `link-hover-background` renamed to `link-background-hover`
 - `link-hover-color` renamed to `link-color-hover`
 - `link-hover-style` renamed to `link-style-hover`
- `Tree` now forces a scroll when `scroll_to_node` is called https://github.com/Textualize/textual/pull/3786
- Brought rxvt's use of shift-numpad keys in line with most other terminals https://github.com/Textualize/textual/pull/3769

### Added

- Added support for Ctrl+Fn and Ctrl+Shift+Fn keys in urxvt https://github.com/Textualize/textual/pull/3737
- Friendly error messages when trying to mount non-widgets https://github.com/Textualize/textual/pull/3780
- Added `Select.from_values` class method that can be used to initialize a Select control with an iterator of values https://github.com/Textualize/textual/pull/3743

### Fixed

- Fixed NoWidget when mouse goes outside window https://github.com/Textualize/textual/pull/3790
- Removed spurious print statements from press_keys https://github.com/Textualize/textual/issues/3785

## [0.43.2] - 2023-11-29

### Fixed

- Fixed NoWidget error https://github.com/Textualize/textual/pull/3779

## [0.43.1] - 2023-11-29

### Fixed

- Fixed clicking on scrollbar moves TextArea cursor https://github.com/Textualize/textual/issues/3763

## [0.43.0] - 2023-11-28

### Fixed

- Fixed mouse targeting issue in `TextArea` when tabs were not fully expanded https://github.com/Textualize/textual/pull/3725
- Fixed `Select` not updating after changing the `prompt` reactive https://github.com/Textualize/textual/issues/2983
- Fixed flicker when updating Markdown https://github.com/Textualize/textual/pull/3757

### Added

- Added experimental Canvas class https://github.com/Textualize/textual/pull/3669/
- Added `keyline` rule https://github.com/Textualize/textual/pull/3669/
- Widgets can now have an ALLOW_CHILDREN (bool) classvar to disallow adding children to a widget https://github.com/Textualize/textual/pull/3758
- Added the ability to set the `label` property of a `Checkbox` https://github.com/Textualize/textual/pull/3765
- Added the ability to set the `label` property of a `RadioButton` https://github.com/Textualize/textual/pull/3765
- Added support for various modified edit and navigation keys in urxvt https://github.com/Textualize/textual/pull/3739
- Added app focus/blur for textual-web https://github.com/Textualize/textual/pull/3767

### Changed

- Method `MarkdownTableOfContents.set_table_of_contents` renamed to `MarkdownTableOfContents.rebuild_table_of_contents` https://github.com/Textualize/textual/pull/3730
- Exception `Tree.UnknownNodeID` moved out of `Tree`, import from `textual.widgets.tree` https://github.com/Textualize/textual/pull/3730
- Exception `TreeNode.RemoveRootError` moved out of `TreeNode`, import from `textual.widgets.tree` https://github.com/Textualize/textual/pull/3730
- Optimized startup time https://github.com/Textualize/textual/pull/3753
- App.COMMANDS or Screen.COMMANDS can now accept a callable which returns a command palette provider https://github.com/Textualize/textual/pull/3756

## [0.42.0] - 2023-11-22

### Fixed

- Duplicate CSS errors when parsing CSS from a screen https://github.com/Textualize/textual/issues/3581
- Added missing `blur` pseudo class https://github.com/Textualize/textual/issues/3439
- Fixed visual glitched characters on Windows due to Python limitation https://github.com/Textualize/textual/issues/2548
- Fixed `ScrollableContainer` to receive focus https://github.com/Textualize/textual/pull/3632
- Fixed app-level queries causing a crash when the command palette is active https://github.com/Textualize/textual/issues/3633
- Fixed outline not rendering correctly in some scenarios (e.g. on Button widgets) https://github.com/Textualize/textual/issues/3628
- Fixed live-reloading of screen CSS https://github.com/Textualize/textual/issues/3454
- `Select.value` could be in an invalid state https://github.com/Textualize/textual/issues/3612
- Off-by-one in CSS error reporting https://github.com/Textualize/textual/issues/3625
- Loading indicators and app notifications overlapped in the wrong order https://github.com/Textualize/textual/issues/3677
- Widgets being loaded are disabled and have their scrolling explicitly disabled too https://github.com/Textualize/textual/issues/3677
- Method render on a widget could be called before mounting said widget https://github.com/Textualize/textual/issues/2914

### Added

- Exceptions to `textual.widgets.select` https://github.com/Textualize/textual/pull/3614
  - `InvalidSelectValueError` for when setting a `Select` to an invalid value
  - `EmptySelectError` when creating/setting a `Select` to have no options when `allow_blank` is `False`
- `Select` methods https://github.com/Textualize/textual/pull/3614
  - `clear`
  - `is_blank`
- Constant `Select.BLANK` to flag an empty selection https://github.com/Textualize/textual/pull/3614
- Added `restrict`, `type`, `max_length`, and `valid_empty` to Input https://github.com/Textualize/textual/pull/3657
- Added `Pilot.mouse_down` to simulate `MouseDown` events https://github.com/Textualize/textual/pull/3495
- Added `Pilot.mouse_up` to simulate `MouseUp` events https://github.com/Textualize/textual/pull/3495
- Added `Widget.is_mounted` property https://github.com/Textualize/textual/pull/3709
- Added `TreeNode.refresh` https://github.com/Textualize/textual/pull/3639

### Changed

- CSS error reporting will no longer provide links to the files in question https://github.com/Textualize/textual/pull/3582
- inline CSS error reporting will report widget/class variable where the CSS was read from https://github.com/Textualize/textual/pull/3582
- Breaking change: `Tree.refresh_line` has now become an internal https://github.com/Textualize/textual/pull/3639
- Breaking change: Setting `Select.value` to `None` no longer clears the selection (See `Select.BLANK` and `Select.clear`) https://github.com/Textualize/textual/pull/3614
- Breaking change: `Button` no longer inherits from `Static`, now it inherits directly from `Widget` https://github.com/Textualize/textual/issues/3603
- Rich markup in markdown headings is now escaped when building the TOC https://github.com/Textualize/textual/issues/3689
- Mechanics behind mouse clicks. See [this](https://github.com/Textualize/textual/pull/3495#issue-1934915047) for more details. https://github.com/Textualize/textual/pull/3495
- Breaking change: max/min-width/height now includes padding and border. https://github.com/Textualize/textual/pull/3712

## [0.41.0] - 2023-10-31

### Fixed

- Fixed `Input.cursor_blink` reactive not changing blink state after `Input` was mounted https://github.com/Textualize/textual/pull/3498
- Fixed `Tabs.active` attribute value not being re-assigned after removing a tab or clearing https://github.com/Textualize/textual/pull/3498
- Fixed `DirectoryTree` race-condition crash when changing path https://github.com/Textualize/textual/pull/3498
- Fixed issue with `LRUCache.discard` https://github.com/Textualize/textual/issues/3537
- Fixed `DataTable` not scrolling to rows that were just added https://github.com/Textualize/textual/pull/3552
- Fixed cache bug with `DataTable.update_cell` https://github.com/Textualize/textual/pull/3551
- Fixed CSS errors being repeated https://github.com/Textualize/textual/pull/3566
- Fix issue with chunky highlights on buttons https://github.com/Textualize/textual/pull/3571
- Fixed `OptionList` event leakage from `CommandPalette` to `App`.
- Fixed crash in `LoadingIndicator` https://github.com/Textualize/textual/pull/3498
- Fixed crash when `Tabs` appeared as a descendant of `TabbedContent` in the DOM https://github.com/Textualize/textual/pull/3602
- Fixed the command palette cancelling other workers https://github.com/Textualize/textual/issues/3615

### Added

- Add Document `get_index_from_location` / `get_location_from_index` https://github.com/Textualize/textual/pull/3410
- Add setter for `TextArea.text` https://github.com/Textualize/textual/discussions/3525
- Added `key` argument to the `DataTable.sort()` method, allowing the table to be sorted using a custom function (or other callable) https://github.com/Textualize/textual/pull/3090
- Added `initial` to all css rules, which restores default (i.e. value from DEFAULT_CSS) https://github.com/Textualize/textual/pull/3566
- Added HorizontalPad to pad.py https://github.com/Textualize/textual/pull/3571
- Added `AwaitComplete` class, to be used for optionally awaitable return values https://github.com/Textualize/textual/pull/3498

### Changed

- Breaking change: `Button.ACTIVE_EFFECT_DURATION` classvar converted to `Button.active_effect_duration` attribute https://github.com/Textualize/textual/pull/3498
- Breaking change: `Input.blink_timer` made private (renamed to `Input._blink_timer`) https://github.com/Textualize/textual/pull/3498
- Breaking change: `Input.cursor_blink` reactive updated to not run on mount (now `init=False`) https://github.com/Textualize/textual/pull/3498
- Breaking change: `AwaitTabbedContent` class removed https://github.com/Textualize/textual/pull/3498
- Breaking change: `Tabs.remove_tab` now returns an `AwaitComplete` instead of an `AwaitRemove` https://github.com/Textualize/textual/pull/3498
- Breaking change: `Tabs.clear` now returns an `AwaitComplete` instead of an `AwaitRemove` https://github.com/Textualize/textual/pull/3498
- `TabbedContent.add_pane` now returns an `AwaitComplete` instead of an `AwaitTabbedContent` https://github.com/Textualize/textual/pull/3498
- `TabbedContent.remove_pane` now returns an `AwaitComplete` instead of an `AwaitTabbedContent` https://github.com/Textualize/textual/pull/3498
- `TabbedContent.clear_pane` now returns an `AwaitComplete` instead of an `AwaitTabbedContent` https://github.com/Textualize/textual/pull/3498
- `Tabs.add_tab` now returns an `AwaitComplete` instead of an `AwaitMount` https://github.com/Textualize/textual/pull/3498
- `DirectoryTree.reload` now returns an `AwaitComplete`, which may be awaited to ensure the node has finished being processed by the internal queue https://github.com/Textualize/textual/pull/3498
- `Tabs.remove_tab` now returns an `AwaitComplete`, which may be awaited to ensure the tab is unmounted and internal state is updated https://github.com/Textualize/textual/pull/3498
- `App.switch_mode` now returns an `AwaitMount`, which may be awaited to ensure the screen is mounted https://github.com/Textualize/textual/pull/3498
- Buttons will now display multiple lines, and have auto height https://github.com/Textualize/textual/pull/3539
- DataTable now has a max-height of 100vh rather than 100%, which doesn't work with auto
- Breaking change: empty rules now result in an error https://github.com/Textualize/textual/pull/3566
- Improved startup time by caching CSS parsing https://github.com/Textualize/textual/pull/3575
- Workers are now created/run in a thread-safe way https://github.com/Textualize/textual/pull/3586

## [0.40.0] - 2023-10-11

### Added

- Added `loading` reactive property to widgets https://github.com/Textualize/textual/pull/3509

## [0.39.0] - 2023-10-10

### Fixed

- `Pilot.click`/`Pilot.hover` can't use `Screen` as a selector https://github.com/Textualize/textual/issues/3395
- App exception when a `Tree` is initialized/mounted with `disabled=True` https://github.com/Textualize/textual/issues/3407
- Fixed `print` locations not being correctly reported in `textual console` https://github.com/Textualize/textual/issues/3237
- Fix location of IME and emoji popups https://github.com/Textualize/textual/pull/3408
- Fixed application freeze when pasting an emoji into an application on Windows https://github.com/Textualize/textual/issues/3178
- Fixed duplicate option ID handling in the `OptionList` https://github.com/Textualize/textual/issues/3455
- Fix crash when removing and updating DataTable cell at same time https://github.com/Textualize/textual/pull/3487
- Fixed fractional styles to allow integer values https://github.com/Textualize/textual/issues/3414
- Stop eating stdout/stderr in headless mode - print works again in tests https://github.com/Textualize/textual/pull/3486

### Added

- `OutOfBounds` exception to be raised by `Pilot` https://github.com/Textualize/textual/pull/3360
- `TextArea.cursor_screen_offset` property for getting the screen-relative position of the cursor https://github.com/Textualize/textual/pull/3408
- `Input.cursor_screen_offset` property for getting the screen-relative position of the cursor https://github.com/Textualize/textual/pull/3408
- Reactive `cell_padding` (and respective parameter) to define horizontal cell padding in data table columns https://github.com/Textualize/textual/issues/3435
- Added `Input.clear` method https://github.com/Textualize/textual/pull/3430
- Added `TextArea.SelectionChanged` and `TextArea.Changed` messages https://github.com/Textualize/textual/pull/3442
- Added `wait_for_dismiss` parameter to `App.push_screen` https://github.com/Textualize/textual/pull/3477
- Allow scrollbar-size to be set to 0 to achieve scrollable containers with no visible scrollbars https://github.com/Textualize/textual/pull/3488

### Changed

- Breaking change: tree-sitter and tree-sitter-languages dependencies moved to `syntax` extra https://github.com/Textualize/textual/pull/3398
- `Pilot.click`/`Pilot.hover` now raises `OutOfBounds` when clicking outside visible screen https://github.com/Textualize/textual/pull/3360
- `Pilot.click`/`Pilot.hover` now return a Boolean indicating whether the click/hover landed on the widget that matches the selector https://github.com/Textualize/textual/pull/3360
- Added a delay to when the `No Matches` message appears in the command palette, thus removing a flicker https://github.com/Textualize/textual/pull/3399
- Timer callbacks are now typed more loosely https://github.com/Textualize/textual/issues/3434

## [0.38.1] - 2023-09-21

### Fixed

- Hotfix - added missing highlight files in build distribution https://github.com/Textualize/textual/pull/3370

## [0.38.0] - 2023-09-21

### Added

- Added a TextArea https://github.com/Textualize/textual/pull/2931
- Added :dark and :light pseudo classes

### Fixed

- Fixed `DataTable` not updating component styles on hot-reloading https://github.com/Textualize/textual/issues/3312

### Changed

- Breaking change: CSS in DEFAULT_CSS is now automatically scoped to the widget (set SCOPED_CSS=False) to disable
- Breaking change: Changed `Markdown.goto_anchor` to return a boolean (if the anchor was found) instead of `None` https://github.com/Textualize/textual/pull/3334

## [0.37.1] - 2023-09-16

### Fixed

- Fixed the command palette crashing with a `TimeoutError` in any Python before 3.11 https://github.com/Textualize/textual/issues/3320
- Fixed `Input` event leakage from `CommandPalette` to `App`.

## [0.37.0] - 2023-09-15

### Added

- Added the command palette https://github.com/Textualize/textual/pull/3058
- `Input` is now validated when focus moves out of it https://github.com/Textualize/textual/pull/3193
- Attribute `Input.validate_on` (and `__init__` parameter of the same name) to customise when validation occurs https://github.com/Textualize/textual/pull/3193
- Screen-specific (sub-)title attributes https://github.com/Textualize/textual/pull/3199:
  - `Screen.TITLE`
  - `Screen.SUB_TITLE`
  - `Screen.title`
  - `Screen.sub_title`
- Properties `Header.screen_title` and `Header.screen_sub_title` https://github.com/Textualize/textual/pull/3199
- Added `DirectoryTree.DirectorySelected` message https://github.com/Textualize/textual/issues/3200
- Added `widgets.Collapsible` contributed by Sunyoung Yoo https://github.com/Textualize/textual/pull/2989

### Fixed

- Fixed a crash when removing an option from an `OptionList` while the mouse is hovering over the last option https://github.com/Textualize/textual/issues/3270
- Fixed a crash in `MarkdownViewer` when clicking on a link that contains an anchor https://github.com/Textualize/textual/issues/3094
- Fixed wrong message pump in pop_screen https://github.com/Textualize/textual/pull/3315

### Changed

- Widget.notify and App.notify are now thread-safe https://github.com/Textualize/textual/pull/3275
- Breaking change: Widget.notify and App.notify now return None https://github.com/Textualize/textual/pull/3275
- App.unnotify is now private (renamed to App._unnotify) https://github.com/Textualize/textual/pull/3275
- `Markdown.load` will now attempt to scroll to a related heading if an anchor is provided https://github.com/Textualize/textual/pull/3244
- `ProgressBar` explicitly supports being set back to its indeterminate state https://github.com/Textualize/textual/pull/3286

## [0.36.0] - 2023-09-05

### Added

- TCSS styles `layer` and `layers` can be strings https://github.com/Textualize/textual/pull/3169
- `App.return_code` for the app return code https://github.com/Textualize/textual/pull/3202
- Added `animate` switch to `Tree.scroll_to_line` and `Tree.scroll_to_node` https://github.com/Textualize/textual/pull/3210
- Added `Rule` widget https://github.com/Textualize/textual/pull/3209
- Added App.current_mode to get the current mode https://github.com/Textualize/textual/pull/3233

### Changed

- Reactive callbacks are now scheduled on the message pump of the reactable that is watching instead of the owner of reactive attribute https://github.com/Textualize/textual/pull/3065
- Callbacks scheduled with `call_next` will now have the same prevented messages as when the callback was scheduled https://github.com/Textualize/textual/pull/3065
- Added `cursor_type` to the `DataTable` constructor.
- Fixed `push_screen` not updating Screen.CSS styles https://github.com/Textualize/textual/issues/3217
- `DataTable.add_row` accepts `height=None` to automatically compute optimal height for a row https://github.com/Textualize/textual/pull/3213

### Fixed

- Fixed flicker when calling pop_screen multiple times https://github.com/Textualize/textual/issues/3126
- Fixed setting styles.layout not updating https://github.com/Textualize/textual/issues/3047
- Fixed flicker when scrolling tree up or down a line https://github.com/Textualize/textual/issues/3206

## [0.35.1]

### Fixed

- Fixed flash of 80x24 interface in textual-web

## [0.35.0]

### Added

- Ability to enable/disable tabs via the reactive `disabled` in tab panes https://github.com/Textualize/textual/pull/3152
- Textual-web driver support for Windows

### Fixed

- Could not hide/show/disable/enable tabs in nested `TabbedContent` https://github.com/Textualize/textual/pull/3150

## [0.34.0] - 2023-08-22

### Added

- Methods `TabbedContent.disable_tab` and `TabbedContent.enable_tab` https://github.com/Textualize/textual/pull/3112
- Methods `Tabs.disable` and `Tabs.enable` https://github.com/Textualize/textual/pull/3112
- Messages `Tab.Disabled`, `Tab.Enabled`, `Tabs.TabDisabled` and `Tabs.Enabled` https://github.com/Textualize/textual/pull/3112
- Methods `TabbedContent.hide_tab` and `TabbedContent.show_tab` https://github.com/Textualize/textual/pull/3112
- Methods `Tabs.hide` and `Tabs.show` https://github.com/Textualize/textual/pull/3112
- Messages `Tabs.TabHidden` and `Tabs.TabShown` https://github.com/Textualize/textual/pull/3112
- Added `ListView.extend` method to append multiple items https://github.com/Textualize/textual/pull/3012

### Changed

- grid-columns and grid-rows now accept an `auto` token to detect the optimal size https://github.com/Textualize/textual/pull/3107
- LoadingIndicator now has a minimum height of 1 line.

### Fixed

- Fixed auto height container with default grid-rows https://github.com/Textualize/textual/issues/1597
- Fixed `page_up` and `page_down` bug in `DataTable` when `show_header = False` https://github.com/Textualize/textual/pull/3093
- Fixed issue with visible children inside invisible container when moving focus https://github.com/Textualize/textual/issues/3053

## [0.33.0] - 2023-08-15

### Fixed

- Fixed unintuitive sizing behaviour of TabbedContent https://github.com/Textualize/textual/issues/2411
- Fixed relative units not always expanding auto containers https://github.com/Textualize/textual/pull/3059
- Fixed background refresh https://github.com/Textualize/textual/issues/3055
- Fixed `SelectionList.clear_options` https://github.com/Textualize/textual/pull/3075
- `MouseMove` events bubble up from widgets. `App` and `Screen` receive `MouseMove` events even if there's no Widget under the cursor. https://github.com/Textualize/textual/issues/2905
- Fixed click on double-width char https://github.com/Textualize/textual/issues/2968

### Changed

- Breaking change: `DOMNode.visible` now takes into account full DOM to report whether a node is visible or not.

### Removed

- Property `Widget.focusable_children` https://github.com/Textualize/textual/pull/3070

### Added

- Added an interface for replacing prompt of an individual option in an `OptionList` https://github.com/Textualize/textual/issues/2603
- Added `DirectoryTree.reload_node` method https://github.com/Textualize/textual/issues/2757
- Added widgets.Digit https://github.com/Textualize/textual/pull/3073
- Added `BORDER_TITLE` and `BORDER_SUBTITLE` classvars to Widget https://github.com/Textualize/textual/pull/3097

### Changed

- DescendantBlur and DescendantFocus can now be used with @on decorator

## [0.32.0] - 2023-08-03

### Added

- Added widgets.Log
- Added Widget.is_vertical_scroll_end, Widget.is_horizontal_scroll_end, Widget.is_vertical_scrollbar_grabbed, Widget.is_horizontal_scrollbar_grabbed

### Changed

- Breaking change: Renamed TextLog to RichLog

## [0.31.0] - 2023-08-01

### Added

- Added App.begin_capture_print, App.end_capture_print, Widget.begin_capture_print, Widget.end_capture_print https://github.com/Textualize/textual/issues/2952
- Added the ability to run async methods as thread workers https://github.com/Textualize/textual/pull/2938
- Added `App.stop_animation` https://github.com/Textualize/textual/issues/2786
- Added `Widget.stop_animation` https://github.com/Textualize/textual/issues/2786

### Changed

- Breaking change: Creating a thread worker now requires that a `thread=True` keyword argument is passed https://github.com/Textualize/textual/pull/2938
- Breaking change: `Markdown.load` no longer captures all errors and returns a `bool`, errors now propagate https://github.com/Textualize/textual/issues/2956
- Breaking change: the default style of a `DataTable` now has `max-height: 100%` https://github.com/Textualize/textual/issues/2959

### Fixed

- Fixed a crash when a `SelectionList` had a prompt wider than itself https://github.com/Textualize/textual/issues/2900
- Fixed a bug where `Click` events were bubbling up from `Switch` widgets https://github.com/Textualize/textual/issues/2366
- Fixed a crash when using empty CSS variables https://github.com/Textualize/textual/issues/1849
- Fixed issue with tabs in TextLog https://github.com/Textualize/textual/issues/3007
- Fixed a bug with `DataTable` hover highlighting https://github.com/Textualize/textual/issues/2909

## [0.30.0] - 2023-07-17

### Added

- Added `DataTable.remove_column` method https://github.com/Textualize/textual/pull/2899
- Added notifications https://github.com/Textualize/textual/pull/2866
- Added `on_complete` callback to scroll methods https://github.com/Textualize/textual/pull/2903

### Fixed

- Fixed CancelledError issue with timer https://github.com/Textualize/textual/issues/2854
- Fixed Toggle Buttons issue with not being clickable/hoverable https://github.com/Textualize/textual/pull/2930


## [0.29.0] - 2023-07-03

### Changed

- Factored dev tools (`textual` command) in to external lib (`textual-dev`).

### Added

- Updated `DataTable.get_cell` type hints to accept string keys https://github.com/Textualize/textual/issues/2586
- Added `DataTable.get_cell_coordinate` method
- Added `DataTable.get_row_index` method https://github.com/Textualize/textual/issues/2587
- Added `DataTable.get_column_index` method
- Added can-focus pseudo-class to target widgets that may receive focus
- Make `Markdown.update` optionally awaitable https://github.com/Textualize/textual/pull/2838
- Added `default` parameter to `DataTable.add_column` for populating existing rows https://github.com/Textualize/textual/pull/2836
- Added can-focus pseudo-class to target widgets that may receive focus

### Fixed

- Fixed crash when columns were added to populated `DataTable` https://github.com/Textualize/textual/pull/2836
- Fixed issues with opacity on Screens https://github.com/Textualize/textual/issues/2616
- Fixed style problem with selected selections in a non-focused selection list https://github.com/Textualize/textual/issues/2768
- Fixed sys.stdout and sys.stderr being None https://github.com/Textualize/textual/issues/2879

## [0.28.1] - 2023-06-20

### Fixed

- Fixed indented code blocks not showing up in `Markdown` https://github.com/Textualize/textual/issues/2781
- Fixed inline code blocks in lists showing out of order in `Markdown` https://github.com/Textualize/textual/issues/2676
- Fixed list items in a `Markdown` being added to the focus chain https://github.com/Textualize/textual/issues/2380
- Fixed `Tabs` posting unnecessary messages when removing non-active tabs https://github.com/Textualize/textual/issues/2807
- call_after_refresh will preserve the sender within the callback https://github.com/Textualize/textual/pull/2806

### Added

- Added a method of allowing third party code to handle unhandled tokens in `Markdown` https://github.com/Textualize/textual/pull/2803
- Added `MarkdownBlock` as an exported symbol in `textual.widgets.markdown` https://github.com/Textualize/textual/pull/2803

### Changed

- Tooltips are now inherited, so will work with compound widgets


## [0.28.0] - 2023-06-19

### Added

- The devtools console now confirms when CSS files have been successfully loaded after a previous error https://github.com/Textualize/textual/pull/2716
- Class variable `CSS` to screens https://github.com/Textualize/textual/issues/2137
- Class variable `CSS_PATH` to screens https://github.com/Textualize/textual/issues/2137
- Added `cursor_foreground_priority` and `cursor_background_priority` to `DataTable` https://github.com/Textualize/textual/pull/2736
- Added Region.center
- Added `center` parameter to `Widget.scroll_to_region`
- Added `origin_visible` parameter to `Widget.scroll_to_region`
- Added `origin_visible` parameter to `Widget.scroll_to_center`
- Added `TabbedContent.tab_count` https://github.com/Textualize/textual/pull/2751
- Added `TabbedContent.add_pane` https://github.com/Textualize/textual/pull/2751
- Added `TabbedContent.remove_pane` https://github.com/Textualize/textual/pull/2751
- Added `TabbedContent.clear_panes` https://github.com/Textualize/textual/pull/2751
- Added `TabbedContent.Cleared` https://github.com/Textualize/textual/pull/2751

### Fixed

- Fixed setting `TreeNode.label` on an existing `Tree` node not immediately refreshing https://github.com/Textualize/textual/pull/2713
- Correctly implement `__eq__` protocol in DataTable https://github.com/Textualize/textual/pull/2705
- Fixed exceptions in Pilot tests being silently ignored https://github.com/Textualize/textual/pull/2754
- Fixed issue where internal data of `OptionList` could be invalid for short window after `clear_options` https://github.com/Textualize/textual/pull/2754
- Fixed `Tooltip` causing a `query_one` on a lone `Static` to fail https://github.com/Textualize/textual/issues/2723
- Nested widgets wouldn't lose focus when parent is disabled https://github.com/Textualize/textual/issues/2772
- Fixed the `Tabs` `Underline` highlight getting "lost" in some extreme situations https://github.com/Textualize/textual/pull/2751

### Changed

- Breaking change: The `@on` decorator will now match a message class and any child classes https://github.com/Textualize/textual/pull/2746
- Breaking change: Styles update to checkbox, radiobutton, OptionList, Select, SelectionList, Switch https://github.com/Textualize/textual/pull/2777
- `Tabs.add_tab` is now optionally awaitable https://github.com/Textualize/textual/pull/2778
- `Tabs.add_tab` now takes `before` and `after` arguments to position a new tab https://github.com/Textualize/textual/pull/2778
- `Tabs.remove_tab` is now optionally awaitable https://github.com/Textualize/textual/pull/2778
- Breaking change: `Tabs.clear` has been changed from returning `self` to being optionally awaitable https://github.com/Textualize/textual/pull/2778

## [0.27.0] - 2023-06-01

### Fixed

- Fixed zero division error https://github.com/Textualize/textual/issues/2673
- Fix `scroll_to_center` when there were nested layers out of view (Compositor full_map not populated fully) https://github.com/Textualize/textual/pull/2684
- Fix crash when `Select` widget value attribute was set in `compose` https://github.com/Textualize/textual/pull/2690
- Issue with computing progress in workers https://github.com/Textualize/textual/pull/2686
- Issues with `switch_screen` not updating the results callback appropriately https://github.com/Textualize/textual/issues/2650
- Fixed incorrect mount order https://github.com/Textualize/textual/pull/2702

### Added

- `work` decorator accepts `description` parameter to add debug string https://github.com/Textualize/textual/issues/2597
- Added `SelectionList` widget https://github.com/Textualize/textual/pull/2652
- `App.AUTO_FOCUS` to set auto focus on all screens https://github.com/Textualize/textual/issues/2594
- Option to `scroll_to_center` to ensure we don't scroll such that the top left corner of the widget is not visible https://github.com/Textualize/textual/pull/2682
- Added `Widget.tooltip` property https://github.com/Textualize/textual/pull/2670
- Added `Region.inflect` https://github.com/Textualize/textual/pull/2670
- `Suggester` API to compose with widgets for automatic suggestions https://github.com/Textualize/textual/issues/2330
- `SuggestFromList` class to let widgets get completions from a fixed set of options https://github.com/Textualize/textual/pull/2604
- `Input` has a new component class `input--suggestion` https://github.com/Textualize/textual/pull/2604
- Added `Widget.remove_children` https://github.com/Textualize/textual/pull/2657
- Added `Validator` framework and validation for `Input` https://github.com/Textualize/textual/pull/2600
- Ability to have private and public validate methods https://github.com/Textualize/textual/pull/2708
- Ability to have private compute methods https://github.com/Textualize/textual/pull/2708
- Added `message_hook` to App.run_test https://github.com/Textualize/textual/pull/2702
- Added `Sparkline` widget https://github.com/Textualize/textual/pull/2631

### Changed

- `Placeholder` now sets its color cycle per app https://github.com/Textualize/textual/issues/2590
- Footer now clears key highlight regardless of whether it's in the active screen or not https://github.com/Textualize/textual/issues/2606
- The default Widget repr no longer displays classes and pseudo-classes (to reduce noise in logs). Add them to your `__rich_repr__` method if needed. https://github.com/Textualize/textual/pull/2623
- Setting `Screen.AUTO_FOCUS` to `None` will inherit `AUTO_FOCUS` from the app instead of disabling it https://github.com/Textualize/textual/issues/2594
- Setting `Screen.AUTO_FOCUS` to `""` will disable it on the screen https://github.com/Textualize/textual/issues/2594
- Messages now have a `handler_name` class var which contains the name of the default handler method.
- `Message.control` is now a property instead of a class variable. https://github.com/Textualize/textual/issues/2528
- `Tree` and `DirectoryTree` Messages no longer accept a `tree` parameter, using `self.node.tree` instead. https://github.com/Textualize/textual/issues/2529
- Keybinding <kbd>right</kbd> in `Input` is also used to accept a suggestion if the cursor is at the end of the input https://github.com/Textualize/textual/pull/2604
- `Input.__init__` now accepts a `suggester` attribute for completion suggestions https://github.com/Textualize/textual/pull/2604
- Using `switch_screen` to switch to the currently active screen is now a no-op https://github.com/Textualize/textual/pull/2692
- Breaking change: removed `reactive.py::Reactive.var` in favor of `reactive.py::var` https://github.com/Textualize/textual/pull/2709/

### Removed

- `Placeholder.reset_color_cycle`
- Removed `Widget.reset_focus` (now called `Widget.blur`) https://github.com/Textualize/textual/issues/2642

## [0.26.0] - 2023-05-20

### Added

- Added `Widget.can_view`

### Changed

- Textual will now scroll focused widgets to center if not in view

## [0.25.0] - 2023-05-17

### Changed

- App `title` and `sub_title` attributes can be set to any type https://github.com/Textualize/textual/issues/2521
- `DirectoryTree` now loads directory contents in a worker https://github.com/Textualize/textual/issues/2456
- Only a single error will be written by default, unless in dev mode ("debug" in App.features) https://github.com/Textualize/textual/issues/2480
- Using `Widget.move_child` where the target and the child being moved are the same is now a no-op https://github.com/Textualize/textual/issues/1743
- Calling `dismiss` on a screen that is not at the top of the stack now raises an exception https://github.com/Textualize/textual/issues/2575
- `MessagePump.call_after_refresh` and `MessagePump.call_later` will now return `False` if the callback could not be scheduled. https://github.com/Textualize/textual/pull/2584

### Fixed

- Fixed `ZeroDivisionError` in `resolve_fraction_unit` https://github.com/Textualize/textual/issues/2502
- Fixed `TreeNode.expand` and `TreeNode.expand_all` not posting a `Tree.NodeExpanded` message https://github.com/Textualize/textual/issues/2535
- Fixed `TreeNode.collapse` and `TreeNode.collapse_all` not posting a `Tree.NodeCollapsed` message https://github.com/Textualize/textual/issues/2535
- Fixed `TreeNode.toggle` and `TreeNode.toggle_all` not posting a `Tree.NodeExpanded` or `Tree.NodeCollapsed` message https://github.com/Textualize/textual/issues/2535
- `footer--description` component class was being ignored https://github.com/Textualize/textual/issues/2544
- Pasting empty selection in `Input` would raise an exception https://github.com/Textualize/textual/issues/2563
- `Screen.AUTO_FOCUS` now focuses the first _focusable_ widget that matches the selector https://github.com/Textualize/textual/issues/2578
- `Screen.AUTO_FOCUS` now works on the default screen on startup https://github.com/Textualize/textual/pull/2581
- Fix for setting dark in App `__init__` https://github.com/Textualize/textual/issues/2583
- Fix issue with scrolling and docks https://github.com/Textualize/textual/issues/2525
- Fix not being able to use CSS classes with `Tab` https://github.com/Textualize/textual/pull/2589

### Added

- Class variable `AUTO_FOCUS` to screens https://github.com/Textualize/textual/issues/2457
- Added `NULL_SPACING` and `NULL_REGION` to geometry.py

## [0.24.1] - 2023-05-08

### Fixed

- Fix TypeError in code browser

## [0.24.0] - 2023-05-08

### Fixed

- Fixed crash when creating a `DirectoryTree` starting anywhere other than `.`
- Fixed line drawing in `Tree` when `Tree.show_root` is `True` https://github.com/Textualize/textual/issues/2397
- Fixed line drawing in `Tree` not marking branches as selected when first getting focus https://github.com/Textualize/textual/issues/2397

### Changed

- The DataTable cursor is now scrolled into view when the cursor coordinate is changed programmatically https://github.com/Textualize/textual/issues/2459
- run_worker exclusive parameter is now `False` by default https://github.com/Textualize/textual/pull/2470
- Added `always_update` as an optional argument for `reactive.var`
- Made Binding description default to empty string, which is equivalent to show=False https://github.com/Textualize/textual/pull/2501
- Modified Message to allow it to be used as a dataclass https://github.com/Textualize/textual/pull/2501
- Decorator `@on` accepts arbitrary `**kwargs` to apply selectors to attributes of the message https://github.com/Textualize/textual/pull/2498

### Added

- Property `control` as alias for attribute `tabs` in `Tabs` messages https://github.com/Textualize/textual/pull/2483
- Experimental: Added "overlay" rule https://github.com/Textualize/textual/pull/2501
- Experimental: Added "constrain" rule https://github.com/Textualize/textual/pull/2501
- Added textual.widgets.Select https://github.com/Textualize/textual/pull/2501
- Added Region.translate_inside https://github.com/Textualize/textual/pull/2501
- `TabbedContent` now takes kwargs `id`, `name`, `classes`, and `disabled`, upon initialization, like other widgets https://github.com/Textualize/textual/pull/2497
- Method `DataTable.move_cursor` https://github.com/Textualize/textual/issues/2472
- Added `OptionList.add_options` https://github.com/Textualize/textual/pull/2508
- Added `TreeNode.is_root` https://github.com/Textualize/textual/pull/2510
- Added `TreeNode.remove_children` https://github.com/Textualize/textual/pull/2510
- Added `TreeNode.remove` https://github.com/Textualize/textual/pull/2510
- Added classvar `Message.ALLOW_SELECTOR_MATCH` https://github.com/Textualize/textual/pull/2498
- Added `ALLOW_SELECTOR_MATCH` to all built-in messages associated with widgets https://github.com/Textualize/textual/pull/2498
- Markdown document sub-widgets now reference the container document
- Table of contents of a markdown document now references the document
- Added the `control` property to messages
  - `DirectoryTree.FileSelected`
  - `ListView`
    - `Highlighted`
    - `Selected`
  - `Markdown`
    - `TableOfContentsUpdated`
    - `TableOfContentsSelected`
    - `LinkClicked`
  - `OptionList`
    - `OptionHighlighted`
    - `OptionSelected`
  - `RadioSet.Changed`
  - `TabContent.TabActivated`
  - `Tree`
    - `NodeSelected`
    - `NodeHighlighted`
    - `NodeExpanded`
    - `NodeCollapsed`

## [0.23.0] - 2023-05-03

### Fixed

- Fixed `outline` top and bottom not handling alpha - https://github.com/Textualize/textual/issues/2371
- Fixed `!important` not applying to `align` https://github.com/Textualize/textual/issues/2420
- Fixed `!important` not applying to `border` https://github.com/Textualize/textual/issues/2420
- Fixed `!important` not applying to `content-align` https://github.com/Textualize/textual/issues/2420
- Fixed `!important` not applying to `outline` https://github.com/Textualize/textual/issues/2420
- Fixed `!important` not applying to `overflow` https://github.com/Textualize/textual/issues/2420
- Fixed `!important` not applying to `scrollbar-size` https://github.com/Textualize/textual/issues/2420
- Fixed `outline-right` not being recognised https://github.com/Textualize/textual/issues/2446
- Fixed OSError when a file system is not available https://github.com/Textualize/textual/issues/2468

### Changed

- Setting attributes with a `compute_` method will now raise an `AttributeError` https://github.com/Textualize/textual/issues/2383
- Unknown psuedo-selectors will now raise a tokenizer error (previously they were silently ignored) https://github.com/Textualize/textual/pull/2445
- Breaking change: `DirectoryTree.FileSelected.path` is now always a `Path` https://github.com/Textualize/textual/issues/2448
- Breaking change: `Directorytree.load_directory` renamed to `Directorytree._load_directory` https://github.com/Textualize/textual/issues/2448
- Unknown pseudo-selectors will now raise a tokenizer error (previously they were silently ignored) https://github.com/Textualize/textual/pull/2445

### Added

- Watch methods can now optionally be private https://github.com/Textualize/textual/issues/2382
- Added `DirectoryTree.path` reactive attribute https://github.com/Textualize/textual/issues/2448
- Added `DirectoryTree.FileSelected.node` https://github.com/Textualize/textual/pull/2463
- Added `DirectoryTree.reload` https://github.com/Textualize/textual/issues/2448
- Added textual.on decorator https://github.com/Textualize/textual/issues/2398

## [0.22.3] - 2023-04-29

### Fixed

- Fixed `textual run` on Windows https://github.com/Textualize/textual/issues/2406
- Fixed top border of button hover state

## [0.22.2] - 2023-04-29

### Added

- Added `TreeNode.tree` as a read-only public attribute https://github.com/Textualize/textual/issues/2413

### Fixed

- Fixed superfluous style updates for focus-within pseudo-selector

## [0.22.1] - 2023-04-28

### Fixed

- Fixed timer issue https://github.com/Textualize/textual/issues/2416
- Fixed `textual run` issue https://github.com/Textualize/textual/issues/2391

## [0.22.0] - 2023-04-27

### Fixed

- Fixed broken fr units when there is a min or max dimension https://github.com/Textualize/textual/issues/2378
- Fixed plain text in Markdown code blocks with no syntax being difficult to read https://github.com/Textualize/textual/issues/2400

### Added

- Added `ProgressBar` widget https://github.com/Textualize/textual/pull/2333

### Changed

- All `textual.containers` are now `1fr` in relevant dimensions by default https://github.com/Textualize/textual/pull/2386


## [0.21.0] - 2023-04-26

### Changed

- `textual run` execs apps in a new context.
- Textual console no longer parses console markup.
- Breaking change: `Container` no longer shows required scrollbars by default https://github.com/Textualize/textual/issues/2361
- Breaking change: `VerticalScroll` no longer shows a required horizontal scrollbar by default
- Breaking change: `HorizontalScroll` no longer shows a required vertical scrollbar by default
- Breaking change: Renamed `App.action_add_class_` to `App.action_add_class`
- Breaking change: Renamed `App.action_remove_class_` to `App.action_remove_class`
- Breaking change: `RadioSet` is now a single focusable widget https://github.com/Textualize/textual/pull/2372
- Breaking change: Removed `containers.Content` (use `containers.VerticalScroll` now)

### Added

- Added `-c` switch to `textual run` which runs commands in a Textual dev environment.
- Breaking change: standard keyboard scrollable navigation bindings have been moved off `Widget` and onto a new base class for scrollable containers (see also below addition) https://github.com/Textualize/textual/issues/2332
- `ScrollView` now inherits from `ScrollableContainer` rather than `Widget` https://github.com/Textualize/textual/issues/2332
- Containers no longer inherit any bindings from `Widget` https://github.com/Textualize/textual/issues/2331
- Added `ScrollableContainer`; a container class that binds the common navigation keys to scroll actions (see also above breaking change) https://github.com/Textualize/textual/issues/2332

### Fixed

- Fixed dark mode toggles in a "child" screen not updating a "parent" screen https://github.com/Textualize/textual/issues/1999
- Fixed "panel" border not exposed via CSS
- Fixed `TabbedContent.active` changes not changing the actual content https://github.com/Textualize/textual/issues/2352
- Fixed broken color on macOS Terminal https://github.com/Textualize/textual/issues/2359

## [0.20.1] - 2023-04-18

### Fix

- New fix for stuck tabs underline https://github.com/Textualize/textual/issues/2229

## [0.20.0] - 2023-04-18

### Changed

- Changed signature of Driver. Technically a breaking change, but unlikely to affect anyone.
- Breaking change: Timer.start is now private, and returns None. There was no reason to call this manually, so unlikely to affect anyone.
- A clicked tab will now be scrolled to the center of its tab container https://github.com/Textualize/textual/pull/2276
- Style updates are now done immediately rather than on_idle https://github.com/Textualize/textual/pull/2304
- `ButtonVariant` is now exported from `textual.widgets.button` https://github.com/Textualize/textual/issues/2264
- `HorizontalScroll` and `VerticalScroll` are now focusable by default https://github.com/Textualize/textual/pull/2317

### Added

- Added `DataTable.remove_row` method https://github.com/Textualize/textual/pull/2253
- option `--port` to the command `textual console` to specify which port the console should connect to https://github.com/Textualize/textual/pull/2258
- `Widget.scroll_to_center` method to scroll children to the center of container widget https://github.com/Textualize/textual/pull/2255 and https://github.com/Textualize/textual/pull/2276
- Added `TabActivated` message to `TabbedContent` https://github.com/Textualize/textual/pull/2260
- Added "panel" border style https://github.com/Textualize/textual/pull/2292
- Added `border-title-color`, `border-title-background`, `border-title-style` rules https://github.com/Textualize/textual/issues/2289
- Added `border-subtitle-color`, `border-subtitle-background`, `border-subtitle-style` rules https://github.com/Textualize/textual/issues/2289

### Fixed

- Fixed order styles are applied in DataTable - allows combining of renderable styles and component classes https://github.com/Textualize/textual/pull/2272
- Fixed key combos with up/down keys in some terminals https://github.com/Textualize/textual/pull/2280
- Fix empty ListView preventing bindings from firing https://github.com/Textualize/textual/pull/2281
- Fix `get_component_styles` returning incorrect values on first call when combined with pseudoclasses https://github.com/Textualize/textual/pull/2304
- Fixed `active_message_pump.get` sometimes resulting in a `LookupError` https://github.com/Textualize/textual/issues/2301

## [0.19.1] - 2023-04-10

### Fixed

- Fix viewport units using wrong viewport size  https://github.com/Textualize/textual/pull/2247
- Fixed layout not clearing arrangement cache https://github.com/Textualize/textual/pull/2249


## [0.19.0] - 2023-04-07

### Added

- Added support for filtering a `DirectoryTree` https://github.com/Textualize/textual/pull/2215

### Changed

- Allowed border_title and border_subtitle to accept Text objects
- Added additional line around titles
- When a container is auto, relative dimensions in children stretch the container. https://github.com/Textualize/textual/pull/2221
- DataTable page up / down now move cursor

### Fixed

- Fixed margin not being respected when width or height is "auto" https://github.com/Textualize/textual/issues/2220
- Fixed issue which prevent scroll_visible from working https://github.com/Textualize/textual/issues/2181
- Fixed missing tracebacks on Windows https://github.com/Textualize/textual/issues/2027

## [0.18.0] - 2023-04-04

### Added

- Added Worker API https://github.com/Textualize/textual/pull/2182

### Changed

- Breaking change: Markdown.update is no longer a coroutine https://github.com/Textualize/textual/pull/2182

### Fixed

- `RadioSet` is now far less likely to report `pressed_button` as `None` https://github.com/Textualize/textual/issues/2203

## [0.17.3] - 2023-04-02

### [Fixed]

- Fixed scrollable area not taking in to account dock https://github.com/Textualize/textual/issues/2188

## [0.17.2] - 2023-04-02

### [Fixed]

- Fixed bindings persistance https://github.com/Textualize/textual/issues/1613
- The `Markdown` widget now auto-increments ordered lists https://github.com/Textualize/textual/issues/2002
- Fixed modal bindings https://github.com/Textualize/textual/issues/2194
- Fix binding enter to active button https://github.com/Textualize/textual/issues/2194

### [Changed]

- tab and shift+tab are now defined on Screen.

## [0.17.1] - 2023-03-30

### Fixed

- Fix cursor not hiding on Windows https://github.com/Textualize/textual/issues/2170
- Fixed freeze when ctrl-clicking links https://github.com/Textualize/textual/issues/2167 https://github.com/Textualize/textual/issues/2073

## [0.17.0] - 2023-03-29

### Fixed

- Issue with parsing action strings whose arguments contained quoted closing parenthesis https://github.com/Textualize/textual/pull/2112
- Issues with parsing action strings with tuple arguments https://github.com/Textualize/textual/pull/2112
- Issue with watching for CSS file changes https://github.com/Textualize/textual/pull/2128
- Fix for tabs not invalidating https://github.com/Textualize/textual/issues/2125
- Fixed scrollbar layers issue https://github.com/Textualize/textual/issues/1358
- Fix for interaction between pseudo-classes and widget-level render caches https://github.com/Textualize/textual/pull/2155

### Changed

- DataTable now has height: auto by default. https://github.com/Textualize/textual/issues/2117
- Textual will now render strings within renderables (such as tables) as Console Markup by default. You can wrap your text with rich.Text() if you want the original behavior. https://github.com/Textualize/textual/issues/2120
- Some widget methods now return `self` instead of `None` https://github.com/Textualize/textual/pull/2102:
  - `Widget`: `refresh`, `focus`, `reset_focus`
  - `Button.press`
  - `DataTable`: `clear`, `refresh_coordinate`, `refresh_row`, `refresh_column`, `sort`
  - `Placehoder.cycle_variant`
  - `Switch.toggle`
  - `Tabs.clear`
  - `TextLog`: `write`, `clear`
  - `TreeNode`: `expand`, `expand_all`, `collapse`, `collapse_all`, `toggle`, `toggle_all`
  - `Tree`: `clear`, `reset`
- Screens with alpha in their background color will now blend with the background. https://github.com/Textualize/textual/pull/2139
- Added "thick" border style. https://github.com/Textualize/textual/pull/2139
- message_pump.app will now set the active app if it is not already set.
- DataTable now has max height set to 100vh

### Added

- Added auto_scroll attribute to TextLog https://github.com/Textualize/textual/pull/2127
- Added scroll_end switch to TextLog.write https://github.com/Textualize/textual/pull/2127
- Added `Widget.get_pseudo_class_state` https://github.com/Textualize/textual/pull/2155
- Added Screen.ModalScreen which prevents App from handling bindings. https://github.com/Textualize/textual/pull/2139
- Added TEXTUAL_LOG env var which should be a path that Textual will write verbose logs to (textual devtools is generally preferred) https://github.com/Textualize/textual/pull/2148
- Added textual.logging.TextualHandler logging handler
- Added Query.set_classes, DOMNode.set_classes, and `classes` setter for Widget https://github.com/Textualize/textual/issues/1081
- Added `OptionList` https://github.com/Textualize/textual/pull/2154

## [0.16.0] - 2023-03-22

### Added
- Added `parser_factory` argument to `Markdown` and `MarkdownViewer` constructors https://github.com/Textualize/textual/pull/2075
- Added `HorizontalScroll` https://github.com/Textualize/textual/issues/1957
- Added `Center` https://github.com/Textualize/textual/issues/1957
- Added `Middle` https://github.com/Textualize/textual/issues/1957
- Added `VerticalScroll` (mimicking the old behaviour of `Vertical`) https://github.com/Textualize/textual/issues/1957
- Added `Widget.border_title` and `Widget.border_subtitle` to set border (sub)title for a widget https://github.com/Textualize/textual/issues/1864
- Added CSS styles `border_title_align` and `border_subtitle_align`.
- Added `TabbedContent` widget https://github.com/Textualize/textual/pull/2059
- Added `get_child_by_type` method to widgets / app https://github.com/Textualize/textual/pull/2059
- Added `Widget.render_str` method https://github.com/Textualize/textual/pull/2059
- Added TEXTUAL_DRIVER environment variable

### Changed

- Dropped "loading-indicator--dot" component style from LoadingIndicator https://github.com/Textualize/textual/pull/2050
- Tabs widget now sends Tabs.Cleared when there is no active tab.
- Breaking change: changed default behaviour of `Vertical` (see `VerticalScroll`) https://github.com/Textualize/textual/issues/1957
- The default `overflow` style for `Horizontal` was changed to `hidden hidden` https://github.com/Textualize/textual/issues/1957
- `DirectoryTree` also accepts `pathlib.Path` objects as the path to list https://github.com/Textualize/textual/issues/1438

### Removed

- Removed `sender` attribute from messages. It's now just private (`_sender`). https://github.com/Textualize/textual/pull/2071

### Fixed

- Fixed borders not rendering correctly. https://github.com/Textualize/textual/pull/2074
- Fix for error when removing nodes. https://github.com/Textualize/textual/issues/2079

## [0.15.1] - 2023-03-14

### Fixed

- Fixed how the namespace for messages is calculated to facilitate inheriting messages https://github.com/Textualize/textual/issues/1814
- `Tab` is now correctly made available from `textual.widgets`. https://github.com/Textualize/textual/issues/2044

## [0.15.0] - 2023-03-13

### Fixed

- Fixed container not resizing when a widget is removed https://github.com/Textualize/textual/issues/2007
- Fixes issue where the horizontal scrollbar would be incorrectly enabled https://github.com/Textualize/textual/pull/2024

## [0.15.0] - 2023-03-13

### Changed

- Fixed container not resizing when a widget is removed https://github.com/Textualize/textual/issues/2007
- Fixed issue where the horizontal scrollbar would be incorrectly enabled https://github.com/Textualize/textual/pull/2024
- Fixed `Pilot.click` not correctly creating the mouse events https://github.com/Textualize/textual/issues/2022
- Fixes issue where the horizontal scrollbar would be incorrectly enabled https://github.com/Textualize/textual/pull/2024
- Fixes for tracebacks not appearing on exit https://github.com/Textualize/textual/issues/2027

### Added

- Added a LoadingIndicator widget https://github.com/Textualize/textual/pull/2018
- Added Tabs Widget https://github.com/Textualize/textual/pull/2020

### Changed

- Breaking change: Renamed Widget.action and App.action to Widget.run_action and App.run_action
- Added `shift`, `meta` and `control` arguments to `Pilot.click`.

## [0.14.0] - 2023-03-09

### Changed

- Breaking change: There is now only `post_message` to post events, which is non-async, `post_message_no_wait` was dropped. https://github.com/Textualize/textual/pull/1940
- Breaking change: The Timer class now has just one method to stop it, `Timer.stop` which is non sync https://github.com/Textualize/textual/pull/1940
- Breaking change: Messages don't require a `sender` in their constructor https://github.com/Textualize/textual/pull/1940
- Many messages have grown a `control` property which returns the control they relate to. https://github.com/Textualize/textual/pull/1940
- Updated styling to make it clear DataTable grows horizontally https://github.com/Textualize/textual/pull/1946
- Changed the `Checkbox` character due to issues with Windows Terminal and Windows 10 https://github.com/Textualize/textual/issues/1934
- Changed the `RadioButton` character due to issues with Windows Terminal and Windows 10 and 11 https://github.com/Textualize/textual/issues/1934
- Changed the `Markdown` initial bullet character due to issues with Windows Terminal and Windows 10 and 11 https://github.com/Textualize/textual/issues/1982
- The underscore `_` is no longer a special alias for the method `pilot.press`

### Added

- Added `data_table` attribute to DataTable events https://github.com/Textualize/textual/pull/1940
- Added `list_view` attribute to `ListView` events https://github.com/Textualize/textual/pull/1940
- Added `radio_set` attribute to `RadioSet` events https://github.com/Textualize/textual/pull/1940
- Added `switch` attribute to `Switch` events https://github.com/Textualize/textual/pull/1940
- Added `hover` and `click` methods to `Pilot` https://github.com/Textualize/textual/pull/1966
- Breaking change: Added `toggle_button` attribute to RadioButton and Checkbox events, replaces `input` https://github.com/Textualize/textual/pull/1940
- A percentage alpha can now be applied to a border https://github.com/Textualize/textual/issues/1863
- Added `Color.multiply_alpha`.
- Added `ContentSwitcher` https://github.com/Textualize/textual/issues/1945

### Fixed

- Fixed bug that prevented pilot from pressing some keys https://github.com/Textualize/textual/issues/1815
- DataTable race condition that caused crash https://github.com/Textualize/textual/pull/1962
- Fixed scrollbar getting "stuck" to cursor when cursor leaves window during drag https://github.com/Textualize/textual/pull/1968 https://github.com/Textualize/textual/pull/2003
- DataTable crash when enter pressed when table is empty https://github.com/Textualize/textual/pull/1973

## [0.13.0] - 2023-03-02

### Added

- Added `Checkbox` https://github.com/Textualize/textual/pull/1872
- Added `RadioButton` https://github.com/Textualize/textual/pull/1872
- Added `RadioSet` https://github.com/Textualize/textual/pull/1872

### Changed

- Widget scrolling methods (such as `Widget.scroll_home` and `Widget.scroll_end`) now perform the scroll after the next refresh https://github.com/Textualize/textual/issues/1774
- Buttons no longer accept arbitrary renderables https://github.com/Textualize/textual/issues/1870

### Fixed

- Scrolling with cursor keys now moves just one cell https://github.com/Textualize/textual/issues/1897
- Fix exceptions in watch methods being hidden on startup https://github.com/Textualize/textual/issues/1886
- Fixed scrollbar size miscalculation https://github.com/Textualize/textual/pull/1910
- Fixed slow exit on some terminals https://github.com/Textualize/textual/issues/1920

## [0.12.1] - 2023-02-25

### Fixed

- Fix for batch update glitch https://github.com/Textualize/textual/pull/1880

## [0.12.0] - 2023-02-24

### Added

- Added `App.batch_update` https://github.com/Textualize/textual/pull/1832
- Added horizontal rule to Markdown https://github.com/Textualize/textual/pull/1832
- Added `Widget.disabled` https://github.com/Textualize/textual/pull/1785
- Added `DOMNode.notify_style_update` to replace `messages.StylesUpdated` message https://github.com/Textualize/textual/pull/1861
- Added `DataTable.show_row_labels` reactive to show and hide row labels https://github.com/Textualize/textual/pull/1868
- Added `DataTable.RowLabelSelected` event, which is emitted when a row label is clicked https://github.com/Textualize/textual/pull/1868
- Added `MessagePump.prevent` context manager to temporarily suppress a given message type https://github.com/Textualize/textual/pull/1866

### Changed

- Scrolling by page now adds to current position.
- Markdown lists have been polished: a selection of bullets, better alignment of numbers, style tweaks https://github.com/Textualize/textual/pull/1832
- Added alternative method of composing Widgets https://github.com/Textualize/textual/pull/1847
- Added `label` parameter to `DataTable.add_row` https://github.com/Textualize/textual/pull/1868
- Breaking change: Some `DataTable` component classes were renamed - see PR for details https://github.com/Textualize/textual/pull/1868

### Removed

- Removed `screen.visible_widgets` and `screen.widgets`
- Removed `StylesUpdate` message. https://github.com/Textualize/textual/pull/1861

### Fixed

- Numbers in a descendant-combined selector no longer cause an error https://github.com/Textualize/textual/issues/1836
- Fixed superfluous scrolling when focusing a docked widget https://github.com/Textualize/textual/issues/1816
- Fixes walk_children which was returning more than one screen https://github.com/Textualize/textual/issues/1846
- Fixed issue with watchers fired for detached nodes https://github.com/Textualize/textual/issues/1846

## [0.11.1] - 2023-02-17

### Fixed

- DataTable fix issue where offset cache was not being used https://github.com/Textualize/textual/pull/1810
- DataTable scrollbars resize correctly when header is toggled https://github.com/Textualize/textual/pull/1803
- DataTable location mapping cleared when clear called https://github.com/Textualize/textual/pull/1809

## [0.11.0] - 2023-02-15

### Added

- Added `TreeNode.expand_all` https://github.com/Textualize/textual/issues/1430
- Added `TreeNode.collapse_all` https://github.com/Textualize/textual/issues/1430
- Added `TreeNode.toggle_all` https://github.com/Textualize/textual/issues/1430
- Added the coroutines `Animator.wait_until_complete` and `pilot.wait_for_scheduled_animations` that allow waiting for all current and scheduled animations https://github.com/Textualize/textual/issues/1658
- Added the method `Animator.is_being_animated` that checks if an attribute of an object is being animated or is scheduled for animation
- Added more keyboard actions and related bindings to `Input` https://github.com/Textualize/textual/pull/1676
- Added App.scroll_sensitivity_x and App.scroll_sensitivity_y to adjust how many lines the scroll wheel moves the scroll position https://github.com/Textualize/textual/issues/928
- Added Shift+scroll wheel and ctrl+scroll wheel to scroll horizontally
- Added `Tree.action_toggle_node` to toggle a node without selecting, and bound it to <kbd>Space</kbd> https://github.com/Textualize/textual/issues/1433
- Added `Tree.reset` to fully reset a `Tree` https://github.com/Textualize/textual/issues/1437
- Added `DataTable.sort` to sort rows https://github.com/Textualize/textual/pull/1638
- Added `DataTable.get_cell` to retrieve a cell by column/row keys https://github.com/Textualize/textual/pull/1638
- Added `DataTable.get_cell_at` to retrieve a cell by coordinate https://github.com/Textualize/textual/pull/1638
- Added `DataTable.update_cell` to update a cell by column/row keys https://github.com/Textualize/textual/pull/1638
- Added `DataTable.update_cell_at` to update a cell at a coordinate  https://github.com/Textualize/textual/pull/1638
- Added `DataTable.ordered_rows` property to retrieve `Row`s as they're currently ordered https://github.com/Textualize/textual/pull/1638
- Added `DataTable.ordered_columns` property to retrieve `Column`s as they're currently ordered https://github.com/Textualize/textual/pull/1638
- Added `DataTable.coordinate_to_cell_key` to find the key for the cell at a coordinate https://github.com/Textualize/textual/pull/1638
- Added `DataTable.is_valid_coordinate` https://github.com/Textualize/textual/pull/1638
- Added `DataTable.is_valid_row_index` https://github.com/Textualize/textual/pull/1638
- Added `DataTable.is_valid_column_index` https://github.com/Textualize/textual/pull/1638
- Added attributes to events emitted from `DataTable` indicating row/column/cell keys https://github.com/Textualize/textual/pull/1638
- Added `DataTable.get_row` to retrieve the values from a row by key https://github.com/Textualize/textual/pull/1786
- Added `DataTable.get_row_at` to retrieve the values from a row by index https://github.com/Textualize/textual/pull/1786
- Added `DataTable.get_column` to retrieve the values from a column by key https://github.com/Textualize/textual/pull/1786
- Added `DataTable.get_column_at` to retrieve the values from a column by index https://github.com/Textualize/textual/pull/1786
- Added `DataTable.HeaderSelected` which is posted when header label clicked https://github.com/Textualize/textual/pull/1788
- Added `DOMNode.watch` and `DOMNode.is_attached` methods  https://github.com/Textualize/textual/pull/1750
- Added `DOMNode.css_tree` which is a renderable that shows the DOM and CSS https://github.com/Textualize/textual/pull/1778
- Added `DOMNode.children_view` which is a view on to a nodes children list, use for querying https://github.com/Textualize/textual/pull/1778
- Added `Markdown` and `MarkdownViewer` widgets.
- Added `--screenshot` option to `textual run`

### Changed

- Breaking change: `TreeNode` can no longer be imported from `textual.widgets`; it is now available via `from textual.widgets.tree import TreeNode`. https://github.com/Textualize/textual/pull/1637
- `Tree` now shows a (subdued) cursor for a highlighted node when focus has moved elsewhere https://github.com/Textualize/textual/issues/1471
- `DataTable.add_row` now accepts `key` argument to uniquely identify the row https://github.com/Textualize/textual/pull/1638
- `DataTable.add_column` now accepts `key` argument to uniquely identify the column https://github.com/Textualize/textual/pull/1638
- `DataTable.add_row` and `DataTable.add_column` now return lists of keys identifying the added rows/columns https://github.com/Textualize/textual/pull/1638
- Breaking change: `DataTable.get_cell_value` renamed to `DataTable.get_value_at` https://github.com/Textualize/textual/pull/1638
- `DataTable.row_count` is now a property https://github.com/Textualize/textual/pull/1638
- Breaking change: `DataTable.cursor_cell` renamed to `DataTable.cursor_coordinate` https://github.com/Textualize/textual/pull/1638
  - The method `validate_cursor_cell` was renamed to `validate_cursor_coordinate`.
  - The method `watch_cursor_cell` was renamed to `watch_cursor_coordinate`.
- Breaking change: `DataTable.hover_cell` renamed to `DataTable.hover_coordinate` https://github.com/Textualize/textual/pull/1638
  - The method `validate_hover_cell` was renamed to `validate_hover_coordinate`.
- Breaking change: `DataTable.data` structure changed, and will be made private in upcoming release https://github.com/Textualize/textual/pull/1638
- Breaking change: `DataTable.refresh_cell` was renamed to `DataTable.refresh_coordinate` https://github.com/Textualize/textual/pull/1638
- Breaking change: `DataTable.get_row_height` now takes a `RowKey` argument instead of a row index https://github.com/Textualize/textual/pull/1638
- Breaking change: `DataTable.data` renamed to `DataTable._data` (it's now private) https://github.com/Textualize/textual/pull/1786
- The `_filter` module was made public (now called `filter`) https://github.com/Textualize/textual/pull/1638
- Breaking change: renamed `Checkbox` to `Switch` https://github.com/Textualize/textual/issues/1746
- `App.install_screen` name is no longer optional https://github.com/Textualize/textual/pull/1778
- `App.query` now only includes the current screen https://github.com/Textualize/textual/pull/1778
- `DOMNode.tree` now displays simple DOM structure only https://github.com/Textualize/textual/pull/1778
- `App.install_screen` now returns None rather than AwaitMount https://github.com/Textualize/textual/pull/1778
- `DOMNode.children` is now a simple sequence, the NodesList is exposed as `DOMNode._nodes` https://github.com/Textualize/textual/pull/1778
- `DataTable` cursor can now enter fixed columns https://github.com/Textualize/textual/pull/1799

### Fixed

- Fixed stuck screen  https://github.com/Textualize/textual/issues/1632
- Fixed programmatic style changes not refreshing children layouts when parent widget did not change size https://github.com/Textualize/textual/issues/1607
- Fixed relative units in `grid-rows` and `grid-columns` being computed with respect to the wrong dimension https://github.com/Textualize/textual/issues/1406
- Fixed bug with animations that were triggered back to back, where the second one wouldn't start https://github.com/Textualize/textual/issues/1372
- Fixed bug with animations that were scheduled where all but the first would be skipped https://github.com/Textualize/textual/issues/1372
- Programmatically setting `overflow_x`/`overflow_y` refreshes the layout correctly https://github.com/Textualize/textual/issues/1616
- Fixed double-paste into `Input` https://github.com/Textualize/textual/issues/1657
- Added a workaround for an apparent Windows Terminal paste issue https://github.com/Textualize/textual/issues/1661
- Fixed issue with renderable width calculation https://github.com/Textualize/textual/issues/1685
- Fixed issue with app not processing Paste event https://github.com/Textualize/textual/issues/1666
- Fixed glitch with view position with auto width inputs https://github.com/Textualize/textual/issues/1693
- Fixed `DataTable` "selected" events containing wrong coordinates when mouse was used https://github.com/Textualize/textual/issues/1723

### Removed

- Methods `MessagePump.emit` and `MessagePump.emit_no_wait` https://github.com/Textualize/textual/pull/1738
- Removed `reactive.watch` in favor of DOMNode.watch.

## [0.10.1] - 2023-01-20

### Added

- Added Strip.text property https://github.com/Textualize/textual/issues/1620

### Fixed

- Fixed `textual diagnose` crash on older supported Python versions. https://github.com/Textualize/textual/issues/1622

### Changed

- The default filename for screenshots uses a datetime format similar to ISO8601, but with reserved characters replaced by underscores https://github.com/Textualize/textual/pull/1518


## [0.10.0] - 2023-01-19

### Added

- Added `TreeNode.parent` -- a read-only property for accessing a node's parent https://github.com/Textualize/textual/issues/1397
- Added public `TreeNode` label access via `TreeNode.label` https://github.com/Textualize/textual/issues/1396
- Added read-only public access to the children of a `TreeNode` via `TreeNode.children` https://github.com/Textualize/textual/issues/1398
- Added `Tree.get_node_by_id` to allow getting a node by its ID https://github.com/Textualize/textual/pull/1535
- Added a `Tree.NodeHighlighted` message, giving a `on_tree_node_highlighted` event handler https://github.com/Textualize/textual/issues/1400
- Added a `inherit_component_classes` subclassing parameter to control whether component classes are inherited from base classes https://github.com/Textualize/textual/issues/1399
- Added `diagnose` as a `textual` command https://github.com/Textualize/textual/issues/1542
- Added `row` and `column` cursors to `DataTable` https://github.com/Textualize/textual/pull/1547
- Added an optional parameter `selector` to the methods `Screen.focus_next` and `Screen.focus_previous` that enable using a CSS selector to narrow down which widgets can get focus https://github.com/Textualize/textual/issues/1196

### Changed

- `MouseScrollUp` and `MouseScrollDown` now inherit from `MouseEvent` and have attached modifier keys. https://github.com/Textualize/textual/pull/1458
- Fail-fast and print pretty tracebacks for Widget compose errors https://github.com/Textualize/textual/pull/1505
- Added Widget._refresh_scroll to avoid expensive layout when scrolling https://github.com/Textualize/textual/pull/1524
- `events.Paste` now bubbles https://github.com/Textualize/textual/issues/1434
- Improved error message when style flag `none` is mixed with other flags (e.g., when setting `text-style`) https://github.com/Textualize/textual/issues/1420
- Clock color in the `Header` widget now matches the header color https://github.com/Textualize/textual/issues/1459
- Programmatic calls to scroll now optionally scroll even if overflow styling says otherwise (introduces a new `force` parameter to all the `scroll_*` methods) https://github.com/Textualize/textual/issues/1201
- `COMPONENT_CLASSES` are now inherited from base classes https://github.com/Textualize/textual/issues/1399
- Watch methods may now take no parameters
- Added `compute` parameter to reactive
- A `TypeError` raised during `compose` now carries the full traceback
- Removed base class `NodeMessage` from which all node-related `Tree` events inherited

### Fixed

- The styles `scrollbar-background-active` and `scrollbar-color-hover` are no longer ignored https://github.com/Textualize/textual/pull/1480
- The widget `Placeholder` can now have its width set to `auto` https://github.com/Textualize/textual/pull/1508
- Behavior of widget `Input` when rendering after programmatic value change and related scenarios https://github.com/Textualize/textual/issues/1477 https://github.com/Textualize/textual/issues/1443
- `DataTable.show_cursor` now correctly allows cursor toggling https://github.com/Textualize/textual/pull/1547
- Fixed cursor not being visible on `DataTable` mount when `fixed_columns` were used https://github.com/Textualize/textual/pull/1547
- Fixed `DataTable` cursors not resetting to origin on `clear()` https://github.com/Textualize/textual/pull/1601
- Fixed TextLog wrapping issue https://github.com/Textualize/textual/issues/1554
- Fixed issue with TextLog not writing anything before layout https://github.com/Textualize/textual/issues/1498
- Fixed an exception when populating a child class of `ListView` purely from `compose` https://github.com/Textualize/textual/issues/1588
- Fixed freeze in tests https://github.com/Textualize/textual/issues/1608
- Fixed minus not displaying as symbol https://github.com/Textualize/textual/issues/1482

## [0.9.1] - 2022-12-30

### Added

- Added textual._win_sleep for Python on Windows < 3.11 https://github.com/Textualize/textual/pull/1457

## [0.9.0] - 2022-12-30

### Added

- Added textual.strip.Strip primitive
- Added textual._cache.FIFOCache
- Added an option to clear columns in DataTable.clear() https://github.com/Textualize/textual/pull/1427

### Changed

- Widget.render_line now returns a Strip
- Fix for slow updates on Windows
- Bumped Rich dependency

## [0.8.2] - 2022-12-28

### Fixed

- Fixed issue with TextLog.clear() https://github.com/Textualize/textual/issues/1447

## [0.8.1] - 2022-12-25

### Fixed

- Fix for overflowing tree issue https://github.com/Textualize/textual/issues/1425

## [0.8.0] - 2022-12-22

### Fixed

- Fixed issues with nested auto dimensions https://github.com/Textualize/textual/issues/1402
- Fixed watch method incorrectly running on first set when value hasn't changed and init=False https://github.com/Textualize/textual/pull/1367
- `App.dark` can now be set from `App.on_load` without an error being raised  https://github.com/Textualize/textual/issues/1369
- Fixed setting `visibility` changes needing a `refresh` https://github.com/Textualize/textual/issues/1355

### Added

- Added `textual.actions.SkipAction` exception which can be raised from an action to allow parents to process bindings.
- Added `textual keys` preview.
- Added ability to bind to a character in addition to key name. i.e. you can bind to "." or "full_stop".
- Added TextLog.shrink attribute to allow renderable to reduce in size to fit width.

### Changed

- Deprecated `PRIORITY_BINDINGS` class variable.
- Renamed `char` to `character` on Key event.
- Renamed `key_name` to `name` on Key event.
- Queries/`walk_children` no longer includes self in results by default https://github.com/Textualize/textual/pull/1416

## [0.7.0] - 2022-12-17

### Added

- Added `PRIORITY_BINDINGS` class variable, which can be used to control if a widget's bindings have priority by default. https://github.com/Textualize/textual/issues/1343

### Changed

- Renamed the `Binding` argument `universal` to `priority`. https://github.com/Textualize/textual/issues/1343
- When looking for bindings that have priority, they are now looked from `App` downwards. https://github.com/Textualize/textual/issues/1343
- `BINDINGS` on an `App`-derived class have priority by default. https://github.com/Textualize/textual/issues/1343
- `BINDINGS` on a `Screen`-derived class have priority by default. https://github.com/Textualize/textual/issues/1343
- Added a message parameter to Widget.exit

### Fixed

- Fixed validator not running on first reactive set https://github.com/Textualize/textual/pull/1359
- Ensure only printable characters are used as key_display https://github.com/Textualize/textual/pull/1361


## [0.6.0] - 2022-12-11

https://textual.textualize.io/blog/2022/12/11/version-060

### Added

- Added "inherited bindings" -- BINDINGS classvar will be merged with base classes, unless inherit_bindings is set to False
- Added `Tree` widget which replaces `TreeControl`.
- Added widget `Placeholder` https://github.com/Textualize/textual/issues/1200.
- Added `ListView` and `ListItem` widgets https://github.com/Textualize/textual/pull/1143

### Changed

- Rebuilt `DirectoryTree` with new `Tree` control.
- Empty containers with a dimension set to `"auto"` will now collapse instead of filling up the available space.
- Container widgets now have default height of `1fr`.
- The default `width` of a `Label` is now `auto`.

### Fixed

- Type selectors can now contain numbers https://github.com/Textualize/textual/issues/1253
- Fixed visibility not affecting children https://github.com/Textualize/textual/issues/1313
- Fixed issue with auto width/height and relative children https://github.com/Textualize/textual/issues/1319
- Fixed issue with offset applied to containers https://github.com/Textualize/textual/issues/1256
- Fixed default CSS retrieval for widgets with no `DEFAULT_CSS` that inherited from widgets with `DEFAULT_CSS` https://github.com/Textualize/textual/issues/1335
- Fixed merging of `BINDINGS` when binding inheritance is set to `None` https://github.com/Textualize/textual/issues/1351

## [0.5.0] - 2022-11-20

### Added

- Add get_child_by_id and get_widget_by_id, remove get_child https://github.com/Textualize/textual/pull/1146
- Add easing parameter to Widget.scroll_* methods https://github.com/Textualize/textual/pull/1144
- Added Widget.call_later which invokes a callback on idle.
- `DOMNode.ancestors` no longer includes `self`.
- Added `DOMNode.ancestors_with_self`, which retains the old behaviour of
  `DOMNode.ancestors`.
- Improved the speed of `DOMQuery.remove`.
- Added DataTable.clear
- Added low-level `textual.walk` methods.
- It is now possible to `await` a `Widget.remove`.
  https://github.com/Textualize/textual/issues/1094
- It is now possible to `await` a `DOMQuery.remove`. Note that this changes
  the return value of `DOMQuery.remove`, which used to return `self`.
  https://github.com/Textualize/textual/issues/1094
- Added Pilot.wait_for_animation
- Added `Widget.move_child` https://github.com/Textualize/textual/issues/1121
- Added a `Label` widget https://github.com/Textualize/textual/issues/1190
- Support lazy-instantiated Screens (callables in App.SCREENS) https://github.com/Textualize/textual/pull/1185
- Display of keys in footer has more sensible defaults https://github.com/Textualize/textual/pull/1213
- Add App.get_key_display, allowing custom key_display App-wide https://github.com/Textualize/textual/pull/1213

### Changed

- Watchers are now called immediately when setting the attribute if they are synchronous. https://github.com/Textualize/textual/pull/1145
- Widget.call_later has been renamed to Widget.call_after_refresh.
- Button variant values are now checked at runtime. https://github.com/Textualize/textual/issues/1189
- Added caching of some properties in Styles object

### Fixed

- Fixed DataTable row not updating after add https://github.com/Textualize/textual/issues/1026
- Fixed issues with animation. Now objects of different types may be animated.
- Fixed containers with transparent background not showing borders https://github.com/Textualize/textual/issues/1175
- Fixed auto-width in horizontal containers https://github.com/Textualize/textual/pull/1155
- Fixed Input cursor invisible when placeholder empty https://github.com/Textualize/textual/pull/1202
- Fixed deadlock when removing widgets from the App https://github.com/Textualize/textual/pull/1219

## [0.4.0] - 2022-11-08

https://textual.textualize.io/blog/2022/11/08/version-040/#version-040

### Changed

- Dropped support for mounting "named" and "anonymous" widgets via
  `App.mount` and `Widget.mount`. Both methods now simply take one or more
  widgets as positional arguments.
- `DOMNode.query_one` now raises a `TooManyMatches` exception if there is
  more than one matching node.
  https://github.com/Textualize/textual/issues/1096
- `App.mount` and `Widget.mount` have new `before` and `after` parameters https://github.com/Textualize/textual/issues/778

### Added

- Added `init` param to reactive.watch
- `CSS_PATH` can now be a list of CSS files https://github.com/Textualize/textual/pull/1079
- Added `DOMQuery.only_one` https://github.com/Textualize/textual/issues/1096
- Writes to stdout are now done in a thread, for smoother animation. https://github.com/Textualize/textual/pull/1104

## [0.3.0] - 2022-10-31

### Fixed

- Fixed issue where scrollbars weren't being unmounted
- Fixed fr units for horizontal and vertical layouts https://github.com/Textualize/textual/pull/1067
- Fixed `textual run` breaking sys.argv https://github.com/Textualize/textual/issues/1064
- Fixed footer not updating styles when toggling dark mode
- Fixed how the app title in a `Header` is centred https://github.com/Textualize/textual/issues/1060
- Fixed the swapping of button variants https://github.com/Textualize/textual/issues/1048
- Fixed reserved characters in screenshots https://github.com/Textualize/textual/issues/993
- Fixed issue with TextLog max_lines https://github.com/Textualize/textual/issues/1058

### Changed

- DOMQuery now raises InvalidQueryFormat in response to invalid query strings, rather than cryptic CSS error
- Dropped quit_after, screenshot, and screenshot_title from App.run, which can all be done via auto_pilot
- Widgets are now closed in reversed DOM order
- Input widget justify hardcoded to left to prevent text-align interference
- Changed `textual run` so that it patches `argv` in more situations
- DOM classes and IDs are now always treated fully case-sensitive https://github.com/Textualize/textual/issues/1047

### Added

- Added Unmount event
- Added App.run_async method
- Added App.run_test context manager
- Added auto_pilot to App.run and App.run_async
- Added Widget._get_virtual_dom to get scrollbars
- Added size parameter to run and run_async
- Added always_update to reactive
- Returned an awaitable from push_screen, switch_screen, and install_screen https://github.com/Textualize/textual/pull/1061

## [0.2.1] - 2022-10-23

### Changed

- Updated meta data for PyPI

## [0.2.0] - 2022-10-23

### Added

- CSS support
- Too numerous to mention
## [0.1.18] - 2022-04-30

### Changed

- Bump typing extensions

## [0.1.17] - 2022-03-10

### Changed

- Bumped Rich dependency

## [0.1.16] - 2022-03-10

### Fixed

- Fixed escape key hanging on Windows

## [0.1.15] - 2022-01-31

### Added

- Added Windows Driver

## [0.1.14] - 2022-01-09

### Changed

- Updated Rich dependency to 11.X

## [0.1.13] - 2022-01-01

### Fixed

- Fixed spurious characters when exiting app
- Fixed increasing delay when exiting

## [0.1.12] - 2021-09-20

### Added

- Added geometry.Spacing

### Fixed

- Fixed calculation of virtual size in scroll views

## [0.1.11] - 2021-09-12

### Changed

- Changed message handlers to use prefix handle\_
- Renamed messages to drop the Message suffix
- Events now bubble by default
- Refactor of layout

### Added

- Added App.measure
- Added auto_width to Vertical Layout, WindowView, an ScrollView
- Added big_table.py example
- Added easing.py example

## [0.1.10] - 2021-08-25

### Added

- Added keyboard control of tree control
- Added Widget.gutter to calculate space between renderable and outside edge
- Added margin, padding, and border attributes to Widget

### Changed

- Callbacks may be async or non-async.
- Event handler event argument is optional.
- Fixed exception in clock example https://github.com/willmcgugan/textual/issues/52
- Added Message.wait() which waits for a message to be processed
- Key events are now sent to widgets first, before processing bindings

## [0.1.9] - 2021-08-06

### Added

- Added hover over and mouse click to activate keys in footer
- Added verbosity argument to Widget.log

### Changed

- Simplified events. Remove Startup event (use Mount)
- Changed geometry.Point to geometry.Offset and geometry.Dimensions to geometry.Size

## [0.1.8] - 2021-07-17

### Fixed

- Fixed exiting mouse mode
- Fixed slow animation

### Added

- New log system

## [0.1.7] - 2021-07-14

### Changed

- Added functionality to calculator example.
- Scrollview now shows scrollbars automatically
- New handler system for messages that doesn't require inheritance
- Improved traceback handling

[0.81.0]: https://github.com/Textualize/textual/compare/v0.80.1...v0.81.0
[0.80.1]: https://github.com/Textualize/textual/compare/v0.80.0...v0.80.1
[0.80.0]: https://github.com/Textualize/textual/compare/v0.79.0...v0.80.0
[0.79.0]: https://github.com/Textualize/textual/compare/v0.78.0...v0.79.0
[0.78.0]: https://github.com/Textualize/textual/compare/v0.77.0...v0.78.0
[0.77.0]: https://github.com/Textualize/textual/compare/v0.76.0...v0.77.0
[0.76.0]: https://github.com/Textualize/textual/compare/v0.75.1...v0.76.0
[0.75.1]: https://github.com/Textualize/textual/compare/v0.75.0...v0.75.1
[0.75.0]: https://github.com/Textualize/textual/compare/v0.74.0...v0.75.0
[0.74.0]: https://github.com/Textualize/textual/compare/v0.73.0...v0.74.0
[0.73.0]: https://github.com/Textualize/textual/compare/v0.72.0...v0.73.0
[0.72.0]: https://github.com/Textualize/textual/compare/v0.71.0...v0.72.0
[0.71.0]: https://github.com/Textualize/textual/compare/v0.70.0...v0.71.0
[0.70.0]: https://github.com/Textualize/textual/compare/v0.69.0...v0.70.0
[0.69.0]: https://github.com/Textualize/textual/compare/v0.68.0...v0.69.0
[0.68.0]: https://github.com/Textualize/textual/compare/v0.67.1...v0.68.0
[0.67.1]: https://github.com/Textualize/textual/compare/v0.67.0...v0.67.1
[0.67.0]: https://github.com/Textualize/textual/compare/v0.66.0...v0.67.0
[0.66.0]: https://github.com/Textualize/textual/compare/v0.65.2...v0.66.0
[0.65.2]: https://github.com/Textualize/textual/compare/v0.65.1...v0.65.2
[0.65.1]: https://github.com/Textualize/textual/compare/v0.65.0...v0.65.1
[0.65.0]: https://github.com/Textualize/textual/compare/v0.64.0...v0.65.0
[0.64.0]: https://github.com/Textualize/textual/compare/v0.63.6...v0.64.0
[0.63.6]: https://github.com/Textualize/textual/compare/v0.63.5...v0.63.6
[0.63.5]: https://github.com/Textualize/textual/compare/v0.63.4...v0.63.5
[0.63.4]: https://github.com/Textualize/textual/compare/v0.63.3...v0.63.4
[0.63.3]: https://github.com/Textualize/textual/compare/v0.63.2...v0.63.3
[0.63.2]: https://github.com/Textualize/textual/compare/v0.63.1...v0.63.2
[0.63.1]: https://github.com/Textualize/textual/compare/v0.63.0...v0.63.1
[0.63.0]: https://github.com/Textualize/textual/compare/v0.62.0...v0.63.0
[0.62.0]: https://github.com/Textualize/textual/compare/v0.61.1...v0.62.0
[0.61.1]: https://github.com/Textualize/textual/compare/v0.61.0...v0.61.1
[0.61.0]: https://github.com/Textualize/textual/compare/v0.60.1...v0.61.0
[0.60.1]: https://github.com/Textualize/textual/compare/v0.60.0...v0.60.1
[0.60.0]: https://github.com/Textualize/textual/compare/v0.59.0...v0.60.0
[0.59.0]: https://github.com/Textualize/textual/compare/v0.58.1...v0.59.0
[0.58.1]: https://github.com/Textualize/textual/compare/v0.58.0...v0.58.1
[0.58.0]: https://github.com/Textualize/textual/compare/v0.57.1...v0.58.0
[0.57.1]: https://github.com/Textualize/textual/compare/v0.57.0...v0.57.1
[0.57.0]: https://github.com/Textualize/textual/compare/v0.56.3...v0.57.0
[0.56.3]: https://github.com/Textualize/textual/compare/v0.56.2...v0.56.3
[0.56.2]: https://github.com/Textualize/textual/compare/v0.56.1...v0.56.2
[0.56.1]: https://github.com/Textualize/textual/compare/v0.56.0...v0.56.1
[0.56.0]: https://github.com/Textualize/textual/compare/v0.55.1...v0.56.0
[0.55.1]: https://github.com/Textualize/textual/compare/v0.55.0...v0.55.1
[0.55.0]: https://github.com/Textualize/textual/compare/v0.54.0...v0.55.0
[0.54.0]: https://github.com/Textualize/textual/compare/v0.53.1...v0.54.0
[0.53.1]: https://github.com/Textualize/textual/compare/v0.53.0...v0.53.1
[0.53.0]: https://github.com/Textualize/textual/compare/v0.52.1...v0.53.0
[0.52.1]: https://github.com/Textualize/textual/compare/v0.52.0...v0.52.1
[0.52.0]: https://github.com/Textualize/textual/compare/v0.51.0...v0.52.0
[0.51.0]: https://github.com/Textualize/textual/compare/v0.50.1...v0.51.0
[0.50.1]: https://github.com/Textualize/textual/compare/v0.50.0...v0.50.1
[0.50.0]: https://github.com/Textualize/textual/compare/v0.49.0...v0.50.0
[0.49.1]: https://github.com/Textualize/textual/compare/v0.49.0...v0.49.1
[0.49.0]: https://github.com/Textualize/textual/compare/v0.48.2...v0.49.0
[0.48.2]: https://github.com/Textualize/textual/compare/v0.48.1...v0.48.2
[0.48.1]: https://github.com/Textualize/textual/compare/v0.48.0...v0.48.1
[0.48.0]: https://github.com/Textualize/textual/compare/v0.47.1...v0.48.0
[0.47.1]: https://github.com/Textualize/textual/compare/v0.47.0...v0.47.1
[0.47.0]: https://github.com/Textualize/textual/compare/v0.46.0...v0.47.0
[0.46.0]: https://github.com/Textualize/textual/compare/v0.45.1...v0.46.0
[0.45.1]: https://github.com/Textualize/textual/compare/v0.45.0...v0.45.1
[0.45.0]: https://github.com/Textualize/textual/compare/v0.44.1...v0.45.0
[0.44.1]: https://github.com/Textualize/textual/compare/v0.44.0...v0.44.1
[0.44.0]: https://github.com/Textualize/textual/compare/v0.43.2...v0.44.0
[0.43.2]: https://github.com/Textualize/textual/compare/v0.43.1...v0.43.2
[0.43.1]: https://github.com/Textualize/textual/compare/v0.43.0...v0.43.1
[0.43.0]: https://github.com/Textualize/textual/compare/v0.42.0...v0.43.0
[0.42.0]: https://github.com/Textualize/textual/compare/v0.41.0...v0.42.0
[0.41.0]: https://github.com/Textualize/textual/compare/v0.40.0...v0.41.0
[0.40.0]: https://github.com/Textualize/textual/compare/v0.39.0...v0.40.0
[0.39.0]: https://github.com/Textualize/textual/compare/v0.38.1...v0.39.0
[0.38.1]: https://github.com/Textualize/textual/compare/v0.38.0...v0.38.1
[0.38.0]: https://github.com/Textualize/textual/compare/v0.37.1...v0.38.0
[0.37.1]: https://github.com/Textualize/textual/compare/v0.37.0...v0.37.1
[0.37.0]: https://github.com/Textualize/textual/compare/v0.36.0...v0.37.0
[0.36.0]: https://github.com/Textualize/textual/compare/v0.35.1...v0.36.0
[0.35.1]: https://github.com/Textualize/textual/compare/v0.35.0...v0.35.1
[0.35.0]: https://github.com/Textualize/textual/compare/v0.34.0...v0.35.0
[0.34.0]: https://github.com/Textualize/textual/compare/v0.33.0...v0.34.0
[0.33.0]: https://github.com/Textualize/textual/compare/v0.32.0...v0.33.0
[0.32.0]: https://github.com/Textualize/textual/compare/v0.31.0...v0.32.0
[0.31.0]: https://github.com/Textualize/textual/compare/v0.30.0...v0.31.0
[0.30.0]: https://github.com/Textualize/textual/compare/v0.29.0...v0.30.0
[0.29.0]: https://github.com/Textualize/textual/compare/v0.28.1...v0.29.0
[0.28.1]: https://github.com/Textualize/textual/compare/v0.28.0...v0.28.1
[0.28.0]: https://github.com/Textualize/textual/compare/v0.27.0...v0.28.0
[0.27.0]: https://github.com/Textualize/textual/compare/v0.26.0...v0.27.0
[0.26.0]: https://github.com/Textualize/textual/compare/v0.25.0...v0.26.0
[0.25.0]: https://github.com/Textualize/textual/compare/v0.24.1...v0.25.0
[0.24.1]: https://github.com/Textualize/textual/compare/v0.24.0...v0.24.1
[0.24.0]: https://github.com/Textualize/textual/compare/v0.23.0...v0.24.0
[0.23.0]: https://github.com/Textualize/textual/compare/v0.22.3...v0.23.0
[0.22.3]: https://github.com/Textualize/textual/compare/v0.22.2...v0.22.3
[0.22.2]: https://github.com/Textualize/textual/compare/v0.22.1...v0.22.2
[0.22.1]: https://github.com/Textualize/textual/compare/v0.22.0...v0.22.1
[0.22.0]: https://github.com/Textualize/textual/compare/v0.21.0...v0.22.0
[0.21.0]: https://github.com/Textualize/textual/compare/v0.20.1...v0.21.0
[0.20.1]: https://github.com/Textualize/textual/compare/v0.20.0...v0.20.1
[0.20.0]: https://github.com/Textualize/textual/compare/v0.19.1...v0.20.0
[0.19.1]: https://github.com/Textualize/textual/compare/v0.19.0...v0.19.1
[0.19.0]: https://github.com/Textualize/textual/compare/v0.18.0...v0.19.0
[0.18.0]: https://github.com/Textualize/textual/compare/v0.17.4...v0.18.0
[0.17.3]: https://github.com/Textualize/textual/compare/v0.17.2...v0.17.3
[0.17.2]: https://github.com/Textualize/textual/compare/v0.17.1...v0.17.2
[0.17.1]: https://github.com/Textualize/textual/compare/v0.17.0...v0.17.1
[0.17.0]: https://github.com/Textualize/textual/compare/v0.16.0...v0.17.0
[0.16.0]: https://github.com/Textualize/textual/compare/v0.15.1...v0.16.0
[0.15.1]: https://github.com/Textualize/textual/compare/v0.15.0...v0.15.1
[0.15.0]: https://github.com/Textualize/textual/compare/v0.14.0...v0.15.0
[0.14.0]: https://github.com/Textualize/textual/compare/v0.13.0...v0.14.0
[0.13.0]: https://github.com/Textualize/textual/compare/v0.12.1...v0.13.0
[0.12.1]: https://github.com/Textualize/textual/compare/v0.12.0...v0.12.1
[0.12.0]: https://github.com/Textualize/textual/compare/v0.11.1...v0.12.0
[0.11.1]: https://github.com/Textualize/textual/compare/v0.11.0...v0.11.1
[0.11.0]: https://github.com/Textualize/textual/compare/v0.10.1...v0.11.0
[0.10.1]: https://github.com/Textualize/textual/compare/v0.10.0...v0.10.1
[0.10.0]: https://github.com/Textualize/textual/compare/v0.9.1...v0.10.0
[0.9.1]: https://github.com/Textualize/textual/compare/v0.9.0...v0.9.1
[0.9.0]: https://github.com/Textualize/textual/compare/v0.8.2...v0.9.0
[0.8.2]: https://github.com/Textualize/textual/compare/v0.8.1...v0.8.2
[0.8.1]: https://github.com/Textualize/textual/compare/v0.8.0...v0.8.1
[0.8.0]: https://github.com/Textualize/textual/compare/v0.7.0...v0.8.0
[0.7.0]: https://github.com/Textualize/textual/compare/v0.6.0...v0.7.0
[0.6.0]: https://github.com/Textualize/textual/compare/v0.5.0...v0.6.0
[0.5.0]: https://github.com/Textualize/textual/compare/v0.4.0...v0.5.0
[0.4.0]: https://github.com/Textualize/textual/compare/v0.3.0...v0.4.0
[0.3.0]: https://github.com/Textualize/textual/compare/v0.2.1...v0.3.0
[0.2.1]: https://github.com/Textualize/textual/compare/v0.2.0...v0.2.1
[0.2.0]: https://github.com/Textualize/textual/compare/v0.1.18...v0.2.0
[0.1.18]: https://github.com/Textualize/textual/compare/v0.1.17...v0.1.18
[0.1.17]: https://github.com/Textualize/textual/compare/v0.1.16...v0.1.17
[0.1.16]: https://github.com/Textualize/textual/compare/v0.1.15...v0.1.16
[0.1.15]: https://github.com/Textualize/textual/compare/v0.1.14...v0.1.15
[0.1.14]: https://github.com/Textualize/textual/compare/v0.1.13...v0.1.14
[0.1.13]: https://github.com/Textualize/textual/compare/v0.1.12...v0.1.13
[0.1.12]: https://github.com/Textualize/textual/compare/v0.1.11...v0.1.12
[0.1.11]: https://github.com/Textualize/textual/compare/v0.1.10...v0.1.11
[0.1.10]: https://github.com/Textualize/textual/compare/v0.1.9...v0.1.10
[0.1.9]: https://github.com/Textualize/textual/compare/v0.1.8...v0.1.9
[0.1.8]: https://github.com/Textualize/textual/compare/v0.1.7...v0.1.8
[0.1.7]: https://github.com/Textualize/textual/releases/tag/v0.1.7<|MERGE_RESOLUTION|>--- conflicted
+++ resolved
@@ -5,13 +5,12 @@
 The format is based on [Keep a Changelog](http://keepachangelog.com/)
 and this project adheres to [Semantic Versioning](http://semver.org/).
 
-<<<<<<< HEAD
 ## Unreleased
 
 ### Added
 
 - Added support for keymaps (user configurable key bindings) https://github.com/Textualize/textual/pull/5038
-=======
+
 ## [0.81.0] - 2024-09-25
 
 ### Added
@@ -29,7 +28,6 @@
 - Fixed widgets occasionally not getting Resize events https://github.com/Textualize/textual/pull/5048
 - Fixed tree regression https://github.com/Textualize/textual/pull/5052
 - Fixed glitch with single line inline widget https://github.com/Textualize/textual/pull/5054
->>>>>>> c75b169a
 
 ## [0.80.1] - 2024-09-24
 
