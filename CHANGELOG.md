--- conflicted
+++ resolved
@@ -7,21 +7,12 @@
 
 ## [0.5.0] - Unreleased
 
-<<<<<<< HEAD
-### Added
-
 - Add get_child_by_id and get_widget_by_id, remove get_child https://github.com/Textualize/textual/pull/1146
-=======
-
-### Added
-
 - Add easing parameter to Widget.scroll_* methods https://github.com/Textualize/textual/pull/1144
->>>>>>> 45cb770b
 
 ### Changed
 
 - Watchers are now called immediately when setting the attribute if they are synchronous. https://github.com/Textualize/textual/pull/1145
-
 
 ## [0.4.0] - 2022-11-08
 
