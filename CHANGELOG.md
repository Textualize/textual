--- conflicted
+++ resolved
@@ -5,23 +5,17 @@
 The format is based on [Keep a Changelog](http://keepachangelog.com/)
 and this project adheres to [Semantic Versioning](http://semver.org/).
 
-<<<<<<< HEAD
+
 ## Unreleased
 
-### Fixed
-
+### Added 
+
+- Added `compact` parameter to `MaskedInput` https://github.com/Textualize/textual/pull/5952
+
+### Fixed
+
+- Fixed `query_one` and `query_exactly_one` not raising documented `WrongType` exception.
 - Fixed logging to a file on Windows https://github.com/Textualize/textual/issues/5941
-=======
-
-## Unreleased
-
-### Added 
-
-- Added `compact` parameter to `MaskedInput` https://github.com/Textualize/textual/pull/5952
-
-### Fixed
-
-- Fixed `query_one` and `query_exactly_one` not raising documented `WrongType` exception.
 
 ### Changed
 
@@ -31,7 +25,6 @@
 
 - Added `Markdown.append` https://github.com/Textualize/textual/pull/5950
 - Added `Widget.release_anchor` https://github.com/Textualize/textual/pull/5950
->>>>>>> 176ce631
 
 ## [3.7.1] - 2025-07-09
 
