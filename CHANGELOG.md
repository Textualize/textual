--- conflicted
+++ resolved
@@ -4,6 +4,13 @@
 
 The format is based on [Keep a Changelog](http://keepachangelog.com/)
 and this project adheres to [Semantic Versioning](http://semver.org/).
+
+## Unreleased
+
+### Fixed
+
+- Improve support for selector lists in nested TCSS https://github.com/Textualize/textual/issues/3969
+- Improve support for rule declarations after nested TCSS rule sets https://github.com/Textualize/textual/issues/3999
 
 ## [0.48.0] - 2023-02-01
 
@@ -44,11 +51,6 @@
 - `SelectionList` option IDs are usable as soon as the widget is instantiated https://github.com/Textualize/textual/issues/3903
 - Fix issue with `Strip.crop` when crop window start aligned with strip end https://github.com/Textualize/textual/pull/3998
 - Fixed Strip.crop_extend https://github.com/Textualize/textual/pull/4011
-<<<<<<< HEAD
-- Improve support for selector lists in nested TCSS https://github.com/Textualize/textual/issues/3969
-- Improve support for rule declarations after nested TCSS rule sets https://github.com/Textualize/textual/issues/3999
-
-=======
 - Fix for percentage dimensions https://github.com/Textualize/textual/pull/4037
 - Fixed a crash if the `TextArea` language was set but tree-sitter language binaries were not installed https://github.com/Textualize/textual/issues/4045
 - Ensuring `TextArea.SelectionChanged` message only sends when the updated selection is different https://github.com/Textualize/textual/pull/3933
@@ -57,7 +59,6 @@
 - Fixed CSS watcher crash if file becomes unreadable (even temporarily) https://github.com/Textualize/textual/pull/4079
 - Fixed display of keys when used in conjunction with other keys https://github.com/Textualize/textual/pull/3050
 - Fixed double detection of <kbd>Escape</kbd> on Windows https://github.com/Textualize/textual/issues/4038
->>>>>>> 7f1d0f8d
 
 ## [0.47.1] - 2023-01-05
 
