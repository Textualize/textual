from __future__ import annotations

import sys
from fractions import Fraction
<<<<<<< HEAD
from typing import cast, Sequence
=======
from typing import cast, List, Sequence, NamedTuple
>>>>>>> 9755a894

if sys.version_info >= (3, 8):
    from typing import Protocol
else:
    from typing_extensions import Protocol  # pragma: no cover


class EdgeProtocol(Protocol):
    """Any object that defines an edge (such as Layout)."""

<<<<<<< HEAD
    # Size of edge in cells, or None for no fixed size
    size: int | None
    # Portion of flexible space to use if size is None
    fraction: int
    # Minimum size for edge, in cells
    min_size: int


def layout_resolve(total: int, edges: Sequence[Edge]) -> list[int]:
=======
    size: int | None
    min_size: int
    fraction: int | None


class Edge(NamedTuple):
    size: int | None = None
    min_size: int = 1
    fraction: int | None = 1


def layout_resolve(total: int, edges: Sequence[EdgeProtocol]) -> List[int]:
>>>>>>> 9755a894
    """Divide total space to satisfy size, fraction, and min_size, constraints.

    The returned list of integers should add up to total in most cases, unless it is
    impossible to satisfy all the constraints. For instance, if there are two edges
    with a minimum size of 20 each and `total` is 30 then the returned list will be
    greater than total. In practice, this would mean that a Layout object would
    clip the rows that would overflow the screen height.

    Args:
        total (int): Total number of characters.
<<<<<<< HEAD
        edges (Sequence[Edge]): Edges within total space.
=======
        edges (List[EdgeProtocol]): Edges within total space.
>>>>>>> 9755a894

    Returns:
        list[int]: Number of characters for each edge.
    """
    # Size of edge or None for yet to be determined
    sizes = [(edge.size or None) for edge in edges]

    if None not in sizes:
        # No flexible edges
        return cast("list[int]", sizes)

    # Get flexible edges and index to map these back on to sizes list
    flexible_edges = [
        (index, edge)
        for index, (size, edge) in enumerate(zip(sizes, edges))
        if size is None
    ]
    # Remaining space in total
    remaining = total - sum([size or 0 for size in sizes])
    if remaining <= 0:
        # No room for flexible edges
        return [
            ((edge.min_size or 1) if size is None else size)
            for size, edge in zip(sizes, edges)
        ]

    # Get the total fraction value for all flexible edges
    total_flexible = sum([(edge.fraction or 1) for _, edge in flexible_edges])
    while flexible_edges:
        # Calculate number of characters in a ratio portion
        portion = Fraction(remaining, total_flexible)

        # If any edges will be less than their minimum, replace size with the minimum
        for flexible_index, (index, edge) in enumerate(flexible_edges):
            if portion * edge.fraction < edge.min_size:
                # This flexible edge will be smaller than its minimum size
                # We need to fix the size and redistribute the outstanding space
                sizes[index] = edge.min_size
                remaining -= edge.min_size
                total_flexible -= edge.fraction or 1
                del flexible_edges[flexible_index]
                # New fixed size will invalidate calculations, so we need to repeat the process
                break
        else:
            # Distribute flexible space and compensate for rounding error
            # Since edge sizes can only be integers we need to add the remainder
            # to the following line
            remainder = Fraction(0)
            for index, edge in flexible_edges:
                sizes[index], remainder = divmod(portion * edge.fraction + remainder, 1)
            break

    # Sizes now contains integers only
    return cast("list[int]", sizes)<|MERGE_RESOLUTION|>--- conflicted
+++ resolved
@@ -1,12 +1,10 @@
 from __future__ import annotations
 
+from dataclasses import dataclass
 import sys
 from fractions import Fraction
-<<<<<<< HEAD
 from typing import cast, Sequence
-=======
-from typing import cast, List, Sequence, NamedTuple
->>>>>>> 9755a894
+
 
 if sys.version_info >= (3, 8):
     from typing import Protocol
@@ -17,7 +15,6 @@
 class EdgeProtocol(Protocol):
     """Any object that defines an edge (such as Layout)."""
 
-<<<<<<< HEAD
     # Size of edge in cells, or None for no fixed size
     size: int | None
     # Portion of flexible space to use if size is None
@@ -26,21 +23,14 @@
     min_size: int
 
 
-def layout_resolve(total: int, edges: Sequence[Edge]) -> list[int]:
-=======
-    size: int | None
-    min_size: int
-    fraction: int | None
-
-
+@dataclass
 class Edge(NamedTuple):
     size: int | None = None
+    fraction: int | None = 1
     min_size: int = 1
-    fraction: int | None = 1
-
+   
 
 def layout_resolve(total: int, edges: Sequence[EdgeProtocol]) -> List[int]:
->>>>>>> 9755a894
     """Divide total space to satisfy size, fraction, and min_size, constraints.
 
     The returned list of integers should add up to total in most cases, unless it is
@@ -51,11 +41,7 @@
 
     Args:
         total (int): Total number of characters.
-<<<<<<< HEAD
         edges (Sequence[Edge]): Edges within total space.
-=======
-        edges (List[EdgeProtocol]): Edges within total space.
->>>>>>> 9755a894
 
     Returns:
         list[int]: Number of characters for each edge.
