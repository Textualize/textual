from __future__ import annotations

from typing import TYPE_CHECKING, ClassVar

import rich.repr

from . import _clock
from ._context import active_message_pump
from ._types import MessageTarget as MessageTarget
from .case import camel_to_snake

if TYPE_CHECKING:
    from .message_pump import MessagePump


@rich.repr.auto
class Message:
    """Base class for a message."""

    __slots__ = [
        "_sender",
<<<<<<< HEAD
        "time",
=======
>>>>>>> 8c59ba98
        "_forwarded",
        "_no_default_action",
        "_stop_propagation",
        "_handler_name",
        "_prevent",
    ]

    bubble: ClassVar[bool] = True  # Message will bubble to parent
    verbose: ClassVar[bool] = False  # Message is verbose
    no_dispatch: ClassVar[bool] = False  # Message may not be handled by client code
    namespace: ClassVar[str] = ""  # Namespace to disambiguate messages

<<<<<<< HEAD
    def __init__(self, sender: MessageTarget | None = None) -> None:
        self._sender: MessageTarget | None = sender or active_message_pump.get(None)
        self.time: float = _clock.get_time_no_wait()
=======
    def __init__(self) -> None:
        self._sender: MessageTarget | None = active_message_pump.get(None)
>>>>>>> 8c59ba98
        self._forwarded = False
        self._no_default_action = False
        self._stop_propagation = False
        name = camel_to_snake(self.__class__.__name__)
        self._handler_name = (
            f"on_{self.namespace}_{name}" if self.namespace else f"on_{name}"
        )
        self._prevent: set[type[Message]] = set()
        super().__init__()

    def __rich_repr__(self) -> rich.repr.Result:
        yield from ()

    def __init_subclass__(
        cls,
        bubble: bool | None = True,
        verbose: bool = False,
        no_dispatch: bool | None = False,
        namespace: str | None = None,
    ) -> None:
        super().__init_subclass__()
        if bubble is not None:
            cls.bubble = bubble
        cls.verbose = verbose
        if no_dispatch is not None:
            cls.no_dispatch = no_dispatch
        if namespace is not None:
            cls.namespace = namespace

    @property
    def sender(self) -> MessageTarget:
        """The sender of the message."""
        assert self._sender is not None
        return self._sender

    @property
    def is_forwarded(self) -> bool:
        return self._forwarded

    @property
    def handler_name(self) -> str:
        """The name of the handler associated with this message."""
        # Property to make it read only
        return self._handler_name

    def _set_forwarded(self) -> None:
        """Mark this event as being forwarded."""
        self._forwarded = True

    def _set_sender(self, sender: MessageTarget) -> None:
        """Set the sender."""
        self._sender = sender

    def can_replace(self, message: "Message") -> bool:
        """Check if another message may supersede this one.

        Args:
            message: Another message.

        Returns:
            True if this message may replace the given message
        """
        return False

    def prevent_default(self, prevent: bool = True) -> Message:
        """Suppress the default action(s). This will prevent handlers in any base classes
        from being called.

        Args:
            prevent: True if the default action should be suppressed,
                or False if the default actions should be performed. Defaults to True.
        """
        self._no_default_action = prevent
        return self

    def stop(self, stop: bool = True) -> Message:
        """Stop propagation of the message to parent.

        Args:
            stop: The stop flag. Defaults to True.
        """
        self._stop_propagation = stop
        return self

    def _bubble_to(self, widget: MessagePump) -> None:
        """Bubble to a widget (typically the parent).

        Args:
            widget: Target of bubble.
        """
        widget.post_message(self)<|MERGE_RESOLUTION|>--- conflicted
+++ resolved
@@ -19,10 +19,7 @@
 
     __slots__ = [
         "_sender",
-<<<<<<< HEAD
         "time",
-=======
->>>>>>> 8c59ba98
         "_forwarded",
         "_no_default_action",
         "_stop_propagation",
@@ -35,14 +32,9 @@
     no_dispatch: ClassVar[bool] = False  # Message may not be handled by client code
     namespace: ClassVar[str] = ""  # Namespace to disambiguate messages
 
-<<<<<<< HEAD
-    def __init__(self, sender: MessageTarget | None = None) -> None:
-        self._sender: MessageTarget | None = sender or active_message_pump.get(None)
-        self.time: float = _clock.get_time_no_wait()
-=======
     def __init__(self) -> None:
         self._sender: MessageTarget | None = active_message_pump.get(None)
->>>>>>> 8c59ba98
+        self.time: float = _clock.get_time_no_wait()
         self._forwarded = False
         self._no_default_action = False
         self._stop_propagation = False
