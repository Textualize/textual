--- conflicted
+++ resolved
@@ -114,13 +114,8 @@
             position_ratio = position / (virtual_size - window_size)
             position = (size - thumb_size) * position_ratio
 
-<<<<<<< HEAD
             start = int(position * len_bars)
             end = start + ceil(thumb_size * len_bars)
-=======
-            start = int(position / step_size * len_bars)
-            end = start + max(len_bars, ceil(thumb_size))
->>>>>>> 472b5cd9
 
             start_index, start_bar = divmod(max(0, start), len_bars)
             end_index, end_bar = divmod(max(0, end), len_bars)
@@ -335,12 +330,7 @@
             x: float | None = None
             y: float | None = None
             if self.vertical:
-                size = self.size.height
                 virtual_size = self.window_virtual_size
-                # step_size = virtual_size / size
-                # thumb_size = self.window_size / step_size
-                # if thumb_size < 1:
-                #     virtual_size = ceil(virtual_size + step_size)
                 y = round(
                     self.grabbed_position
                     + (
@@ -349,12 +339,7 @@
                     )
                 )
             else:
-                size = self.size.width
                 virtual_size = self.window_virtual_size
-                # step_size = virtual_size / size
-                # thumb_size = self.window_size / step_size
-                # if thumb_size < 1:
-                #     virtual_size = ceil(virtual_size + step_size)
                 x = round(
                     self.grabbed_position
                     + (
