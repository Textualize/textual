--- conflicted
+++ resolved
@@ -38,11 +38,7 @@
     from ._switch import Switch
     from ._tabbed_content import TabbedContent, TabPane
     from ._tabs import Tab, Tabs
-<<<<<<< HEAD
     from ._text_area import TextArea
-    from ._text_log import TextLog
-=======
->>>>>>> 5a662e68
     from ._tooltip import Tooltip
     from ._tree import Tree
     from ._welcome import Welcome
@@ -79,12 +75,9 @@
     "TabbedContent",
     "TabPane",
     "Tabs",
-<<<<<<< HEAD
     "TextArea",
     "TextLog",
-=======
     "RichLog",
->>>>>>> 5a662e68
     "Tooltip",
     "Tree",
     "Welcome",
