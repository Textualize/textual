--- conflicted
+++ resolved
@@ -9,48 +9,6 @@
 # but also to the `__init__.pyi` file in this same folder - otherwise text editors and type checkers won't
 # be able to "see" them.
 if typing.TYPE_CHECKING:
-<<<<<<< HEAD
-    from ..widget import Widget
-    from ._button import Button
-    from ._checkbox import Checkbox
-    from ._collapsible import Collapsible
-    from ._content_switcher import ContentSwitcher
-    from ._data_table import DataTable
-    from ._digits import Digits
-    from ._directory_tree import DirectoryTree
-    from ._footer import Footer
-    from ._header import Header
-    from ._help_panel import HelpPanel
-    from ._input import Input
-    from ._key_panel import KeyPanel
-    from ._label import Label
-    from ._list_item import ListItem
-    from ._list_view import ListView
-    from ._loading_indicator import LoadingIndicator
-    from ._log import Log
-    from ._markdown import Markdown, MarkdownViewer
-    from ._masked_input import MaskedInput
-    from ._month_calendar import MonthCalendar
-    from ._option_list import OptionList
-    from ._placeholder import Placeholder
-    from ._pretty import Pretty
-    from ._progress_bar import ProgressBar
-    from ._radio_button import RadioButton
-    from ._radio_set import RadioSet
-    from ._rich_log import RichLog
-    from ._rule import Rule
-    from ._select import Select
-    from ._selection_list import SelectionList
-    from ._sparkline import Sparkline
-    from ._static import Static
-    from ._switch import Switch
-    from ._tabbed_content import TabbedContent, TabPane
-    from ._tabs import Tab, Tabs
-    from ._text_area import TextArea
-    from ._tooltip import Tooltip
-    from ._tree import Tree
-    from ._welcome import Welcome
-=======
     from textual.widget import Widget
     from textual.widgets._button import Button
     from textual.widgets._checkbox import Checkbox
@@ -71,6 +29,7 @@
     from textual.widgets._log import Log
     from textual.widgets._markdown import Markdown, MarkdownViewer
     from textual.widgets._masked_input import MaskedInput
+    from textual.widgets._month_calendar import MonthCalendar
     from textual.widgets._option_list import OptionList
     from textual.widgets._placeholder import Placeholder
     from textual.widgets._pretty import Pretty
@@ -90,7 +49,6 @@
     from textual.widgets._tooltip import Tooltip
     from textual.widgets._tree import Tree
     from textual.widgets._welcome import Welcome
->>>>>>> 769c7f66
 
 __all__ = [
     "Button",
