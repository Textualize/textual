from __future__ import annotations

import functools
from dataclasses import dataclass
from itertools import chain, zip_longest
from operator import itemgetter
from typing import Any, ClassVar, Generic, Iterable, NamedTuple, TypeVar, cast

import rich.repr
from rich.console import RenderableType
from rich.padding import Padding
from rich.protocol import is_renderable
from rich.segment import Segment
from rich.style import Style
from rich.text import Text, TextType
from typing_extensions import Literal, Self, TypeAlias

from .. import events
from .._cache import LRUCache
from .._segment_tools import line_crop
from .._two_way_dict import TwoWayDict
from .._types import SegmentLines
from ..binding import Binding, BindingType
from ..color import Color
from ..coordinate import Coordinate
from ..geometry import Region, Size, Spacing, clamp
from ..message import Message
from ..reactive import Reactive
from ..render import measure
from ..scroll_view import ScrollView
from ..strip import Strip
from ..widget import PseudoClasses

CellCacheKey: TypeAlias = (
    "tuple[RowKey, ColumnKey, Style, bool, bool, int, PseudoClasses]"
)
LineCacheKey: TypeAlias = "tuple[int, int, int, int, Coordinate, Coordinate, Style, CursorType, bool, int, PseudoClasses]"
RowCacheKey: TypeAlias = "tuple[RowKey, int, Style, Coordinate, Coordinate, CursorType, bool, bool, int, PseudoClasses]"
CursorType = Literal["cell", "row", "column", "none"]
CellType = TypeVar("CellType")

CELL_X_PADDING = 2


class CellDoesNotExist(Exception):
    """The cell key/index was invalid.

    Raised when the user supplies coordinates or cell keys which
    do not exist in the DataTable."""


class RowDoesNotExist(Exception):
    """Raised when the user supplies a row index or row key which does
    not exist in the DataTable (e.g. out of bounds index, invalid key)"""


class ColumnDoesNotExist(Exception):
    """Raised when the user supplies a column index or column key which does
    not exist in the DataTable (e.g. out of bounds index, invalid key)"""


class DuplicateKey(Exception):
    """The key supplied already exists.

    Raised when the RowKey or ColumnKey provided already refers to
    an existing row or column in the DataTable. Keys must be unique."""


@functools.total_ordering
class StringKey:
    """An object used as a key in a mapping.

    It can optionally wrap a string,
    and lookups into a map using the object behave the same as lookups using
    the string itself."""

    value: str | None

    def __init__(self, value: str | None = None):
        self.value = value

    def __hash__(self):
        # If a string is supplied, we use the hash of the string. If no string was
        # supplied, we use the default hash to ensure uniqueness amongst instances.
        return hash(self.value) if self.value is not None else id(self)

    def __eq__(self, other: object) -> bool:
        # Strings will match Keys containing the same string value.
        # Otherwise, you'll need to supply the exact same key object.
        if isinstance(other, str):
            return self.value == other
        elif isinstance(other, StringKey):
            if self.value is not None and other.value is not None:
                return self.value == other.value
            else:
                return hash(self) == hash(other)
        else:
            raise NotImplemented

    def __lt__(self, other):
        if isinstance(other, str):
            return self.value < other
        elif isinstance(other, StringKey):
            return self.value < other.value
        else:
            raise NotImplemented

    def __rich_repr__(self):
        yield "value", self.value


class RowKey(StringKey):
    """Uniquely identifies a row in the DataTable.

    Even if the visual location
    of the row changes due to sorting or other modifications, a key will always
    refer to the same row."""


class ColumnKey(StringKey):
    """Uniquely identifies a column in the DataTable.

    Even if the visual location
    of the column changes due to sorting or other modifications, a key will always
    refer to the same column."""


class CellKey(NamedTuple):
    """A unique identifier for a cell in the DataTable.

    Even if the cell changes
    visual location (i.e. moves to a different coordinate in the table), this key
    can still be used to retrieve it, regardless of where it currently is."""

    row_key: RowKey
    column_key: ColumnKey

    def __rich_repr__(self):
        yield "row_key", self.row_key
        yield "column_key", self.column_key


def default_cell_formatter(obj: object) -> RenderableType:
    """Convert a cell into a Rich renderable for display.

    Args:
        obj: Data for a cell.

    Returns:
        A renderable to be displayed which represents the data.
    """
    if isinstance(obj, str):
        return Text.from_markup(obj)
    if isinstance(obj, float):
        return f"{obj:.2f}"
    if not is_renderable(obj):
        return str(obj)
    return cast(RenderableType, obj)


@dataclass
class Column:
    """Metadata for a column in the DataTable."""

    key: ColumnKey
    label: Text
    width: int = 0
    content_width: int = 0
    auto_width: bool = False

    @property
    def render_width(self) -> int:
        """Width in cells, required to render a column."""
        # +2 is to account for space padding either side of the cell
        if self.auto_width:
            return self.content_width + CELL_X_PADDING
        else:
            return self.width + CELL_X_PADDING


@dataclass
class Row:
    """Metadata for a row in the DataTable."""

    key: RowKey
    height: int
    label: Text | None = None


class RowRenderables(NamedTuple):
    """Container for a row, which contains an optional label and some data cells."""

    label: RenderableType | None
    cells: list[RenderableType]


class DataTable(ScrollView, Generic[CellType], can_focus=True):
    """A tabular widget that contains data."""

    BINDINGS: ClassVar[list[BindingType]] = [
        Binding("enter", "select_cursor", "Select", show=False),
        Binding("up", "cursor_up", "Cursor Up", show=False),
        Binding("down", "cursor_down", "Cursor Down", show=False),
        Binding("right", "cursor_right", "Cursor Right", show=False),
        Binding("left", "cursor_left", "Cursor Left", show=False),
        Binding("pageup", "page_up", "Page Up", show=False),
        Binding("pagedown", "page_down", "Page Down", show=False),
    ]
    """
    | Key(s) | Description |
    | :- | :- |
    | enter | Select cells under the cursor. |
    | up | Move the cursor up. |
    | down | Move the cursor down. |
    | right | Move the cursor right. |
    | left | Move the cursor left. |
    """

    COMPONENT_CLASSES: ClassVar[set[str]] = {
        "datatable--cursor",
        "datatable--hover",
        "datatable--fixed",
        "datatable--fixed-cursor",
        "datatable--header",
        "datatable--header-cursor",
        "datatable--header-hover",
        "datatable--odd-row",
        "datatable--even-row",
    }
    """
    | Class | Description |
    | :- | :- |
    | `datatable--cursor` | Target the cursor. |
    | `datatable--hover` | Target the cells under the hover cursor. |
    | `datatable--fixed` | Target fixed columns and fixed rows. |
    | `datatable--fixed-cursor` | Target highlighted and fixed columns or header. |
    | `datatable--header` | Target the header of the data table. |
    | `datatable--header-cursor` | Target cells highlighted by the cursor. |
    | `datatable--header-hover` | Target hovered header or row label cells. |
    | `datatable--even-row` | Target even rows (row indices start at 0). |
    | `datatable--odd-row` | Target odd rows (row indices start at 0). |
    """

    DEFAULT_CSS = """
    App.-dark DataTable {
        background:;
    }
    DataTable {
        background: $surface ;
        color: $text;
        height: auto;
    }
    DataTable > .datatable--header {
        text-style: bold;
        background: $primary;
        color: $text;
    }
    DataTable > .datatable--fixed {
        background: $primary 50%;
        color: $text;
    }

    DataTable > .datatable--odd-row {

    }

    DataTable > .datatable--even-row {
        background: $primary 10%;
    }

    DataTable >  .datatable--cursor {
        background: $secondary;
        color: $text;
    }

    DataTable > .datatable--fixed-cursor {
        background: $secondary 92%;
        color: $text;
    }

    DataTable > .datatable--header-cursor {
        background: $secondary-darken-1;
        color: $text;
    }

    DataTable > .datatable--header-hover {
        background: $secondary 30%;
    }

    .-dark-mode DataTable > .datatable--even-row {
        background: $primary 15%;
    }

    DataTable > .datatable--hover {
        background: $secondary 20%;
    }
    """

    show_header = Reactive(True)
    show_row_labels = Reactive(True)
    fixed_rows = Reactive(0)
    fixed_columns = Reactive(0)
    zebra_stripes = Reactive(False)
    header_height = Reactive(1)
    show_cursor = Reactive(True)
    cursor_type = Reactive("cell")

    cursor_coordinate: Reactive[Coordinate] = Reactive(
        Coordinate(0, 0), repaint=False, always_update=True
    )
    hover_coordinate: Reactive[Coordinate] = Reactive(
        Coordinate(0, 0), repaint=False, always_update=True
    )

    class CellHighlighted(Message, bubble=True):
        """Posted when the cursor moves to highlight a new cell.

        This is only relevant when the `cursor_type` is `"cell"`.
        It's also posted when the cell cursor is
        re-enabled (by setting `show_cursor=True`), and when the cursor type is
        changed to `"cell"`. Can be handled using `on_data_table_cell_highlighted` in
        a subclass of `DataTable` or in a parent widget in the DOM.
        """

        def __init__(
            self,
            data_table: DataTable,
            value: CellType,
            coordinate: Coordinate,
            cell_key: CellKey,
        ) -> None:
            self.data_table = data_table
            """The data table."""
            self.value: CellType = value
            """The value in the highlighted cell."""
            self.coordinate: Coordinate = coordinate
            """The coordinate of the highlighted cell."""
            self.cell_key: CellKey = cell_key
            """The key for the highlighted cell."""
            super().__init__()

        def __rich_repr__(self) -> rich.repr.Result:
            yield "value", self.value
            yield "coordinate", self.coordinate
            yield "cell_key", self.cell_key

        @property
        def control(self) -> DataTable:
            """Alias for the data table."""
            return self.data_table

    class CellSelected(Message, bubble=True):
        """Posted by the `DataTable` widget when a cell is selected.

        This is only relevant when the `cursor_type` is `"cell"`. Can be handled using
        `on_data_table_cell_selected` in a subclass of `DataTable` or in a parent
        widget in the DOM.
        """

        def __init__(
            self,
            data_table: DataTable,
            value: CellType,
            coordinate: Coordinate,
            cell_key: CellKey,
        ) -> None:
            self.data_table = data_table
            """The data table."""
            self.value: CellType = value
            """The value in the cell that was selected."""
            self.coordinate: Coordinate = coordinate
            """The coordinate of the cell that was selected."""
            self.cell_key: CellKey = cell_key
            """The key for the selected cell."""
            super().__init__()

        def __rich_repr__(self) -> rich.repr.Result:
            yield "value", self.value
            yield "coordinate", self.coordinate
            yield "cell_key", self.cell_key

        @property
        def control(self) -> DataTable:
            """Alias for the data table."""
            return self.data_table

    class RowHighlighted(Message, bubble=True):
        """Posted when a row is highlighted.

        This message is only posted when the
        `cursor_type` is set to `"row"`. Can be handled using
        `on_data_table_row_highlighted` in a subclass of `DataTable` or in a parent
        widget in the DOM.
        """

        def __init__(
            self, data_table: DataTable, cursor_row: int, row_key: RowKey
        ) -> None:
            self.data_table = data_table
            """The data table."""
            self.cursor_row: int = cursor_row
            """The y-coordinate of the cursor that highlighted the row."""
            self.row_key: RowKey = row_key
            """The key of the row that was highlighted."""
            super().__init__()

        def __rich_repr__(self) -> rich.repr.Result:
            yield "cursor_row", self.cursor_row
            yield "row_key", self.row_key

        @property
        def control(self) -> DataTable:
            """Alias for the data table."""
            return self.data_table

    class RowSelected(Message, bubble=True):
        """Posted when a row is selected.

        This message is only posted when the
        `cursor_type` is set to `"row"`. Can be handled using
        `on_data_table_row_selected` in a subclass of `DataTable` or in a parent
        widget in the DOM.
        """

        def __init__(
            self, data_table: DataTable, cursor_row: int, row_key: RowKey
        ) -> None:
            self.data_table = data_table
            """The data table."""
            self.cursor_row: int = cursor_row
            """The y-coordinate of the cursor that made the selection."""
            self.row_key: RowKey = row_key
            """The key of the row that was selected."""
            super().__init__()

        def __rich_repr__(self) -> rich.repr.Result:
            yield "cursor_row", self.cursor_row
            yield "row_key", self.row_key

        @property
        def control(self) -> DataTable:
            """Alias for the data table."""
            return self.data_table

    class ColumnHighlighted(Message, bubble=True):
        """Posted when a column is highlighted.

        This message is only posted when the
        `cursor_type` is set to `"column"`. Can be handled using
        `on_data_table_column_highlighted` in a subclass of `DataTable` or in a parent
        widget in the DOM.
        """

        def __init__(
            self, data_table: DataTable, cursor_column: int, column_key: ColumnKey
        ) -> None:
            self.data_table = data_table
            """The data table."""
            self.cursor_column: int = cursor_column
            """The x-coordinate of the column that was highlighted."""
            self.column_key = column_key
            """The key of the column that was highlighted."""
            super().__init__()

        def __rich_repr__(self) -> rich.repr.Result:
            yield "cursor_column", self.cursor_column
            yield "column_key", self.column_key

        @property
        def control(self) -> DataTable:
            """Alias for the data table."""
            return self.data_table

    class ColumnSelected(Message, bubble=True):
        """Posted when a column is selected.

        This message is only posted when the
        `cursor_type` is set to `"column"`. Can be handled using
        `on_data_table_column_selected` in a subclass of `DataTable` or in a parent
        widget in the DOM.
        """

        def __init__(
            self, data_table: DataTable, cursor_column: int, column_key: ColumnKey
        ) -> None:
            self.data_table = data_table
            """The data table."""
            self.cursor_column: int = cursor_column
            """The x-coordinate of the column that was selected."""
            self.column_key = column_key
            """The key of the column that was selected."""
            super().__init__()

        def __rich_repr__(self) -> rich.repr.Result:
            yield "cursor_column", self.cursor_column
            yield "column_key", self.column_key

        @property
        def control(self) -> DataTable:
            """Alias for the data table."""
            return self.data_table

    class HeaderSelected(Message, bubble=True):
        """Posted when a column header/label is clicked."""

        def __init__(
            self,
            data_table: DataTable,
            column_key: ColumnKey,
            column_index: int,
            label: Text,
        ):
            self.data_table = data_table
            """The data table."""
            self.column_key = column_key
            """The key for the column."""
            self.column_index = column_index
            """The index for the column."""
            self.label = label
            """The text of the label."""
            super().__init__()

        def __rich_repr__(self) -> rich.repr.Result:
            yield "column_key", self.column_key
            yield "column_index", self.column_index
            yield "label", self.label.plain

        @property
        def control(self) -> DataTable:
            """Alias for the data table."""
            return self.data_table

    class RowLabelSelected(Message, bubble=True):
        """Posted when a row label is clicked."""

        def __init__(
            self,
            data_table: DataTable,
            row_key: RowKey,
            row_index: int,
            label: Text,
        ):
            self.data_table = data_table
            """The data table."""
            self.row_key = row_key
            """The key for the column."""
            self.row_index = row_index
            """The index for the column."""
            self.label = label
            """The text of the label."""
            super().__init__()

        def __rich_repr__(self) -> rich.repr.Result:
            yield "row_key", self.row_key
            yield "row_index", self.row_index
            yield "label", self.label.plain

        @property
        def control(self) -> DataTable:
            """Alias for the data table."""
            return self.data_table

    def __init__(
        self,
        *,
        show_header: bool = True,
        show_row_labels: bool = True,
        fixed_rows: int = 0,
        fixed_columns: int = 0,
        zebra_stripes: bool = False,
        header_height: int = 1,
        show_cursor: bool = True,
        name: str | None = None,
        id: str | None = None,
        classes: str | None = None,
        disabled: bool = False,
    ) -> None:
        super().__init__(name=name, id=id, classes=classes, disabled=disabled)
        self._data: dict[RowKey, dict[ColumnKey, CellType]] = {}
        """Contains the cells of the table, indexed by row key and column key.
        The final positioning of a cell on screen cannot be determined solely by this
        structure. Instead, we must check _row_locations and _column_locations to find
        where each cell currently resides in space."""

        self.columns: dict[ColumnKey, Column] = {}
        """Metadata about the columns of the table, indexed by their key."""
        self.rows: dict[RowKey, Row] = {}
        """Metadata about the rows of the table, indexed by their key."""

        # Keep tracking of key -> index for rows/cols. These allow us to retrieve,
        # given a row or column key, the index that row or column is currently
        # present at, and mean that rows and columns are location independent - they
        # can move around without requiring us to modify the underlying data.
        self._row_locations: TwoWayDict[RowKey, int] = TwoWayDict({})
        """Maps row keys to row indices which represent row order."""
        self._column_locations: TwoWayDict[ColumnKey, int] = TwoWayDict({})
        """Maps column keys to column indices which represent column order."""

        self._row_render_cache: LRUCache[
            RowCacheKey, tuple[SegmentLines, SegmentLines]
        ] = LRUCache(1000)
        """For each row (a row can have a height of multiple lines), we maintain a
        cache of the fixed and scrollable lines within that row to minimise how often
        we need to re-render it. """
        self._cell_render_cache: LRUCache[CellCacheKey, SegmentLines] = LRUCache(10000)
        """Cache for individual cells."""
        self._line_cache: LRUCache[LineCacheKey, Strip] = LRUCache(1000)
        """Cache for lines within rows."""
        self._offset_cache: LRUCache[int, list[tuple[RowKey, int]]] = LRUCache(1)
        """Cached y_offset - key is update_count - see y_offsets property for more
        information """
        self._ordered_row_cache: LRUCache[tuple[int, int], list[Row]] = LRUCache(1)
        """Caches row ordering - key is (num_rows, update_count)."""

        self._pseudo_class_state = PseudoClasses(False, False, False)
        """The pseudo-class state is used as part of cache keys to ensure that, for example,
        when we lose focus on the DataTable, rules which apply to :focus are invalidated
        and we prevent lingering styles."""

        self._require_update_dimensions: bool = False
        """Set to re-calculate dimensions on idle."""
        self._new_rows: set[RowKey] = set()
        """Tracking newly added rows to be used in calculation of dimensions on idle."""
        self._updated_cells: set[CellKey] = set()
        """Track which cells were updated, so that we can refresh them once on idle."""

        self._show_hover_cursor = False
        """Used to hide the mouse hover cursor when the user uses the keyboard."""
        self._update_count = 0
        """Number of update (INCLUDING SORT) operations so far. Used for cache invalidation."""
        self._header_row_key = RowKey()
        """The header is a special row - not part of the data. Retrieve via this key."""
        self._label_column_key = ColumnKey()
        """The column containing row labels is not part of the data. This key identifies it."""
        self._labelled_row_exists = False
        """Whether or not the user has supplied any rows with labels."""
        self._label_column = Column(self._label_column_key, Text(), auto_width=True)
        """The largest content width out of all row labels in the table."""

        self.show_header = show_header
        """Show/hide the header row (the row of column labels)."""
        self.show_row_labels = show_row_labels
        """Show/hide the column containing the labels of rows."""
        self.header_height = header_height
        """The height of the header row (the row of column labels)."""
        self.fixed_rows = fixed_rows
        """The number of rows to fix (prevented from scrolling)."""
        self.fixed_columns = fixed_columns
        """The number of columns to fix (prevented from scrolling)."""
        self.zebra_stripes = zebra_stripes
        """Apply zebra effect on row backgrounds (light, dark, light, dark, ...)."""
        self.show_cursor = show_cursor
        """Show/hide both the keyboard and hover cursor."""

    @property
    def hover_row(self) -> int:
        """The index of the row that the mouse cursor is currently hovering above."""
        return self.hover_coordinate.row

    @property
    def hover_column(self) -> int:
        """The index of the column that the mouse cursor is currently hovering above."""
        return self.hover_coordinate.column

    @property
    def cursor_row(self) -> int:
        """The index of the row that the DataTable cursor is currently on."""
        return self.cursor_coordinate.row

    @property
    def cursor_column(self) -> int:
        """The index of the column that the DataTable cursor is currently on."""
        return self.cursor_coordinate.column

    @property
    def row_count(self) -> int:
        """The number of rows currently present in the DataTable."""
        return len(self.rows)

    @property
    def _y_offsets(self) -> list[tuple[RowKey, int]]:
        """Contains a 2-tuple for each line (not row!) of the DataTable. Given a
        y-coordinate, we can index into this list to find which row that y-coordinate
        lands on, and the y-offset *within* that row. The length of the returned list
        is therefore the total height of all rows within the DataTable."""
        y_offsets = []
        if self._update_count in self._offset_cache:
            y_offsets = self._offset_cache[self._update_count]
        else:
            for row in self.ordered_rows:
                y_offsets += [(row.key, y) for y in range(row.height)]
            self._offset_cache[self._update_count] = y_offsets
        return y_offsets

    @property
    def _total_row_height(self) -> int:
        """The total height of all rows within the DataTable"""
        return len(self._y_offsets)

    def update_cell(
        self,
        row_key: RowKey | str,
        column_key: ColumnKey | str,
        value: CellType,
        *,
        update_width: bool = False,
    ) -> None:
        """Update the cell identified by the specified row key and column key.

        Args:
            row_key: The key identifying the row.
            column_key: The key identifying the column.
            value: The new value to put inside the cell.
            update_width: Whether to resize the column width to accommodate
                for the new cell content.

        Raises:
            CellDoesNotExist: When the supplied `row_key` and `column_key`
                cannot be found in the table.
        """
        if isinstance(row_key, str):
            row_key = RowKey(row_key)
        if isinstance(column_key, str):
            column_key = ColumnKey(column_key)

        try:
            self._data[row_key][column_key] = value
        except KeyError:
            raise CellDoesNotExist(
                f"No cell exists for row_key={row_key!r}, column_key={column_key!r}."
            ) from None
        self._update_count += 1

        # Recalculate widths if necessary
        if update_width:
            self._updated_cells.add(CellKey(row_key, column_key))
            self._require_update_dimensions = True

        self.refresh()

    def update_cell_at(
        self, coordinate: Coordinate, value: CellType, *, update_width: bool = False
    ) -> None:
        """Update the content inside the cell currently occupying the given coordinate.

        Args:
            coordinate: The coordinate to update the cell at.
            value: The new value to place inside the cell.
            update_width: Whether to resize the column width to accommodate
                for the new cell content.
        """
        if not self.is_valid_coordinate(coordinate):
            raise CellDoesNotExist(f"Coordinate {coordinate!r} is invalid.")

        row_key, column_key = self.coordinate_to_cell_key(coordinate)
        self.update_cell(row_key, column_key, value, update_width=update_width)

    def get_cell(self, row_key: RowKey, column_key: ColumnKey) -> CellType:
        """Given a row key and column key, return the value of the corresponding cell.

        Args:
            row_key: The row key of the cell.
            column_key: The column key of the cell.

        Returns:
            The value of the cell identified by the row and column keys.
        """
        try:
            cell_value = self._data[row_key][column_key]
        except KeyError:
            raise CellDoesNotExist(
                f"No cell exists for row_key={row_key!r}, column_key={column_key!r}."
            )
        return cell_value

    def get_cell_at(self, coordinate: Coordinate) -> CellType:
        """Get the value from the cell occupying the given coordinate.

        Args:
            coordinate: The coordinate to retrieve the value from.

        Returns:
            The value of the cell at the coordinate.

        Raises:
            CellDoesNotExist: If there is no cell with the given coordinate.
        """
        row_key, column_key = self.coordinate_to_cell_key(coordinate)
        return self.get_cell(row_key, column_key)

    def get_row(self, row_key: RowKey | str) -> list[CellType]:
        """Get the values from the row identified by the given row key.

        Args:
            row_key: The key of the row.

        Returns:
            A list of the values contained within the row.

        Raises:
            RowDoesNotExist: When there is no row corresponding to the key.
        """
        if row_key not in self._row_locations:
            raise RowDoesNotExist(f"Row key {row_key!r} is not valid.")
        cell_mapping: dict[ColumnKey, CellType] = self._data.get(row_key, {})
        ordered_row: list[CellType] = [
            cell_mapping[column.key] for column in self.ordered_columns
        ]
        return ordered_row

    def get_row_at(self, row_index: int) -> list[CellType]:
        """Get the values from the cells in a row at a given index. This will
        return the values from a row based on the rows _current position_ in
        the table.

        Args:
            row_index: The index of the row.

        Returns:
            A list of the values contained in the row.

        Raises:
            RowDoesNotExist: If there is no row with the given index.
        """
        if not self.is_valid_row_index(row_index):
            raise RowDoesNotExist(f"Row index {row_index!r} is not valid.")
        row_key = self._row_locations.get_key(row_index)
        return self.get_row(row_key)

    def get_column(self, column_key: ColumnKey | str) -> Iterable[CellType]:
        """Get the values from the column identified by the given column key.

        Args:
            column_key: The key of the column.

        Returns:
            A generator which yields the cells in the column.

        Raises:
            ColumnDoesNotExist: If there is no column corresponding to the key.
        """
        if column_key not in self._column_locations:
            raise ColumnDoesNotExist(f"Column key {column_key!r} is not valid.")

        data = self._data
        for row_metadata in self.ordered_rows:
            row_key = row_metadata.key
            yield data[row_key][column_key]

    def get_column_at(self, column_index: int) -> Iterable[CellType]:
        """Get the values from the column at a given index.

        Args:
            column_index: The index of the column.

        Returns:
            A generator which yields the cells in the column.

        Raises:
            ColumnDoesNotExist: If there is no column with the given index.
        """
        if not self.is_valid_column_index(column_index):
            raise ColumnDoesNotExist(f"Column index {column_index!r} is not valid.")

        column_key = self._column_locations.get_key(column_index)
        yield from self.get_column(column_key)

    def _clear_caches(self) -> None:
        self._row_render_cache.clear()
        self._cell_render_cache.clear()
        self._line_cache.clear()
        self._styles_cache.clear()
        self._offset_cache.clear()
        self._ordered_row_cache.clear()

    def get_row_height(self, row_key: RowKey) -> int:
        """Given a row key, return the height of that row in terminal cells.

        Args:
            row_key: The key of the row.

        Returns:
            The height of the row, measured in terminal character cells.
        """
        if row_key is self._header_row_key:
            return self.header_height
        return self.rows[row_key].height

    async def on_styles_updated(self) -> None:
        self._clear_caches()
        self.refresh()

    def on_resize(self, event: events.Resize) -> None:
        self._update_count += 1

    def watch_show_cursor(self, show_cursor: bool) -> None:
        self._clear_caches()
        if show_cursor and self.cursor_type != "none":
            # When we re-enable the cursor, apply highlighting and
            # post the appropriate [Row|Column|Cell]Highlighted event.
            self._scroll_cursor_into_view(animate=False)
            if self.cursor_type == "cell":
                self._highlight_coordinate(self.cursor_coordinate)
            elif self.cursor_type == "row":
                self._highlight_row(self.cursor_row)
            elif self.cursor_type == "column":
                self._highlight_column(self.cursor_column)

    def watch_show_header(self, show: bool) -> None:
        width, height = self.virtual_size
        height_change = self.header_height if show else -self.header_height
        self.virtual_size = Size(width, height + height_change)
        self._scroll_cursor_into_view()
        self._clear_caches()

    def watch_show_row_labels(self, show: bool) -> None:
        width, height = self.virtual_size
        column_width = self._label_column.render_width
        width_change = column_width if show else -column_width
        self.virtual_size = Size(width + width_change, height)
        self._scroll_cursor_into_view()
        self._clear_caches()

    def watch_fixed_rows(self) -> None:
        self._clear_caches()

    def watch_fixed_columns(self) -> None:
        self._clear_caches()

    def watch_zebra_stripes(self) -> None:
        self._clear_caches()

    def watch_hover_coordinate(self, old: Coordinate, value: Coordinate) -> None:
        self.refresh_coordinate(old)
        self.refresh_coordinate(value)

    def watch_cursor_coordinate(
        self, old_coordinate: Coordinate, new_coordinate: Coordinate
    ) -> None:
        if old_coordinate != new_coordinate:
            # Refresh the old and the new cell, and post the appropriate
            # message to tell users of the newly highlighted row/cell/column.
            if self.cursor_type == "cell":
                self.refresh_coordinate(old_coordinate)
                self._highlight_coordinate(new_coordinate)
            elif self.cursor_type == "row":
                self.refresh_row(old_coordinate.row)
                self._highlight_row(new_coordinate.row)
            elif self.cursor_type == "column":
                self.refresh_column(old_coordinate.column)
                self._highlight_column(new_coordinate.column)

    def _highlight_coordinate(self, coordinate: Coordinate) -> None:
        """Apply highlighting to the cell at the coordinate, and post event."""
        self.refresh_coordinate(coordinate)
        try:
            cell_value = self.get_cell_at(coordinate)
        except CellDoesNotExist:
            # The cell may not exist e.g. when the table is cleared.
            # In that case, there's nothing for us to do here.
            return
        else:
            cell_key = self.coordinate_to_cell_key(coordinate)
            self.post_message(
                DataTable.CellHighlighted(
                    self, cell_value, coordinate=coordinate, cell_key=cell_key
                )
            )

    def coordinate_to_cell_key(self, coordinate: Coordinate) -> CellKey:
        """Return the key for the cell currently occupying this coordinate.

        Args:
            coordinate: The coordinate to exam the current cell key of.

        Returns:
            The key of the cell currently occupying this coordinate.

        Raises:
            CellDoesNotExist: If the coordinate is not valid.
        """
        if not self.is_valid_coordinate(coordinate):
            raise CellDoesNotExist(f"No cell exists at {coordinate!r}.")
        row_index, column_index = coordinate
        row_key = self._row_locations.get_key(row_index)
        column_key = self._column_locations.get_key(column_index)
        return CellKey(row_key, column_key)

    def _highlight_row(self, row_index: int) -> None:
        """Apply highlighting to the row at the given index, and post event."""
        self.refresh_row(row_index)
        is_valid_row = row_index < len(self._data)
        if is_valid_row:
            row_key = self._row_locations.get_key(row_index)
            self.post_message(DataTable.RowHighlighted(self, row_index, row_key))

    def _highlight_column(self, column_index: int) -> None:
        """Apply highlighting to the column at the given index, and post event."""
        self.refresh_column(column_index)
        if column_index < len(self.columns):
            column_key = self._column_locations.get_key(column_index)
            self.post_message(
                DataTable.ColumnHighlighted(self, column_index, column_key)
            )

    def validate_cursor_coordinate(self, value: Coordinate) -> Coordinate:
        print(f"validating cursor coordinate: {value}")
        return self._clamp_cursor_coordinate(value)

    def _clamp_cursor_coordinate(self, coordinate: Coordinate) -> Coordinate:
        """Clamp a coordinate such that it falls within the boundaries of the table."""
        row, column = coordinate
        row = clamp(row, 0, self.row_count - 1)
        column = clamp(column, 0, len(self.columns) - 1)
        return Coordinate(row, column)

    def watch_cursor_type(self, old: str, new: str) -> None:
        self._set_hover_cursor(False)
        if self.show_cursor:
            self._highlight_cursor()

        # Refresh cells that were previously impacted by the cursor
        # but may no longer be.
        if old == "cell":
            self.refresh_coordinate(self.cursor_coordinate)
        elif old == "row":
            row_index, _ = self.cursor_coordinate
            self.refresh_row(row_index)
        elif old == "column":
            _, column_index = self.cursor_coordinate
            self.refresh_column(column_index)

        self._scroll_cursor_into_view()

    def _highlight_cursor(self) -> None:
        """Applies the appropriate highlighting and raises the appropriate
        [Row|Column|Cell]Highlighted event for the given cursor coordinate
        and cursor type."""
        row_index, column_index = self.cursor_coordinate
        cursor_type = self.cursor_type
        # Apply the highlighting to the newly relevant cells
        if cursor_type == "cell":
            self._highlight_coordinate(self.cursor_coordinate)
        elif cursor_type == "row":
            self._highlight_row(row_index)
        elif cursor_type == "column":
            self._highlight_column(column_index)

    @property
    def _row_label_column_width(self) -> int:
        """The render width of the column containing row labels"""
        return self._label_column.render_width if self._should_render_row_labels else 0

    def _update_column_widths(self, updated_cells: set[CellKey]) -> None:
        """Update the widths of the columns based on the newly updated cell widths."""
        for row_key, column_key in updated_cells:
            column = self.columns.get(column_key)
            if column is None:
                continue
            console = self.app.console
            label_width = measure(console, column.label, 1)
            content_width = column.content_width
            cell_value = self._data[row_key][column_key]

            new_content_width = measure(console, default_cell_formatter(cell_value), 1)

            if new_content_width < content_width:
                cells_in_column = self.get_column(column_key)
                cell_widths = [
                    measure(console, default_cell_formatter(cell), 1)
                    for cell in cells_in_column
                ]
                column.content_width = max([*cell_widths, label_width])
            else:
                column.content_width = max(new_content_width, label_width)

    def _update_dimensions(self, new_rows: set[RowKey]) -> None:
        """Called to recalculate the virtual (scrollable) size."""
        console = self.app.console
        for row_key in new_rows:
            row_index = self._row_locations.get(row_key)

            # The row could have been removed before on_idle was called, so we
            # need to be quite defensive here and don't assume that the row exists.
            if row_index is None:
                continue

            row = self.rows.get(row_key)

            if row.label is not None:
                self._labelled_row_exists = True

            row_label, cells_in_row = self._get_row_renderables(row_index)
            label_content_width = measure(console, row_label, 1) if row_label else 0
            self._label_column.content_width = max(
                self._label_column.content_width, label_content_width
            )

            for column, renderable in zip(self.ordered_columns, cells_in_row):
                content_width = measure(console, renderable, 1)
                column.content_width = max(column.content_width, content_width)

        self._clear_caches()

        data_cells_width = sum(column.render_width for column in self.columns.values())
        total_width = data_cells_width + self._row_label_column_width
        header_height = self.header_height if self.show_header else 0
        self.virtual_size = Size(
            total_width,
            self._total_row_height + header_height,
        )

    def _get_cell_region(self, coordinate: Coordinate) -> Region:
        """Get the region of the cell at the given spatial coordinate."""
        if not self.is_valid_coordinate(coordinate):
            return Region(0, 0, 0, 0)

        row_index, column_index = coordinate
        row_key = self._row_locations.get_key(row_index)
        row = self.rows.get(row_key)
        if not row:
            return Region(0, 0, 0, 0)

        # The x-coordinate of a cell is the sum of widths of the data cells to the left
        # plus the width of the render width of the longest row label.
        x = (
            sum(column.render_width for column in self.ordered_columns[:column_index])
            + self._row_label_column_width
        )
        column_key = self._column_locations.get_key(column_index)
        width = self.columns[column_key].render_width
        height = row.height
        y = sum(ordered_row.height for ordered_row in self.ordered_rows[:row_index])
        if self.show_header:
            y += self.header_height
        cell_region = Region(x, y, width, height)
        return cell_region

    def _get_row_region(self, row_index: int) -> Region:
        """Get the region of the row at the given index."""
        if not self.is_valid_row_index(row_index):
            return Region(0, 0, 0, 0)

        rows = self.rows
        row_key = self._row_locations.get_key(row_index)
        row = rows[row_key]
        row_width = sum(column.render_width for column in self.columns.values())
        y = sum(ordered_row.height for ordered_row in self.ordered_rows[:row_index])
        if self.show_header:
            y += self.header_height
        row_region = Region(0, y, row_width, row.height)
        return row_region

    def _get_column_region(self, column_index: int) -> Region:
        """Get the region of the column at the given index."""
        if not self.is_valid_column_index(column_index):
            return Region(0, 0, 0, 0)

        columns = self.columns
        x = (
            sum(column.render_width for column in self.ordered_columns[:column_index])
            + self._row_label_column_width
        )
        column_key = self._column_locations.get_key(column_index)
        width = columns[column_key].render_width
        header_height = self.header_height if self.show_header else 0
        height = self._total_row_height + header_height
        full_column_region = Region(x, 0, width, height)
        return full_column_region

    def clear(self, columns: bool = False) -> Self:
        """Clear the table.

        Args:
            columns: Also clear the columns.

        Returns:
            The `DataTable` instance.
        """
        self._clear_caches()
        self._y_offsets.clear()
        self._data.clear()
        self.rows.clear()
        self._row_locations = TwoWayDict({})
        if columns:
            self.columns.clear()
            self._column_locations = TwoWayDict({})
        self._require_update_dimensions = True
        self.cursor_coordinate = Coordinate(0, 0)
        self.hover_coordinate = Coordinate(0, 0)
        self._label_column = Column(self._label_column_key, Text(), auto_width=True)
        self._labelled_row_exists = False
        self.refresh()
        return self

    def add_column(
        self, label: TextType, *, width: int | None = None, key: str | None = None
    ) -> ColumnKey:
        """Add a column to the table.

        Args:
            label: A str or Text object containing the label (shown top of column).
            width: Width of the column in cells or None to fit content.
            key: A key which uniquely identifies this column.
                If None, it will be generated for you.

        Returns:
            Uniquely identifies this column. Can be used to retrieve this column
                regardless of its current location in the DataTable (it could have moved
                after being added due to sorting/insertion/deletion of other columns).
        """
        column_key = ColumnKey(key)
        if column_key in self._column_locations:
            raise DuplicateKey(f"The column key {key!r} already exists.")
        column_index = len(self.columns)
        label = Text.from_markup(label) if isinstance(label, str) else label
        content_width = measure(self.app.console, label, 1)
        if width is None:
            column = Column(
                column_key,
                label,
                content_width,
                content_width=content_width,
                auto_width=True,
            )
        else:
            column = Column(
                column_key,
                label,
                width,
                content_width=content_width,
            )

        self.columns[column_key] = column
        self._column_locations[column_key] = column_index
        self._require_update_dimensions = True
        self.check_idle()

        return column_key

    def add_row(
        self,
        *cells: CellType,
        height: int = 1,
        key: str | None = None,
        label: TextType | None = None,
    ) -> RowKey:
        """Add a row at the bottom of the DataTable.

        Args:
            *cells: Positional arguments should contain cell data.
            height: The height of a row (in lines).
            key: A key which uniquely identifies this row. If None, it will be generated
                for you and returned.
            label: The label for the row. Will be displayed to the left if supplied.

        Returns:
            Uniquely identifies this row. Can be used to retrieve this row regardless
                of its current location in the DataTable (it could have moved after
                being added due to sorting or insertion/deletion of other rows).
        """
        row_key = RowKey(key)
        if row_key in self._row_locations:
            raise DuplicateKey(f"The row key {row_key!r} already exists.")

        # TODO: If there are no columns: do we generate them here?
        #  If we don't do this, users will be required to call add_column(s)
        #  Before they call add_row.

        row_index = self.row_count
        # Map the key of this row to its current index
        self._row_locations[row_key] = row_index
        self._data[row_key] = {
            column.key: cell
            for column, cell in zip_longest(self.ordered_columns, cells)
        }
        label = Text.from_markup(label) if isinstance(label, str) else label
        self.rows[row_key] = Row(row_key, height, label)
        self._new_rows.add(row_key)
        self._require_update_dimensions = True
        self.cursor_coordinate = self.cursor_coordinate

        # If a position has opened for the cursor to appear, where it previously
        # could not (e.g. when there's no data in the table), then a highlighted
        # event is posted, since there's now a highlighted cell when there wasn't
        # before.
        cell_now_available = self.row_count == 1 and len(self.columns) > 0
        visible_cursor = self.show_cursor and self.cursor_type != "none"
        if cell_now_available and visible_cursor:
            self._highlight_cursor()

        self._update_count += 1
        self.check_idle()
        return row_key

    def add_columns(self, *labels: TextType) -> list[ColumnKey]:
        """Add a number of columns.

        Args:
            *labels: Column headers.

        Returns:
            A list of the keys for the columns that were added. See
                the `add_column` method docstring for more information on how
                these keys are used.
        """
        column_keys = []
        for label in labels:
            column_key = self.add_column(label, width=None)
            column_keys.append(column_key)
        return column_keys

    def add_rows(self, rows: Iterable[Iterable[CellType]]) -> list[RowKey]:
        """Add a number of rows at the bottom of the DataTable.

        Args:
            rows: Iterable of rows. A row is an iterable of cells.

        Returns:
            A list of the keys for the rows that were added. See
                the `add_row` method docstring for more information on how
                these keys are used.
        """
        row_keys = []
        for row in rows:
            row_key = self.add_row(*row)
            row_keys.append(row_key)
        return row_keys

    def remove_row(self, row_key: RowKey) -> None:
        self._require_update_dimensions = True

<<<<<<< HEAD
        index_to_delete = self._row_locations.get(row_key)
        new_row_locations = TwoWayDict({})
        for row_location_key in self._row_locations:
            row_index = self._row_locations.get(row_location_key)
            if row_index > index_to_delete:
                new_row_locations[row_location_key] = row_index - 1
            elif row_index < index_to_delete:
                new_row_locations[row_location_key] = row_index

        self._row_locations = new_row_locations

        del self.rows[row_key]
        del self._data[row_key]
=======
        row_index = self._row_locations.get(row_key)
        rows_below = self.ordered_rows[row_index + 1 :]
        for row in rows_below:
            # We also need to subtract from all the indices below
            key_to_shift = row.key
            old_index = self._row_locations.get(key_to_shift)
            del self._row_locations[key_to_shift]
            self._row_locations[key_to_shift] = max(0, old_index - 1)

        del self._row_locations[row_key]
        self._data.pop(row_key, None)
        self.rows.pop(row_key, None)
>>>>>>> 096f1b2e

        self.cursor_coordinate = self.cursor_coordinate
        self.hover_coordinate = self.hover_coordinate

<<<<<<< HEAD
        self._update_count += 1
        self.refresh(layout=True)
=======
        print(self.ordered_rows)

        self._update_count += 1
        self.check_idle()
>>>>>>> 096f1b2e

    def on_idle(self) -> None:
        """Runs when the message pump is empty.

        We use this for some expensive calculations like re-computing dimensions of the
        whole DataTable and re-computing column widths after some cells
        have been updated. This is more efficient in the case of high
        frequency updates, ensuring we only do expensive computations once."""
        if self._require_update_dimensions:
            # Add the new rows *before* updating the column widths, since
            # cells in a new row may influence the final width of a column
            self._require_update_dimensions = False
            new_rows = self._new_rows.copy()
            self._new_rows.clear()
            self._update_dimensions(new_rows)

        if self._updated_cells:
            # Cell contents have already been updated at this point.
            # Now we only need to worry about measuring column widths.
            updated_columns = self._updated_cells.copy()
            self._updated_cells.clear()
            self._update_column_widths(updated_columns)

    def refresh_coordinate(self, coordinate: Coordinate) -> Self:
        """Refresh the cell at a coordinate.

        Args:
            coordinate: The coordinate to refresh.

        Returns:
            The `DataTable` instance.
        """
        if not self.is_valid_coordinate(coordinate):
            return self
        region = self._get_cell_region(coordinate)
        self._refresh_region(region)
        return self

    def refresh_row(self, row_index: int) -> Self:
        """Refresh the row at the given index.

        Args:
            row_index: The index of the row to refresh.

        Returns:
            The `DataTable` instance.
        """
        if not self.is_valid_row_index(row_index):
            return self

        region = self._get_row_region(row_index)
        self._refresh_region(region)
        return self

    def refresh_column(self, column_index: int) -> Self:
        """Refresh the column at the given index.

        Args:
            column_index: The index of the column to refresh.

        Returns:
            The `DataTable` instance.
        """
        if not self.is_valid_column_index(column_index):
            return self

        region = self._get_column_region(column_index)
        self._refresh_region(region)
        return self

    def _refresh_region(self, region: Region) -> Self:
        """Refresh a region of the DataTable, if it's visible within the window.

        This method will translate the region to account for scrolling.

        Returns:
            The `DataTable` instance.
        """
        if not self.window_region.overlaps(region):
            return self
        region = region.translate(-self.scroll_offset)
        self.refresh(region)
        return self

    def is_valid_row_index(self, row_index: int) -> bool:
        """Return a boolean indicating whether the row_index is within table bounds.

        Args:
            row_index: The row index to check.

        Returns:
            True if the row index is within the bounds of the table.
        """
        return 0 <= row_index < len(self.rows)

    def is_valid_column_index(self, column_index: int) -> bool:
        """Return a boolean indicating whether the column_index is within table bounds.

        Args:
            column_index: The column index to check.

        Returns:
            True if the column index is within the bounds of the table.
        """
        return 0 <= column_index < len(self.columns)

    def is_valid_coordinate(self, coordinate: Coordinate) -> bool:
        """Return a boolean indicating whether the given coordinate is valid.

        Args:
            coordinate: The coordinate to validate.

        Returns:
            True if the coordinate is within the bounds of the table.
        """
        row_index, column_index = coordinate
        return self.is_valid_row_index(row_index) and self.is_valid_column_index(
            column_index
        )

    @property
    def ordered_columns(self) -> list[Column]:
        """The list of Columns in the DataTable, ordered as they appear on screen."""
        column_indices = range(len(self.columns))
        column_keys = [
            self._column_locations.get_key(index) for index in column_indices
        ]
        ordered_columns = [self.columns[key] for key in column_keys]
        return ordered_columns

    @property
    def ordered_rows(self) -> list[Row]:
        """The list of Rows in the DataTable, ordered as they appear on screen."""
        num_rows = self.row_count
        update_count = self._update_count
        cache_key = (num_rows, update_count)
        if cache_key in self._ordered_row_cache:
            ordered_rows = self._ordered_row_cache[cache_key]
        else:
            row_indices = range(num_rows)
            ordered_rows = []
            for row_index in row_indices:
                row_key = self._row_locations.get_key(row_index)
                print(self._row_locations._reverse)
                row = self.rows[row_key]
                ordered_rows.append(row)
            self._ordered_row_cache[cache_key] = ordered_rows
        return ordered_rows

    @property
    def _should_render_row_labels(self) -> bool:
        """Whether row labels should be rendered or not."""
        return self._labelled_row_exists and self.show_row_labels

    def _get_row_renderables(self, row_index: int) -> RowRenderables:
        """Get renderables for the row currently at the given row index. The renderables
        returned here have already been passed through the default_cell_formatter.

        Args:
            row_index: Index of the row.

        Returns:
            A RowRenderables containing the optional label and the rendered cells.
        """
        ordered_columns = self.ordered_columns
        if row_index == -1:
            header_row: list[RenderableType] = [
                column.label for column in ordered_columns
            ]
            # This is the cell where header and row labels intersect
            return RowRenderables(None, header_row)

        ordered_row = self.get_row_at(row_index)
        empty = Text()

        formatted_row_cells = [
            Text() if datum is None else default_cell_formatter(datum) or empty
            for datum, _ in zip_longest(ordered_row, range(len(self.columns)))
        ]
        label = None
        if self._should_render_row_labels:
            row_metadata = self.rows.get(self._row_locations.get_key(row_index))
            label = (
                default_cell_formatter(row_metadata.label)
                if row_metadata.label
                else None
            )
        return RowRenderables(label, formatted_row_cells)

    def _render_cell(
        self,
        row_index: int,
        column_index: int,
        style: Style,
        width: int,
        cursor: bool = False,
        hover: bool = False,
    ) -> SegmentLines:
        """Render the given cell.

        Args:
            row_index: Index of the row.
            column_index: Index of the column.
            style: Style to apply.
            width: Width of the cell.
            cursor: Is this cell affected by cursor highlighting?
            hover: Is this cell affected by hover cursor highlighting?

        Returns:
            A list of segments per line.
        """
        is_header_cell = row_index == -1
        is_row_label_cell = column_index == -1

        is_fixed_style_cell = (
            not is_header_cell
            and not is_row_label_cell
            and (row_index < self.fixed_rows or column_index < self.fixed_columns)
        )

        get_component = self.get_component_styles
        show_cursor = self.show_cursor

        if hover and show_cursor and self._show_hover_cursor:
            style += get_component("datatable--hover").rich_style
            if is_header_cell or is_row_label_cell:
                # Apply subtle variation in style for the header/label (blue background by
                # default) rows and columns affected by the cursor, to ensure we can
                # still differentiate between the labels and the data.
                style += get_component("datatable--header-hover").rich_style

        if cursor and show_cursor:
            style += get_component("datatable--cursor").rich_style
            if is_header_cell or is_row_label_cell:
                style += get_component("datatable--header-cursor").rich_style
            elif is_fixed_style_cell:
                style += get_component("datatable--fixed-cursor").rich_style

        if is_header_cell:
            row_key = self._header_row_key
        else:
            row_key = self._row_locations.get_key(row_index)

        column_key = self._column_locations.get_key(column_index)
        cell_cache_key = (
            row_key,
            column_key,
            style,
            cursor,
            hover,
            self._update_count,
            self._pseudo_class_state,
        )

        if cell_cache_key not in self._cell_render_cache:
            style += Style.from_meta({"row": row_index, "column": column_index})
            height = self.header_height if is_header_cell else self.rows[row_key].height
            row_label, row_cells = self._get_row_renderables(row_index)

            if is_row_label_cell:
                cell = row_label if row_label is not None else ""
            else:
                cell = row_cells[column_index]

            lines = self.app.console.render_lines(
                Padding(cell, (0, 1)),
                self.app.console.options.update_dimensions(width, height),
                style=style,
            )

            self._cell_render_cache[cell_cache_key] = lines

        return self._cell_render_cache[cell_cache_key]

    def _render_line_in_row(
        self,
        row_key: RowKey,
        line_no: int,
        base_style: Style,
        cursor_location: Coordinate,
        hover_location: Coordinate,
    ) -> tuple[SegmentLines, SegmentLines]:
        """Render a single line from a row in the DataTable.

        Args:
            row_key: The identifying key for this row.
            line_no: Line number (y-coordinate) within row. 0 is the first strip of
                cells in the row, line_no=1 is the next line in the row, and so on...
            base_style: Base style of row.
            cursor_location: The location of the cursor in the DataTable.
            hover_location: The location of the hover cursor in the DataTable.

        Returns:
            Lines for fixed cells, and Lines for scrollable cells.
        """
        cursor_type = self.cursor_type
        show_cursor = self.show_cursor

        cache_key = (
            row_key,
            line_no,
            base_style,
            cursor_location,
            hover_location,
            cursor_type,
            show_cursor,
            self._show_hover_cursor,
            self._update_count,
            self._pseudo_class_state,
        )

        if cache_key in self._row_render_cache:
            return self._row_render_cache[cache_key]

        def _should_highlight(
            cursor: Coordinate,
            target_cell: Coordinate,
            type_of_cursor: CursorType,
        ) -> bool:
            """Determine whether we should highlight a cell given the location
            of the cursor, the location of the cell, and the type of cursor that
            is currently active."""
            if type_of_cursor == "cell":
                return cursor == target_cell
            elif type_of_cursor == "row":
                cursor_row, _ = cursor
                cell_row, _ = target_cell
                return cursor_row == cell_row
            elif type_of_cursor == "column":
                _, cursor_column = cursor
                _, cell_column = target_cell
                return cursor_column == cell_column
            else:
                return False

        is_header_row = row_key is self._header_row_key
        render_cell = self._render_cell

        if row_key in self._row_locations:
            row_index = self._row_locations.get(row_key)
        else:
            row_index = -1

        # If the row has a label, add it to fixed_row here with correct style.
        fixed_row = []
        header_style = self.get_component_styles("datatable--header").rich_style

        if self._labelled_row_exists and self.show_row_labels:
            # The width of the row label is updated again on idle
            cell_location = Coordinate(row_index, -1)
            label_cell_lines = render_cell(
                row_index,
                -1,
                header_style,
                width=self._row_label_column_width,
                cursor=_should_highlight(cursor_location, cell_location, cursor_type),
                hover=_should_highlight(hover_location, cell_location, cursor_type),
            )[line_no]
            fixed_row.append(label_cell_lines)

        if self.fixed_columns:
            fixed_style = self.get_component_styles("datatable--fixed").rich_style
            fixed_style += Style.from_meta({"fixed": True})
            for column_index, column in enumerate(
                self.ordered_columns[: self.fixed_columns]
            ):
                cell_location = Coordinate(row_index, column_index)
                fixed_cell_lines = render_cell(
                    row_index,
                    column_index,
                    header_style if is_header_row else fixed_style,
                    column.render_width,
                    cursor=_should_highlight(
                        cursor_location, cell_location, cursor_type
                    ),
                    hover=_should_highlight(hover_location, cell_location, cursor_type),
                )[line_no]
                fixed_row.append(fixed_cell_lines)

        is_header_row = row_key is self._header_row_key
        if is_header_row:
            row_style = self.get_component_styles("datatable--header").rich_style
        elif row_index < self.fixed_rows:
            row_style = self.get_component_styles("datatable--fixed").rich_style
        else:
            if self.zebra_stripes:
                component_row_style = (
                    "datatable--odd-row" if row_index % 2 else "datatable--even-row"
                )
                row_style = self.get_component_styles(component_row_style).rich_style
            else:
                row_style = base_style

        scrollable_row = []
        for column_index, column in enumerate(self.ordered_columns):
            cell_location = Coordinate(row_index, column_index)
            cell_lines = render_cell(
                row_index,
                column_index,
                row_style,
                column.render_width,
                cursor=_should_highlight(cursor_location, cell_location, cursor_type),
                hover=_should_highlight(hover_location, cell_location, cursor_type),
            )[line_no]
            scrollable_row.append(cell_lines)

        # Extending the styling out horizontally to fill the container
        widget_width = self.size.width
        table_width = (
            sum(
                column.render_width
                for column in self.ordered_columns[self.fixed_columns :]
            )
            + self._row_label_column_width
        )
        remaining_space = max(0, widget_width - table_width)
        background_color = self.background_colors[1]
        faded_color = Color.from_rich_color(row_style.bgcolor).blend(
            background_color, factor=0.25
        )
        faded_style = Style.from_color(
            color=row_style.color, bgcolor=faded_color.rich_color
        )
        scrollable_row.append([Segment(" " * remaining_space, faded_style)])

        row_pair = (fixed_row, scrollable_row)
        self._row_render_cache[cache_key] = row_pair
        return row_pair

    def _get_offsets(self, y: int) -> tuple[RowKey, int]:
        """Get row key and line offset for a given line.

        Args:
            y: Y coordinate relative to DataTable top.

        Returns:
            Row key and line (y) offset within cell.
        """
        header_height = self.header_height
        y_offsets = self._y_offsets
        if self.show_header:
            if y < header_height:
                return self._header_row_key, y
            y -= header_height
        if y > len(y_offsets):
            raise LookupError("Y coord {y!r} is greater than total height")

        return y_offsets[y]

    def _render_line(self, y: int, x1: int, x2: int, base_style: Style) -> Strip:
        """Render a (possibly cropped) line in to a Strip (a list of segments
            representing a horizontal line).

        Args:
            y: Y coordinate of line
            x1: X start crop.
            x2: X end crop (exclusive).
            base_style: Style to apply to line.

        Returns:
            The Strip which represents this cropped line.
        """

        width = self.size.width

        try:
            row_key, y_offset_in_row = self._get_offsets(y)
        except LookupError:
            return Strip.blank(width, base_style)

        cache_key = (
            y,
            x1,
            x2,
            width,
            self.cursor_coordinate,
            self.hover_coordinate,
            base_style,
            self.cursor_type,
            self._show_hover_cursor,
            self._update_count,
            self._pseudo_class_state,
        )
        if cache_key in self._line_cache:
            return self._line_cache[cache_key]

        fixed, scrollable = self._render_line_in_row(
            row_key,
            y_offset_in_row,
            base_style,
            cursor_location=self.cursor_coordinate,
            hover_location=self.hover_coordinate,
        )
        fixed_width = sum(
            column.render_width for column in self.ordered_columns[: self.fixed_columns]
        )

        fixed_line: list[Segment] = list(chain.from_iterable(fixed)) if fixed else []
        scrollable_line: list[Segment] = list(chain.from_iterable(scrollable))

        segments = fixed_line + line_crop(scrollable_line, x1 + fixed_width, x2, width)
        strip = Strip(segments).adjust_cell_length(width, base_style).simplify()

        self._line_cache[cache_key] = strip
        return strip

    def render_lines(self, crop: Region) -> list[Strip]:
        self._pseudo_class_state = self.get_pseudo_class_state()
        return super().render_lines(crop)

    def render_line(self, y: int) -> Strip:
        width, height = self.size
        scroll_x, scroll_y = self.scroll_offset

        fixed_row_keys: list[RowKey] = [
            self._row_locations.get_key(row_index)
            for row_index in range(self.fixed_rows)
        ]

        fixed_rows_height = sum(
            self.get_row_height(row_key) for row_key in fixed_row_keys
        )
        if self.show_header:
            fixed_rows_height += self.get_row_height(self._header_row_key)

        if y >= fixed_rows_height:
            y += scroll_y

        return self._render_line(y, scroll_x, scroll_x + width, self.rich_style)

    def on_mouse_move(self, event: events.MouseMove):
        """If the hover cursor is visible, display it by extracting the row
        and column metadata from the segments present in the cells."""
        self._set_hover_cursor(True)
        meta = event.style.meta

        if meta and self.show_cursor and self.cursor_type != "none":
            try:
                self.hover_coordinate = Coordinate(meta["row"], meta["column"])
            except KeyError:
                pass

    def on_leave(self, event: events.Leave) -> None:
        self._set_hover_cursor(False)

    def _get_fixed_offset(self) -> Spacing:
        """Calculate the "fixed offset", that is the space to the top and left
        that is occupied by fixed rows and columns respectively. Fixed rows and columns
        are rows and columns that do not participate in scrolling."""
        top = self.header_height if self.show_header else 0
        top += sum(row.height for row in self.ordered_rows[: self.fixed_rows])
        left = (
            sum(
                column.render_width
                for column in self.ordered_columns[: self.fixed_columns]
            )
            + self._row_label_column_width
        )
        return Spacing(top, 0, 0, left)

    def sort(
        self,
        *columns: ColumnKey | str,
        reverse: bool = False,
    ) -> Self:
        """Sort the rows in the `DataTable` by one or more column keys.

        Args:
            columns: One or more columns to sort by the values in.
            reverse: If True, the sort order will be reversed.

        Returns:
            The `DataTable` instance.
        """

        def sort_by_column_keys(
            row: tuple[RowKey, dict[ColumnKey | str, CellType]]
        ) -> Any:
            _, row_data = row
            result = itemgetter(*columns)(row_data)
            return result

        ordered_rows = sorted(
            self._data.items(), key=sort_by_column_keys, reverse=reverse
        )
        self._row_locations = TwoWayDict(
            {key: new_index for new_index, (key, _) in enumerate(ordered_rows)}
        )
        self._update_count += 1
        self.refresh()
        return self

    def _scroll_cursor_into_view(self, animate: bool = False) -> None:
        """When the cursor is at a boundary of the DataTable and moves out
        of view, this method handles scrolling to ensure it remains visible."""
        fixed_offset = self._get_fixed_offset()
        top, _, _, left = fixed_offset

        if self.cursor_type == "row":
            x, y, width, height = self._get_row_region(self.cursor_row)
            region = Region(int(self.scroll_x) + left, y, width - left, height)
        elif self.cursor_type == "column":
            x, y, width, height = self._get_column_region(self.cursor_column)
            region = Region(x, int(self.scroll_y) + top, width, height - top)
        else:
            region = self._get_cell_region(self.cursor_coordinate)

        self.scroll_to_region(region, animate=animate, spacing=fixed_offset)

    def _set_hover_cursor(self, active: bool) -> None:
        """Set whether the hover cursor (the faint cursor you see when you
        hover the mouse cursor over a cell) is visible or not. Typically,
        when you interact with the keyboard, you want to switch the hover
        cursor off.

        Args:
            active: Display the hover cursor.
        """
        self._show_hover_cursor = active
        cursor_type = self.cursor_type
        if cursor_type == "column":
            self.refresh_column(self.hover_column)
        elif cursor_type == "row":
            self.refresh_row(self.hover_row)
        elif cursor_type == "cell":
            self.refresh_coordinate(self.hover_coordinate)

    def on_click(self, event: events.Click) -> None:
        self._set_hover_cursor(True)
        meta = event.style.meta
        if not meta:
            return

        row_index = meta["row"]
        column_index = meta["column"]
        is_header_click = self.show_header and row_index == -1
        is_row_label_click = self.show_row_labels and column_index == -1
        if is_header_click:
            # Header clicks work even if cursor is off, and doesn't move the cursor.
            column = self.ordered_columns[column_index]
            message = DataTable.HeaderSelected(
                self, column.key, column_index, label=column.label
            )
            self.post_message(message)
        elif is_row_label_click:
            row = self.ordered_rows[row_index]
            message = DataTable.RowLabelSelected(
                self, row.key, row_index, label=row.label
            )
            self.post_message(message)
        elif self.show_cursor and self.cursor_type != "none":
            # Only post selection events if there is a visible row/col/cell cursor.
            self.cursor_coordinate = Coordinate(row_index, column_index)
            self._post_selected_message()
            self._scroll_cursor_into_view(animate=True)
            event.stop()

    def action_page_down(self) -> None:
        """Move the cursor one page down."""
        self._set_hover_cursor(False)
        cursor_type = self.cursor_type
        if self.show_cursor and (cursor_type == "cell" or cursor_type == "row"):
            height = self.size.height - self.header_height if self.show_header else 0

            # Determine how many rows constitutes a "page"
            offset = 0
            rows_to_scroll = 0
            row_index, column_index = self.cursor_coordinate
            for ordered_row in self.ordered_rows[row_index:]:
                offset += ordered_row.height
                if offset > height:
                    break
                rows_to_scroll += 1

            self.cursor_coordinate = Coordinate(
                row_index + rows_to_scroll - 1, column_index
            )
            self._scroll_cursor_into_view()
        else:
            super().action_page_down()

    def action_page_up(self) -> None:
        """Move the cursor one page up."""
        self._set_hover_cursor(False)
        cursor_type = self.cursor_type
        if self.show_cursor and (cursor_type == "cell" or cursor_type == "row"):
            height = self.size.height - self.header_height if self.show_header else 0

            # Determine how many rows constitutes a "page"
            offset = 0
            rows_to_scroll = 0
            row_index, column_index = self.cursor_coordinate
            for ordered_row in self.ordered_rows[: row_index + 1]:
                offset += ordered_row.height
                if offset > height:
                    break
                rows_to_scroll += 1

            self.cursor_coordinate = Coordinate(
                row_index - rows_to_scroll + 1, column_index
            )
            self._scroll_cursor_into_view()
        else:
            super().action_page_up()

    def action_scroll_home(self) -> None:
        """Scroll to the top of the data table."""
        self._set_hover_cursor(False)
        cursor_type = self.cursor_type
        if self.show_cursor and (cursor_type == "cell" or cursor_type == "row"):
            row_index, column_index = self.cursor_coordinate
            self.cursor_coordinate = Coordinate(0, column_index)
            self._scroll_cursor_into_view()
        else:
            super().action_scroll_home()

    def action_scroll_end(self) -> None:
        """Scroll to the bottom of the data table."""
        self._set_hover_cursor(False)
        cursor_type = self.cursor_type
        if self.show_cursor and (cursor_type == "cell" or cursor_type == "row"):
            row_index, column_index = self.cursor_coordinate
            self.cursor_coordinate = Coordinate(self.row_count - 1, column_index)
            self._scroll_cursor_into_view()
        else:
            super().action_scroll_end()

    def action_cursor_up(self) -> None:
        self._set_hover_cursor(False)
        cursor_type = self.cursor_type
        if self.show_cursor and (cursor_type == "cell" or cursor_type == "row"):
            self.cursor_coordinate = self.cursor_coordinate.up()
            self._scroll_cursor_into_view()
        else:
            # If the cursor doesn't move up (e.g. column cursor can't go up),
            # then ensure that we instead scroll the DataTable.
            super().action_scroll_up()

    def action_cursor_down(self) -> None:
        self._set_hover_cursor(False)
        cursor_type = self.cursor_type
        if self.show_cursor and (cursor_type == "cell" or cursor_type == "row"):
            self.cursor_coordinate = self.cursor_coordinate.down()
            self._scroll_cursor_into_view()
        else:
            super().action_scroll_down()

    def action_cursor_right(self) -> None:
        self._set_hover_cursor(False)
        cursor_type = self.cursor_type
        if self.show_cursor and (cursor_type == "cell" or cursor_type == "column"):
            self.cursor_coordinate = self.cursor_coordinate.right()
            self._scroll_cursor_into_view(animate=True)
        else:
            super().action_scroll_right()

    def action_cursor_left(self) -> None:
        self._set_hover_cursor(False)
        cursor_type = self.cursor_type
        if self.show_cursor and (cursor_type == "cell" or cursor_type == "column"):
            self.cursor_coordinate = self.cursor_coordinate.left()
            self._scroll_cursor_into_view(animate=True)
        else:
            super().action_scroll_left()

    def action_select_cursor(self) -> None:
        self._set_hover_cursor(False)
        if self.show_cursor and self.cursor_type != "none":
            self._post_selected_message()

    def _post_selected_message(self):
        """Post the appropriate message for a selection based on the `cursor_type`."""
        cursor_coordinate = self.cursor_coordinate
        cursor_type = self.cursor_type
        if len(self._data) == 0:
            return
        cell_key = self.coordinate_to_cell_key(cursor_coordinate)
        if cursor_type == "cell":
            self.post_message(
                DataTable.CellSelected(
                    self,
                    self.get_cell_at(cursor_coordinate),
                    coordinate=cursor_coordinate,
                    cell_key=cell_key,
                )
            )
        elif cursor_type == "row":
            row_index, _ = cursor_coordinate
            row_key, _ = cell_key
            self.post_message(DataTable.RowSelected(self, row_index, row_key))
        elif cursor_type == "column":
            _, column_index = cursor_coordinate
            _, column_key = cell_key
            self.post_message(DataTable.ColumnSelected(self, column_index, column_key))<|MERGE_RESOLUTION|>--- conflicted
+++ resolved
@@ -1004,7 +1004,6 @@
             )
 
     def validate_cursor_coordinate(self, value: Coordinate) -> Coordinate:
-        print(f"validating cursor coordinate: {value}")
         return self._clamp_cursor_coordinate(value)
 
     def _clamp_cursor_coordinate(self, coordinate: Coordinate) -> Coordinate:
@@ -1330,7 +1329,6 @@
     def remove_row(self, row_key: RowKey) -> None:
         self._require_update_dimensions = True
 
-<<<<<<< HEAD
         index_to_delete = self._row_locations.get(row_key)
         new_row_locations = TwoWayDict({})
         for row_location_key in self._row_locations:
@@ -1344,33 +1342,12 @@
 
         del self.rows[row_key]
         del self._data[row_key]
-=======
-        row_index = self._row_locations.get(row_key)
-        rows_below = self.ordered_rows[row_index + 1 :]
-        for row in rows_below:
-            # We also need to subtract from all the indices below
-            key_to_shift = row.key
-            old_index = self._row_locations.get(key_to_shift)
-            del self._row_locations[key_to_shift]
-            self._row_locations[key_to_shift] = max(0, old_index - 1)
-
-        del self._row_locations[row_key]
-        self._data.pop(row_key, None)
-        self.rows.pop(row_key, None)
->>>>>>> 096f1b2e
 
         self.cursor_coordinate = self.cursor_coordinate
         self.hover_coordinate = self.hover_coordinate
 
-<<<<<<< HEAD
         self._update_count += 1
         self.refresh(layout=True)
-=======
-        print(self.ordered_rows)
-
-        self._update_count += 1
-        self.check_idle()
->>>>>>> 096f1b2e
 
     def on_idle(self) -> None:
         """Runs when the message pump is empty.
@@ -1514,7 +1491,6 @@
             ordered_rows = []
             for row_index in row_indices:
                 row_key = self._row_locations.get_key(row_index)
-                print(self._row_locations._reverse)
                 row = self.rows[row_key]
                 ordered_rows.append(row)
             self._ordered_row_cache[cache_key] = ordered_rows
