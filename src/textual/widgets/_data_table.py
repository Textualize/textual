from __future__ import annotations

import functools
from dataclasses import dataclass
from itertools import chain, zip_longest
from operator import itemgetter
from typing import Any, ClassVar, Generic, Iterable, NamedTuple, TypeVar, cast

import rich.repr
from rich.console import RenderableType
from rich.padding import Padding
from rich.protocol import is_renderable
from rich.segment import Segment
from rich.style import Style
from rich.text import Text, TextType
from typing_extensions import Literal, Self, TypeAlias

from .. import events
from .._cache import LRUCache
from .._segment_tools import line_crop
from .._two_way_dict import TwoWayDict
from .._types import SegmentLines
from ..binding import Binding, BindingType
from ..color import Color
from ..coordinate import Coordinate
from ..geometry import Region, Size, Spacing, clamp
from ..message import Message
from ..reactive import Reactive
from ..render import measure
from ..scroll_view import ScrollView
from ..strip import Strip
from ..widget import PseudoClasses

CellCacheKey: TypeAlias = (
    "tuple[RowKey, ColumnKey, Style, bool, bool, int, PseudoClasses]"
)
LineCacheKey: TypeAlias = "tuple[int, int, int, int, Coordinate, Coordinate, Style, CursorType, bool, int, PseudoClasses]"
RowCacheKey: TypeAlias = "tuple[RowKey, int, Style, Coordinate, Coordinate, CursorType, bool, bool, int, PseudoClasses]"
CursorType = Literal["cell", "row", "column", "none"]
CellType = TypeVar("CellType")

CELL_X_PADDING = 2


class CellDoesNotExist(Exception):
    """The cell key/index was invalid.

    Raised when the user supplies coordinates or cell keys which
    do not exist in the DataTable."""


class RowDoesNotExist(Exception):
    """Raised when the user supplies a row index or row key which does
    not exist in the DataTable (e.g. out of bounds index, invalid key)"""


class ColumnDoesNotExist(Exception):
    """Raised when the user supplies a column index or column key which does
    not exist in the DataTable (e.g. out of bounds index, invalid key)"""


class DuplicateKey(Exception):
    """The key supplied already exists.

    Raised when the RowKey or ColumnKey provided already refers to
    an existing row or column in the DataTable. Keys must be unique."""


@functools.total_ordering
class StringKey:
    """An object used as a key in a mapping.

    It can optionally wrap a string,
    and lookups into a map using the object behave the same as lookups using
    the string itself."""

    value: str | None

    def __init__(self, value: str | None = None):
        self.value = value

    def __hash__(self):
        # If a string is supplied, we use the hash of the string. If no string was
        # supplied, we use the default hash to ensure uniqueness amongst instances.
        return hash(self.value) if self.value is not None else id(self)

    def __eq__(self, other: object) -> bool:
        # Strings will match Keys containing the same string value.
        # Otherwise, you'll need to supply the exact same key object.
        if isinstance(other, str):
            return self.value == other
        elif isinstance(other, StringKey):
            if self.value is not None and other.value is not None:
                return self.value == other.value
            else:
                return hash(self) == hash(other)
        else:
            raise NotImplemented

    def __lt__(self, other):
        if isinstance(other, str):
            return self.value < other
        elif isinstance(other, StringKey):
            return self.value < other.value
        else:
            raise NotImplemented

    def __rich_repr__(self):
        yield "value", self.value


class RowKey(StringKey):
    """Uniquely identifies a row in the DataTable.

    Even if the visual location
    of the row changes due to sorting or other modifications, a key will always
    refer to the same row."""


class ColumnKey(StringKey):
    """Uniquely identifies a column in the DataTable.

    Even if the visual location
    of the column changes due to sorting or other modifications, a key will always
    refer to the same column."""


class CellKey(NamedTuple):
    """A unique identifier for a cell in the DataTable.

    Even if the cell changes
    visual location (i.e. moves to a different coordinate in the table), this key
    can still be used to retrieve it, regardless of where it currently is."""

    row_key: RowKey
    column_key: ColumnKey

    def __rich_repr__(self):
        yield "row_key", self.row_key
        yield "column_key", self.column_key


def default_cell_formatter(obj: object) -> RenderableType:
    """Convert a cell into a Rich renderable for display.

    Args:
        obj: Data for a cell.

    Returns:
        A renderable to be displayed which represents the data.
    """
    if isinstance(obj, str):
        return Text.from_markup(obj)
    if isinstance(obj, float):
        return f"{obj:.2f}"
    if not is_renderable(obj):
        return str(obj)
    return cast(RenderableType, obj)


@dataclass
class Column:
    """Metadata for a column in the DataTable."""

    key: ColumnKey
    label: Text
    width: int = 0
    content_width: int = 0
    auto_width: bool = False

    @property
    def render_width(self) -> int:
        """Width in cells, required to render a column."""
        # +2 is to account for space padding either side of the cell
        if self.auto_width:
            return self.content_width + CELL_X_PADDING
        else:
            return self.width + CELL_X_PADDING


@dataclass
class Row:
    """Metadata for a row in the DataTable."""

    key: RowKey
    height: int
    label: Text | None = None


class RowRenderables(NamedTuple):
    """Container for a row, which contains an optional label and some data cells."""

    label: RenderableType | None
    cells: list[RenderableType]


class DataTable(ScrollView, Generic[CellType], can_focus=True):
    """A tabular widget that contains data."""

    BINDINGS: ClassVar[list[BindingType]] = [
        Binding("enter", "select_cursor", "Select", show=False),
        Binding("up", "cursor_up", "Cursor Up", show=False),
        Binding("down", "cursor_down", "Cursor Down", show=False),
        Binding("right", "cursor_right", "Cursor Right", show=False),
        Binding("left", "cursor_left", "Cursor Left", show=False),
        Binding("pageup", "page_up", "Page Up", show=False),
        Binding("pagedown", "page_down", "Page Down", show=False),
    ]
    """
    | Key(s) | Description |
    | :- | :- |
    | enter | Select cells under the cursor. |
    | up | Move the cursor up. |
    | down | Move the cursor down. |
    | right | Move the cursor right. |
    | left | Move the cursor left. |
    """

    COMPONENT_CLASSES: ClassVar[set[str]] = {
        "datatable--cursor",
        "datatable--hover",
        "datatable--fixed",
        "datatable--fixed-cursor",
        "datatable--header",
        "datatable--header-cursor",
        "datatable--header-hover",
        "datatable--odd-row",
        "datatable--even-row",
    }
    """
    | Class | Description |
    | :- | :- |
    | `datatable--cursor` | Target the cursor. |
    | `datatable--hover` | Target the cells under the hover cursor. |
    | `datatable--fixed` | Target fixed columns and fixed rows. |
    | `datatable--fixed-cursor` | Target highlighted and fixed columns or header. |
    | `datatable--header` | Target the header of the data table. |
    | `datatable--header-cursor` | Target cells highlighted by the cursor. |
    | `datatable--header-hover` | Target hovered header or row label cells. |
    | `datatable--even-row` | Target even rows (row indices start at 0). |
    | `datatable--odd-row` | Target odd rows (row indices start at 0). |
    """

    DEFAULT_CSS = """
    App.-dark DataTable {
        background:;
    }
    DataTable {
        background: $surface ;
        color: $text;
        height: auto;
<<<<<<< HEAD
        max-height: 100vh;
=======
        max-height: 100vh
>>>>>>> 2cd82953
    }
    DataTable > .datatable--header {
        text-style: bold;
        background: $primary;
        color: $text;
    }
    DataTable > .datatable--fixed {
        background: $primary 50%;
        color: $text;
    }

    DataTable > .datatable--odd-row {

    }

    DataTable > .datatable--even-row {
        background: $primary 10%;
    }

    DataTable >  .datatable--cursor {
        background: $secondary;
        color: $text;
    }

    DataTable > .datatable--fixed-cursor {
        background: $secondary 92%;
        color: $text;
    }

    DataTable > .datatable--header-cursor {
        background: $secondary-darken-1;
        color: $text;
    }

    DataTable > .datatable--header-hover {
        background: $secondary 30%;
    }

    .-dark-mode DataTable > .datatable--even-row {
        background: $primary 15%;
    }

    DataTable > .datatable--hover {
        background: $secondary 20%;
    }
    """

    show_header = Reactive(True)
    show_row_labels = Reactive(True)
    fixed_rows = Reactive(0)
    fixed_columns = Reactive(0)
    zebra_stripes = Reactive(False)
    header_height = Reactive(1)
    show_cursor = Reactive(True)
    cursor_type = Reactive("cell")

    cursor_coordinate: Reactive[Coordinate] = Reactive(
        Coordinate(0, 0), repaint=False, always_update=True
    )
    hover_coordinate: Reactive[Coordinate] = Reactive(Coordinate(0, 0), repaint=False)

    class CellHighlighted(Message, bubble=True):
        """Posted when the cursor moves to highlight a new cell.

        This is only relevant when the `cursor_type` is `"cell"`.
        It's also posted when the cell cursor is
        re-enabled (by setting `show_cursor=True`), and when the cursor type is
        changed to `"cell"`. Can be handled using `on_data_table_cell_highlighted` in
        a subclass of `DataTable` or in a parent widget in the DOM.
        """

        def __init__(
            self,
            data_table: DataTable,
            value: CellType,
            coordinate: Coordinate,
            cell_key: CellKey,
        ) -> None:
            self.data_table = data_table
            """The data table."""
            self.value: CellType = value
            """The value in the highlighted cell."""
            self.coordinate: Coordinate = coordinate
            """The coordinate of the highlighted cell."""
            self.cell_key: CellKey = cell_key
            """The key for the highlighted cell."""
            super().__init__()

        def __rich_repr__(self) -> rich.repr.Result:
            yield "value", self.value
            yield "coordinate", self.coordinate
            yield "cell_key", self.cell_key

        @property
        def control(self) -> DataTable:
            """Alias for the data table."""
            return self.data_table

    class CellSelected(Message, bubble=True):
        """Posted by the `DataTable` widget when a cell is selected.

        This is only relevant when the `cursor_type` is `"cell"`. Can be handled using
        `on_data_table_cell_selected` in a subclass of `DataTable` or in a parent
        widget in the DOM.
        """

        def __init__(
            self,
            data_table: DataTable,
            value: CellType,
            coordinate: Coordinate,
            cell_key: CellKey,
        ) -> None:
            self.data_table = data_table
            """The data table."""
            self.value: CellType = value
            """The value in the cell that was selected."""
            self.coordinate: Coordinate = coordinate
            """The coordinate of the cell that was selected."""
            self.cell_key: CellKey = cell_key
            """The key for the selected cell."""
            super().__init__()

        def __rich_repr__(self) -> rich.repr.Result:
            yield "value", self.value
            yield "coordinate", self.coordinate
            yield "cell_key", self.cell_key

        @property
        def control(self) -> DataTable:
            """Alias for the data table."""
            return self.data_table

    class RowHighlighted(Message, bubble=True):
        """Posted when a row is highlighted.

        This message is only posted when the
        `cursor_type` is set to `"row"`. Can be handled using
        `on_data_table_row_highlighted` in a subclass of `DataTable` or in a parent
        widget in the DOM.
        """

        def __init__(
            self, data_table: DataTable, cursor_row: int, row_key: RowKey
        ) -> None:
            self.data_table = data_table
            """The data table."""
            self.cursor_row: int = cursor_row
            """The y-coordinate of the cursor that highlighted the row."""
            self.row_key: RowKey = row_key
            """The key of the row that was highlighted."""
            super().__init__()

        def __rich_repr__(self) -> rich.repr.Result:
            yield "cursor_row", self.cursor_row
            yield "row_key", self.row_key

        @property
        def control(self) -> DataTable:
            """Alias for the data table."""
            return self.data_table

    class RowSelected(Message, bubble=True):
        """Posted when a row is selected.

        This message is only posted when the
        `cursor_type` is set to `"row"`. Can be handled using
        `on_data_table_row_selected` in a subclass of `DataTable` or in a parent
        widget in the DOM.
        """

        def __init__(
            self, data_table: DataTable, cursor_row: int, row_key: RowKey
        ) -> None:
            self.data_table = data_table
            """The data table."""
            self.cursor_row: int = cursor_row
            """The y-coordinate of the cursor that made the selection."""
            self.row_key: RowKey = row_key
            """The key of the row that was selected."""
            super().__init__()

        def __rich_repr__(self) -> rich.repr.Result:
            yield "cursor_row", self.cursor_row
            yield "row_key", self.row_key

        @property
        def control(self) -> DataTable:
            """Alias for the data table."""
            return self.data_table

    class ColumnHighlighted(Message, bubble=True):
        """Posted when a column is highlighted.

        This message is only posted when the
        `cursor_type` is set to `"column"`. Can be handled using
        `on_data_table_column_highlighted` in a subclass of `DataTable` or in a parent
        widget in the DOM.
        """

        def __init__(
            self, data_table: DataTable, cursor_column: int, column_key: ColumnKey
        ) -> None:
            self.data_table = data_table
            """The data table."""
            self.cursor_column: int = cursor_column
            """The x-coordinate of the column that was highlighted."""
            self.column_key = column_key
            """The key of the column that was highlighted."""
            super().__init__()

        def __rich_repr__(self) -> rich.repr.Result:
            yield "cursor_column", self.cursor_column
            yield "column_key", self.column_key

        @property
        def control(self) -> DataTable:
            """Alias for the data table."""
            return self.data_table

    class ColumnSelected(Message, bubble=True):
        """Posted when a column is selected.

        This message is only posted when the
        `cursor_type` is set to `"column"`. Can be handled using
        `on_data_table_column_selected` in a subclass of `DataTable` or in a parent
        widget in the DOM.
        """

        def __init__(
            self, data_table: DataTable, cursor_column: int, column_key: ColumnKey
        ) -> None:
            self.data_table = data_table
            """The data table."""
            self.cursor_column: int = cursor_column
            """The x-coordinate of the column that was selected."""
            self.column_key = column_key
            """The key of the column that was selected."""
            super().__init__()

        def __rich_repr__(self) -> rich.repr.Result:
            yield "cursor_column", self.cursor_column
            yield "column_key", self.column_key

        @property
        def control(self) -> DataTable:
            """Alias for the data table."""
            return self.data_table

    class HeaderSelected(Message, bubble=True):
        """Posted when a column header/label is clicked."""

        def __init__(
            self,
            data_table: DataTable,
            column_key: ColumnKey,
            column_index: int,
            label: Text,
        ):
            self.data_table = data_table
            """The data table."""
            self.column_key = column_key
            """The key for the column."""
            self.column_index = column_index
            """The index for the column."""
            self.label = label
            """The text of the label."""
            super().__init__()

        def __rich_repr__(self) -> rich.repr.Result:
            yield "column_key", self.column_key
            yield "column_index", self.column_index
            yield "label", self.label.plain

        @property
        def control(self) -> DataTable:
            """Alias for the data table."""
            return self.data_table

    class RowLabelSelected(Message, bubble=True):
        """Posted when a row label is clicked."""

        def __init__(
            self,
            data_table: DataTable,
            row_key: RowKey,
            row_index: int,
            label: Text,
        ):
            self.data_table = data_table
            """The data table."""
            self.row_key = row_key
            """The key for the column."""
            self.row_index = row_index
            """The index for the column."""
            self.label = label
            """The text of the label."""
            super().__init__()

        def __rich_repr__(self) -> rich.repr.Result:
            yield "row_key", self.row_key
            yield "row_index", self.row_index
            yield "label", self.label.plain

        @property
        def control(self) -> DataTable:
            """Alias for the data table."""
            return self.data_table

    def __init__(
        self,
        *,
        show_header: bool = True,
        show_row_labels: bool = True,
        fixed_rows: int = 0,
        fixed_columns: int = 0,
        zebra_stripes: bool = False,
        header_height: int = 1,
        show_cursor: bool = True,
        name: str | None = None,
        id: str | None = None,
        classes: str | None = None,
        disabled: bool = False,
    ) -> None:
        super().__init__(name=name, id=id, classes=classes, disabled=disabled)
        self._data: dict[RowKey, dict[ColumnKey, CellType]] = {}
        """Contains the cells of the table, indexed by row key and column key.
        The final positioning of a cell on screen cannot be determined solely by this
        structure. Instead, we must check _row_locations and _column_locations to find
        where each cell currently resides in space."""

        self.columns: dict[ColumnKey, Column] = {}
        """Metadata about the columns of the table, indexed by their key."""
        self.rows: dict[RowKey, Row] = {}
        """Metadata about the rows of the table, indexed by their key."""

        # Keep tracking of key -> index for rows/cols. These allow us to retrieve,
        # given a row or column key, the index that row or column is currently
        # present at, and mean that rows and columns are location independent - they
        # can move around without requiring us to modify the underlying data.
        self._row_locations: TwoWayDict[RowKey, int] = TwoWayDict({})
        """Maps row keys to row indices which represent row order."""
        self._column_locations: TwoWayDict[ColumnKey, int] = TwoWayDict({})
        """Maps column keys to column indices which represent column order."""

        self._row_render_cache: LRUCache[
            RowCacheKey, tuple[SegmentLines, SegmentLines]
        ] = LRUCache(1000)
        """For each row (a row can have a height of multiple lines), we maintain a
        cache of the fixed and scrollable lines within that row to minimise how often
        we need to re-render it. """
        self._cell_render_cache: LRUCache[CellCacheKey, SegmentLines] = LRUCache(10000)
        """Cache for individual cells."""
        self._line_cache: LRUCache[LineCacheKey, Strip] = LRUCache(1000)
        """Cache for lines within rows."""
        self._offset_cache: LRUCache[int, list[tuple[RowKey, int]]] = LRUCache(1)
        """Cached y_offset - key is update_count - see y_offsets property for more
        information """
        self._ordered_row_cache: LRUCache[tuple[int, int], list[Row]] = LRUCache(1)
        """Caches row ordering - key is (num_rows, update_count)."""

        self._pseudo_class_state = PseudoClasses(False, False, False)
        """The pseudo-class state is used as part of cache keys to ensure that, for example,
        when we lose focus on the DataTable, rules which apply to :focus are invalidated
        and we prevent lingering styles."""

        self._require_update_dimensions: bool = False
        """Set to re-calculate dimensions on idle."""
        self._new_rows: set[RowKey] = set()
        """Tracking newly added rows to be used in calculation of dimensions on idle."""
        self._updated_cells: set[CellKey] = set()
        """Track which cells were updated, so that we can refresh them once on idle."""

        self._show_hover_cursor = False
        """Used to hide the mouse hover cursor when the user uses the keyboard."""
        self._update_count = 0
        """Number of update (INCLUDING SORT) operations so far. Used for cache invalidation."""
        self._header_row_key = RowKey()
        """The header is a special row - not part of the data. Retrieve via this key."""
        self._label_column_key = ColumnKey()
        """The column containing row labels is not part of the data. This key identifies it."""
        self._labelled_row_exists = False
        """Whether or not the user has supplied any rows with labels."""
        self._label_column = Column(self._label_column_key, Text(), auto_width=True)
        """The largest content width out of all row labels in the table."""

        self.show_header = show_header
        """Show/hide the header row (the row of column labels)."""
        self.show_row_labels = show_row_labels
        """Show/hide the column containing the labels of rows."""
        self.header_height = header_height
        """The height of the header row (the row of column labels)."""
        self.fixed_rows = fixed_rows
        """The number of rows to fix (prevented from scrolling)."""
        self.fixed_columns = fixed_columns
        """The number of columns to fix (prevented from scrolling)."""
        self.zebra_stripes = zebra_stripes
        """Apply zebra effect on row backgrounds (light, dark, light, dark, ...)."""
        self.show_cursor = show_cursor
        """Show/hide both the keyboard and hover cursor."""

    @property
    def hover_row(self) -> int:
        """The index of the row that the mouse cursor is currently hovering above."""
        return self.hover_coordinate.row

    @property
    def hover_column(self) -> int:
        """The index of the column that the mouse cursor is currently hovering above."""
        return self.hover_coordinate.column

    @property
    def cursor_row(self) -> int:
        """The index of the row that the DataTable cursor is currently on."""
        return self.cursor_coordinate.row

    @property
    def cursor_column(self) -> int:
        """The index of the column that the DataTable cursor is currently on."""
        return self.cursor_coordinate.column

    @property
    def row_count(self) -> int:
        """The number of rows currently present in the DataTable."""
        return len(self.rows)

    @property
    def _y_offsets(self) -> list[tuple[RowKey, int]]:
        """Contains a 2-tuple for each line (not row!) of the DataTable. Given a
        y-coordinate, we can index into this list to find which row that y-coordinate
        lands on, and the y-offset *within* that row. The length of the returned list
        is therefore the total height of all rows within the DataTable."""
        y_offsets = []
        if self._update_count in self._offset_cache:
            y_offsets = self._offset_cache[self._update_count]
        else:
            for row in self.ordered_rows:
                y_offsets += [(row.key, y) for y in range(row.height)]
            self._offset_cache[self._update_count] = y_offsets
        return y_offsets

    @property
    def _total_row_height(self) -> int:
        """The total height of all rows within the DataTable"""
        return len(self._y_offsets)

    def update_cell(
        self,
        row_key: RowKey | str,
        column_key: ColumnKey | str,
        value: CellType,
        *,
        update_width: bool = False,
    ) -> None:
        """Update the cell identified by the specified row key and column key.

        Args:
            row_key: The key identifying the row.
            column_key: The key identifying the column.
            value: The new value to put inside the cell.
            update_width: Whether to resize the column width to accommodate
                for the new cell content.

        Raises:
            CellDoesNotExist: When the supplied `row_key` and `column_key`
                cannot be found in the table.
        """
        if isinstance(row_key, str):
            row_key = RowKey(row_key)
        if isinstance(column_key, str):
            column_key = ColumnKey(column_key)

        try:
            self._data[row_key][column_key] = value
        except KeyError:
            raise CellDoesNotExist(
                f"No cell exists for row_key={row_key!r}, column_key={column_key!r}."
            ) from None
        self._update_count += 1

        # Recalculate widths if necessary
        if update_width:
            self._updated_cells.add(CellKey(row_key, column_key))
            self._require_update_dimensions = True

        self.refresh()

    def update_cell_at(
        self, coordinate: Coordinate, value: CellType, *, update_width: bool = False
    ) -> None:
        """Update the content inside the cell currently occupying the given coordinate.

        Args:
            coordinate: The coordinate to update the cell at.
            value: The new value to place inside the cell.
            update_width: Whether to resize the column width to accommodate
                for the new cell content.
        """
        if not self.is_valid_coordinate(coordinate):
            raise CellDoesNotExist(f"Coordinate {coordinate!r} is invalid.")

        row_key, column_key = self.coordinate_to_cell_key(coordinate)
        self.update_cell(row_key, column_key, value, update_width=update_width)

    def get_cell(self, row_key: RowKey, column_key: ColumnKey) -> CellType:
        """Given a row key and column key, return the value of the corresponding cell.

        Args:
            row_key: The row key of the cell.
            column_key: The column key of the cell.

        Returns:
            The value of the cell identified by the row and column keys.
        """
        try:
            cell_value = self._data[row_key][column_key]
        except KeyError:
            raise CellDoesNotExist(
                f"No cell exists for row_key={row_key!r}, column_key={column_key!r}."
            )
        return cell_value

    def get_cell_at(self, coordinate: Coordinate) -> CellType:
        """Get the value from the cell occupying the given coordinate.

        Args:
            coordinate: The coordinate to retrieve the value from.

        Returns:
            The value of the cell at the coordinate.

        Raises:
            CellDoesNotExist: If there is no cell with the given coordinate.
        """
        row_key, column_key = self.coordinate_to_cell_key(coordinate)
        return self.get_cell(row_key, column_key)

    def get_row(self, row_key: RowKey | str) -> list[CellType]:
        """Get the values from the row identified by the given row key.

        Args:
            row_key: The key of the row.

        Returns:
            A list of the values contained within the row.

        Raises:
            RowDoesNotExist: When there is no row corresponding to the key.
        """
        if row_key not in self._row_locations:
            raise RowDoesNotExist(f"Row key {row_key!r} is not valid.")
        cell_mapping: dict[ColumnKey, CellType] = self._data.get(row_key, {})
        ordered_row: list[CellType] = [
            cell_mapping[column.key] for column in self.ordered_columns
        ]
        return ordered_row

    def get_row_at(self, row_index: int) -> list[CellType]:
        """Get the values from the cells in a row at a given index. This will
        return the values from a row based on the rows _current position_ in
        the table.

        Args:
            row_index: The index of the row.

        Returns:
            A list of the values contained in the row.

        Raises:
            RowDoesNotExist: If there is no row with the given index.
        """
        if not self.is_valid_row_index(row_index):
            raise RowDoesNotExist(f"Row index {row_index!r} is not valid.")
        row_key = self._row_locations.get_key(row_index)
        return self.get_row(row_key)

    def get_column(self, column_key: ColumnKey | str) -> Iterable[CellType]:
        """Get the values from the column identified by the given column key.

        Args:
            column_key: The key of the column.

        Returns:
            A generator which yields the cells in the column.

        Raises:
            ColumnDoesNotExist: If there is no column corresponding to the key.
        """
        if column_key not in self._column_locations:
            raise ColumnDoesNotExist(f"Column key {column_key!r} is not valid.")

        data = self._data
        for row_metadata in self.ordered_rows:
            row_key = row_metadata.key
            yield data[row_key][column_key]

    def get_column_at(self, column_index: int) -> Iterable[CellType]:
        """Get the values from the column at a given index.

        Args:
            column_index: The index of the column.

        Returns:
            A generator which yields the cells in the column.

        Raises:
            ColumnDoesNotExist: If there is no column with the given index.
        """
        if not self.is_valid_column_index(column_index):
            raise ColumnDoesNotExist(f"Column index {column_index!r} is not valid.")

        column_key = self._column_locations.get_key(column_index)
        yield from self.get_column(column_key)

    def _clear_caches(self) -> None:
        self._row_render_cache.clear()
        self._cell_render_cache.clear()
        self._line_cache.clear()
        self._styles_cache.clear()
        self._offset_cache.clear()
        self._ordered_row_cache.clear()

    def get_row_height(self, row_key: RowKey) -> int:
        """Given a row key, return the height of that row in terminal cells.

        Args:
            row_key: The key of the row.

        Returns:
            The height of the row, measured in terminal character cells.
        """
        if row_key is self._header_row_key:
            return self.header_height
        return self.rows[row_key].height

    async def on_styles_updated(self) -> None:
        self._clear_caches()
        self.refresh()

    def on_resize(self, event: events.Resize) -> None:
        self._update_count += 1

    def watch_show_cursor(self, show_cursor: bool) -> None:
        self._clear_caches()
        if show_cursor and self.cursor_type != "none":
            # When we re-enable the cursor, apply highlighting and
            # post the appropriate [Row|Column|Cell]Highlighted event.
            self._scroll_cursor_into_view(animate=False)
            if self.cursor_type == "cell":
                self._highlight_coordinate(self.cursor_coordinate)
            elif self.cursor_type == "row":
                self._highlight_row(self.cursor_row)
            elif self.cursor_type == "column":
                self._highlight_column(self.cursor_column)

    def watch_show_header(self, show: bool) -> None:
        width, height = self.virtual_size
        height_change = self.header_height if show else -self.header_height
        self.virtual_size = Size(width, height + height_change)
        self._scroll_cursor_into_view()
        self._clear_caches()

    def watch_show_row_labels(self, show: bool) -> None:
        width, height = self.virtual_size
        column_width = self._label_column.render_width
        width_change = column_width if show else -column_width
        self.virtual_size = Size(width + width_change, height)
        self._scroll_cursor_into_view()
        self._clear_caches()

    def watch_fixed_rows(self) -> None:
        self._clear_caches()

    def watch_fixed_columns(self) -> None:
        self._clear_caches()

    def watch_zebra_stripes(self) -> None:
        self._clear_caches()

    def watch_hover_coordinate(self, old: Coordinate, value: Coordinate) -> None:
        self.refresh_coordinate(old)
        self.refresh_coordinate(value)

    def watch_cursor_coordinate(
        self, old_coordinate: Coordinate, new_coordinate: Coordinate
    ) -> None:
        if old_coordinate != new_coordinate:
            # Refresh the old and the new cell, and post the appropriate
            # message to tell users of the newly highlighted row/cell/column.
            if self.cursor_type == "cell":
                self.refresh_coordinate(old_coordinate)
                self._highlight_coordinate(new_coordinate)
            elif self.cursor_type == "row":
                self.refresh_row(old_coordinate.row)
                self._highlight_row(new_coordinate.row)
            elif self.cursor_type == "column":
                self.refresh_column(old_coordinate.column)
                self._highlight_column(new_coordinate.column)

    def _highlight_coordinate(self, coordinate: Coordinate) -> None:
        """Apply highlighting to the cell at the coordinate, and post event."""
        self.refresh_coordinate(coordinate)
        try:
            cell_value = self.get_cell_at(coordinate)
        except CellDoesNotExist:
            # The cell may not exist e.g. when the table is cleared.
            # In that case, there's nothing for us to do here.
            return
        else:
            cell_key = self.coordinate_to_cell_key(coordinate)
            self.post_message(
                DataTable.CellHighlighted(
                    self, cell_value, coordinate=coordinate, cell_key=cell_key
                )
            )

    def coordinate_to_cell_key(self, coordinate: Coordinate) -> CellKey:
        """Return the key for the cell currently occupying this coordinate.

        Args:
            coordinate: The coordinate to exam the current cell key of.

        Returns:
            The key of the cell currently occupying this coordinate.

        Raises:
            CellDoesNotExist: If the coordinate is not valid.
        """
        if not self.is_valid_coordinate(coordinate):
            raise CellDoesNotExist(f"No cell exists at {coordinate!r}.")
        row_index, column_index = coordinate
        row_key = self._row_locations.get_key(row_index)
        column_key = self._column_locations.get_key(column_index)
        return CellKey(row_key, column_key)

    def _highlight_row(self, row_index: int) -> None:
        """Apply highlighting to the row at the given index, and post event."""
        self.refresh_row(row_index)
        is_valid_row = row_index < len(self._data)
        if is_valid_row:
            row_key = self._row_locations.get_key(row_index)
            self.post_message(DataTable.RowHighlighted(self, row_index, row_key))

    def _highlight_column(self, column_index: int) -> None:
        """Apply highlighting to the column at the given index, and post event."""
        self.refresh_column(column_index)
        if column_index < len(self.columns):
            column_key = self._column_locations.get_key(column_index)
            self.post_message(
                DataTable.ColumnHighlighted(self, column_index, column_key)
            )

    def validate_cursor_coordinate(self, value: Coordinate) -> Coordinate:
        return self._clamp_cursor_coordinate(value)

    def _clamp_cursor_coordinate(self, coordinate: Coordinate) -> Coordinate:
        """Clamp a coordinate such that it falls within the boundaries of the table."""
        row, column = coordinate
        row = clamp(row, 0, self.row_count - 1)
        column = clamp(column, 0, len(self.columns) - 1)
        return Coordinate(row, column)

    def watch_cursor_type(self, old: str, new: str) -> None:
        self._set_hover_cursor(False)
        if self.show_cursor:
            self._highlight_cursor()

        # Refresh cells that were previously impacted by the cursor
        # but may no longer be.
        if old == "cell":
            self.refresh_coordinate(self.cursor_coordinate)
        elif old == "row":
            row_index, _ = self.cursor_coordinate
            self.refresh_row(row_index)
        elif old == "column":
            _, column_index = self.cursor_coordinate
            self.refresh_column(column_index)

        self._scroll_cursor_into_view()

    def _highlight_cursor(self) -> None:
        """Applies the appropriate highlighting and raises the appropriate
        [Row|Column|Cell]Highlighted event for the given cursor coordinate
        and cursor type."""
        row_index, column_index = self.cursor_coordinate
        cursor_type = self.cursor_type
        # Apply the highlighting to the newly relevant cells
        if cursor_type == "cell":
            self._highlight_coordinate(self.cursor_coordinate)
        elif cursor_type == "row":
            self._highlight_row(row_index)
        elif cursor_type == "column":
            self._highlight_column(column_index)

    @property
    def _row_label_column_width(self) -> int:
        """The render width of the column containing row labels"""
        return self._label_column.render_width if self._should_render_row_labels else 0

    def _update_column_widths(self, updated_cells: set[CellKey]) -> None:
        """Update the widths of the columns based on the newly updated cell widths."""
        for row_key, column_key in updated_cells:
            column = self.columns.get(column_key)
            if column is None:
                continue
            console = self.app.console
            label_width = measure(console, column.label, 1)
            content_width = column.content_width
            cell_value = self._data[row_key][column_key]

            new_content_width = measure(console, default_cell_formatter(cell_value), 1)

            if new_content_width < content_width:
                cells_in_column = self.get_column(column_key)
                cell_widths = [
                    measure(console, default_cell_formatter(cell), 1)
                    for cell in cells_in_column
                ]
                column.content_width = max([*cell_widths, label_width])
            else:
                column.content_width = max(new_content_width, label_width)

    def _update_dimensions(self, new_rows: Iterable[RowKey]) -> None:
        """Called to recalculate the virtual (scrollable) size."""
        console = self.app.console
        for row_key in new_rows:
            row_index = self._row_locations.get(row_key)

            # The row could have been removed before on_idle was called, so we
            # need to be quite defensive here and don't assume that the row exists.
            if row_index is None:
                continue

            row = self.rows.get(row_key)

            if row.label is not None:
                self._labelled_row_exists = True

            row_label, cells_in_row = self._get_row_renderables(row_index)
            label_content_width = measure(console, row_label, 1) if row_label else 0
            self._label_column.content_width = max(
                self._label_column.content_width, label_content_width
            )

            for column, renderable in zip(self.ordered_columns, cells_in_row):
                content_width = measure(console, renderable, 1)
                column.content_width = max(column.content_width, content_width)

        self._clear_caches()

        data_cells_width = sum(column.render_width for column in self.columns.values())
        total_width = data_cells_width + self._row_label_column_width
        header_height = self.header_height if self.show_header else 0
        self.virtual_size = Size(
            total_width,
            self._total_row_height + header_height,
        )

    def _get_cell_region(self, coordinate: Coordinate) -> Region:
        """Get the region of the cell at the given spatial coordinate."""
        if not self.is_valid_coordinate(coordinate):
            return Region(0, 0, 0, 0)

        row_index, column_index = coordinate
        row_key = self._row_locations.get_key(row_index)
        row = self.rows[row_key]

        # The x-coordinate of a cell is the sum of widths of the data cells to the left
        # plus the width of the render width of the longest row label.
        x = (
            sum(column.render_width for column in self.ordered_columns[:column_index])
            + self._row_label_column_width
        )
        column_key = self._column_locations.get_key(column_index)
        width = self.columns[column_key].render_width
        height = row.height
        y = sum(ordered_row.height for ordered_row in self.ordered_rows[:row_index])
        if self.show_header:
            y += self.header_height
        cell_region = Region(x, y, width, height)
        return cell_region

    def _get_row_region(self, row_index: int) -> Region:
        """Get the region of the row at the given index."""
        if not self.is_valid_row_index(row_index):
            return Region(0, 0, 0, 0)

        rows = self.rows
        row_key = self._row_locations.get_key(row_index)
        row = rows[row_key]
        row_width = sum(column.render_width for column in self.columns.values())
        y = sum(ordered_row.height for ordered_row in self.ordered_rows[:row_index])
        if self.show_header:
            y += self.header_height
        row_region = Region(0, y, row_width, row.height)
        return row_region

    def _get_column_region(self, column_index: int) -> Region:
        """Get the region of the column at the given index."""
        if not self.is_valid_column_index(column_index):
            return Region(0, 0, 0, 0)

        columns = self.columns
        x = (
            sum(column.render_width for column in self.ordered_columns[:column_index])
            + self._row_label_column_width
        )
        column_key = self._column_locations.get_key(column_index)
        width = columns[column_key].render_width
        header_height = self.header_height if self.show_header else 0
        height = self._total_row_height + header_height
        full_column_region = Region(x, 0, width, height)
        return full_column_region

    def clear(self, columns: bool = False) -> Self:
        """Clear the table.

        Args:
            columns: Also clear the columns.

        Returns:
            The `DataTable` instance.
        """
        self._clear_caches()
        self._y_offsets.clear()
        self._data.clear()
        self.rows.clear()
        self._row_locations = TwoWayDict({})
        if columns:
            self.columns.clear()
            self._column_locations = TwoWayDict({})
        self._require_update_dimensions = True
        self.cursor_coordinate = Coordinate(0, 0)
        self.hover_coordinate = Coordinate(0, 0)
        self._label_column = Column(self._label_column_key, Text(), auto_width=True)
        self._labelled_row_exists = False
        self.refresh()
        return self

    def add_column(
        self, label: TextType, *, width: int | None = None, key: str | None = None
    ) -> ColumnKey:
        """Add a column to the table.

        Args:
            label: A str or Text object containing the label (shown top of column).
            width: Width of the column in cells or None to fit content.
            key: A key which uniquely identifies this column.
                If None, it will be generated for you.

        Returns:
            Uniquely identifies this column. Can be used to retrieve this column
                regardless of its current location in the DataTable (it could have moved
                after being added due to sorting/insertion/deletion of other columns).
        """
        column_key = ColumnKey(key)
        if column_key in self._column_locations:
            raise DuplicateKey(f"The column key {key!r} already exists.")
        column_index = len(self.columns)
        label = Text.from_markup(label) if isinstance(label, str) else label
        content_width = measure(self.app.console, label, 1)
        if width is None:
            column = Column(
                column_key,
                label,
                content_width,
                content_width=content_width,
                auto_width=True,
            )
        else:
            column = Column(
                column_key,
                label,
                width,
                content_width=content_width,
            )

        self.columns[column_key] = column
        self._column_locations[column_key] = column_index
        self._require_update_dimensions = True
        self.check_idle()

        return column_key

    def add_row(
        self,
        *cells: CellType,
        height: int = 1,
        key: str | None = None,
        label: TextType | None = None,
    ) -> RowKey:
        """Add a row at the bottom of the DataTable.

        Args:
            *cells: Positional arguments should contain cell data.
            height: The height of a row (in lines).
            key: A key which uniquely identifies this row. If None, it will be generated
                for you and returned.
            label: The label for the row. Will be displayed to the left if supplied.

        Returns:
            Uniquely identifies this row. Can be used to retrieve this row regardless
                of its current location in the DataTable (it could have moved after
                being added due to sorting or insertion/deletion of other rows).
        """
        row_key = RowKey(key)
        if row_key in self._row_locations:
            raise DuplicateKey(f"The row key {row_key!r} already exists.")

        # TODO: If there are no columns: do we generate them here?
        #  If we don't do this, users will be required to call add_column(s)
        #  Before they call add_row.

        row_index = self.row_count
        # Map the key of this row to its current index
        self._row_locations[row_key] = row_index
        self._data[row_key] = {
            column.key: cell
            for column, cell in zip_longest(self.ordered_columns, cells)
        }
        label = Text.from_markup(label) if isinstance(label, str) else label
        self.rows[row_key] = Row(row_key, height, label)
        self._new_rows.add(row_key)
        self._require_update_dimensions = True
        self.cursor_coordinate = self.cursor_coordinate

        # If a position has opened for the cursor to appear, where it previously
        # could not (e.g. when there's no data in the table), then a highlighted
        # event is posted, since there's now a highlighted cell when there wasn't
        # before.
        cell_now_available = self.row_count == 1 and len(self.columns) > 0
        visible_cursor = self.show_cursor and self.cursor_type != "none"
        if cell_now_available and visible_cursor:
            self._highlight_cursor()

        self._update_count += 1
        self.check_idle()
        return row_key

    def add_columns(self, *labels: TextType) -> list[ColumnKey]:
        """Add a number of columns.

        Args:
            *labels: Column headers.

        Returns:
            A list of the keys for the columns that were added. See
                the `add_column` method docstring for more information on how
                these keys are used.
        """
        column_keys = []
        for label in labels:
            column_key = self.add_column(label, width=None)
            column_keys.append(column_key)
        return column_keys

    def add_rows(self, rows: Iterable[Iterable[CellType]]) -> list[RowKey]:
        """Add a number of rows at the bottom of the DataTable.

        Args:
            rows: Iterable of rows. A row is an iterable of cells.

        Returns:
            A list of the keys for the rows that were added. See
                the `add_row` method docstring for more information on how
                these keys are used.
        """
        row_keys = []
        for row in rows:
            row_key = self.add_row(*row)
            row_keys.append(row_key)
        return row_keys

    def on_idle(self) -> None:
        """Runs when the message pump is empty.

        We use this for some expensive calculations like re-computing dimensions of the
        whole DataTable and re-computing column widths after some cells
        have been updated. This is more efficient in the case of high
        frequency updates, ensuring we only do expensive computations once."""
        if self._require_update_dimensions:
            # Add the new rows *before* updating the column widths, since
            # cells in a new row may influence the final width of a column
            self._require_update_dimensions = False
            new_rows = self._new_rows.copy()
            self._new_rows.clear()
            self._update_dimensions(new_rows)

        if self._updated_cells:
            # Cell contents have already been updated at this point.
            # Now we only need to worry about measuring column widths.
            updated_columns = self._updated_cells.copy()
            self._updated_cells.clear()
            self._update_column_widths(updated_columns)

    def refresh_coordinate(self, coordinate: Coordinate) -> Self:
        """Refresh the cell at a coordinate.

        Args:
            coordinate: The coordinate to refresh.

        Returns:
            The `DataTable` instance.
        """
        if not self.is_valid_coordinate(coordinate):
            return self
        region = self._get_cell_region(coordinate)
        self._refresh_region(region)
        return self

    def refresh_row(self, row_index: int) -> Self:
        """Refresh the row at the given index.

        Args:
            row_index: The index of the row to refresh.

        Returns:
            The `DataTable` instance.
        """
        if not self.is_valid_row_index(row_index):
            return self

        region = self._get_row_region(row_index)
        self._refresh_region(region)
        return self

    def refresh_column(self, column_index: int) -> Self:
        """Refresh the column at the given index.

        Args:
            column_index: The index of the column to refresh.

        Returns:
            The `DataTable` instance.
        """
        if not self.is_valid_column_index(column_index):
            return self

        region = self._get_column_region(column_index)
        self._refresh_region(region)
        return self

    def _refresh_region(self, region: Region) -> Self:
        """Refresh a region of the DataTable, if it's visible within the window.

        This method will translate the region to account for scrolling.

        Returns:
            The `DataTable` instance.
        """
        if not self.window_region.overlaps(region):
            return self
        region = region.translate(-self.scroll_offset)
        self.refresh(region)
        return self

    def is_valid_row_index(self, row_index: int) -> bool:
        """Return a boolean indicating whether the row_index is within table bounds.

        Args:
            row_index: The row index to check.

        Returns:
            True if the row index is within the bounds of the table.
        """
        return 0 <= row_index < len(self.rows)

    def is_valid_column_index(self, column_index: int) -> bool:
        """Return a boolean indicating whether the column_index is within table bounds.

        Args:
            column_index: The column index to check.

        Returns:
            True if the column index is within the bounds of the table.
        """
        return 0 <= column_index < len(self.columns)

    def is_valid_coordinate(self, coordinate: Coordinate) -> bool:
        """Return a boolean indicating whether the given coordinate is valid.

        Args:
            coordinate: The coordinate to validate.

        Returns:
            True if the coordinate is within the bounds of the table.
        """
        row_index, column_index = coordinate
        return self.is_valid_row_index(row_index) and self.is_valid_column_index(
            column_index
        )

    @property
    def ordered_columns(self) -> list[Column]:
        """The list of Columns in the DataTable, ordered as they appear on screen."""
        column_indices = range(len(self.columns))
        column_keys = [
            self._column_locations.get_key(index) for index in column_indices
        ]
        ordered_columns = [self.columns[key] for key in column_keys]
        return ordered_columns

    @property
    def ordered_rows(self) -> list[Row]:
        """The list of Rows in the DataTable, ordered as they appear on screen."""
        num_rows = self.row_count
        update_count = self._update_count
        cache_key = (num_rows, update_count)
        if cache_key in self._ordered_row_cache:
            ordered_rows = self._ordered_row_cache[cache_key]
        else:
            row_indices = range(num_rows)
            ordered_rows = []
            for row_index in row_indices:
                row_key = self._row_locations.get_key(row_index)
                row = self.rows[row_key]
                ordered_rows.append(row)
            self._ordered_row_cache[cache_key] = ordered_rows
        return ordered_rows

    @property
    def _should_render_row_labels(self) -> bool:
        """Whether row labels should be rendered or not."""
        return self._labelled_row_exists and self.show_row_labels

    def _get_row_renderables(self, row_index: int) -> RowRenderables:
        """Get renderables for the row currently at the given row index. The renderables
        returned here have already been passed through the default_cell_formatter.

        Args:
            row_index: Index of the row.

        Returns:
            A RowRenderables containing the optional label and the rendered cells.
        """
        ordered_columns = self.ordered_columns
        if row_index == -1:
            header_row: list[RenderableType] = [
                column.label for column in ordered_columns
            ]
            # This is the cell where header and row labels intersect
            return RowRenderables(None, header_row)

        ordered_row = self.get_row_at(row_index)
        empty = Text()

        formatted_row_cells = [
            Text() if datum is None else default_cell_formatter(datum) or empty
            for datum, _ in zip_longest(ordered_row, range(len(self.columns)))
        ]
        label = None
        if self._should_render_row_labels:
            row_metadata = self.rows.get(self._row_locations.get_key(row_index))
            label = (
                default_cell_formatter(row_metadata.label)
                if row_metadata.label
                else None
            )
        return RowRenderables(label, formatted_row_cells)

    def _render_cell(
        self,
        row_index: int,
        column_index: int,
        style: Style,
        width: int,
        cursor: bool = False,
        hover: bool = False,
    ) -> SegmentLines:
        """Render the given cell.

        Args:
            row_index: Index of the row.
            column_index: Index of the column.
            style: Style to apply.
            width: Width of the cell.
            cursor: Is this cell affected by cursor highlighting?
            hover: Is this cell affected by hover cursor highlighting?

        Returns:
            A list of segments per line.
        """
        is_header_cell = row_index == -1
        is_row_label_cell = column_index == -1

        is_fixed_style_cell = (
            not is_header_cell
            and not is_row_label_cell
            and (row_index < self.fixed_rows or column_index < self.fixed_columns)
        )

        get_component = self.get_component_styles
        show_cursor = self.show_cursor

        if hover and show_cursor and self._show_hover_cursor:
            style += get_component("datatable--hover").rich_style
            if is_header_cell or is_row_label_cell:
                # Apply subtle variation in style for the header/label (blue background by
                # default) rows and columns affected by the cursor, to ensure we can
                # still differentiate between the labels and the data.
                style += get_component("datatable--header-hover").rich_style

        if cursor and show_cursor:
            style += get_component("datatable--cursor").rich_style
            if is_header_cell or is_row_label_cell:
                style += get_component("datatable--header-cursor").rich_style
            elif is_fixed_style_cell:
                style += get_component("datatable--fixed-cursor").rich_style

        if is_header_cell:
            row_key = self._header_row_key
        else:
            row_key = self._row_locations.get_key(row_index)

        column_key = self._column_locations.get_key(column_index)
        cell_cache_key = (
            row_key,
            column_key,
            style,
            cursor,
            hover,
            self._update_count,
            self._pseudo_class_state,
        )

        if cell_cache_key not in self._cell_render_cache:
            style += Style.from_meta({"row": row_index, "column": column_index})
            height = self.header_height if is_header_cell else self.rows[row_key].height
            row_label, row_cells = self._get_row_renderables(row_index)

            if is_row_label_cell:
                cell = row_label if row_label is not None else ""
            else:
                cell = row_cells[column_index]

            lines = self.app.console.render_lines(
                Padding(cell, (0, 1)),
                self.app.console.options.update_dimensions(width, height),
                style=style,
            )

            self._cell_render_cache[cell_cache_key] = lines

        return self._cell_render_cache[cell_cache_key]

    def _render_line_in_row(
        self,
        row_key: RowKey,
        line_no: int,
        base_style: Style,
        cursor_location: Coordinate,
        hover_location: Coordinate,
    ) -> tuple[SegmentLines, SegmentLines]:
        """Render a single line from a row in the DataTable.

        Args:
            row_key: The identifying key for this row.
            line_no: Line number (y-coordinate) within row. 0 is the first strip of
                cells in the row, line_no=1 is the next line in the row, and so on...
            base_style: Base style of row.
            cursor_location: The location of the cursor in the DataTable.
            hover_location: The location of the hover cursor in the DataTable.

        Returns:
            Lines for fixed cells, and Lines for scrollable cells.
        """
        cursor_type = self.cursor_type
        show_cursor = self.show_cursor

        cache_key = (
            row_key,
            line_no,
            base_style,
            cursor_location,
            hover_location,
            cursor_type,
            show_cursor,
            self._show_hover_cursor,
            self._update_count,
            self._pseudo_class_state,
        )

        if cache_key in self._row_render_cache:
            return self._row_render_cache[cache_key]

        def _should_highlight(
            cursor: Coordinate,
            target_cell: Coordinate,
            type_of_cursor: CursorType,
        ) -> bool:
            """Determine whether we should highlight a cell given the location
            of the cursor, the location of the cell, and the type of cursor that
            is currently active."""
            if type_of_cursor == "cell":
                return cursor == target_cell
            elif type_of_cursor == "row":
                cursor_row, _ = cursor
                cell_row, _ = target_cell
                return cursor_row == cell_row
            elif type_of_cursor == "column":
                _, cursor_column = cursor
                _, cell_column = target_cell
                return cursor_column == cell_column
            else:
                return False

        is_header_row = row_key is self._header_row_key
        render_cell = self._render_cell

        if row_key in self._row_locations:
            row_index = self._row_locations.get(row_key)
        else:
            row_index = -1

        # If the row has a label, add it to fixed_row here with correct style.
        fixed_row = []
        header_style = self.get_component_styles("datatable--header").rich_style

        if self._labelled_row_exists and self.show_row_labels:
            # The width of the row label is updated again on idle
            cell_location = Coordinate(row_index, -1)
            label_cell_lines = render_cell(
                row_index,
                -1,
                header_style,
                width=self._row_label_column_width,
                cursor=_should_highlight(cursor_location, cell_location, cursor_type),
                hover=_should_highlight(hover_location, cell_location, cursor_type),
            )[line_no]
            fixed_row.append(label_cell_lines)

        if self.fixed_columns:
            fixed_style = self.get_component_styles("datatable--fixed").rich_style
            fixed_style += Style.from_meta({"fixed": True})
            for column_index, column in enumerate(
                self.ordered_columns[: self.fixed_columns]
            ):
                cell_location = Coordinate(row_index, column_index)
                fixed_cell_lines = render_cell(
                    row_index,
                    column_index,
                    header_style if is_header_row else fixed_style,
                    column.render_width,
                    cursor=_should_highlight(
                        cursor_location, cell_location, cursor_type
                    ),
                    hover=_should_highlight(hover_location, cell_location, cursor_type),
                )[line_no]
                fixed_row.append(fixed_cell_lines)

        is_header_row = row_key is self._header_row_key
        if is_header_row:
            row_style = self.get_component_styles("datatable--header").rich_style
        elif row_index < self.fixed_rows:
            row_style = self.get_component_styles("datatable--fixed").rich_style
        else:
            if self.zebra_stripes:
                component_row_style = (
                    "datatable--odd-row" if row_index % 2 else "datatable--even-row"
                )
                row_style = self.get_component_styles(component_row_style).rich_style
            else:
                row_style = base_style

        scrollable_row = []
        for column_index, column in enumerate(self.ordered_columns):
            cell_location = Coordinate(row_index, column_index)
            cell_lines = render_cell(
                row_index,
                column_index,
                row_style,
                column.render_width,
                cursor=_should_highlight(cursor_location, cell_location, cursor_type),
                hover=_should_highlight(hover_location, cell_location, cursor_type),
            )[line_no]
            scrollable_row.append(cell_lines)

        # Extending the styling out horizontally to fill the container
        widget_width = self.size.width
        table_width = (
            sum(
                column.render_width
                for column in self.ordered_columns[self.fixed_columns :]
            )
            + self._row_label_column_width
        )
        remaining_space = max(0, widget_width - table_width)
        background_color = self.background_colors[1]
        faded_color = Color.from_rich_color(row_style.bgcolor).blend(
            background_color, factor=0.25
        )
        faded_style = Style.from_color(
            color=row_style.color, bgcolor=faded_color.rich_color
        )
        scrollable_row.append([Segment(" " * remaining_space, faded_style)])

        row_pair = (fixed_row, scrollable_row)
        self._row_render_cache[cache_key] = row_pair
        return row_pair

    def _get_offsets(self, y: int) -> tuple[RowKey, int]:
        """Get row key and line offset for a given line.

        Args:
            y: Y coordinate relative to DataTable top.

        Returns:
            Row key and line (y) offset within cell.
        """
        header_height = self.header_height
        y_offsets = self._y_offsets
        if self.show_header:
            if y < header_height:
                return self._header_row_key, y
            y -= header_height
        if y > len(y_offsets):
            raise LookupError("Y coord {y!r} is greater than total height")

        return y_offsets[y]

    def _render_line(self, y: int, x1: int, x2: int, base_style: Style) -> Strip:
        """Render a (possibly cropped) line in to a Strip (a list of segments
            representing a horizontal line).

        Args:
            y: Y coordinate of line
            x1: X start crop.
            x2: X end crop (exclusive).
            base_style: Style to apply to line.

        Returns:
            The Strip which represents this cropped line.
        """

        width = self.size.width

        try:
            row_key, y_offset_in_row = self._get_offsets(y)
        except LookupError:
            return Strip.blank(width, base_style)

        cache_key = (
            y,
            x1,
            x2,
            width,
            self.cursor_coordinate,
            self.hover_coordinate,
            base_style,
            self.cursor_type,
            self._show_hover_cursor,
            self._update_count,
            self._pseudo_class_state,
        )
        if cache_key in self._line_cache:
            return self._line_cache[cache_key]

        fixed, scrollable = self._render_line_in_row(
            row_key,
            y_offset_in_row,
            base_style,
            cursor_location=self.cursor_coordinate,
            hover_location=self.hover_coordinate,
        )
        fixed_width = sum(
            column.render_width for column in self.ordered_columns[: self.fixed_columns]
        )

        fixed_line: list[Segment] = list(chain.from_iterable(fixed)) if fixed else []
        scrollable_line: list[Segment] = list(chain.from_iterable(scrollable))

        segments = fixed_line + line_crop(scrollable_line, x1 + fixed_width, x2, width)
        strip = Strip(segments).adjust_cell_length(width, base_style).simplify()

        self._line_cache[cache_key] = strip
        return strip

    def render_lines(self, crop: Region) -> list[Strip]:
        self._pseudo_class_state = self.get_pseudo_class_state()
        return super().render_lines(crop)

    def render_line(self, y: int) -> Strip:
        width, height = self.size
        scroll_x, scroll_y = self.scroll_offset

        fixed_row_keys: list[RowKey] = [
            self._row_locations.get_key(row_index)
            for row_index in range(self.fixed_rows)
        ]

        fixed_rows_height = sum(
            self.get_row_height(row_key) for row_key in fixed_row_keys
        )
        if self.show_header:
            fixed_rows_height += self.get_row_height(self._header_row_key)

        if y >= fixed_rows_height:
            y += scroll_y

        return self._render_line(y, scroll_x, scroll_x + width, self.rich_style)

    def on_mouse_move(self, event: events.MouseMove):
        """If the hover cursor is visible, display it by extracting the row
        and column metadata from the segments present in the cells."""
        self._set_hover_cursor(True)
        meta = event.style.meta

        if meta and self.show_cursor and self.cursor_type != "none":
            try:
                self.hover_coordinate = Coordinate(meta["row"], meta["column"])
            except KeyError:
                pass

    def on_leave(self, event: events.Leave) -> None:
        self._set_hover_cursor(False)

    def _get_fixed_offset(self) -> Spacing:
        """Calculate the "fixed offset", that is the space to the top and left
        that is occupied by fixed rows and columns respectively. Fixed rows and columns
        are rows and columns that do not participate in scrolling."""
        top = self.header_height if self.show_header else 0
        top += sum(row.height for row in self.ordered_rows[: self.fixed_rows])
        left = (
            sum(
                column.render_width
                for column in self.ordered_columns[: self.fixed_columns]
            )
            + self._row_label_column_width
        )
        return Spacing(top, 0, 0, left)

    def sort(
        self,
        *columns: ColumnKey | str,
        reverse: bool = False,
    ) -> Self:
        """Sort the rows in the `DataTable` by one or more column keys.

        Args:
            columns: One or more columns to sort by the values in.
            reverse: If True, the sort order will be reversed.

        Returns:
            The `DataTable` instance.
        """

        def sort_by_column_keys(
            row: tuple[RowKey, dict[ColumnKey | str, CellType]]
        ) -> Any:
            _, row_data = row
            result = itemgetter(*columns)(row_data)
            return result

        ordered_rows = sorted(
            self._data.items(), key=sort_by_column_keys, reverse=reverse
        )
        self._row_locations = TwoWayDict(
            {key: new_index for new_index, (key, _) in enumerate(ordered_rows)}
        )
        self._update_count += 1
        self.refresh()
        return self

    def _scroll_cursor_into_view(self, animate: bool = False) -> None:
        """When the cursor is at a boundary of the DataTable and moves out
        of view, this method handles scrolling to ensure it remains visible."""
        fixed_offset = self._get_fixed_offset()
        top, _, _, left = fixed_offset

        if self.cursor_type == "row":
            x, y, width, height = self._get_row_region(self.cursor_row)
            region = Region(int(self.scroll_x) + left, y, width - left, height)
        elif self.cursor_type == "column":
            x, y, width, height = self._get_column_region(self.cursor_column)
            region = Region(x, int(self.scroll_y) + top, width, height - top)
        else:
            region = self._get_cell_region(self.cursor_coordinate)

        self.scroll_to_region(region, animate=animate, spacing=fixed_offset)

    def _set_hover_cursor(self, active: bool) -> None:
        """Set whether the hover cursor (the faint cursor you see when you
        hover the mouse cursor over a cell) is visible or not. Typically,
        when you interact with the keyboard, you want to switch the hover
        cursor off.

        Args:
            active: Display the hover cursor.
        """
        self._show_hover_cursor = active
        cursor_type = self.cursor_type
        if cursor_type == "column":
            self.refresh_column(self.hover_column)
        elif cursor_type == "row":
            self.refresh_row(self.hover_row)
        elif cursor_type == "cell":
            self.refresh_coordinate(self.hover_coordinate)

    def on_click(self, event: events.Click) -> None:
        self._set_hover_cursor(True)
        meta = event.style.meta
        if not meta:
            return

        row_index = meta["row"]
        column_index = meta["column"]
        is_header_click = self.show_header and row_index == -1
        is_row_label_click = self.show_row_labels and column_index == -1
        if is_header_click:
            # Header clicks work even if cursor is off, and doesn't move the cursor.
            column = self.ordered_columns[column_index]
            message = DataTable.HeaderSelected(
                self, column.key, column_index, label=column.label
            )
            self.post_message(message)
        elif is_row_label_click:
            row = self.ordered_rows[row_index]
            message = DataTable.RowLabelSelected(
                self, row.key, row_index, label=row.label
            )
            self.post_message(message)
        elif self.show_cursor and self.cursor_type != "none":
            # Only post selection events if there is a visible row/col/cell cursor.
            self.cursor_coordinate = Coordinate(row_index, column_index)
            self._post_selected_message()
            self._scroll_cursor_into_view(animate=True)
            event.stop()

    def action_page_down(self) -> None:
        self._set_hover_cursor(False)
        cursor_type = self.cursor_type
        if self.show_cursor and (cursor_type == "cell" or cursor_type == "row"):
            row_index, _ = self.cursor_coordinate
            height = self.parent.container_size.height

            # Determine how many rows constitutes a "page"
            offset = 0
            rows_to_scroll = 0
            for ordered_row in self.ordered_rows[row_index:]:
                if offset >= height:
                    break
                rows_to_scroll += 1
                offset += ordered_row.height

            cursor_row, cursor_column = self.cursor_coordinate
            self.cursor_coordinate = Coordinate(
                cursor_row + rows_to_scroll - 1, cursor_column
            )
            self._scroll_cursor_into_view()

    def action_page_up(self) -> None:
        self._set_hover_cursor(False)
        cursor_type = self.cursor_type
        if self.show_cursor and (cursor_type == "cell" or cursor_type == "row"):
            pass

    def action_cursor_up(self) -> None:
        self._set_hover_cursor(False)
        cursor_type = self.cursor_type
        if self.show_cursor and (cursor_type == "cell" or cursor_type == "row"):
            self.cursor_coordinate = self.cursor_coordinate.up()
            self._scroll_cursor_into_view()
        else:
            # If the cursor doesn't move up (e.g. column cursor can't go up),
            # then ensure that we instead scroll the DataTable.
            super().action_scroll_up()

    def action_cursor_down(self) -> None:
        self._set_hover_cursor(False)
        cursor_type = self.cursor_type
        if self.show_cursor and (cursor_type == "cell" or cursor_type == "row"):
            self.cursor_coordinate = self.cursor_coordinate.down()
            self._scroll_cursor_into_view()
        else:
            super().action_scroll_down()

    def action_cursor_right(self) -> None:
        self._set_hover_cursor(False)
        cursor_type = self.cursor_type
        if self.show_cursor and (cursor_type == "cell" or cursor_type == "column"):
            self.cursor_coordinate = self.cursor_coordinate.right()
            self._scroll_cursor_into_view(animate=True)
        else:
            super().action_scroll_right()

    def action_cursor_left(self) -> None:
        self._set_hover_cursor(False)
        cursor_type = self.cursor_type
        if self.show_cursor and (cursor_type == "cell" or cursor_type == "column"):
            self.cursor_coordinate = self.cursor_coordinate.left()
            self._scroll_cursor_into_view(animate=True)
        else:
            super().action_scroll_left()

    def action_select_cursor(self) -> None:
        self._set_hover_cursor(False)
        if self.show_cursor and self.cursor_type != "none":
            self._post_selected_message()

    def _post_selected_message(self):
        """Post the appropriate message for a selection based on the `cursor_type`."""
        cursor_coordinate = self.cursor_coordinate
        cursor_type = self.cursor_type
        if len(self._data) == 0:
            return
        cell_key = self.coordinate_to_cell_key(cursor_coordinate)
        if cursor_type == "cell":
            self.post_message(
                DataTable.CellSelected(
                    self,
                    self.get_cell_at(cursor_coordinate),
                    coordinate=cursor_coordinate,
                    cell_key=cell_key,
                )
            )
        elif cursor_type == "row":
            row_index, _ = cursor_coordinate
            row_key, _ = cell_key
            self.post_message(DataTable.RowSelected(self, row_index, row_key))
        elif cursor_type == "column":
            _, column_index = cursor_coordinate
            _, column_key = cell_key
            self.post_message(DataTable.ColumnSelected(self, column_index, column_key))<|MERGE_RESOLUTION|>--- conflicted
+++ resolved
@@ -249,11 +249,7 @@
         background: $surface ;
         color: $text;
         height: auto;
-<<<<<<< HEAD
-        max-height: 100vh;
-=======
         max-height: 100vh
->>>>>>> 2cd82953
     }
     DataTable > .datatable--header {
         text-style: bold;
