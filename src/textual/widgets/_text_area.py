from __future__ import annotations

import dataclasses
import re
from collections import defaultdict
from dataclasses import dataclass
from functools import lru_cache
from pathlib import Path
from typing import TYPE_CHECKING, ClassVar, Iterable, Optional, Sequence, Tuple

from rich.console import RenderableType
from rich.segment import Segment
from rich.style import Style
from rich.text import Text
from typing_extensions import Literal

from textual._text_area_theme import TextAreaTheme
from textual._tree_sitter import TREE_SITTER, get_language
from textual.cache import LRUCache
from textual.color import Color
from textual.content import Content
from textual.document._document import (
    Document,
    DocumentBase,
    EditResult,
    Location,
    Selection,
    _utf8_encode,
)
from textual.document._document_navigator import DocumentNavigator
from textual.document._edit import Edit
from textual.document._history import EditHistory
from textual.document._syntax_aware_document import (
    SyntaxAwareDocument,
    SyntaxAwareDocumentError,
)
from textual.document._wrapped_document import WrappedDocument
from textual.expand_tabs import expand_tabs_inline, expand_text_tabs_from_widths
from textual.screen import Screen
from textual.style import Style as ContentStyle

if TYPE_CHECKING:
    from tree_sitter import Language, Query

from textual import events, log
from textual._cells import cell_len, cell_width_to_column_index
from textual.binding import Binding
from textual.events import Message, MouseEvent
from textual.geometry import Offset, Region, Size, Spacing, clamp
from textual.reactive import Reactive, reactive
from textual.scroll_view import ScrollView
from textual.strip import Strip

_OPENING_BRACKETS = {"{": "}", "[": "]", "(": ")"}
_CLOSING_BRACKETS = {v: k for k, v in _OPENING_BRACKETS.items()}
_TREE_SITTER_PATH = Path(__file__).parent / "../tree-sitter/"
_HIGHLIGHTS_PATH = _TREE_SITTER_PATH / "highlights/"

StartColumn = int
EndColumn = Optional[int]
HighlightName = str
Highlight = Tuple[StartColumn, EndColumn, HighlightName]
"""A tuple representing a syntax highlight within one line."""

BUILTIN_LANGUAGES = [
    "python",
    "markdown",
    "json",
    "toml",
    "yaml",
    "html",
    "css",
    "javascript",
    "rust",
    "go",
    "regex",
    "sql",
    "java",
    "bash",
    "xml",
]
"""Languages that are included in the `syntax` extras."""


class ThemeDoesNotExist(Exception):
    """Raised when the user tries to use a theme which does not exist.
    This means a theme which is not builtin, or has not been registered.
    """


class LanguageDoesNotExist(Exception):
    """Raised when the user tries to use a language which does not exist.
    This means a language which is not builtin, or has not been registered.
    """


@dataclass
class TextAreaLanguage:
    """A container for a language which has been registered with the TextArea."""

    name: str
    """The name of the language"""

    language: "Language" | None
    """The tree-sitter language object if that has been overridden, or None if it is a built-in language."""

    highlight_query: str
    """The tree-sitter highlight query to use for syntax highlighting."""


class TextArea(ScrollView):
    DEFAULT_CSS = """\
TextArea {
    width: 1fr;
    height: 1fr;
    border: tall $border-blurred;
    padding: 0 1;
    color: $foreground;
    background: $surface;
    &.-textual-compact {
        border: none !important;
    }
    & .text-area--cursor {
        text-style: $input-cursor-text-style;
    }
    & .text-area--gutter {
        color: $foreground 40%;
    }

    & .text-area--cursor-gutter {
        color: $foreground 60%;
        background: $boost;
        text-style: bold;
    }

    & .text-area--cursor-line {
       background: $boost;
    }

    & .text-area--selection {
        background: $input-selection-background;
    }

    & .text-area--matching-bracket {
        background: $foreground 30%;
    }

    & .text-area--suggestion {
        color: $text-muted;
    }

    & .text-area--placeholder {
        color: $text 40%;
    }

    &:focus {
        border: tall $border;
    }

    &:ansi {
        & .text-area--selection {
            background: transparent;
            text-style: reverse;
        }
    }

    &:dark {
        .text-area--cursor {
            color: $input-cursor-foreground;
            background: $input-cursor-background;
        }
        &.-read-only .text-area--cursor {
            background: $warning-darken-1;
        }
    }

    &:light {
        .text-area--cursor {
            color: $text 90%;
            background: $foreground 70%;
        }
        &.-read-only .text-area--cursor {
            background: $warning-darken-1;
        }
    }    
}
"""

    COMPONENT_CLASSES: ClassVar[set[str]] = {
        "text-area--cursor",
        "text-area--gutter",
        "text-area--cursor-gutter",
        "text-area--cursor-line",
        "text-area--selection",
        "text-area--matching-bracket",
        "text-area--suggestion",
        "text-area--placeholder",
    }
    """
    `TextArea` offers some component classes which can be used to style aspects of the widget.

    Note that any attributes provided in the chosen `TextAreaTheme` will take priority here.

    | Class | Description |
    | :- | :- |
    | `text-area--cursor` | Target the cursor. |
    | `text-area--gutter` | Target the gutter (line number column). |
    | `text-area--cursor-gutter` | Target the gutter area of the line the cursor is on. |
    | `text-area--cursor-line` | Target the line the cursor is on. |
    | `text-area--selection` | Target the current selection. |
    | `text-area--matching-bracket` | Target matching brackets. |
    | `text-area--suggestion` | Target the text set in the `suggestion` reactive. |
    | `text-area--placeholder` | Target the placeholder text. |
    """

    BINDINGS = [
        # Cursor movement
        Binding("up", "cursor_up", "Cursor up", show=False),
        Binding("down", "cursor_down", "Cursor down", show=False),
        Binding("left", "cursor_left", "Cursor left", show=False),
        Binding("right", "cursor_right", "Cursor right", show=False),
        Binding("ctrl+left", "cursor_word_left", "Cursor word left", show=False),
        Binding("ctrl+right", "cursor_word_right", "Cursor word right", show=False),
        Binding("home,ctrl+a", "cursor_line_start", "Cursor line start", show=False),
        Binding("end,ctrl+e", "cursor_line_end", "Cursor line end", show=False),
        Binding("pageup", "cursor_page_up", "Cursor page up", show=False),
        Binding("pagedown", "cursor_page_down", "Cursor page down", show=False),
        # Making selections (generally holding the shift key and moving cursor)
        Binding(
            "ctrl+shift+left",
            "cursor_word_left(True)",
            "Cursor left word select",
            show=False,
        ),
        Binding(
            "ctrl+shift+right",
            "cursor_word_right(True)",
            "Cursor right word select",
            show=False,
        ),
        Binding(
            "shift+home",
            "cursor_line_start(True)",
            "Cursor line start select",
            show=False,
        ),
        Binding(
            "shift+end", "cursor_line_end(True)", "Cursor line end select", show=False
        ),
        Binding("shift+up", "cursor_up(True)", "Cursor up select", show=False),
        Binding("shift+down", "cursor_down(True)", "Cursor down select", show=False),
        Binding("shift+left", "cursor_left(True)", "Cursor left select", show=False),
        Binding("shift+right", "cursor_right(True)", "Cursor right select", show=False),
        # Shortcut ways of making selections
        # Binding("f5", "select_word", "select word", show=False),
        Binding("f6", "select_line", "Select line", show=False),
        Binding("f7", "select_all", "Select all", show=False),
        # Deletion
        Binding("backspace", "delete_left", "Delete character left", show=False),
        Binding(
            "ctrl+w", "delete_word_left", "Delete left to start of word", show=False
        ),
        Binding("delete,ctrl+d", "delete_right", "Delete character right", show=False),
        Binding(
            "ctrl+f", "delete_word_right", "Delete right to start of word", show=False
        ),
        Binding("ctrl+x", "cut", "Cut", show=False),
        Binding("ctrl+c", "copy", "Copy", show=False),
        Binding("ctrl+v", "paste", "Paste", show=False),
        Binding(
            "ctrl+u", "delete_to_start_of_line", "Delete to line start", show=False
        ),
        Binding(
            "ctrl+k",
            "delete_to_end_of_line_or_delete_line",
            "Delete to line end",
            show=False,
        ),
        Binding(
            "ctrl+shift+k",
            "delete_line",
            "Delete line",
            show=False,
        ),
        Binding("ctrl+z", "undo", "Undo", show=False),
        Binding("ctrl+y", "redo", "Redo", show=False),
    ]
    """
    | Key(s)                 | Description                                  |
    | :-                     | :-                                           |
    | up                     | Move the cursor up.                          |
    | down                   | Move the cursor down.                        |
    | left                   | Move the cursor left.                        |
    | ctrl+left              | Move the cursor to the start of the word.    |
    | ctrl+shift+left        | Move the cursor to the start of the word and select.    |
    | right                  | Move the cursor right.                       |
    | ctrl+right             | Move the cursor to the end of the word.      |
    | ctrl+shift+right       | Move the cursor to the end of the word and select.      |
    | home,ctrl+a            | Move the cursor to the start of the line.    |
    | end,ctrl+e             | Move the cursor to the end of the line.      |
    | shift+home             | Move the cursor to the start of the line and select.      |
    | shift+end              | Move the cursor to the end of the line and select.      |
    | pageup                 | Move the cursor one page up.                 |
    | pagedown               | Move the cursor one page down.               |
    | shift+up               | Select while moving the cursor up.           |
    | shift+down             | Select while moving the cursor down.         |
    | shift+left             | Select while moving the cursor left.         |
    | shift+right            | Select while moving the cursor right.        |
    | backspace              | Delete character to the left of cursor.      |
    | ctrl+w                 | Delete from cursor to start of the word.     |
    | delete,ctrl+d          | Delete character to the right of cursor.     |
    | ctrl+f                 | Delete from cursor to end of the word.       |
    | ctrl+shift+k           | Delete the current line.                     |
    | ctrl+u                 | Delete from cursor to the start of the line. |
    | ctrl+k                 | Delete from cursor to the end of the line.   |
    | f6                     | Select the current line.                     |
    | f7                     | Select all text in the document.             |
    | ctrl+z                 | Undo.                                        |
    | ctrl+y                 | Redo.                                        |
    | ctrl+x                 | Cut selection or line if no selection.       |
    | ctrl+c                 | Copy selection to clipboard.                 |
    | ctrl+v                 | Paste from clipboard.                        |
    """

    language: Reactive[str | None] = reactive(None, always_update=True, init=False)
    """The language to use.

    This must be set to a valid, non-None value for syntax highlighting to work.

    If the value is a string, a built-in language parser will be used if available.

    If you wish to use an unsupported language, you'll have to register
    it first using  [`TextArea.register_language`][textual.widgets._text_area.TextArea.register_language].
    """

    theme: Reactive[str] = reactive("css", always_update=True, init=False)
    """The name of the theme to use.

    Themes must be registered using  [`TextArea.register_theme`][textual.widgets._text_area.TextArea.register_theme] before they can be used.

    Syntax highlighting is only possible when the `language` attribute is set.
    """

    selection: Reactive[Selection] = reactive(
        Selection(), init=False, always_update=True
    )
    """The selection start and end locations (zero-based line_index, offset).

    This represents the cursor location and the current selection.

    The `Selection.end` always refers to the cursor location.

    If no text is selected, then `Selection.end == Selection.start` is True.

    The text selected in the document is available via the `TextArea.selected_text` property.
    """

    show_line_numbers: Reactive[bool] = reactive(False, init=False)
    """True to show the line number column on the left edge, otherwise False.

    Changing this value will immediately re-render the `TextArea`."""

    line_number_start: Reactive[int] = reactive(1, init=False)
    """The line number the first line should be."""

    indent_width: Reactive[int] = reactive(4, init=False)
    """The width of tabs or the multiple of spaces to align to on pressing the `tab` key.

    If the document currently open contains tabs that are currently visible on screen,
    altering this value will immediately change the display width of the visible tabs.
    """

    match_cursor_bracket: Reactive[bool] = reactive(True, init=False)
    """If the cursor is at a bracket, highlight the matching bracket (if found)."""

    cursor_blink: Reactive[bool] = reactive(True, init=False)
    """True if the cursor should blink."""

    soft_wrap: Reactive[bool] = reactive(True, init=False)
    """True if text should soft wrap."""

    read_only: Reactive[bool] = reactive(False)
    """True if the content is read-only.

    Read-only means end users cannot insert, delete or replace content.

    The document can still be edited programmatically via the API.
    """

    show_cursor: Reactive[bool] = reactive(True)
    """Show the cursor in read only mode?

    If `True`, the cursor will be visible when `read_only==True`.
    If `False`, the cursor will be hidden when `read_only==True`, and the TextArea will
    scroll like other containers.

    """

    compact: reactive[bool] = reactive(False, toggle_class="-textual-compact")
    """Enable compact display?"""

    highlight_cursor_line: reactive[bool] = reactive(True)
    """Highlight the line under the cursor?"""

    _cursor_visible: Reactive[bool] = reactive(False, repaint=False, init=False)
    """Indicates where the cursor is in the blink cycle. If it's currently
    not visible due to blinking, this is False."""

    suggestion: Reactive[str] = reactive("")
    """A suggestion for auto-complete (pressing right will insert it)."""

    hide_suggestion_on_blur: Reactive[bool] = reactive(True)
    """Hide suggestion when the TextArea does not have focus."""

    placeholder: Reactive[str | Content] = reactive("")
    """Text to show when the text area has no content."""

    @dataclass
    class Changed(Message):
        """Posted when the content inside the TextArea changes.

        Handle this message using the `on` decorator - `@on(TextArea.Changed)`
        or a method named `on_text_area_changed`.
        """

        text_area: TextArea
        """The `text_area` that sent this message."""

        @property
        def control(self) -> TextArea:
            """The `TextArea` that sent this message."""
            return self.text_area

    @dataclass
    class SelectionChanged(Message):
        """Posted when the selection changes.

        This includes when the cursor moves or when text is selected."""

        selection: Selection
        """The new selection."""
        text_area: TextArea
        """The `text_area` that sent this message."""

        @property
        def control(self) -> TextArea:
            return self.text_area

    def __init__(
        self,
        text: str = "",
        *,
        language: str | None = None,
        theme: str = "css",
        soft_wrap: bool = True,
        tab_behavior: Literal["focus", "indent"] = "focus",
        read_only: bool = False,
        show_cursor: bool = True,
        show_line_numbers: bool = False,
        line_number_start: int = 1,
        max_checkpoints: int = 50,
        name: str | None = None,
        id: str | None = None,
        classes: str | None = None,
        disabled: bool = False,
        tooltip: RenderableType | None = None,
        compact: bool = False,
        highlight_cursor_line: bool = True,
        placeholder: str | Content = "",
    ) -> None:
        """Construct a new `TextArea`.

        Args:
            text: The initial text to load into the TextArea.
            language: The language to use.
            theme: The theme to use.
            soft_wrap: Enable soft wrapping.
            tab_behavior: If 'focus', pressing tab will switch focus. If 'indent', pressing tab will insert a tab.
            read_only: Enable read-only mode. This prevents edits using the keyboard.
            show_cursor: Show the cursor in read only mode (no effect otherwise).
            show_line_numbers: Show line numbers on the left edge.
            line_number_start: What line number to start on.
            max_checkpoints: The maximum number of undo history checkpoints to retain.
            name: The name of the `TextArea` widget.
            id: The ID of the widget, used to refer to it from Textual CSS.
            classes: One or more Textual CSS compatible class names separated by spaces.
            disabled: True if the widget is disabled.
            tooltip: Optional tooltip.
            compact: Enable compact style (without borders).
            highlight_cursor_line: Highlight the line under the cursor.
            placeholder: Text to display when there is not content.
        """
        super().__init__(name=name, id=id, classes=classes, disabled=disabled)

        self._languages: dict[str, TextAreaLanguage] = {}
        """Maps language names to TextAreaLanguage. This is only used for languages
        registered by end-users using `TextArea.register_language`. If a user attempts
        to set `TextArea.language` to a language that is not registered here, we'll
        attempt to get it from the environment. If that fails, we'll fall back to
        plain text.
        """

        self._themes: dict[str, TextAreaTheme] = {}
        """Maps theme names to TextAreaTheme."""

        self.indent_type: Literal["tabs", "spaces"] = "spaces"
        """Whether to indent using tabs or spaces."""

        self._word_pattern = re.compile(r"(?<=\W)(?=\w)|(?<=\w)(?=\W)")
        """Compiled regular expression for what we consider to be a 'word'."""

        self.history: EditHistory = EditHistory(
            max_checkpoints=max_checkpoints,
            checkpoint_timer=2.0,
            checkpoint_max_characters=100,
        )
        """A stack (the end of the list is the top of the stack) for tracking edits."""

        self._selecting = False
        """True if we're currently selecting text using the mouse, otherwise False."""

        self._matching_bracket_location: Location | None = None
        """The location (row, column) of the bracket which matches the bracket the
        cursor is currently at. If the cursor is at a bracket, or there's no matching
        bracket, this will be `None`."""

        self._highlights: dict[int, list[Highlight]] = defaultdict(list)
        """Mapping line numbers to the set of highlights for that line."""

        self._highlight_query: "Query | None" = None
        """The query that's currently being used for highlighting."""

        self.document: DocumentBase = Document(text)
        """The document this widget is currently editing."""

        self.wrapped_document: WrappedDocument = WrappedDocument(self.document)
        """The wrapped view of the document."""

        self.navigator: DocumentNavigator = DocumentNavigator(self.wrapped_document)
        """Queried to determine where the cursor should move given a navigation
        action, accounting for wrapping etc."""

        self._cursor_offset = (0, 0)
        """The virtual offset of the cursor (not screen-space offset)."""

        self.set_reactive(TextArea.soft_wrap, soft_wrap)
        self.set_reactive(TextArea.read_only, read_only)
        self.set_reactive(TextArea.show_cursor, show_cursor)
        self.set_reactive(TextArea.show_line_numbers, show_line_numbers)
        self.set_reactive(TextArea.line_number_start, line_number_start)
        self.set_reactive(TextArea.highlight_cursor_line, highlight_cursor_line)
        self.set_reactive(TextArea.placeholder, placeholder)

        self._line_cache: LRUCache[tuple, Strip] = LRUCache(1024)

        self._set_document(text, language)

        self.language = language
        self.theme = theme

        self._theme: TextAreaTheme
        """The `TextAreaTheme` corresponding to the set theme name. When the `theme`
        reactive is set as a string, the watcher will update this attribute to the
        corresponding `TextAreaTheme` object."""

        self.tab_behavior = tab_behavior

        if tooltip is not None:
            self.tooltip = tooltip

        self.compact = compact

    @classmethod
    def code_editor(
        cls,
        text: str = "",
        *,
        language: str | None = None,
        theme: str = "monokai",
        soft_wrap: bool = False,
        tab_behavior: Literal["focus", "indent"] = "indent",
        read_only: bool = False,
        show_cursor: bool = True,
        show_line_numbers: bool = True,
        line_number_start: int = 1,
        max_checkpoints: int = 50,
        name: str | None = None,
        id: str | None = None,
        classes: str | None = None,
        disabled: bool = False,
        tooltip: RenderableType | None = None,
        compact: bool = False,
        highlight_cursor_line: bool = True,
        placeholder: str | Content = "",
    ) -> TextArea:
        """Construct a new `TextArea` with sensible defaults for editing code.

        This instantiates a `TextArea` with line numbers enabled, soft wrapping
        disabled, "indent" tab behavior, and the "monokai" theme.

        Args:
            text: The initial text to load into the TextArea.
            language: The language to use.
            theme: The theme to use.
            soft_wrap: Enable soft wrapping.
            tab_behavior: If 'focus', pressing tab will switch focus. If 'indent', pressing tab will insert a tab.
            read_only: Enable read-only mode. This prevents edits using the keyboard.
            show_cursor: Show the cursor in read only mode (no effect otherwise).
            show_line_numbers: Show line numbers on the left edge.
            line_number_start: What line number to start on.
            name: The name of the `TextArea` widget.
            id: The ID of the widget, used to refer to it from Textual CSS.
            classes: One or more Textual CSS compatible class names separated by spaces.
            disabled: True if the widget is disabled.
            tooltip: Optional tooltip
            compact: Enable compact style (without borders).
            highlight_cursor_line: Highlight the line under the cursor.
        """
        return cls(
            text,
            language=language,
            theme=theme,
            soft_wrap=soft_wrap,
            tab_behavior=tab_behavior,
            read_only=read_only,
            show_cursor=show_cursor,
            show_line_numbers=show_line_numbers,
            line_number_start=line_number_start,
            max_checkpoints=max_checkpoints,
            name=name,
            id=id,
            classes=classes,
            disabled=disabled,
            tooltip=tooltip,
            compact=compact,
            highlight_cursor_line=highlight_cursor_line,
            placeholder=placeholder,
        )

    @staticmethod
    def _get_builtin_highlight_query(language_name: str) -> str:
        """Get the highlight query for a builtin language.

        Args:
            language_name: The name of the builtin language.

        Returns:
            The highlight query.
        """
        try:
            highlight_query_path = (
                Path(_HIGHLIGHTS_PATH.resolve()) / f"{language_name}.scm"
            )
            highlight_query = highlight_query_path.read_text()
        except OSError as error:
            log.warning(f"Unable to load highlight query. {error}")
            highlight_query = ""

        return highlight_query

    def notify_style_update(self) -> None:
        self._line_cache.clear()
        super().notify_style_update()

    def update_suggestion(self) -> None:
<<<<<<< HEAD
        """A hook to update the [`suggestion`][textual.widgets.TextArea.suggestion] attribute."""
=======
        """A hook called after edits, to allow subclasses to update the
        [`suggestion`][textual.widgets.TextArea.suggestion] attribute.
        """
>>>>>>> cfcdaef4

    def check_consume_key(self, key: str, character: str | None = None) -> bool:
        """Check if the widget may consume the given key.

        As a textarea we are expecting to capture printable keys.

        Args:
            key: A key identifier.
            character: A character associated with the key, or `None` if there isn't one.

        Returns:
            `True` if the widget may capture the key in it's `Key` message, or `False` if it won't.
        """
        if self.read_only:
            # In read only mode we don't consume any key events
            return False
        if self.tab_behavior == "indent" and key == "tab":
            # If tab_behavior is indent, then we consume the tab
            return True
        # Otherwise we capture all printable keys
        return character is not None and character.isprintable()

    def _build_highlight_map(self) -> None:
        """Query the tree for ranges to highlights, and update the internal highlights mapping."""
        self._line_cache.clear()
        highlights = self._highlights
        highlights.clear()
        if not self._highlight_query:
            return

        captures = self.document.query_syntax_tree(self._highlight_query)
        for highlight_name, nodes in captures.items():
            for node in nodes:
                node_start_row, node_start_column = node.start_point
                node_end_row, node_end_column = node.end_point

                if node_start_row == node_end_row:
                    highlight = (node_start_column, node_end_column, highlight_name)
                    highlights[node_start_row].append(highlight)
                else:
                    # Add the first line of the node range
                    highlights[node_start_row].append(
                        (node_start_column, None, highlight_name)
                    )

                    # Add the middle lines - entire row of this node is highlighted
                    for node_row in range(node_start_row + 1, node_end_row):
                        highlights[node_row].append((0, None, highlight_name))

                    # Add the last line of the node range
                    highlights[node_end_row].append(
                        (0, node_end_column, highlight_name)
                    )

    def _watch_has_focus(self, focus: bool) -> None:
        self._cursor_visible = focus
        if focus:
            self._restart_blink()
            self.app.cursor_position = self.cursor_screen_offset
            self.history.checkpoint()
        else:
            self._pause_blink(visible=False)

    def _watch_selection(
        self, previous_selection: Selection, selection: Selection
    ) -> None:
        """When the cursor moves, scroll it into view."""
        # Find the visual offset of the cursor in the document

        if not self.is_mounted:
            return

        self.app.clear_selection()

        cursor_location = selection.end

        self.scroll_cursor_visible()

        cursor_row, cursor_column = cursor_location

        try:
            character = self.document[cursor_row][cursor_column]
        except IndexError:
            character = ""

        # Record the location of a matching closing/opening bracket.
        match_location = self.find_matching_bracket(character, cursor_location)
        self._matching_bracket_location = match_location
        if match_location is not None:
            _, offset_y = self._cursor_offset
            self.refresh_lines(offset_y)

        self.app.cursor_position = self.cursor_screen_offset
        if previous_selection != selection:
            self.post_message(self.SelectionChanged(selection, self))

    def _watch_cursor_blink(self, blink: bool) -> None:
        if not self.is_mounted:
            return None
        if blink and self.has_focus:
            self._restart_blink()
        else:
            self._pause_blink(visible=self.has_focus)

    def _watch_read_only(self, read_only: bool) -> None:
        self.set_class(read_only, "-read-only")
        self._set_theme(self._theme.name)

    def _recompute_cursor_offset(self):
        """Recompute the (x, y) coordinate of the cursor in the wrapped document."""
        self._cursor_offset = self.wrapped_document.location_to_offset(
            self.cursor_location
        )

    def find_matching_bracket(
        self, bracket: str, search_from: Location
    ) -> Location | None:
        """If the character is a bracket, find the matching bracket.

        Args:
            bracket: The character we're searching for the matching bracket of.
            search_from: The location to start the search.

        Returns:
            The `Location` of the matching bracket, or `None` if it's not found.
            If the character is not available for bracket matching, `None` is returned.
        """
        match_location = None
        bracket_stack: list[str] = []
        if bracket in _OPENING_BRACKETS:
            # Search forwards for a closing bracket
            for candidate, candidate_location in self._yield_character_locations(
                search_from
            ):
                if candidate in _OPENING_BRACKETS:
                    bracket_stack.append(candidate)
                elif candidate in _CLOSING_BRACKETS:
                    if (
                        bracket_stack
                        and bracket_stack[-1] == _CLOSING_BRACKETS[candidate]
                    ):
                        bracket_stack.pop()
                        if not bracket_stack:
                            match_location = candidate_location
                            break
        elif bracket in _CLOSING_BRACKETS:
            # Search backwards for an opening bracket
            for (
                candidate,
                candidate_location,
            ) in self._yield_character_locations_reverse(search_from):
                if candidate in _CLOSING_BRACKETS:
                    bracket_stack.append(candidate)
                elif candidate in _OPENING_BRACKETS:
                    if (
                        bracket_stack
                        and bracket_stack[-1] == _OPENING_BRACKETS[candidate]
                    ):
                        bracket_stack.pop()
                        if not bracket_stack:
                            match_location = candidate_location
                            break

        return match_location

    def _validate_selection(self, selection: Selection) -> Selection:
        """Clamp the selection to valid locations."""
        start, end = selection
        clamp_visitable = self.clamp_visitable
        return Selection(clamp_visitable(start), clamp_visitable(end))

    def _watch_language(self, language: str | None) -> None:
        """When the language is updated, update the type of document."""
        self._set_document(self.document.text, language)

    def _watch_show_line_numbers(self) -> None:
        """The line number gutter contributes to virtual size, so recalculate."""
        self._rewrap_and_refresh_virtual_size()
        self.scroll_cursor_visible()

    def _watch_line_number_start(self) -> None:
        """The line number gutter max size might change and contributes to virtual size, so recalculate."""
        self._rewrap_and_refresh_virtual_size()
        self.scroll_cursor_visible()

    def _watch_indent_width(self) -> None:
        """Changing width of tabs will change the document display width."""
        self._rewrap_and_refresh_virtual_size()
        self.scroll_cursor_visible()

    def _watch_show_vertical_scrollbar(self) -> None:
        if self.wrap_width:
            self._rewrap_and_refresh_virtual_size()
        self.scroll_cursor_visible()

    def _watch_theme(self, theme: str) -> None:
        """We set the styles on this widget when the theme changes, to ensure that
        if padding is applied, the colors match."""
        self._set_theme(theme)

    def _app_theme_changed(self) -> None:
        self._set_theme(self._theme.name)

    def _set_theme(self, theme: str) -> None:
        theme_object: TextAreaTheme | None

        # If the user supplied a string theme name, find it and apply it.
        try:
            theme_object = self._themes[theme]
        except KeyError:
            theme_object = TextAreaTheme.get_builtin_theme(theme)
            if theme_object is None:
                raise ThemeDoesNotExist(
                    f"{theme!r} is not a builtin theme, or it has not been registered. "
                    f"To use a custom theme, register it first using `register_theme`, "
                    f"then switch to that theme by setting the `TextArea.theme` attribute."
                ) from None

        self._theme = dataclasses.replace(theme_object)
        if theme_object:
            base_style = theme_object.base_style
            if base_style:
                color = base_style.color
                background = base_style.bgcolor
                if color:
                    self.styles.color = Color.from_rich_color(color)
                if background:
                    self.styles.background = Color.from_rich_color(background)
            else:
                # When the theme doesn't define a base style (e.g. the `css` theme),
                # the TextArea background/color should fallback to its CSS colors.
                #
                # Since these styles may have already been changed by another theme,
                # we need to reset the background/color styles to the default values.
                self.styles.color = None
                self.styles.background = None

    @property
    def available_themes(self) -> set[str]:
        """A list of the names of the themes available to the `TextArea`.

        The values in this list can be assigned `theme` reactive attribute of
        `TextArea`.

        You can retrieve the full specification for a theme by passing one of
        the strings from this list into `TextAreaTheme.get_by_name(theme_name: str)`.

        Alternatively, you can directly retrieve a list of `TextAreaTheme` objects
        (which contain the full theme specification) by calling
        `TextAreaTheme.builtin_themes()`.
        """
        return {
            theme.name for theme in TextAreaTheme.builtin_themes()
        } | self._themes.keys()

    def register_theme(self, theme: TextAreaTheme) -> None:
        """Register a theme for use by the `TextArea`.

        After registering a theme, you can set themes by assigning the theme
        name to the `TextArea.theme` reactive attribute. For example
        `text_area.theme = "my_custom_theme"` where `"my_custom_theme"` is the
        name of the theme you registered.

        If you supply a theme with a name that already exists that theme
        will be overwritten.
        """
        self._themes[theme.name] = theme

    @property
    def available_languages(self) -> set[str]:
        """A set of the names of languages available to the `TextArea`.

        The values in this set can be assigned to the `language` reactive attribute
        of `TextArea`.

        The returned set contains the builtin languages installed with the syntax extras,
        plus those registered via the `register_language` method.
        """
        return set(BUILTIN_LANGUAGES) | self._languages.keys()

    def register_language(
        self,
        name: str,
        language: "Language",
        highlight_query: str,
    ) -> None:
        """Register a language and corresponding highlight query.

        Calling this method does not change the language of the `TextArea`.
        On switching to this language (via the `language` reactive attribute),
        syntax highlighting will be performed using the given highlight query.

        If a string `name` is supplied for a builtin supported language, then
        this method will update the default highlight query for that language.

        Registering a language only registers it to this instance of `TextArea`.

        Args:
            name: The name of the language.
            language: A tree-sitter `Language` object.
            highlight_query: The highlight query to use for syntax highlighting this language.
        """
        self._languages[name] = TextAreaLanguage(name, language, highlight_query)

    def update_highlight_query(self, name: str, highlight_query: str) -> None:
        """Update the highlight query for an already registered language.

        Args:
            name: The name of the language.
            highlight_query: The highlight query to use for syntax highlighting this language.
        """
        if name not in self._languages:
            self._languages[name] = TextAreaLanguage(name, None, highlight_query)
        else:
            self._languages[name].highlight_query = highlight_query

        # If this is the currently loaded language, reload the document because
        # it could be a different highlight query for the same language.
        if name == self.language:
            self._set_document(self.text, name)

    def _set_document(self, text: str, language: str | None) -> None:
        """Construct and return an appropriate document.

        Args:
            text: The text of the document.
            language: The name of the language to use. This must correspond to a tree-sitter
                language available in the current environment (e.g. use `python` for `tree-sitter-python`).
                If None, the document will be treated as plain text.
        """
        self._highlight_query = None
        if TREE_SITTER and language:
            if language in self._languages:
                # User-registered languages take priority.
                highlight_query = self._languages[language].highlight_query
                document_language = self._languages[language].language
                if document_language is None:
                    document_language = get_language(language)
            else:
                # No user-registered language, so attempt to use a built-in language.
                highlight_query = self._get_builtin_highlight_query(language)
                document_language = get_language(language)

            # No built-in language, and no user-registered language: use plain text and warn.
            if document_language is None:
                raise LanguageDoesNotExist(
                    f"tree-sitter is available, but no built-in or user-registered language called {language!r}.\n"
                    f"Ensure the language is installed (e.g. `pip install tree-sitter-ruby`)\n"
                    f"Falling back to plain text."
                )
            else:
                document: DocumentBase
                try:
                    document = SyntaxAwareDocument(text, document_language)
                except SyntaxAwareDocumentError:
                    document = Document(text)
                    log.warning(
                        f"Parser not found for language {document_language!r}. Parsing disabled."
                    )
                else:
                    self._highlight_query = document.prepare_query(highlight_query)
        elif language and not TREE_SITTER:
            # User has supplied a language i.e. `TextArea(language="python")`, but they
            # don't have tree-sitter available in the environment. We fallback to plain text.
            log.warning(
                "tree-sitter not available in this environment. Parsing disabled.\n"
                "You may need to install the `syntax` extras alongside textual.\n"
                "Try `pip install 'textual[syntax]'` or '`poetry add textual[syntax]' to get started quickly.\n\n"
                "Alternatively, install tree-sitter manually (`pip install tree-sitter`) and then\n"
                "install the required language (e.g. `pip install tree-sitter-ruby`), then register it.\n"
                "and it's highlight query using TextArea.register_language().\n\n"
                "Falling back to plain text for now."
            )
            document = Document(text)
        else:
            # tree-sitter is available, but the user has supplied None or "" for the language.
            # Use a regular plain-text document.
            document = Document(text)

        self.document = document
        self.wrapped_document = WrappedDocument(document, tab_width=self.indent_width)
        self.navigator = DocumentNavigator(self.wrapped_document)
        self._build_highlight_map()
        self.move_cursor((0, 0))
        self._rewrap_and_refresh_virtual_size()

    @property
    def _visible_line_indices(self) -> tuple[int, int]:
        """Return the visible line indices as a tuple (top, bottom).

        Returns:
            A tuple (top, bottom) indicating the top and bottom visible line indices.
        """
        _, scroll_offset_y = self.scroll_offset
        return scroll_offset_y, scroll_offset_y + self.size.height

    def _watch_scroll_x(self) -> None:
        self.app.cursor_position = self.cursor_screen_offset

    def _watch_scroll_y(self) -> None:
        self.app.cursor_position = self.cursor_screen_offset

    def load_text(self, text: str) -> None:
        """Load text into the TextArea.

        This will replace the text currently in the TextArea and clear the edit history.

        Args:
            text: The text to load into the TextArea.
        """
        self.history.clear()
        self._set_document(text, self.language)
        self.post_message(self.Changed(self).set_sender(self))
        self.update_suggestion()

    def _on_resize(self) -> None:
        self._rewrap_and_refresh_virtual_size()

    def _watch_soft_wrap(self) -> None:
        self._rewrap_and_refresh_virtual_size()
        self.call_after_refresh(self.scroll_cursor_visible, center=True)

    @property
    def wrap_width(self) -> int:
        """The width which gets used when the document wraps.

        Accounts for gutter, scrollbars, etc.
        """
        width, _ = self.scrollable_content_region.size
        cursor_width = 1
        if self.soft_wrap:
            return max(0, width - self.gutter_width - cursor_width)
        return 0

    def _rewrap_and_refresh_virtual_size(self) -> None:
        self.wrapped_document.wrap(self.wrap_width, tab_width=self.indent_width)
        self._line_cache.clear()
        self._refresh_size()

    @property
    def is_syntax_aware(self) -> bool:
        """True if the TextArea is currently syntax aware - i.e. it's parsing document content."""
        return isinstance(self.document, SyntaxAwareDocument)

    def _yield_character_locations(
        self, start: Location
    ) -> Iterable[tuple[str, Location]]:
        """Yields character locations starting from the given location.

        Does not yield location of line separator characters like `\\n`.

        Args:
            start: The location to start yielding from.

        Returns:
            Yields tuples of (character, (row, column)).
        """
        row, column = start
        document = self.document
        line_count = document.line_count

        while 0 <= row < line_count:
            line = document[row]
            while column < len(line):
                yield line[column], (row, column)
                column += 1
            column = 0
            row += 1

    def _yield_character_locations_reverse(
        self, start: Location
    ) -> Iterable[tuple[str, Location]]:
        row, column = start
        document = self.document
        line_count = document.line_count

        while line_count > row >= 0:
            line = document[row]
            if column == -1:
                column = len(line) - 1
            while column >= 0:
                yield line[column], (row, column)
                column -= 1
            row -= 1

    def _refresh_size(self) -> None:
        """Update the virtual size of the TextArea."""
        if self.soft_wrap:
            self.virtual_size = Size(0, self.wrapped_document.height)
        else:
            # +1 width to make space for the cursor resting at the end of the line
            width, height = self.document.get_size(self.indent_width)
            self.virtual_size = Size(width + self.gutter_width + 1, height)

    @property
    def _draw_cursor(self) -> bool:
        """Draw the cursor?"""
        if self.read_only:
            # If we are in read only mode, we don't want the cursor to blink
            return self.show_cursor and self.has_focus
        draw_cursor = (
            self.has_focus
            and not self.cursor_blink
            or (self.cursor_blink and self._cursor_visible)
        )
        return draw_cursor

    @property
    def _has_cursor(self) -> bool:
        """Is there a usable cursor?"""
        return not (self.read_only and not self.show_cursor)

    def get_line(self, line_index: int) -> Text:
        """Retrieve the line at the given line index.

        You can stylize the Text object returned here to apply additional
        styling to TextArea content.

        Args:
            line_index: The index of the line.

        Returns:
            A `rich.Text` object containing the requested line.
        """
        line_string = self.document.get_line(line_index)
        return Text(line_string, end="", no_wrap=True)

    def render_lines(self, crop: Region) -> list[Strip]:
        theme = self._theme
        if theme:
            theme.apply_css(self)
        return super().render_lines(crop)

    def render_line(self, y: int) -> Strip:
        """Render a single line of the TextArea. Called by Textual.

        Args:
            y: Y Coordinate of line relative to the widget region.

        Returns:
            A rendered line.
        """
        if y == 0 and not self.text and self.placeholder:
            style = self.get_visual_style("text-area--placeholder")
            content = (
                Content(self.placeholder)
                if isinstance(self.placeholder, str)
                else self.placeholder
            )
            content = content.stylize(style)
            if self._draw_cursor:
                theme = self._theme
                cursor_style = theme.cursor_style if theme else None
                if cursor_style:
                    content = content.stylize(
                        ContentStyle.from_rich_style(cursor_style), 0, 1
                    )
            return Strip(
                content.render_segments(self.visual_style), content.cell_length
            )

        scroll_x, scroll_y = self.scroll_offset
        absolute_y = scroll_y + y
        selection = self.selection
        cache_key = (
            self.size,
            scroll_x,
            absolute_y,
            (
                selection
                if selection.contains_line(absolute_y) or self.soft_wrap
                else selection.end[0] == absolute_y
            ),
            (
                selection.end
                if (
                    self._cursor_visible
                    and self.cursor_blink
                    and absolute_y == selection.end[0]
                )
                else None
            ),
            self.theme,
            self._matching_bracket_location,
            self.match_cursor_bracket,
            self.soft_wrap,
            self.show_line_numbers,
            self.read_only,
            self.show_cursor,
            self.suggestion,
        )
        if (cached_line := self._line_cache.get(cache_key)) is not None:
            return cached_line
        line = self._render_line(y)
        self._line_cache[cache_key] = line
        return line

    def _render_line(self, y: int) -> Strip:
        """Render a single line of the TextArea. Called by Textual.

        Args:
            y: Y Coordinate of line relative to the widget region.

        Returns:
            A rendered line.
        """
        theme = self._theme
        base_style = (
            theme.base_style
            if theme and theme.base_style is not None
            else self.rich_style
        )

        wrapped_document = self.wrapped_document
        scroll_x, scroll_y = self.scroll_offset

        # Account for how much the TextArea is scrolled.
        y_offset = y + scroll_y

        # If we're beyond the height of the document, render blank lines
        out_of_bounds = y_offset >= wrapped_document.height

        if out_of_bounds:
            return Strip.blank(self.size.width, base_style)

        # Get the line corresponding to this offset
        try:
            line_info = wrapped_document._offset_to_line_info[y_offset]
        except IndexError:
            line_info = None

        if line_info is None:
            return Strip.blank(self.size.width, base_style)

        line_index, section_offset = line_info

        line = self.get_line(line_index)
        line_character_count = len(line)
        line.tab_size = self.indent_width
        line.set_length(line_character_count + 1)  # space at end for cursor
        virtual_width, _virtual_height = self.virtual_size

        selection = self.selection
        start, end = selection
        cursor_row, cursor_column = end

        selection_top, selection_bottom = sorted(selection)
        selection_top_row, selection_top_column = selection_top
        selection_bottom_row, selection_bottom_column = selection_bottom

        highlight_cursor_line = self.highlight_cursor_line and self._has_cursor
        cursor_line_style = (
            theme.cursor_line_style if (theme and highlight_cursor_line) else None
        )
        has_cursor = self._has_cursor

        if has_cursor and cursor_line_style and cursor_row == line_index:
            line.stylize(cursor_line_style)

        # Selection styling
        if start != end and selection_top_row <= line_index <= selection_bottom_row:
            # If this row intersects with the selection range
            selection_style = theme.selection_style if theme else None
            cursor_row, _ = end
            if selection_style:
                if line_character_count == 0 and line_index != cursor_row:
                    # A simple highlight to show empty lines are included in the selection
                    line.plain = "▌"
                    line.stylize(Style(color=selection_style.bgcolor))
                else:
                    if line_index == selection_top_row == selection_bottom_row:
                        # Selection within a single line
                        line.stylize(
                            selection_style,
                            start=selection_top_column,
                            end=selection_bottom_column,
                        )
                    else:
                        # Selection spanning multiple lines
                        if line_index == selection_top_row:
                            line.stylize(
                                selection_style,
                                start=selection_top_column,
                                end=line_character_count,
                            )
                        elif line_index == selection_bottom_row:
                            line.stylize(selection_style, end=selection_bottom_column)
                        else:
                            line.stylize(selection_style, end=line_character_count)

        highlights = self._highlights
        if highlights and theme:
            line_bytes = _utf8_encode(line.plain)
            byte_to_codepoint = build_byte_to_codepoint_dict(line_bytes)
            get_highlight_from_theme = theme.syntax_styles.get
            line_highlights = highlights[line_index]
            for highlight_start, highlight_end, highlight_name in line_highlights:
                node_style = get_highlight_from_theme(highlight_name)
                if node_style is not None:
                    line.stylize(
                        node_style,
                        byte_to_codepoint.get(highlight_start, 0),
                        byte_to_codepoint.get(highlight_end) if highlight_end else None,
                    )

        # Highlight the cursor
        matching_bracket = self._matching_bracket_location
        match_cursor_bracket = self.match_cursor_bracket
        draw_matched_brackets = (
            has_cursor
            and match_cursor_bracket
            and matching_bracket is not None
            and start == end
        )

        if cursor_row == line_index:
            draw_cursor = self._draw_cursor
            if draw_matched_brackets:
                matching_bracket_style = theme.bracket_matching_style if theme else None
                if matching_bracket_style:
                    line.stylize(
                        matching_bracket_style,
                        cursor_column,
                        cursor_column + 1,
                    )

            if self.suggestion and (self.has_focus or not self.hide_suggestion_on_blur):
                suggestion_style = self.get_component_rich_style(
                    "text-area--suggestion"
                )
                line = Text.assemble(
                    line[:cursor_column],
                    (self.suggestion, suggestion_style),
                    line[cursor_column:],
                )

            if draw_cursor:
                cursor_style = theme.cursor_style if theme else None
                if cursor_style:
                    line.stylize(cursor_style, cursor_column, cursor_column + 1)

        # Highlight the partner opening/closing bracket.
        if draw_matched_brackets:
            # mypy doesn't know matching bracket is guaranteed to be non-None
            assert matching_bracket is not None
            bracket_match_row, bracket_match_column = matching_bracket
            if theme and bracket_match_row == line_index:
                matching_bracket_style = theme.bracket_matching_style
                if matching_bracket_style:
                    line.stylize(
                        matching_bracket_style,
                        bracket_match_column,
                        bracket_match_column + 1,
                    )

        # Build the gutter text for this line
        gutter_width = self.gutter_width
        if self.show_line_numbers:
            if cursor_row == line_index and highlight_cursor_line:
                gutter_style = theme.cursor_line_gutter_style
            else:
                gutter_style = theme.gutter_style

            gutter_width_no_margin = gutter_width - 2
            gutter_content = (
                str(line_index + self.line_number_start) if section_offset == 0 else ""
            )
            gutter = [
                Segment(f"{gutter_content:>{gutter_width_no_margin}}  ", gutter_style)
            ]
        else:
            gutter = []

        # TODO: Lets not apply the division each time through render_line.
        #  We should cache sections with the edit counts.
        wrap_offsets = wrapped_document.get_offsets(line_index)
        if wrap_offsets:
            sections = line.divide(wrap_offsets)  # TODO cache result with edit count
            line = sections[section_offset]
            line_tab_widths = wrapped_document.get_tab_widths(line_index)
            line.end = ""

            # Get the widths of the tabs corresponding only to the section of the
            # line that is currently being rendered. We don't care about tabs in
            # other sections of the same line.

            # Count the tabs before this section.
            tabs_before = 0
            for section_index in range(section_offset):
                tabs_before += sections[section_index].plain.count("\t")

            # Count the tabs in this section.
            tabs_within = line.plain.count("\t")
            section_tab_widths = line_tab_widths[
                tabs_before : tabs_before + tabs_within
            ]
            line = expand_text_tabs_from_widths(line, section_tab_widths)
        else:
            line.expand_tabs(self.indent_width)

        base_width = (
            self.scrollable_content_region.size.width
            if self.soft_wrap
            else max(virtual_width, self.region.size.width)
        )
        target_width = base_width - self.gutter_width

        # Crop the line to show only the visible part (some may be scrolled out of view)
        console = self.app.console
        text_strip = Strip(line.render(console), cell_length=line.cell_len)
        if not self.soft_wrap:
            text_strip = text_strip.crop(scroll_x, scroll_x + virtual_width)

        # Stylize the line the cursor is currently on.
        if cursor_row == line_index and self.highlight_cursor_line:
            line_style = cursor_line_style
        else:
            line_style = theme.base_style if theme else None

        text_strip = text_strip.extend_cell_length(target_width, line_style)
        strip = Strip.join([Strip(gutter, cell_length=gutter_width), text_strip])

        return strip.apply_style(base_style)

    @property
    def text(self) -> str:
        """The entire text content of the document."""
        return self.document.text

    @text.setter
    def text(self, value: str) -> None:
        """Replace the text currently in the TextArea. This is an alias of `load_text`.

        Setting this value will clear the edit history.

        Args:
            value: The text to load into the TextArea.
        """
        self.load_text(value)

    @property
    def selected_text(self) -> str:
        """The text between the start and end points of the current selection."""
        start, end = self.selection
        return self.get_text_range(start, end)

    @property
    def matching_bracket_location(self) -> Location | None:
        """The location of the matching bracket, if there is one."""
        return self._matching_bracket_location

    def get_text_range(self, start: Location, end: Location) -> str:
        """Get the text between a start and end location.

        Args:
            start: The start location.
            end: The end location.

        Returns:
            The text between start and end.
        """
        start, end = sorted((start, end))
        return self.document.get_text_range(start, end)

    def edit(self, edit: Edit) -> EditResult:
        """Perform an Edit.

        Args:
            edit: The Edit to perform.

        Returns:
            Data relating to the edit that may be useful. The data returned
            may be different depending on the edit performed.
        """
        if self.suggestion.startswith(edit.text):
            self.suggestion = self.suggestion[len(edit.text) :]
        else:
            self.suggestion = ""
        old_gutter_width = self.gutter_width
        result = edit.do(self)
        self.history.record(edit)
        new_gutter_width = self.gutter_width

        if old_gutter_width != new_gutter_width:
            self.wrapped_document.wrap(self.wrap_width, self.indent_width)
        else:
            self.wrapped_document.wrap_range(
                edit.top,
                edit.bottom,
                result.end_location,
            )

        self._refresh_size()
        edit.after(self)

        self._build_highlight_map()
        self.post_message(self.Changed(self))
        self.update_suggestion()
<<<<<<< HEAD

=======
>>>>>>> cfcdaef4
        return result

    def undo(self) -> None:
        """Undo the edits since the last checkpoint (the most recent batch of edits)."""
        if edits := self.history._pop_undo():
            self._undo_batch(edits)

    def action_undo(self) -> None:
        """Undo the edits since the last checkpoint (the most recent batch of edits)."""
        self.undo()

    def redo(self) -> None:
        """Redo the most recently undone batch of edits."""
        if edits := self.history._pop_redo():
            self._redo_batch(edits)

    def action_redo(self) -> None:
        """Redo the most recently undone batch of edits."""
        self.redo()

    def _undo_batch(self, edits: Sequence[Edit]) -> None:
        """Undo a batch of Edits.

        The sequence must be chronologically ordered by edit time.

        There must be no edits missing from the sequence, or the resulting content
        will be incorrect.

        Args:
            edits: The edits to undo, in the order they were originally performed.
        """
        if not edits:
            return

        old_gutter_width = self.gutter_width
        minimum_top = edits[-1].top
        maximum_old_bottom = (0, 0)
        maximum_new_bottom = (0, 0)
        for edit in reversed(edits):
            edit.undo(self)
            end_location = (
                edit._edit_result.end_location if edit._edit_result else (0, 0)
            )
            if edit.top < minimum_top:
                minimum_top = edit.top
            if end_location > maximum_old_bottom:
                maximum_old_bottom = end_location
            if edit.bottom > maximum_new_bottom:
                maximum_new_bottom = edit.bottom

        new_gutter_width = self.gutter_width
        if old_gutter_width != new_gutter_width:
            self.wrapped_document.wrap(self.wrap_width, self.indent_width)
        else:
            self.wrapped_document.wrap_range(
                minimum_top, maximum_old_bottom, maximum_new_bottom
            )

        self._refresh_size()
        for edit in reversed(edits):
            edit.after(self)
        self._build_highlight_map()
        self.post_message(self.Changed(self))
        self.update_suggestion()

    def _redo_batch(self, edits: Sequence[Edit]) -> None:
        """Redo a batch of Edits in order.

        The sequence must be chronologically ordered by edit time.

        Edits are applied from the start of the sequence to the end.

        There must be no edits missing from the sequence, or the resulting content
        will be incorrect.

        Args:
            edits: The edits to redo.
        """
        if not edits:
            return

        old_gutter_width = self.gutter_width
        minimum_top = edits[0].top
        maximum_old_bottom = (0, 0)
        maximum_new_bottom = (0, 0)
        for edit in edits:
            edit.do(self, record_selection=False)
            end_location = (
                edit._edit_result.end_location if edit._edit_result else (0, 0)
            )
            if edit.top < minimum_top:
                minimum_top = edit.top
            if end_location > maximum_new_bottom:
                maximum_new_bottom = end_location
            if edit.bottom > maximum_old_bottom:
                maximum_old_bottom = edit.bottom

        new_gutter_width = self.gutter_width
        if old_gutter_width != new_gutter_width:
            self.wrapped_document.wrap(self.wrap_width, self.indent_width)
        else:
            self.wrapped_document.wrap_range(
                minimum_top,
                maximum_old_bottom,
                maximum_new_bottom,
            )

        self._refresh_size()
        for edit in edits:
            edit.after(self)
        self._build_highlight_map()
        self.post_message(self.Changed(self))
        self.update_suggestion()

    async def _on_key(self, event: events.Key) -> None:
        """Handle key presses which correspond to document inserts."""

        self._restart_blink()

        if self.read_only:
            return

        key = event.key
        insert_values = {
            "enter": "\n",
        }
        if self.tab_behavior == "indent":
            if key == "escape":
                event.stop()
                event.prevent_default()
                self.screen.focus_next()
                return
            if self.indent_type == "tabs":
                insert_values["tab"] = "\t"
            else:
                insert_values["tab"] = " " * self._find_columns_to_next_tab_stop()

        if event.is_printable or key in insert_values:
            event.stop()
            event.prevent_default()
            insert = insert_values.get(key, event.character)
            # `insert` is not None because event.character cannot be
            # None because we've checked that it's printable.
            assert insert is not None
            start, end = self.selection
            self._replace_via_keyboard(insert, start, end)

    def _find_columns_to_next_tab_stop(self) -> int:
        """Get the location of the next tab stop after the cursors position on the current line.

        If the cursor is already at a tab stop, this returns the *next* tab stop location.

        Returns:
            The number of cells to the next tab stop from the current cursor column.
        """
        cursor_row, cursor_column = self.cursor_location
        line_text = self.document[cursor_row]
        indent_width = self.indent_width
        if not line_text:
            return indent_width

        width_before_cursor = self.get_column_width(cursor_row, cursor_column)
        spaces_to_insert = indent_width - (
            (indent_width + width_before_cursor) % indent_width
        )

        return spaces_to_insert

    def get_target_document_location(self, event: MouseEvent) -> Location:
        """Given a MouseEvent, return the row and column offset of the event in document-space.

        Args:
            event: The MouseEvent.

        Returns:
            The location of the mouse event within the document.
        """
        scroll_x, scroll_y = self.scroll_offset
        target_x = event.x - self.gutter_width + scroll_x - self.gutter.left
        target_y = event.y + scroll_y - self.gutter.top
        location = self.wrapped_document.offset_to_location(Offset(target_x, target_y))
        return location

    @property
    def gutter_width(self) -> int:
        """The width of the gutter (the left column containing line numbers).

        Returns:
            The cell-width of the line number column. If `show_line_numbers` is `False` returns 0.
        """
        # The longest number in the gutter plus two extra characters: `│ `.
        gutter_margin = 2
        gutter_width = (
            len(str(self.document.line_count - 1 + self.line_number_start))
            + gutter_margin
            if self.show_line_numbers
            else 0
        )
        return gutter_width

    def _on_mount(self, event: events.Mount) -> None:
        def text_selection_started(screen: Screen) -> None:
            """Signal callback to unselect when arbitrary text selection starts."""
            self.selection = Selection(self.cursor_location, self.cursor_location)

        self.screen.text_selection_started_signal.subscribe(
            self, text_selection_started, immediate=True
        )

        # When `app.theme` reactive is changed, reset the theme to clear cached styles.
        self.watch(self.app, "theme", self._app_theme_changed, init=False)
        self.blink_timer = self.set_interval(
            0.5,
            self._toggle_cursor_blink_visible,
            pause=not (self.cursor_blink and self.has_focus),
        )

    def _toggle_cursor_blink_visible(self) -> None:
        """Toggle visibility of the cursor for the purposes of 'cursor blink'."""
        if not self.screen.is_active:
            return

        self._cursor_visible = not self._cursor_visible
        _, cursor_y = self._cursor_offset
        self.refresh_lines(cursor_y)

    def _watch__cursor_visible(self) -> None:
        """When the cursor visibility is toggled, ensure the row is refreshed."""
        _, cursor_y = self._cursor_offset
        self.refresh_lines(cursor_y)

    def _restart_blink(self) -> None:
        """Reset the cursor blink timer."""
        if self.cursor_blink:
            self._cursor_visible = True
            if self.is_mounted:
                self.blink_timer.reset()

    def _pause_blink(self, visible: bool = True) -> None:
        """Pause the cursor blinking but ensure it stays visible."""
        self._cursor_visible = visible
        if self.is_mounted:
            self.blink_timer.pause()

    async def _on_mouse_down(self, event: events.MouseDown) -> None:
        """Update the cursor position, and begin a selection using the mouse."""
        target = self.get_target_document_location(event)
        self.selection = Selection.cursor(target)
        self._selecting = True
        # Capture the mouse so that if the cursor moves outside the
        # TextArea widget while selecting, the widget still scrolls.
        self.capture_mouse()
        self._pause_blink(visible=False)
        self.history.checkpoint()

    async def _on_mouse_move(self, event: events.MouseMove) -> None:
        """Handles click and drag to expand and contract the selection."""
        if self._selecting:
            target = self.get_target_document_location(event)
            selection_start, _ = self.selection
            self.selection = Selection(selection_start, target)

    def _end_mouse_selection(self) -> None:
        """Finalize the selection that has been made using the mouse."""
        if self._selecting:
            self._selecting = False
            self.release_mouse()
            self.record_cursor_width()
            self._restart_blink()

    async def _on_mouse_up(self, event: events.MouseUp) -> None:
        """Finalize the selection that has been made using the mouse."""
        self._end_mouse_selection()

    async def _on_hide(self, event: events.Hide) -> None:
        """Finalize the selection that has been made using the mouse when the widget is hidden."""
        self._end_mouse_selection()

    async def _on_paste(self, event: events.Paste) -> None:
        """When a paste occurs, insert the text from the paste event into the document."""
        if self.read_only:
            return
        if result := self._replace_via_keyboard(event.text, *self.selection):
            self.move_cursor(result.end_location)
            self.focus()

    def cell_width_to_column_index(self, cell_width: int, row_index: int) -> int:
        """Return the column that the cell width corresponds to on the given row.

        Args:
            cell_width: The cell width to convert.
            row_index: The index of the row to examine.

        Returns:
            The column corresponding to the cell width on that row.
        """
        line = self.document[row_index]
        return cell_width_to_column_index(line, cell_width, self.indent_width)

    def clamp_visitable(self, location: Location) -> Location:
        """Clamp the given location to the nearest visitable location.

        Args:
            location: The location to clamp.

        Returns:
            The nearest location that we could conceivably navigate to using the cursor.
        """
        document = self.document

        row, column = location
        try:
            line_text = document[row]
        except IndexError:
            line_text = ""

        row = clamp(row, 0, document.line_count - 1)
        column = clamp(column, 0, len(line_text))

        return row, column

    # --- Cursor/selection utilities
    def scroll_cursor_visible(
        self, center: bool = False, animate: bool = False
    ) -> Offset:
        """Scroll the `TextArea` such that the cursor is visible on screen.

        Args:
            center: True if the cursor should be scrolled to the center.
            animate: True if we should animate while scrolling.

        Returns:
            The offset that was scrolled to bring the cursor into view.
        """
        if not self._has_cursor:
            return Offset(0, 0)
        self._recompute_cursor_offset()

        x, y = self._cursor_offset
        scroll_offset = self.scroll_to_region(
            Region(x, y, width=3, height=1),
            spacing=Spacing(right=self.gutter_width),
            animate=animate,
            force=True,
            center=center,
        )
        return scroll_offset

    def move_cursor(
        self,
        location: Location,
        select: bool = False,
        center: bool = False,
        record_width: bool = True,
    ) -> None:
        """Move the cursor to a location.

        Args:
            location: The location to move the cursor to.
            select: If True, select text between the old and new location.
            center: If True, scroll such that the cursor is centered.
            record_width: If True, record the cursor column cell width after navigating
                so that we jump back to the same width the next time we move to a row
                that is wide enough.
        """
        if not self._has_cursor:
            return
        if select:
            start, _end = self.selection
            self.selection = Selection(start, location)
        else:
            self.selection = Selection.cursor(location)

        if record_width:
            self.record_cursor_width()

        if center:
            self.scroll_cursor_visible(center)

        self.history.checkpoint()

    def move_cursor_relative(
        self,
        rows: int = 0,
        columns: int = 0,
        select: bool = False,
        center: bool = False,
        record_width: bool = True,
    ) -> None:
        """Move the cursor relative to its current location in document-space.

        Args:
            rows: The number of rows to move down by (negative to move up)
            columns:  The number of columns to move right by (negative to move left)
            select: If True, select text between the old and new location.
            center: If True, scroll such that the cursor is centered.
            record_width: If True, record the cursor column cell width after navigating
                so that we jump back to the same width the next time we move to a row
                that is wide enough.
        """
        clamp_visitable = self.clamp_visitable
        _start, end = self.selection
        current_row, current_column = end
        target = clamp_visitable((current_row + rows, current_column + columns))
        self.move_cursor(target, select, center, record_width)

    def select_line(self, index: int) -> None:
        """Select all the text in the specified line.

        Args:
            index: The index of the line to select (starting from 0).
        """
        try:
            line = self.document[index]
        except IndexError:
            return
        else:
            self.selection = Selection((index, 0), (index, len(line)))
            self.record_cursor_width()

    def action_select_line(self) -> None:
        """Select all the text on the current line."""
        cursor_row, _ = self.cursor_location
        self.select_line(cursor_row)

    def select_all(self) -> None:
        """Select all of the text in the `TextArea`."""
        last_line = self.document.line_count - 1
        length_of_last_line = len(self.document[last_line])
        selection_start = (0, 0)
        selection_end = (last_line, length_of_last_line)
        self.selection = Selection(selection_start, selection_end)
        self.record_cursor_width()

    def action_select_all(self) -> None:
        """Select all the text in the document."""
        self.select_all()

    @property
    def cursor_location(self) -> Location:
        """The current location of the cursor in the document.

        This is a utility for accessing the `end` of `TextArea.selection`.
        """
        return self.selection.end

    @cursor_location.setter
    def cursor_location(self, location: Location) -> None:
        """Set the cursor_location to a new location.

        If a selection is in progress, the anchor point will remain.
        """
        self.move_cursor(location, select=not self.selection.is_empty)

    @property
    def cursor_screen_offset(self) -> Offset:
        """The offset of the cursor relative to the screen."""
        cursor_x, cursor_y = self._cursor_offset
        scroll_x, scroll_y = self.scroll_offset
        region_x, region_y, _width, _height = self.content_region

        offset_x = region_x + cursor_x - scroll_x + self.gutter_width
        offset_y = region_y + cursor_y - scroll_y

        return Offset(offset_x, offset_y)

    @property
    def cursor_at_first_line(self) -> bool:
        """True if and only if the cursor is on the first line."""
        return self.selection.end[0] == 0

    @property
    def cursor_at_last_line(self) -> bool:
        """True if and only if the cursor is on the last line."""
        return self.selection.end[0] == self.document.line_count - 1

    @property
    def cursor_at_start_of_line(self) -> bool:
        """True if and only if the cursor is at column 0."""
        return self.selection.end[1] == 0

    @property
    def cursor_at_end_of_line(self) -> bool:
        """True if and only if the cursor is at the end of a row."""
        cursor_row, cursor_column = self.selection.end
        row_length = len(self.document[cursor_row])
        cursor_at_end = cursor_column == row_length
        return cursor_at_end

    @property
    def cursor_at_start_of_text(self) -> bool:
        """True if and only if the cursor is at location (0, 0)"""
        return self.selection.end == (0, 0)

    @property
    def cursor_at_end_of_text(self) -> bool:
        """True if and only if the cursor is at the very end of the document."""
        return self.cursor_at_last_line and self.cursor_at_end_of_line

    # ------ Cursor movement actions
    def action_cursor_left(self, select: bool = False) -> None:
        """Move the cursor one location to the left.

        If the cursor is at the left edge of the document, try to move it to
        the end of the previous line.

        If text is selected, move the cursor to the start of the selection.

        Args:
            select: If True, select the text while moving.
        """
        if not self._has_cursor:
            self.scroll_left()
            return
        target = (
            self.get_cursor_left_location()
            if select or self.selection.is_empty
            else min(*self.selection)
        )
        self.move_cursor(target, select=select)

    def get_cursor_left_location(self) -> Location:
        """Get the location the cursor will move to if it moves left.

        Returns:
            The location of the cursor if it moves left.
        """
        return self.navigator.get_location_left(self.cursor_location)

    def action_cursor_right(self, select: bool = False) -> None:
        """Move the cursor one location to the right.

        If the cursor is at the end of a line, attempt to go to the start of the next line.

        If text is selected, move the cursor to the end of the selection.

        Args:
            select: If True, select the text while moving.
        """
        if not self._has_cursor:
            self.scroll_right()
            return
        if self.suggestion:
            self.insert(self.suggestion)
            return
        target = (
            self.get_cursor_right_location()
            if select or self.selection.is_empty
            else max(*self.selection)
        )
        self.move_cursor(target, select=select)

    def get_cursor_right_location(self) -> Location:
        """Get the location the cursor will move to if it moves right.

        Returns:
            the location the cursor will move to if it moves right.
        """
        return self.navigator.get_location_right(self.cursor_location)

    def action_cursor_down(self, select: bool = False) -> None:
        """Move the cursor down one cell.

        Args:
            select: If True, select the text while moving.
        """
        if not self._has_cursor:
            self.scroll_down()
            return
        target = self.get_cursor_down_location()
        self.move_cursor(target, record_width=False, select=select)

    def get_cursor_down_location(self) -> Location:
        """Get the location the cursor will move to if it moves down.

        Returns:
            The location the cursor will move to if it moves down.
        """
        return self.navigator.get_location_below(self.cursor_location)

    def action_cursor_up(self, select: bool = False) -> None:
        """Move the cursor up one cell.

        Args:
            select: If True, select the text while moving.
        """
        if not self._has_cursor:
            self.scroll_up()
            return
        target = self.get_cursor_up_location()
        self.move_cursor(target, record_width=False, select=select)

    def get_cursor_up_location(self) -> Location:
        """Get the location the cursor will move to if it moves up.

        Returns:
            The location the cursor will move to if it moves up.
        """
        return self.navigator.get_location_above(self.cursor_location)

    def action_cursor_line_end(self, select: bool = False) -> None:
        """Move the cursor to the end of the line."""
        if not self._has_cursor:
            self.scroll_end()
            return
        location = self.get_cursor_line_end_location()
        self.move_cursor(location, select=select)

    def get_cursor_line_end_location(self) -> Location:
        """Get the location of the end of the current line.

        Returns:
            The (row, column) location of the end of the cursors current line.
        """
        return self.navigator.get_location_end(self.cursor_location)

    def action_cursor_line_start(self, select: bool = False) -> None:
        """Move the cursor to the start of the line."""
        if not self._has_cursor:
            self.scroll_home()
            return
        target = self.get_cursor_line_start_location(smart_home=True)
        self.move_cursor(target, select=select)

    def get_cursor_line_start_location(self, smart_home: bool = False) -> Location:
        """Get the location of the start of the current line.

        Args:
            smart_home: If True, use "smart home key" behavior - go to the first
                non-whitespace character on the line, and if already there, go to
                offset 0. Smart home only works when wrapping is disabled.

        Returns:
            The (row, column) location of the start of the cursors current line.
        """
        return self.navigator.get_location_home(
            self.cursor_location, smart_home=smart_home
        )

    def action_cursor_word_left(self, select: bool = False) -> None:
        """Move the cursor left by a single word, skipping trailing whitespace.

        Args:
            select: Whether to select while moving the cursor.
        """
        if not self.show_cursor:
            return
        if self.cursor_at_start_of_text:
            return
        target = self.get_cursor_word_left_location()
        self.move_cursor(target, select=select)

    def get_cursor_word_left_location(self) -> Location:
        """Get the location the cursor will jump to if it goes 1 word left.

        Returns:
            The location the cursor will jump on "jump word left".
        """
        cursor_row, cursor_column = self.cursor_location
        if cursor_row > 0 and cursor_column == 0:
            # Going to the previous row
            return cursor_row - 1, len(self.document[cursor_row - 1])

        # Staying on the same row
        line = self.document[cursor_row][:cursor_column]
        search_string = line.rstrip()
        matches = list(re.finditer(self._word_pattern, search_string))
        cursor_column = matches[-1].start() if matches else 0
        return cursor_row, cursor_column

    def action_cursor_word_right(self, select: bool = False) -> None:
        """Move the cursor right by a single word, skipping leading whitespace."""
        if not self.show_cursor:
            return
        if self.cursor_at_end_of_text:
            return

        target = self.get_cursor_word_right_location()
        self.move_cursor(target, select=select)

    def get_cursor_word_right_location(self) -> Location:
        """Get the location the cursor will jump to if it goes 1 word right.

        Returns:
            The location the cursor will jump on "jump word right".
        """
        cursor_row, cursor_column = self.selection.end
        line = self.document[cursor_row]
        if cursor_row < self.document.line_count - 1 and cursor_column == len(line):
            # Moving to the line below
            return cursor_row + 1, 0

        # Staying on the same line
        search_string = line[cursor_column:]
        pre_strip_length = len(search_string)
        search_string = search_string.lstrip()
        strip_offset = pre_strip_length - len(search_string)

        matches = list(re.finditer(self._word_pattern, search_string))
        if matches:
            cursor_column += matches[0].start() + strip_offset
        else:
            cursor_column = len(line)

        return cursor_row, cursor_column

    def action_cursor_page_up(self) -> None:
        """Move the cursor and scroll up one page."""
        if not self.show_cursor:
            self.scroll_page_up()
            return
        height = self.content_size.height
        _, cursor_location = self.selection
        target = self.navigator.get_location_at_y_offset(
            cursor_location,
            -height,
        )
        self.scroll_relative(y=-height, animate=False)
        self.move_cursor(target)

    def action_cursor_page_down(self) -> None:
        """Move the cursor and scroll down one page."""
        if not self.show_cursor:
            self.scroll_page_down()
            return
        height = self.content_size.height
        _, cursor_location = self.selection
        target = self.navigator.get_location_at_y_offset(
            cursor_location,
            height,
        )
        self.scroll_relative(y=height, animate=False)
        self.move_cursor(target)

    def get_column_width(self, row: int, column: int) -> int:
        """Get the cell offset of the column from the start of the row.

        Args:
            row: The row index.
            column: The column index (codepoint offset from start of row).

        Returns:
            The cell width of the column relative to the start of the row.
        """
        line = self.document[row]
        return cell_len(expand_tabs_inline(line[:column], self.indent_width))

    def record_cursor_width(self) -> None:
        """Record the current cell width of the cursor.

        This is used where we navigate up and down through rows.
        If we're in the middle of a row, and go down to a row with no
        content, then we go down to another row, we want our cursor to
        jump back to the same offset that we were originally at.
        """
        cursor_x_offset, _ = self.wrapped_document.location_to_offset(
            self.cursor_location
        )
        self.navigator.last_x_offset = cursor_x_offset

    # --- Editor operations
    def insert(
        self,
        text: str,
        location: Location | None = None,
        *,
        maintain_selection_offset: bool = True,
    ) -> EditResult:
        """Insert text into the document.

        Args:
            text: The text to insert.
            location: The location to insert text, or None to use the cursor location.
            maintain_selection_offset: If True, the active Selection will be updated
                such that the same text is selected before and after the selection,
                if possible. Otherwise, the cursor will jump to the end point of the
                edit.

        Returns:
            An `EditResult` containing information about the edit.
        """
        if location is None:
            location = self.cursor_location
        return self.edit(Edit(text, location, location, maintain_selection_offset))

    def delete(
        self,
        start: Location,
        end: Location,
        *,
        maintain_selection_offset: bool = True,
    ) -> EditResult:
        """Delete the text between two locations in the document.

        Args:
            start: The start location.
            end: The end location.
            maintain_selection_offset: If True, the active Selection will be updated
                such that the same text is selected before and after the selection,
                if possible. Otherwise, the cursor will jump to the end point of the
                edit.

        Returns:
            An `EditResult` containing information about the edit.
        """
        return self.edit(Edit("", start, end, maintain_selection_offset))

    def replace(
        self,
        insert: str,
        start: Location,
        end: Location,
        *,
        maintain_selection_offset: bool = True,
    ) -> EditResult:
        """Replace text in the document with new text.

        Args:
            insert: The text to insert.
            start: The start location
            end: The end location.
            maintain_selection_offset: If True, the active Selection will be updated
                such that the same text is selected before and after the selection,
                if possible. Otherwise, the cursor will jump to the end point of the
                edit.

        Returns:
            An `EditResult` containing information about the edit.
        """
        return self.edit(Edit(insert, start, end, maintain_selection_offset))

    def clear(self) -> EditResult:
        """Delete all text from the document.

        Returns:
            An EditResult relating to the deletion of all content.
        """
        return self.delete((0, 0), self.document.end, maintain_selection_offset=False)

    def _delete_via_keyboard(
        self,
        start: Location,
        end: Location,
    ) -> EditResult | None:
        """Handle a deletion performed using a keyboard (as opposed to the API).

        Args:
            start: The start location of the text to delete.
            end: The end location of the text to delete.

        Returns:
            An EditResult or None if no edit was performed (e.g. on read-only mode).
        """
        if self.read_only:
            return None
        return self.delete(start, end, maintain_selection_offset=False)

    def _replace_via_keyboard(
        self,
        insert: str,
        start: Location,
        end: Location,
    ) -> EditResult | None:
        """Handle a replacement performed using a keyboard (as opposed to the API).

        Args:
            insert: The text to insert into the document.
            start: The start location of the text to replace.
            end: The end location of the text to replace.

        Returns:
            An EditResult or None if no edit was performed (e.g. on read-only mode).
        """
        if self.read_only:
            return None
        return self.replace(insert, start, end, maintain_selection_offset=False)

    def action_delete_left(self) -> None:
        """Deletes the character to the left of the cursor and updates the cursor location.

        If there's a selection, then the selected range is deleted."""

        if self.read_only:
            return

        selection = self.selection
        start, end = selection

        if selection.is_empty:
            end = self.get_cursor_left_location()

        self._delete_via_keyboard(start, end)

    def action_delete_right(self) -> None:
        """Deletes the character to the right of the cursor and keeps the cursor at the same location.

        If there's a selection, then the selected range is deleted."""
        if self.read_only:
            return

        selection = self.selection
        start, end = selection

        if selection.is_empty:
            end = self.get_cursor_right_location()

        self._delete_via_keyboard(start, end)

    def action_delete_line(self) -> None:
        """Deletes the lines which intersect with the selection."""
        if self.read_only:
            return
        self._delete_cursor_line()

    def _delete_cursor_line(self) -> EditResult | None:
        """Deletes the line (including the line terminator) that the cursor is on."""
        start, end = self.selection
        start, end = sorted((start, end))
        start_row, _start_column = start
        end_row, end_column = end

        # Generally editors will only delete line the end line of the
        # selection if the cursor is not at column 0 of that line.
        if start_row != end_row and end_column == 0 and end_row >= 0:
            end_row -= 1

        from_location = (start_row, 0)
        to_location = (end_row + 1, 0)

        deletion = self._delete_via_keyboard(from_location, to_location)
        if deletion is not None:
            self.move_cursor_relative(columns=end_column, record_width=False)
        return deletion

    def action_cut(self) -> None:
        """Cut text (remove and copy to clipboard)."""
        if self.read_only:
            return
        start, end = self.selection
        if start == end:
            edit_result = self._delete_cursor_line()
        else:
            edit_result = self._delete_via_keyboard(start, end)

        if edit_result is not None:
            self.app.copy_to_clipboard(edit_result.replaced_text)

    def action_copy(self) -> None:
        """Copy selection to clipboard."""
        selected_text = self.selected_text
        if selected_text:
            self.app.copy_to_clipboard(selected_text)

    def action_paste(self) -> None:
        """Paste from local clipboard."""
        if self.read_only:
            return
        clipboard = self.app.clipboard
        if result := self._replace_via_keyboard(clipboard, *self.selection):
            self.move_cursor(result.end_location)

    def action_delete_to_start_of_line(self) -> None:
        """Deletes from the cursor location to the start of the line."""
        from_location = self.selection.end
        to_location = self.get_cursor_line_start_location()
        self._delete_via_keyboard(from_location, to_location)

    def action_delete_to_end_of_line(self) -> None:
        """Deletes from the cursor location to the end of the line."""
        from_location = self.selection.end
        to_location = self.get_cursor_line_end_location()
        self._delete_via_keyboard(from_location, to_location)

    async def action_delete_to_end_of_line_or_delete_line(self) -> None:
        """Deletes from the cursor location to the end of the line, or deletes the line.

        The line will be deleted if the line is empty.
        """
        # Assume we're just going to delete to the end of the line.
        action = "delete_to_end_of_line"
        if self.get_cursor_line_start_location() == self.get_cursor_line_end_location():
            # The line is empty, so we'll simply remove the line itself.
            action = "delete_line"
        elif (
            self.selection.start
            == self.selection.end
            == self.get_cursor_line_end_location()
        ):
            # We're at the end of the line, so the kill delete operation
            # should join the next line to this.
            action = "delete_right"
        await self.run_action(action)

    def action_delete_word_left(self) -> None:
        """Deletes the word to the left of the cursor and updates the cursor location."""
        if self.cursor_at_start_of_text:
            return

        # If there's a non-zero selection, then "delete word left" typically only
        # deletes the characters within the selection range, ignoring word boundaries.
        start, end = self.selection
        if start != end:
            self._delete_via_keyboard(start, end)
            return

        to_location = self.get_cursor_word_left_location()
        self._delete_via_keyboard(self.selection.end, to_location)

    def action_delete_word_right(self) -> None:
        """Deletes the word to the right of the cursor and keeps the cursor at the same location.

        Note that the location that we delete to using this action is not the same
        as the location we move to when we move the cursor one word to the right.
        This action does not skip leading whitespace, whereas cursor movement does.
        """
        if self.cursor_at_end_of_text:
            return

        start, end = self.selection
        if start != end:
            self._delete_via_keyboard(start, end)
            return

        cursor_row, cursor_column = end

        # Check the current line for a word boundary
        line = self.document[cursor_row][cursor_column:]
        matches = list(re.finditer(self._word_pattern, line))

        current_row_length = len(self.document[cursor_row])
        if matches:
            to_location = (cursor_row, cursor_column + matches[0].end())
        elif (
            cursor_row < self.document.line_count - 1
            and cursor_column == current_row_length
        ):
            to_location = (cursor_row + 1, 0)
        else:
            to_location = (cursor_row, current_row_length)

        self._delete_via_keyboard(end, to_location)


@lru_cache(maxsize=128)
def build_byte_to_codepoint_dict(data: bytes) -> dict[int, int]:
    """Build a mapping of utf-8 byte offsets to codepoint offsets for the given data.

    Args:
        data: utf-8 bytes.

    Returns:
        A `dict[int, int]` mapping byte indices to codepoint indices within `data`.
    """
    byte_to_codepoint: dict[int, int] = {}
    current_byte_offset = 0
    code_point_offset = 0

    while current_byte_offset < len(data):
        byte_to_codepoint[current_byte_offset] = code_point_offset
        first_byte = data[current_byte_offset]

        # Single-byte character
        if (first_byte & 0b10000000) == 0:
            current_byte_offset += 1
        # 2-byte character
        elif (first_byte & 0b11100000) == 0b11000000:
            current_byte_offset += 2
        # 3-byte character
        elif (first_byte & 0b11110000) == 0b11100000:
            current_byte_offset += 3
        # 4-byte character
        elif (first_byte & 0b11111000) == 0b11110000:
            current_byte_offset += 4
        else:
            raise ValueError(f"Invalid UTF-8 byte: {first_byte}")

        code_point_offset += 1

    # Mapping for the end of the string
    byte_to_codepoint[current_byte_offset] = code_point_offset
    return byte_to_codepoint<|MERGE_RESOLUTION|>--- conflicted
+++ resolved
@@ -663,13 +663,7 @@
         super().notify_style_update()
 
     def update_suggestion(self) -> None:
-<<<<<<< HEAD
         """A hook to update the [`suggestion`][textual.widgets.TextArea.suggestion] attribute."""
-=======
-        """A hook called after edits, to allow subclasses to update the
-        [`suggestion`][textual.widgets.TextArea.suggestion] attribute.
-        """
->>>>>>> cfcdaef4
 
     def check_consume_key(self, key: str, character: str | None = None) -> bool:
         """Check if the widget may consume the given key.
@@ -1564,14 +1558,9 @@
 
         self._refresh_size()
         edit.after(self)
-
         self._build_highlight_map()
         self.post_message(self.Changed(self))
         self.update_suggestion()
-<<<<<<< HEAD
-
-=======
->>>>>>> cfcdaef4
         return result
 
     def undo(self) -> None:
