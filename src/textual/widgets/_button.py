--- conflicted
+++ resolved
@@ -25,12 +25,7 @@
         color: $text-primary;
         content-align: center middle;
         border: tall $primary-lighten-3;
-
-<<<<<<< HEAD
-        margin: 1;
-=======
         margin: 1 0;
->>>>>>> 96ce4202
         text-style: bold;
     }
 
