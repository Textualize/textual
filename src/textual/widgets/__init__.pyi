--- conflicted
+++ resolved
@@ -1,9 +1,5 @@
 # This stub file must re-export every classes exposed in the __init__.py's `__all__` list:
 from ._button import Button as Button
-<<<<<<< HEAD
-from ._checkbox import Checkbox as Checkbox
-=======
->>>>>>> 989e71e7
 from ._data_table import DataTable as DataTable
 from ._directory_tree import DirectoryTree as DirectoryTree
 from ._footer import Footer as Footer
@@ -15,10 +11,7 @@
 from ._placeholder import Placeholder as Placeholder
 from ._pretty import Pretty as Pretty
 from ._static import Static as Static
-<<<<<<< HEAD
-=======
 from ._switch import Switch as Switch
->>>>>>> 989e71e7
 from ._text_log import TextLog as TextLog
 from ._tree import Tree as Tree
 from ._welcome import Welcome as Welcome