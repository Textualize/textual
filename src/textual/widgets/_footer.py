from __future__ import annotations

from collections import defaultdict

import rich.repr
from rich.console import RenderableType
from rich.text import Text

from .. import events
from ..keys import _get_key_display
from ..reactive import Reactive, watch
from ..widget import Widget


@rich.repr.auto
class Footer(Widget):
    """A simple footer widget which docks itself to the bottom of the parent container."""

    DEFAULT_CSS = """
    Footer {
        background: $accent;
        color: $text;
        dock: bottom;
        height: 1;
    }
    Footer > .footer--highlight {
        background: $accent-darken-1;
    }

    Footer > .footer--highlight-key {
        background: $secondary;
        text-style: bold;
    }

    Footer > .footer--key {
        text-style: bold;
        background: $accent-darken-2;
    }
    """

    COMPONENT_CLASSES = {
        "footer--description",
        "footer--key",
        "footer--highlight",
        "footer--highlight-key",
    }

    def __init__(self) -> None:
        super().__init__()
        self._key_text: Text | None = None
        self.auto_links = False

    highlight_key: Reactive[str | None] = Reactive(None)

    async def watch_highlight_key(self, value) -> None:
        """If highlight key changes we need to regenerate the text."""
        self._key_text = None

    def on_mount(self) -> None:
        watch(self.screen, "focused", self._focus_changed)

    def _focus_changed(self, focused: Widget | None) -> None:
        self._key_text = None
        self.refresh()

    async def on_mouse_move(self, event: events.MouseMove) -> None:
        """Store any key we are moving over."""
        self.highlight_key = event.style.meta.get("key")

    async def on_leave(self, event: events.Leave) -> None:
        """Clear any highlight when the mouse leaves the widget"""
        self.highlight_key = None

    def __rich_repr__(self) -> rich.repr.Result:
        yield from super().__rich_repr__()

    def make_key_text(self) -> Text:
        """Create text containing all the keys."""
        base_style = self.rich_style
        text = Text(
            style=self.rich_style,
            no_wrap=True,
            overflow="ellipsis",
            justify="left",
            end="",
        )
        highlight_style = self.get_component_rich_style("footer--highlight")
        highlight_key_style = self.get_component_rich_style("footer--highlight-key")
        key_style = self.get_component_rich_style("footer--key")

        bindings = [
            binding
            for (_namespace, binding) in self.app.namespace_bindings.values()
            if binding.show
        ]

        action_to_bindings = defaultdict(list)
        for binding in bindings:
            action_to_bindings[binding.action].append(binding)

        for action, bindings in action_to_bindings.items():
            binding = bindings[0]
<<<<<<< HEAD
            key_display = (
                binding.key.upper()
                if binding.key_display is None
                else binding.key_display
            )
=======
            if binding.key_display is None:
                key_display = _get_key_display(binding.key)
                if key_display is None:
                    key_display = binding.key.upper()
            else:
                key_display = binding.key_display
>>>>>>> 6543a2dd
            hovered = self.highlight_key == binding.key
            key_text = Text.assemble(
                (f" {key_display} ", highlight_key_style if hovered else key_style),
                (
                    f" {binding.description} ",
                    highlight_style if hovered else base_style,
                ),
                meta={
                    "@click": f"app.check_bindings('{binding.key}')",
                    "key": binding.key,
                },
            )
            text.append_text(key_text)
        return text

    def _on_styles_updated(self) -> None:
        self._key_text = None
        self.refresh()

    def post_render(self, renderable):
        return renderable

    def render(self) -> RenderableType:
        if self._key_text is None:
            self._key_text = self.make_key_text()
        return self._key_text<|MERGE_RESOLUTION|>--- conflicted
+++ resolved
@@ -100,20 +100,12 @@
 
         for action, bindings in action_to_bindings.items():
             binding = bindings[0]
-<<<<<<< HEAD
-            key_display = (
-                binding.key.upper()
-                if binding.key_display is None
-                else binding.key_display
-            )
-=======
             if binding.key_display is None:
                 key_display = _get_key_display(binding.key)
                 if key_display is None:
                     key_display = binding.key.upper()
             else:
                 key_display = binding.key_display
->>>>>>> 6543a2dd
             hovered = self.highlight_key == binding.key
             key_text = Text.assemble(
                 (f" {key_display} ", highlight_key_style if hovered else key_style),
