--- conflicted
+++ resolved
@@ -305,7 +305,6 @@
         self._value = value
         self._setup_variables_for_options(options)
 
-<<<<<<< HEAD
     @classmethod
     def from_values(
         cls,
@@ -346,15 +345,11 @@
             disabled=disabled,
         )
 
-    def set_options(self, options: Iterable[tuple[RenderableType, SelectType]]) -> None:
-        """Set the options for the Select.
-=======
     def _setup_variables_for_options(
         self,
         options: Iterable[tuple[RenderableType, SelectType]],
     ) -> None:
         """Setup function for the auxiliary variables related to options.
->>>>>>> 9a9a072b
 
         This method sets up `self._options` and `self._legal_values`.
         """
@@ -374,6 +369,7 @@
 
     def _setup_options_renderables(self) -> None:
         """Sets up the `Option` renderables associated with the `Select` options."""
+
         self._select_options: list[Option] = [
             (
                 Option(Text(self.prompt, style="dim"))
@@ -443,8 +439,8 @@
         except NoMatches:
             pass
         else:
-            if value == self.BLANK:
-                select_current.update(self.BLANK)
+            if value is None:
+                self.query_one(SelectCurrent).update(None)
             else:
                 for index, (prompt, _value) in enumerate(self._options):
                     if _value == value:
