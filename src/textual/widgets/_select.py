--- conflicted
+++ resolved
@@ -323,20 +323,15 @@
         id: str | None = None,
         classes: str | None = None,
         disabled: bool = False,
-<<<<<<< HEAD
     ) -> Self:
         """Initialize the Select control with values specified by an arbitrary iterable
-=======
-    ):
-        """Initialize the Select control with values specified by an arbitrary iterable.
->>>>>>> ed3f1063
 
         The options shown in the control are computed by calling the built-in `str`
         on each value.
 
         Args:
             values: Values used to generate options to select from.
-            rompt: Text to show in the control when no option is selected.
+            prompt: Text to show in the control when no option is selected.
             allow_blank: Enables or disables the ability to have the widget in a state
                 with no selection made, in which case its value is set to the constant
                 [`Select.BLANK`][textual.widgets.Select.BLANK].
