--- conflicted
+++ resolved
@@ -23,7 +23,7 @@
 from ..events import Blur, Focus, Mount
 from ..geometry import Offset, Size
 from ..message import Message
-from ..reactive import reactive, var
+from ..reactive import Reactive, reactive, var
 from ..suggester import Suggester, SuggestionReady
 from ..timer import Timer
 from ..validation import ValidationResult, Validator
@@ -174,7 +174,7 @@
     cursor_blink = reactive(True, init=False)
     value = reactive("", layout=True, init=False)
     input_scroll_offset = reactive(0)
-    cursor_position = reactive(0)
+    cursor_position: Reactive[int] = reactive(0)
     view_position = reactive(0)
     placeholder = reactive("")
     complete = reactive("")
@@ -505,44 +505,25 @@
         """Toggle visibility of cursor."""
         self._cursor_visible = not self._cursor_visible
 
-    def _on_mount(self, _: Mount) -> None:
+    def _on_mount(self, event: Mount) -> None:
         self._blink_timer = self.set_interval(
             0.5,
             self._toggle_cursor,
             pause=not (self.cursor_blink and self.has_focus),
         )
 
-    def _on_blur(self, _: Blur) -> None:
-<<<<<<< HEAD
+    def _on_blur(self, event: Blur) -> None:
         self._pause_blink_cycle()
-=======
-        assert self._blink_timer is not None
-        self._blink_timer.pause()
->>>>>>> 3fe08c19
         if "blur" in self.validate_on:
             self.validate(self.value)
 
-    def _on_focus(self, _: Focus) -> None:
-<<<<<<< HEAD
+    def _on_focus(self, event: Focus) -> None:
         self._restart_blink_cycle()
-=======
-        assert self._blink_timer is not None
-        self.cursor_position = len(self.value)
-        if self.cursor_blink:
-            self._blink_timer.resume()
->>>>>>> 3fe08c19
         self.app.cursor_position = self.cursor_screen_offset
         self._suggestion = ""
 
     async def _on_key(self, event: events.Key) -> None:
-<<<<<<< HEAD
         self._restart_blink_cycle()
-=======
-        assert self._blink_timer is not None
-        self._cursor_visible = True
-        if self.cursor_blink:
-            self._blink_timer.reset()
->>>>>>> 3fe08c19
 
         if event.is_printable:
             event.stop()
