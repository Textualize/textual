--- conflicted
+++ resolved
@@ -69,7 +69,6 @@
                         )
                     binding = Binding(*binding)
 
-<<<<<<< HEAD
                 binding_keys = binding.key.split(",")
                 for key in binding_keys:
                     # normalized keys have modifier characters (like '+') replaced with Python-identifier substitutes
@@ -80,20 +79,6 @@
                             msg += f"; try replacing it with '{suggested_key}'"
                         raise BindingError(msg)
 
-                if len(binding_keys) > 1:
-                    for key in binding_keys:
-                        new_binding = Binding(
-                            key=key,
-                            action=binding.action,
-                            description=binding.description,
-                            show=binding.show,
-                            key_display=binding.key_display,
-                            universal=binding.universal,
-                        )
-                        yield new_binding
-                else:
-                    yield binding
-=======
                 # At this point we have a Binding instance, but the key may
                 # be a list of keys, so now we unroll that single Binding
                 # into a (potential) collection of Binding instances.
@@ -108,7 +93,6 @@
                         if binding.priority is None
                         else binding.priority,
                     )
->>>>>>> d11e3f2e
 
         self.keys: MutableMapping[str, Binding] = (
             {binding.key: binding for binding in make_bindings(bindings)}
