from __future__ import annotations

from asyncio import Lock
from fractions import Fraction
from itertools import islice
from operator import attrgetter
from typing import TYPE_CHECKING, ClassVar, Collection, Iterable, NamedTuple, cast

import rich.repr
from rich.console import (
    Console,
    ConsoleOptions,
    ConsoleRenderable,
    JustifyMethod,
    RenderableType,
    RenderResult,
    RichCast,
)
from rich.measure import Measurement
from rich.segment import Segment
from rich.style import Style
from rich.text import Text

from . import errors, events, messages
from ._animator import BoundAnimator, DEFAULT_EASING, Animatable, EasingFunction
from ._arrange import DockArrangeResult, arrange
from ._context import active_app
from ._layout import Layout
from ._segment_tools import align_lines
from ._styles_cache import StylesCache
from ._types import Lines
from .binding import NoBinding
from .box_model import BoxModel, get_box_model
from .css.scalar import ScalarOffset
from .dom import DOMNode, NoScreen
from .geometry import Offset, Region, Size, Spacing, clamp
from .layouts.vertical import VerticalLayout
from .message import Message
from .messages import CallbackType
from .reactive import Reactive
from .render import measure

if TYPE_CHECKING:
    from .app import App, ComposeResult
    from .scrollbar import (
        ScrollBar,
        ScrollBarCorner,
        ScrollDown,
        ScrollLeft,
        ScrollRight,
        ScrollTo,
        ScrollUp,
    )

_JUSTIFY_MAP: dict[str, JustifyMethod] = {
    "start": "left",
    "end": "right",
    "justify": "full",
}


class _Styled:
    """Apply a style to a renderable.

    Args:
        renderable (RenderableType): Any renderable.
        style (StyleType): A style to apply across the entire renderable.
    """

    def __init__(
        self, renderable: "RenderableType", style: Style, link_style: Style | None
    ) -> None:
        self.renderable = renderable
        self.style = style
        self.link_style = link_style

    def __rich_console__(
        self, console: "Console", options: "ConsoleOptions"
    ) -> "RenderResult":
        style = console.get_style(self.style)
        result_segments = console.render(self.renderable, options)

        _Segment = Segment
        if style:
            apply = style.__add__
            result_segments = (
                _Segment(text, apply(_style), control)
                for text, _style, control in result_segments
            )
        link_style = self.link_style
        if link_style:
            result_segments = (
                _Segment(
                    text,
                    style
                    if style._meta is None
                    else (style + link_style if "@click" in style.meta else style),
                    control,
                )
                for text, style, control in result_segments
            )
        return result_segments

    def __rich_measure__(
        self, console: "Console", options: "ConsoleOptions"
    ) -> Measurement:
        return self.renderable.__rich_measure__(console, options)


class RenderCache(NamedTuple):
    """Stores results of a previous render."""

    size: Size
    lines: Lines


@rich.repr.auto
class Widget(DOMNode):
    """
    A Widget is the base class for Textual widgets.

    See also [static][textual.widgets._static.Static] for starting point for your own widgets.

    """

    DEFAULT_CSS = """
    Widget{
        scrollbar-background: $panel-darken-1;
        scrollbar-background-hover: $panel-darken-2;
        scrollbar-color: $primary-lighten-1;
        scrollbar-color-active: $warning-darken-1;
        scrollbar-corner-color: $panel-darken-1;
        scrollbar-size-vertical: 2;
        scrollbar-size-horizontal: 1;
        link-background:;
        link-color: $text;
        link-style: underline;
<<<<<<< HEAD
        hover-background: $accent;
        hover-color: $text;
        hover-style: bold not underline;
=======
        link-hover-background: $accent;
        link-hover-color: $text;
        link-hover-style: bold not underline;
>>>>>>> 467700c7
    }
    """
    COMPONENT_CLASSES: ClassVar[set[str]] = set()

    can_focus: bool = False
    """Widget may receive focus."""
    can_focus_children: bool = True
    """Widget's children may receive focus."""
    expand = Reactive(False)
    """Rich renderable may expand."""
    shrink = Reactive(True)
    """Rich renderable may shrink."""
    auto_links = Reactive(True)
    """Widget will highlight links automatically."""

    hover_style: Reactive[Style] = Reactive(Style, repaint=False)
    highlight_link_id: Reactive[str] = Reactive("")

    def __init__(
        self,
        *children: Widget,
        name: str | None = None,
        id: str | None = None,
        classes: str | None = None,
    ) -> None:

        self._size = Size(0, 0)
        self._container_size = Size(0, 0)
        self._layout_required = False
        self._repaint_required = False
        self._default_layout = VerticalLayout()
        self._animate: BoundAnimator | None = None
        self.highlight_style: Style | None = None

        self._vertical_scrollbar: ScrollBar | None = None
        self._horizontal_scrollbar: ScrollBar | None = None
        self._scrollbar_corner: ScrollBarCorner | None = None

        self._render_cache = RenderCache(Size(0, 0), [])
        # Regions which need to be updated (in Widget)
        self._dirty_regions: set[Region] = set()
        # Regions which need to be transferred from cache to screen
        self._repaint_regions: set[Region] = set()

        # Cache the auto content dimensions
        # TODO: add mechanism to explicitly clear this
        self._content_width_cache: tuple[object, int] = (None, 0)
        self._content_height_cache: tuple[object, int] = (None, 0)

        self._arrangement: DockArrangeResult | None = None
        self._arrangement_cache_key: tuple[int, Size] = (-1, Size())

        self._styles_cache = StylesCache()
        self._rich_style_cache: dict[str, Style] = {}
        self._stabilized_scrollbar_size: Size | None = None
        self._lock = Lock()

        super().__init__(
            name=name,
            id=id,
            classes=self.DEFAULT_CLASSES if classes is None else classes,
        )
        self._add_children(*children)

    virtual_size = Reactive(Size(0, 0), layout=True)
    auto_width = Reactive(True)
    auto_height = Reactive(True)
    has_focus = Reactive(False)
    descendant_has_focus = Reactive(False)
    mouse_over = Reactive(False)
    scroll_x = Reactive(0.0, repaint=False, layout=False)
    scroll_y = Reactive(0.0, repaint=False, layout=False)
    scroll_target_x = Reactive(0.0, repaint=False)
    scroll_target_y = Reactive(0.0, repaint=False)
    show_vertical_scrollbar = Reactive(False, layout=True)
    show_horizontal_scrollbar = Reactive(False, layout=True)

    @property
    def siblings(self) -> list[Widget]:
        """Get the widget's siblings (self is removed from the return list).

        Returns:
            list[Widget]: A list of siblings.
        """
        parent = self.parent
        if parent is not None:
            siblings = list(parent.children)
            siblings.remove(self)
            return siblings
        else:
            return []

    @property
    def allow_vertical_scroll(self) -> bool:
        """Check if vertical scroll is permitted.

        May be overridden if you want different logic regarding allowing scrolling.

        Returns:
            bool: True if the widget may scroll _vertically_.
        """
        return self.is_scrollable and self.show_vertical_scrollbar

    @property
    def allow_horizontal_scroll(self) -> bool:
        """Check if horizontal scroll is permitted.

        May be overridden if you want different logic regarding allowing scrolling.

        Returns:
            bool: True if the widget may scroll _horizontally_.
        """
        return self.is_scrollable and self.show_horizontal_scrollbar

    @property
    def _allow_scroll(self) -> bool:
        """Check if both axis may be scrolled.

        Returns:
            bool: True if horizontal and vertical scrolling is enabled.
        """
        return self.is_scrollable and (
            self.allow_horizontal_scroll or self.allow_vertical_scroll
        )

    @property
    def offset(self) -> Offset:
        """Widget offset from origin.

        Returns:
            Offset: Relative offset.
        """
        return self.styles.offset.resolve(self.size, self.app.size)

    @offset.setter
    def offset(self, offset: Offset) -> None:
        self.styles.offset = ScalarOffset.from_offset(offset)

    def get_component_rich_style(self, name: str) -> Style:
        """Get a *Rich* style for a component.

        Args:
            name (str): Name of component.

        Returns:
            Style: A Rich style object.
        """
        style = self._rich_style_cache.get(name)
        if style is None:
            style = self.get_component_styles(name).rich_style
            self._rich_style_cache[name] = style
        return style

    def _arrange(self, size: Size) -> DockArrangeResult:
        """Arrange children.

        Args:
            size (Size): Size of container.

        Returns:
            ArrangeResult: Widget locations.
        """

        arrange_cache_key = (self.children._updates, size)
        if (
            self._arrangement is not None
            and arrange_cache_key == self._arrangement_cache_key
        ):
            return self._arrangement

        self._arrangement_cache_key = arrange_cache_key
        self._arrangement = arrange(self, self.children, size, self.screen.size)
        return self._arrangement

    def _clear_arrangement_cache(self) -> None:
        """Clear arrangement cache, forcing a new arrange operation."""
        self._arrangement = None

    def mount(self, *anon_widgets: Widget, **widgets: Widget) -> None:
        """Mount child widgets (making this widget a container).

        Widgets may be passed as positional arguments or keyword arguments. If keyword arguments,
        the keys will be set as the Widget's id.

        Example:
            ```python
            self.mount(Static("hello"), header=Header())
            ```

        """
        self.app._register(self, *anon_widgets, **widgets)
        self.app.screen.refresh(layout=True)

    def compose(self) -> ComposeResult:
        """Called by Textual to create child widgets.

        Extend this to build a UI.

        Example:
            ```python
            def compose(self) -> ComposeResult:
                yield Header()
                yield Container(
                    TreeControl(), Viewer()
                )
                yield Footer()
            ```

        """
        return
        yield

    def _post_register(self, app: App) -> None:
        """Called when the instance is registered.

        Args:
            app (App): App instance.
        """
        # Parse the Widget's CSS
        for path, css, tie_breaker in self.get_default_css():
            self.app.stylesheet.add_source(
                css, path=path, is_default_css=True, tie_breaker=tie_breaker
            )

    def _get_box_model(
        self, container: Size, viewport: Size, fraction_unit: Fraction
    ) -> BoxModel:
        """Process the box model for this widget.

        Args:
            container (Size): The size of the container widget (with a layout)
            viewport (Size): The viewport size.
            fraction_unit (Fraction): The unit used for `fr` units.

        Returns:
            BoxModel: The size and margin for this widget.
        """
        box_model = get_box_model(
            self.styles,
            container,
            viewport,
            fraction_unit,
            self.get_content_width,
            self.get_content_height,
        )
        return box_model

    def get_content_width(self, container: Size, viewport: Size) -> int:
        """Called by textual to get the width of the content area. May be overridden in a subclass.

        Args:
            container (Size): Size of the container (immediate parent) widget.
            viewport (Size): Size of the viewport.

        Returns:
            int: The optimal width of the content.
        """
        if self.is_container:
            assert self._layout is not None
            return self._layout.get_content_width(self, container, viewport)

        cache_key = container.width
        if self._content_width_cache[0] == cache_key:
            return self._content_width_cache[1]

        console = self.app.console
        renderable = self._render()

        width = measure(console, renderable, container.width)
        if self.expand:
            width = max(container.width, width)
        if self.shrink:
            width = min(width, container.width)

        self._content_width_cache = (cache_key, width)
        return width

    def get_content_height(self, container: Size, viewport: Size, width: int) -> int:
        """Called by Textual to get the height of the content area. May be overridden in a subclass.

        Args:
            container (Size): Size of the container (immediate parent) widget.
            viewport (Size): Size of the viewport.
            width (int): Width of renderable.

        Returns:
            int: The height of the content.
        """

        if self.is_container:
            assert self._layout is not None
            height = (
                self._layout.get_content_height(
                    self,
                    container,
                    viewport,
                    width,
                )
                + self.scrollbar_size_horizontal
            )
        else:
            cache_key = width

            if self._content_height_cache[0] == cache_key:
                return self._content_height_cache[1]

            renderable = self.render()
            options = self._console.options.update_width(width).update(highlight=False)
            segments = self._console.render(renderable, options)
            # Cheaper than counting the lines returned from render_lines!
            height = sum(text.count("\n") for text, _, _ in segments)
            self._content_height_cache = (cache_key, height)

        return height

    def watch_hover_style(
        self, previous_hover_style: Style, hover_style: Style
    ) -> None:
        if self.auto_links:
            self.highlight_link_id = hover_style.link_id

    def watch_scroll_x(self, new_value: float) -> None:
        if self.show_horizontal_scrollbar:
            self.horizontal_scrollbar.position = int(new_value)
            self.horizontal_scrollbar.refresh()
            self.refresh(layout=True)

    def watch_scroll_y(self, new_value: float) -> None:
        if self.show_vertical_scrollbar:
            self.vertical_scrollbar.position = int(new_value)
            self.vertical_scrollbar.refresh()
            self.refresh(layout=True)

    def validate_scroll_x(self, value: float) -> float:
        return clamp(value, 0, self.max_scroll_x)

    def validate_scroll_target_x(self, value: float) -> float:
        return clamp(value, 0, self.max_scroll_x)

    def validate_scroll_y(self, value: float) -> float:
        return clamp(value, 0, self.max_scroll_y)

    def validate_scroll_target_y(self, value: float) -> float:
        return clamp(value, 0, self.max_scroll_y)

    @property
    def max_scroll_x(self) -> int:
        """The maximum value of `scroll_x`."""
        return max(
            0,
            self.virtual_size.width
            - self.container_size.width
            + self.scrollbar_size_vertical,
        )

    @property
    def max_scroll_y(self) -> int:
        """The maximum value of `scroll_y`."""
        return max(
            0,
            self.virtual_size.height
            - self.container_size.height
            + self.scrollbar_size_horizontal,
        )

    @property
    def scrollbar_corner(self) -> ScrollBarCorner:
        """Return the ScrollBarCorner - the cells that appear between the
        horizontal and vertical scrollbars (only when both are visible).
        """
        from .scrollbar import ScrollBarCorner

        if self._scrollbar_corner is not None:
            return self._scrollbar_corner
        self._scrollbar_corner = ScrollBarCorner()
        self.app._start_widget(self, self._scrollbar_corner)
        return self._scrollbar_corner

    @property
    def vertical_scrollbar(self) -> ScrollBar:
        """Get a vertical scrollbar (create if necessary).

        Returns:
            ScrollBar: ScrollBar Widget.
        """
        from .scrollbar import ScrollBar

        if self._vertical_scrollbar is not None:
            return self._vertical_scrollbar
        self._vertical_scrollbar = scroll_bar = ScrollBar(
            vertical=True, name="vertical", thickness=self.scrollbar_size_vertical
        )
        self._vertical_scrollbar.display = False
        self.app._start_widget(self, scroll_bar)
        return scroll_bar

    @property
    def horizontal_scrollbar(self) -> ScrollBar:
        """Get a vertical scrollbar (create if necessary).

        Returns:
            ScrollBar: ScrollBar Widget.
        """
        from .scrollbar import ScrollBar

        if self._horizontal_scrollbar is not None:
            return self._horizontal_scrollbar
        self._horizontal_scrollbar = scroll_bar = ScrollBar(
            vertical=False, name="horizontal", thickness=self.scrollbar_size_horizontal
        )
        self._horizontal_scrollbar.display = False

        self.app._start_widget(self, scroll_bar)
        return scroll_bar

    def _refresh_scrollbars(self) -> None:
        """Refresh scrollbar visibility."""
        if not self.is_scrollable:
            return

        styles = self.styles
        overflow_x = styles.overflow_x
        overflow_y = styles.overflow_y
        width, height = self.container_size

        show_horizontal = self.show_horizontal_scrollbar
        if overflow_x == "hidden":
            show_horizontal = False
        if overflow_x == "scroll":
            show_horizontal = True
        elif overflow_x == "auto":
            show_horizontal = self.virtual_size.width > width

        show_vertical = self.show_vertical_scrollbar
        if overflow_y == "hidden":
            show_vertical = False
        elif overflow_y == "scroll":
            show_vertical = True
        elif overflow_y == "auto":
            show_vertical = self.virtual_size.height > height

        if (
            overflow_x == "auto"
            and show_vertical
            and not show_horizontal
            and self._stabilized_scrollbar_size != self.container_size
        ):
            show_horizontal = (
                self.virtual_size.width + styles.scrollbar_size_vertical > width
            )
            self._stabilized_scrollbar_size = self.container_size

        self.show_horizontal_scrollbar = show_horizontal
        self.show_vertical_scrollbar = show_vertical
        self.horizontal_scrollbar.display = show_horizontal
        self.vertical_scrollbar.display = show_vertical

    @property
    def scrollbars_enabled(self) -> tuple[bool, bool]:
        """A tuple of booleans that indicate if scrollbars are enabled.

        Returns:
            tuple[bool, bool]: A tuple of (<vertical scrollbar enabled>, <horizontal scrollbar enabled>)

        """
        if not self.is_scrollable:
            return False, False

        enabled = self.show_vertical_scrollbar, self.show_horizontal_scrollbar
        return enabled

    @property
    def scrollbar_size_vertical(self) -> int:
        """Get the width used by the *vertical* scrollbar.

        Returns:
            int: Number of columns in the vertical scrollbar.
        """
        styles = self.styles
        if styles.scrollbar_gutter == "stable" and styles.overflow_y == "auto":
            return styles.scrollbar_size_vertical
        return styles.scrollbar_size_vertical if self.show_vertical_scrollbar else 0

    @property
    def scrollbar_size_horizontal(self) -> int:
        """Get the height used by the *horizontal* scrollbar.

        Returns:
            int: Number of rows in the horizontal scrollbar.
        """
        styles = self.styles
        if styles.scrollbar_gutter == "stable" and styles.overflow_x == "auto":
            return styles.scrollbar_size_horizontal
        return styles.scrollbar_size_horizontal if self.show_horizontal_scrollbar else 0

    @property
    def scrollbar_gutter(self) -> Spacing:
        """Spacing required to fit scrollbar(s).

        Returns:
            Spacing: Scrollbar gutter spacing.
        """
        gutter = Spacing(
            0, self.scrollbar_size_vertical, self.scrollbar_size_horizontal, 0
        )
        return gutter

    @property
    def gutter(self) -> Spacing:
        """Spacing for padding / border / scrollbars.

        Returns:
            Spacing: Additional spacing around content area.

        """
        return self.styles.gutter + self.scrollbar_gutter

    @property
    def size(self) -> Size:
        """The size of the content area.

        Returns:
            Size: Content area size.
        """
        return self.content_region.size

    @property
    def outer_size(self) -> Size:
        """The size of the widget (including padding and border).

        Returns:
            Size: Outer size.
        """
        return self._size

    @property
    def container_size(self) -> Size:
        """The size of the container (parent widget).

        Returns:
            Size: Container size.
        """
        return self._container_size

    @property
    def content_region(self) -> Region:
        """Gets an absolute region containing the content (minus padding and border).

        Returns:
            Region: Screen region that contains a widget's content.
        """
        content_region = self.region.shrink(self.styles.gutter)
        return content_region

    @property
    def content_offset(self) -> Offset:
        """An offset from the Widget origin where the content begins.

        Returns:
            Offset: Offset from widget's origin.

        """
        x, y = self.gutter.top_left
        return Offset(x, y)

    @property
    def content_size(self) -> Size:
        """Get the size of the content area."""
        return self.region.shrink(self.styles.gutter).size

    @property
    def region(self) -> Region:
        """The region occupied by this widget, relative to the Screen.

        Raises:
            NoScreen: If there is no screen.
            errors.NoWidget: If the widget is not on the screen.

        Returns:
            Region: Region within screen occupied by widget.
        """
        try:
            return self.screen.find_widget(self).region
        except NoScreen:
            return Region()
        except errors.NoWidget:
            return Region()

    @property
    def container_viewport(self) -> Region:
        """The viewport region (parent window).

        Returns:
            Region: The region that contains this widget.
        """
        if self.parent is None:
            return self.size.region
        assert isinstance(self.parent, Widget)
        return self.parent.region

    @property
    def virtual_region(self) -> Region:
        """The widget region relative to it's container. Which may not be visible,
        depending on scroll offset.
        """
        try:
            return self.screen.find_widget(self).virtual_region
        except NoScreen:
            return Region()
        except errors.NoWidget:
            return Region()

    @property
    def window_region(self) -> Region:
        """The region within the scrollable area that is currently visible.

        Returns:
            Region: New region.
        """
        window_region = self.region.at_offset(self.scroll_offset)
        return window_region

    @property
    def virtual_region_with_margin(self) -> Region:
        """The widget region relative to its container (*including margin*), which may not be visible,
        depending on the scroll offset.

        Returns:
            Region: The virtual region of the Widget, inclusive of its margin.
        """
        return self.virtual_region.grow(self.styles.margin)

    @property
    def focusable_children(self) -> list[Widget]:
        """Get the children which may be focused.

        Returns:
            list[Widget]: List of widgets that can receive focus.

        """
        focusable = [
            child for child in self.children if child.display and child.visible
        ]
        return sorted(focusable, key=attrgetter("_focus_sort_key"))

    @property
    def _focus_sort_key(self) -> tuple[int, int]:
        """Key function to sort widgets in to focus order."""
        x, y, _, _ = self.virtual_region
        top, _, _, left = self.styles.margin
        return y - top, x - left

    @property
    def scroll_offset(self) -> Offset:
        """Get the current scroll offset.

        Returns:
            Offset: Offset a container has been scrolled by.
        """
        return Offset(int(self.scroll_x), int(self.scroll_y))

    @property
    def is_transparent(self) -> bool:
        """Check if the background styles is not set.

        Returns:
            bool: ``True`` if there is background color, otherwise ``False``.
        """
        return self.is_scrollable and self.styles.background.is_transparent

    @property
    def _console(self) -> Console:
        """Get the current console.

        Returns:
            Console: A Rich console object.

        """
        return active_app.get().console

    def animate(
        self,
        attribute: str,
        value: float | Animatable,
        *,
        final_value: object = ...,
        duration: float | None = None,
        speed: float | None = None,
        delay: float = 0.0,
        easing: EasingFunction | str = DEFAULT_EASING,
        on_complete: CallbackType | None = None,
    ) -> None:
        """Animate an attribute.

        Args:
            attribute (str): Name of the attribute to animate.
            value (float | Animatable): The value to animate to.
            final_value (object, optional): The final value of the animation. Defaults to `value` if not set.
            duration (float | None, optional): The duration of the animate. Defaults to None.
            speed (float | None, optional): The speed of the animation. Defaults to None.
            delay (float, optional): A delay (in seconds) before the animation starts. Defaults to 0.0.
            easing (EasingFunction | str, optional): An easing method. Defaults to "in_out_cubic".
            on_complete (CallbackType | None, optional): A callable to invoke when the animation is finished. Defaults to None.

        """
        if self._animate is None:
            self._animate = self.app.animator.bind(self)
        assert self._animate is not None
        self._animate(
            attribute,
            value,
            final_value=final_value,
            duration=duration,
            speed=speed,
            delay=delay,
            easing=easing,
            on_complete=on_complete,
        )

    @property
    def _layout(self) -> Layout:
        """Get the layout object if set in styles, or a default layout.

        Returns:
            Layout: A layout object.

        """
        return self.styles.layout or self._default_layout

    @property
    def is_container(self) -> bool:
        """Check if this widget is a container (contains other widgets).

        Returns:
            bool: True if this widget is a container.
        """
        return self.styles.layout is not None or bool(self.children)

    @property
    def is_scrollable(self) -> bool:
        """Check if this Widget may be scrolled.

        Returns:
            bool: True if this widget may be scrolled.
        """
        return self.styles.layout is not None or bool(self.children)

    @property
    def layer(self) -> str:
        """Get the name of this widgets layer.

        Returns:
            str: Name of layer.

        """
        return self.styles.layer or "default"

    @property
    def layers(self) -> tuple[str, ...]:
        """Layers of from parent.

        Returns:
            tuple[str, ...]: Tuple of layer names.
        """
        for node in self.ancestors:
            if not isinstance(node, Widget):
                break
            if node.styles.has_rule("layers"):
                return node.styles.layers
        return ("default",)

    @property
    def link_style(self) -> Style:
        """Style of links."""
        styles = self.styles
        _, background = self.background_colors
        link_background = background + styles.link_background
        link_color = link_background + (
            link_background.get_contrast_text(styles.link_color.a)
            if styles.auto_link_color
            else styles.link_color
        )
        style = styles.link_style + Style.from_color(
            link_color.rich_color,
            link_background.rich_color,
        )
        return style

    @property
    def link_hover_style(self) -> Style:
        """Style of links with mouse hover."""
        styles = self.styles
        _, background = self.background_colors
        hover_background = background + styles.link_hover_background
        hover_color = hover_background + (
            hover_background.get_contrast_text(styles.link_hover_color.a)
            if styles.auto_link_hover_color
            else styles.link_hover_color
        )
        style = styles.link_hover_style + Style.from_color(
            hover_color.rich_color,
            hover_background.rich_color,
        )
        return style

    def _set_dirty(self, *regions: Region) -> None:
        """Set the Widget as 'dirty' (requiring re-paint).

        Regions should be specified as positional args. If no regions are added, then
        the entire widget will be considered dirty.

        Args:
            *regions (Region): Regions which require a repaint.

        """
        if regions:
            content_offset = self.content_offset
            widget_regions = [region.translate(content_offset) for region in regions]
            self._dirty_regions.update(widget_regions)
            self._repaint_regions.update(widget_regions)
            self._styles_cache.set_dirty(*widget_regions)
        else:
            self._dirty_regions.clear()
            self._repaint_regions.clear()
            self._styles_cache.clear()
            self._dirty_regions.add(self.outer_size.region)
            self._repaint_regions.add(self.outer_size.region)

    def _exchange_repaint_regions(self) -> Collection[Region]:
        """Get a copy of the regions which need a repaint, and clear internal cache.

        Returns:
            Collection[Region]: Regions to repaint.
        """
        regions = self._repaint_regions.copy()
        self._repaint_regions.clear()
        return regions

    def scroll_to(
        self,
        x: float | None = None,
        y: float | None = None,
        *,
        animate: bool = True,
        speed: float | None = None,
        duration: float | None = None,
    ) -> bool:
        """Scroll to a given (absolute) coordinate, optionally animating.

        Args:
            x (int | None, optional): X coordinate (column) to scroll to, or None for no change. Defaults to None.
            y (int | None, optional): Y coordinate (row) to scroll to, or None for no change. Defaults to None.
            animate (bool, optional): Animate to new scroll position. Defaults to True.
            speed (float | None, optional): Speed of scroll if animate is True. Or None to use duration.
            duration (float | None, optional): Duration of animation, if animate is True and speed is None.

        Returns:
            bool: True if the scroll position changed, otherwise False.
        """
        scrolled_x = scrolled_y = False
        if animate:
            # TODO: configure animation speed
            if duration is None and speed is None:
                speed = 50
            if x is not None:
                self.scroll_target_x = x
                if x != self.scroll_x:
                    self.animate(
                        "scroll_x",
                        self.scroll_target_x,
                        speed=speed,
                        duration=duration,
                        easing="out_cubic",
                    )
                    scrolled_x = True
            if y is not None:
                self.scroll_target_y = y
                if y != self.scroll_y:
                    self.animate(
                        "scroll_y",
                        self.scroll_target_y,
                        speed=speed,
                        duration=duration,
                        easing="out_cubic",
                    )
                    scrolled_y = True

        else:
            if x is not None:
                scroll_x = self.scroll_x
                self.scroll_target_x = self.scroll_x = x
                scrolled_x = scroll_x != self.scroll_x
            if y is not None:
                scroll_y = self.scroll_y
                self.scroll_target_y = self.scroll_y = y
                scrolled_y = scroll_y != self.scroll_y

        return scrolled_x or scrolled_y

    def scroll_relative(
        self,
        x: float | None = None,
        y: float | None = None,
        *,
        animate: bool = True,
        speed: float | None = None,
        duration: float | None = None,
    ) -> bool:
        """Scroll relative to current position.

        Args:
            x (int | None, optional): X distance (columns) to scroll, or ``None`` for no change. Defaults to None.
            y (int | None, optional): Y distance (rows) to scroll, or ``None`` for no change. Defaults to None.
            animate (bool, optional): Animate to new scroll position. Defaults to False.
            speed (float | None, optional): Speed of scroll if animate is True. Or None to use duration.
            duration (float | None, optional): Duration of animation, if animate is True and speed is None.

        Returns:
            bool: True if the scroll position changed, otherwise False.
        """
        return self.scroll_to(
            None if x is None else (self.scroll_x + x),
            None if y is None else (self.scroll_y + y),
            animate=animate,
            speed=speed,
            duration=duration,
        )

    def scroll_home(
        self,
        *,
        animate: bool = True,
        speed: float | None = None,
        duration: float | None = None,
    ) -> bool:
        """Scroll to home position.

        Args:
            animate (bool, optional): Animate scroll. Defaults to True.
            speed (float | None, optional): Speed of scroll if animate is True. Or None to use duration.
            duration (float | None, optional): Duration of animation, if animate is True and speed is None.

        Returns:
            bool: True if any scrolling was done.
        """
        if speed is None and duration is None:
            duration = 1.0
        return self.scroll_to(0, 0, animate=animate, speed=speed, duration=duration)

    def scroll_end(
        self,
        *,
        animate: bool = True,
        speed: float | None = None,
        duration: float | None = None,
    ) -> bool:
        """Scroll to the end of the container.

        Args:
            animate (bool, optional): Animate scroll. Defaults to True.
            speed (float | None, optional): Speed of scroll if animate is True. Or None to use duration.
            duration (float | None, optional): Duration of animation, if animate is True and speed is None.

        Returns:
            bool: True if any scrolling was done.

        """
        if speed is None and duration is None:
            duration = 1.0
        return self.scroll_to(
            0, self.max_scroll_y, animate=animate, speed=speed, duration=duration
        )

    def scroll_left(
        self,
        *,
        animate: bool = True,
        speed: float | None = None,
        duration: float | None = None,
    ) -> bool:
        """Scroll one cell left.

        Args:
            animate (bool, optional): Animate scroll. Defaults to True.
            speed (float | None, optional): Speed of scroll if animate is True. Or None to use duration.
            duration (float | None, optional): Duration of animation, if animate is True and speed is None.

        Returns:
            bool: True if any scrolling was done.

        """
        return self.scroll_to(
            x=self.scroll_target_x - 1, animate=animate, speed=speed, duration=duration
        )

    def scroll_right(
        self,
        *,
        animate: bool = True,
        speed: float | None = None,
        duration: float | None = None,
    ) -> bool:
        """Scroll on cell right.

        Args:
            animate (bool, optional): Animate scroll. Defaults to True.
            speed (float | None, optional): Speed of scroll if animate is True. Or None to use duration.
            duration (float | None, optional): Duration of animation, if animate is True and speed is None.

        Returns:
            bool: True if any scrolling was done.

        """
        return self.scroll_to(
            x=self.scroll_target_x + 1, animate=animate, speed=speed, duration=duration
        )

    def scroll_down(
        self,
        *,
        animate: bool = True,
        speed: float | None = None,
        duration: float | None = None,
    ) -> bool:
        """Scroll one line down.

        Args:
            animate (bool, optional): Animate scroll. Defaults to True.
            speed (float | None, optional): Speed of scroll if animate is True. Or None to use duration.
            duration (float | None, optional): Duration of animation, if animate is True and speed is None.

        Returns:
            bool: True if any scrolling was done.

        """
        return self.scroll_to(
            y=self.scroll_target_y + 1, animate=animate, speed=speed, duration=duration
        )

    def scroll_up(
        self,
        *,
        animate: bool = True,
        speed: float | None = None,
        duration: float | None = None,
    ) -> bool:
        """Scroll one line up.

        Args:
            animate (bool, optional): Animate scroll. Defaults to True.
            speed (float | None, optional): Speed of scroll if animate is True. Or None to use duration.
            duration (float | None, optional): Duration of animation, if animate is True and speed is None.

        Returns:
            bool: True if any scrolling was done.

        """
        return self.scroll_to(
            y=self.scroll_target_y - 1, animate=animate, speed=speed, duration=duration
        )

    def scroll_page_up(
        self,
        *,
        animate: bool = True,
        speed: float | None = None,
        duration: float | None = None,
    ) -> bool:
        """Scroll one page up.

        Args:
            animate (bool, optional): Animate scroll. Defaults to True.
            speed (float | None, optional): Speed of scroll if animate is True. Or None to use duration.
            duration (float | None, optional): Duration of animation, if animate is True and speed is None.

        Returns:
            bool: True if any scrolling was done.

        """
        return self.scroll_to(
            y=self.scroll_target_y - self.container_size.height,
            animate=animate,
            speed=speed,
            duration=duration,
        )

    def scroll_page_down(
        self,
        *,
        animate: bool = True,
        speed: float | None = None,
        duration: float | None = None,
    ) -> bool:
        """Scroll one page down.

        Args:
            animate (bool, optional): Animate scroll. Defaults to True.
            speed (float | None, optional): Speed of scroll if animate is True. Or None to use duration.
            duration (float | None, optional): Duration of animation, if animate is True and speed is None.

        Returns:
            bool: True if any scrolling was done.

        """
        return self.scroll_to(
            y=self.scroll_target_y + self.container_size.height,
            animate=animate,
            speed=speed,
            duration=duration,
        )

    def scroll_page_left(
        self,
        *,
        animate: bool = True,
        speed: float | None = None,
        duration: float | None = None,
    ) -> bool:
        """Scroll one page left.

        Args:
            animate (bool, optional): Animate scroll. Defaults to True.
            speed (float | None, optional): Speed of scroll if animate is True. Or None to use duration.
            duration (float | None, optional): Duration of animation, if animate is True and speed is None.

        Returns:
            bool: True if any scrolling was done.

        """
        if speed is None and duration is None:
            duration = 0.3
        return self.scroll_to(
            x=self.scroll_target_x - self.container_size.width,
            animate=animate,
            speed=speed,
            duration=duration,
        )

    def scroll_page_right(
        self,
        *,
        animate: bool = True,
        speed: float | None = None,
        duration: float | None = None,
    ) -> bool:
        """Scroll one page right.

        Args:
            animate (bool, optional): Animate scroll. Defaults to True.
            speed (float | None, optional): Speed of scroll if animate is True. Or None to use duration.
            duration (float | None, optional): Duration of animation, if animate is True and speed is None.

        Returns:
            bool: True if any scrolling was done.

        """
        if speed is None and duration is None:
            duration = 0.3
        return self.scroll_to(
            x=self.scroll_target_x + self.container_size.width,
            animate=animate,
            speed=speed,
            duration=duration,
        )

    def scroll_to_widget(
        self,
        widget: Widget,
        *,
        animate: bool = True,
        speed: float | None = None,
        duration: float | None = None,
    ) -> bool:
        """Scroll scrolling to bring a widget in to view.

        Args:
            widget (Widget): A descendant widget.
            animate (bool, optional): True to animate, or False to jump. Defaults to True.
            speed (float | None, optional): Speed of scroll if animate is True. Or None to use duration.
            duration (float | None, optional): Duration of animation, if animate is True and speed is None.

        Returns:
            bool: True if any scrolling has occurred in any descendant, otherwise False.
        """

        # Grow the region by the margin so to keep the margin in view.
        region = widget.virtual_region_with_margin
        scrolled = False

        while isinstance(widget.parent, Widget) and widget is not self:
            container = widget.parent
            scroll_offset = container.scroll_to_region(
                region,
                spacing=widget.parent.gutter,
                animate=animate,
                speed=speed,
                duration=duration,
            )
            if scroll_offset:
                scrolled = True

            # Adjust the region by the amount we just scrolled it, and convert to
            # it's parent's virtual coordinate system.
            region = (
                (
                    region.translate(-scroll_offset)
                    .translate(-widget.scroll_offset)
                    .translate(container.virtual_region.offset)
                )
                .grow(container.styles.margin)
                .intersection(container.virtual_region)
            )
            widget = container
        return scrolled

    def scroll_to_region(
        self,
        region: Region,
        *,
        spacing: Spacing | None = None,
        animate: bool = True,
        speed: float | None = None,
        duration: float | None = None,
    ) -> Offset:
        """Scrolls a given region in to view, if required.

        This method will scroll the least distance required to move `region` fully within
        the scrollable area.

        Args:
            region (Region): A region that should be visible.
            spacing (Spacing | None, optional): Optional spacing around the region. Defaults to None.
            animate (bool, optional): True to animate, or False to jump. Defaults to True.
            speed (float | None, optional): Speed of scroll if animate is True. Or None to use duration.
            duration (float | None, optional): Duration of animation, if animate is True and speed is None.

        Returns:
            Offset: The distance that was scrolled.
        """
        window = self.content_region.at_offset(self.scroll_offset)
        if spacing is not None:
            window = window.shrink(spacing)

        if window in region:
            return Offset()

        delta_x, delta_y = Region.get_scroll_to_visible(window, region)
        scroll_x, scroll_y = self.scroll_offset
        delta = Offset(
            clamp(scroll_x + delta_x, 0, self.max_scroll_x) - scroll_x,
            clamp(scroll_y + delta_y, 0, self.max_scroll_y) - scroll_y,
        )
        if delta:
            if speed is None and duration is None:
                duration = 0.2
            self.scroll_relative(
                delta.x or None,
                delta.y or None,
                animate=animate if (abs(delta_y) > 1 or delta_x) else False,
                speed=speed,
                duration=duration,
            )
        return delta

    def scroll_visible(
        self,
        animate: bool = True,
        speed: float | None = None,
        duration: float | None = None,
    ) -> None:
        """Scroll the container to make this widget visible.

        Args:
            animate (bool, optional): _description_. Defaults to True.
            speed (float | None, optional): _description_. Defaults to None.
            duration (float | None, optional): _description_. Defaults to None.
        """
        parent = self.parent
        if isinstance(parent, Widget):
            self.call_later(
                parent.scroll_to_widget,
                self,
                animate=animate,
                speed=speed,
                duration=duration,
            )

    def __init_subclass__(
        cls,
        can_focus: bool | None = None,
        can_focus_children: bool | None = None,
        inherit_css: bool = True,
    ) -> None:
        base = cls.__mro__[0]
        super().__init_subclass__(inherit_css=inherit_css)
        if issubclass(base, Widget):
            cls.can_focus = base.can_focus if can_focus is None else can_focus
            cls.can_focus_children = (
                base.can_focus_children
                if can_focus_children is None
                else can_focus_children
            )

    def __rich_repr__(self) -> rich.repr.Result:
        yield "id", self.id, None
        if self.name:
            yield "name", self.name
        if self.classes:
            yield "classes", set(self.classes)
        pseudo_classes = self.pseudo_classes
        if pseudo_classes:
            yield "pseudo_classes", set(pseudo_classes)

    def _get_scrollable_region(self, region: Region) -> Region:
        """Adjusts the Widget region to accommodate scrollbars.

        Args:
            region (Region): A region for the widget.

        Returns:
            Region: The widget region minus scrollbars.
        """
        show_vertical_scrollbar, show_horizontal_scrollbar = self.scrollbars_enabled

        scrollbar_size_horizontal = self.styles.scrollbar_size_horizontal
        scrollbar_size_vertical = self.styles.scrollbar_size_vertical

        if self.styles.scrollbar_gutter == "stable":
            # Let's _always_ reserve some space, whether the scrollbar is actually displayed or not:
            show_vertical_scrollbar = True
            scrollbar_size_vertical = self.styles.scrollbar_size_vertical

        if show_horizontal_scrollbar and show_vertical_scrollbar:
            (region, _, _, _) = region.split(
                -scrollbar_size_vertical,
                -scrollbar_size_horizontal,
            )
        elif show_vertical_scrollbar:
            region, _ = region.split_vertical(-scrollbar_size_vertical)
        elif show_horizontal_scrollbar:
            region, _ = region.split_horizontal(-scrollbar_size_horizontal)
        return region

    def _arrange_scrollbars(self, region: Region) -> Iterable[tuple[Widget, Region]]:
        """Arrange the 'chrome' widgets (typically scrollbars) for a layout element.

        Args:
            region (Region): The containing region.

        Returns:
            Iterable[tuple[Widget, Region]]: Tuples of scrollbar Widget and region.

        """

        show_vertical_scrollbar, show_horizontal_scrollbar = self.scrollbars_enabled

        scrollbar_size_horizontal = self.scrollbar_size_horizontal
        scrollbar_size_vertical = self.scrollbar_size_vertical

        if show_horizontal_scrollbar and show_vertical_scrollbar:
            (
                _,
                vertical_scrollbar_region,
                horizontal_scrollbar_region,
                scrollbar_corner_gap,
            ) = region.split(
                -scrollbar_size_vertical,
                -scrollbar_size_horizontal,
            )
            if scrollbar_corner_gap:
                yield self.scrollbar_corner, scrollbar_corner_gap
            if vertical_scrollbar_region:
                yield self.vertical_scrollbar, vertical_scrollbar_region
            if horizontal_scrollbar_region:
                yield self.horizontal_scrollbar, horizontal_scrollbar_region

        elif show_vertical_scrollbar:
            _, scrollbar_region = region.split_vertical(-scrollbar_size_vertical)
            if scrollbar_region:
                yield self.vertical_scrollbar, scrollbar_region
        elif show_horizontal_scrollbar:
            _, scrollbar_region = region.split_horizontal(-scrollbar_size_horizontal)
            if scrollbar_region:
                yield self.horizontal_scrollbar, scrollbar_region

    def get_pseudo_classes(self) -> Iterable[str]:
        """Pseudo classes for a widget.

        Returns:
            Iterable[str]: Names of the pseudo classes.

        """
        if self.mouse_over:
            yield "hover"
        if self.has_focus:
            yield "focus"
        if self.descendant_has_focus:
            yield "focus-within"

    def post_render(self, renderable: RenderableType) -> ConsoleRenderable:
        """Applies style attributes to the default renderable.

        Returns:
            RenderableType: A new renderable.
        """
        text_justify: JustifyMethod | None = None
        if self.styles.has_rule("text_align"):
            text_align: JustifyMethod = cast(JustifyMethod, self.styles.text_align)
            text_justify = _JUSTIFY_MAP.get(text_align, text_align)

        if isinstance(renderable, str):
            renderable = Text.from_markup(renderable, justify=text_justify)

        if (
            isinstance(renderable, Text)
            and text_justify is not None
            and renderable.justify is None
        ):
            renderable.justify = text_justify

        renderable = _Styled(
            renderable, self.rich_style, self.link_style if self.auto_links else None
        )

        return renderable

    def watch_mouse_over(self, value: bool) -> None:
        """Update from CSS if mouse over state changes."""
        if self._has_hover_style:
            self.app.update_styles(self)

    def watch_has_focus(self, value: bool) -> None:
        """Update from CSS if has focus state changes."""
        self.app.update_styles(self)

    def _size_updated(
        self, size: Size, virtual_size: Size, container_size: Size
    ) -> None:
        """Called when the widget's size is updated.

        Args:
            size (Size): Screen size.
            virtual_size (Size): Virtual (scrollable) size.
            container_size (Size): Container size (size of parent).
        """
        if (
            self._size != size
            or self.virtual_size != virtual_size
            or self._container_size != container_size
        ):
            self._size = size
            self.virtual_size = virtual_size
            self._container_size = container_size
            if self.is_scrollable:
                self._scroll_update(virtual_size)
            self.refresh()

    def _scroll_update(self, virtual_size: Size) -> None:
        """Update scrollbars visibility and dimensions.

        Args:
            virtual_size (Size): Virtual size.
        """
        self._refresh_scrollbars()
        width, height = self.container_size

        if self.show_vertical_scrollbar:
            self.vertical_scrollbar.window_virtual_size = virtual_size.height
            self.vertical_scrollbar.window_size = (
                height - self.scrollbar_size_horizontal
            )
        if self.show_horizontal_scrollbar:
            self.horizontal_scrollbar.window_virtual_size = virtual_size.width
            self.horizontal_scrollbar.window_size = width - self.scrollbar_size_vertical

        self.scroll_x = self.validate_scroll_x(self.scroll_x)
        self.scroll_y = self.validate_scroll_y(self.scroll_y)

    def _render_content(self) -> None:
        """Render all lines."""
        width, height = self.size
        renderable = self.render()
        renderable = self.post_render(renderable)
        options = self._console.options.update_dimensions(width, height).update(
            highlight=False
        )

        segments = self._console.render(renderable, options)
        lines = list(
            islice(
                Segment.split_and_crop_lines(
                    segments, width, include_new_lines=False, pad=False
                ),
                None,
                height,
            )
        )

        styles = self.styles
        align_horizontal, align_vertical = styles.content_align
        lines = list(
            align_lines(
                lines,
                Style(),
                self.size,
                align_horizontal,
                align_vertical,
            )
        )

        self._render_cache = RenderCache(self.size, lines)
        self._dirty_regions.clear()

    def render_line(self, y: int) -> list[Segment]:
        """Render a line of content.

        Args:
            y (int): Y Coordinate of line.

        Returns:
            list[Segment]: A rendered line.
        """
        if self._dirty_regions:
            self._render_content()
        try:
            line = self._render_cache.lines[y]
        except IndexError:
            line = [Segment(" " * self.size.width, self.rich_style)]
        return line

    def render_lines(self, crop: Region) -> Lines:
        """Render the widget in to lines.

        Args:
            crop (Region): Region within visible area to render.

        Returns:
            Lines: A list of list of segments.
        """
        lines = self._styles_cache.render_widget(self, crop)
        return lines

    def get_style_at(self, x: int, y: int) -> Style:
        """Get the Rich style in a widget at a given relative offset.

        Args:
            x (int): X coordinate relative to the widget.
            y (int): Y coordinate relative to the widget.

        Returns:
            Style: A rich Style object.
        """
        offset = Offset(x, y)
        screen_offset = offset + self.region.offset

        widget, _ = self.screen.get_widget_at(*screen_offset)
        if widget is not self:
            return Style()
        return self.screen.get_style_at(*screen_offset)

    async def _forward_event(self, event: events.Event) -> None:
        event._set_forwarded()
        await self.post_message(event)

    def refresh(
        self, *regions: Region, repaint: bool = True, layout: bool = False
    ) -> None:
        """Initiate a refresh of the widget.

        This method sets an internal flag to perform a refresh, which will be done on the
        next idle event. Only one refresh will be done even if this method is called multiple times.

        By default this method will cause the content of the widget to refresh, but not change its size. You can also
        set `layout=True` to perform a layout.

        !!! warning

            It is rarely necessary to call this method explicitly. Updating styles or reactive attributes will
            do this automatically.

        Args:
            *regions (Region, optional): Additional screen regions to mark as dirty.
            repaint (bool, optional): Repaint the widget (will call render() again). Defaults to True.
            layout (bool, optional): Also layout widgets in the view. Defaults to False.
        """

        if layout:
            self._layout_required = True
            if isinstance(self._parent, Widget):
                self._parent._clear_arrangement_cache()

        if repaint:
            self._set_dirty(*regions)
            self._content_width_cache = (None, 0)
            self._content_height_cache = (None, 0)
            self._rich_style_cache.clear()
            self._repaint_required = True

        self.check_idle()

    def remove(self) -> None:
        """Remove the Widget from the DOM (effectively deleting it)"""
        self.display = False
        self.app.post_message_no_wait(events.Remove(self, widget=self))

    def render(self) -> RenderableType:
        """Get renderable for widget.

        Returns:
            RenderableType: Any renderable
        """
        render = "" if self.is_container else self.css_identifier_styled
        return render

    def _render(self) -> ConsoleRenderable | RichCast:
        """Get renderable, promoting str to text as required.

        Returns:
            ConsoleRenderable | RichCast: A renderable
        """
        renderable = self.render()
        if isinstance(renderable, str):
            return Text(renderable)
        return renderable

    async def action(self, action: str) -> None:
        """Perform a given action, with this widget as the default namespace.

        Args:
            action (str): Action encoded as a string.
        """
        await self.app.action(action, self)

    async def post_message(self, message: Message) -> bool:
        """Post a message to this widget.

        Args:
            message (Message): Message to post.

        Returns:
            bool: True if the message was posted, False if this widget was closed / closing.
        """
        if not self.check_message_enabled(message):
            return True
        if not self.is_running:
            self.log.warning(self, f"IS NOT RUNNING, {message!r} not sent")
        return await super().post_message(message)

    async def _on_idle(self, event: events.Idle) -> None:
        """Called when there are no more events on the queue.

        Args:
            event (events.Idle): Idle event.
        """
        if self._parent is not None and not self._closing:
            try:
                screen = self.screen
            except NoScreen:
                pass
            else:
                if self._repaint_required:
                    self._repaint_required = False
                    screen.post_message_no_wait(messages.Update(self, self))
                if self._layout_required:
                    self._layout_required = False
                    screen.post_message_no_wait(messages.Layout(self))

    def focus(self, scroll_visible: bool = True) -> None:
        """Give focus to this widget.

        Args:
            scroll_visible (bool, optional): Scroll parent to make this widget
                visible. Defaults to True.
        """
        self.app.set_focus(self, scroll_visible=scroll_visible)

    def capture_mouse(self, capture: bool = True) -> None:
        """Capture (or release) the mouse.

        When captured, mouse events will go to this widget even when the pointer is not directly over the widget.

        Args:
            capture (bool, optional): True to capture or False to release. Defaults to True.
        """
        self.app.capture_mouse(self if capture else None)

    def release_mouse(self) -> None:
        """Release the mouse.

        Mouse events will only be sent when the mouse is over the widget.
        """
        self.app.capture_mouse(None)

    async def broker_event(self, event_name: str, event: events.Event) -> bool:
        return await self.app._broker_event(event_name, event, default_namespace=self)

    def _on_styles_updated(self) -> None:
        self._rich_style_cache.clear()

    async def _on_mouse_down(self, event: events.MouseUp) -> None:
        await self.broker_event("mouse.down", event)

    async def _on_mouse_up(self, event: events.MouseUp) -> None:
        await self.broker_event("mouse.up", event)

    async def _on_click(self, event: events.Click) -> None:
        await self.broker_event("click", event)

    async def _on_key(self, event: events.Key) -> None:
        await self.handle_key(event)

    async def handle_key(self, event: events.Key) -> bool:
        try:
            binding = self._bindings.get_key(event.key)
        except NoBinding:
            return await self.dispatch_key(event)
        await self.action(binding.action)
        return True

    def _on_compose(self, event: events.Compose) -> None:
        widgets = self.compose()
        self.app.mount_all(widgets)

    def _on_mount(self, event: events.Mount) -> None:
        widgets = self.compose()
        self.mount(*widgets)
        # Preset scrollbars if not automatic
        if self.styles.overflow_y == "scroll":
            self.show_vertical_scrollbar = True
        if self.styles.overflow_x == "scroll":
            self.show_horizontal_scrollbar = True

    def _on_leave(self, event: events.Leave) -> None:
        self.mouse_over = False
        self.hover_style = Style()

    def _on_enter(self, event: events.Enter) -> None:
        self.mouse_over = True

    def _on_focus(self, event: events.Focus) -> None:
        self.emit_no_wait(events.DescendantFocus(self))
        self.has_focus = True
        self.refresh()

    def _on_blur(self, event: events.Blur) -> None:
        self.emit_no_wait(events.DescendantBlur(self))
        self.has_focus = False
        self.refresh()

    def _on_descendant_focus(self, event: events.DescendantFocus) -> None:
        if not self.descendant_has_focus:
            self.descendant_has_focus = True

    def _on_descendant_blur(self, event: events.DescendantBlur) -> None:
        if self.descendant_has_focus:
            self.descendant_has_focus = False

    def watch_descendant_has_focus(self, value: bool) -> None:
        if "focus-within" in self.pseudo_classes:
            self.app._require_stylesheet_update.add(self)

    def _on_mouse_scroll_down(self, event) -> None:
        if self.allow_vertical_scroll:
            if self.scroll_down(animate=False):
                event.stop()

    def _on_mouse_scroll_up(self, event) -> None:
        if self.allow_vertical_scroll:
            if self.scroll_up(animate=False):
                event.stop()

    def _on_scroll_to(self, message: ScrollTo) -> None:
        if self._allow_scroll:
            self.scroll_to(message.x, message.y, animate=message.animate, duration=0.1)
            message.stop()

    def _on_scroll_up(self, event: ScrollUp) -> None:
        if self.allow_vertical_scroll:
            self.scroll_page_up()
            event.stop()

    def _on_scroll_down(self, event: ScrollDown) -> None:
        if self.allow_vertical_scroll:
            self.scroll_page_down()
            event.stop()

    def _on_scroll_left(self, event: ScrollLeft) -> None:
        if self.allow_horizontal_scroll:
            self.scroll_page_left()
            event.stop()

    def _on_scroll_right(self, event: ScrollRight) -> None:
        if self.allow_horizontal_scroll:
            self.scroll_page_right()
            event.stop()

    def _on_hide(self, event: events.Hide) -> None:
        if self.has_focus:
            self.app._reset_focus(self)

    def _on_scroll_to_region(self, message: messages.ScrollToRegion) -> None:
        self.scroll_to_region(message.region, animate=True)

    def _key_home(self) -> bool:
        if self._allow_scroll:
            self.scroll_home()
            return True
        return False

    def _key_end(self) -> bool:
        if self._allow_scroll:
            self.scroll_end()
            return True
        return False

    def _key_left(self) -> bool:
        if self.allow_horizontal_scroll:
            self.scroll_left()
            return True
        return False

    def _key_right(self) -> bool:
        if self.allow_horizontal_scroll:
            self.scroll_right()
            return True
        return False

    def _key_down(self) -> bool:
        if self.allow_vertical_scroll:
            self.scroll_down()
            return True
        return False

    def _key_up(self) -> bool:
        if self.allow_vertical_scroll:
            self.scroll_up()
            return True
        return False

    def _key_pagedown(self) -> bool:
        if self.allow_vertical_scroll:
            self.scroll_page_down()
            return True
        return False

    def _key_pageup(self) -> bool:
        if self.allow_vertical_scroll:
            self.scroll_page_up()
            return True
        return False<|MERGE_RESOLUTION|>--- conflicted
+++ resolved
@@ -135,15 +135,9 @@
         link-background:;
         link-color: $text;
         link-style: underline;
-<<<<<<< HEAD
-        hover-background: $accent;
-        hover-color: $text;
-        hover-style: bold not underline;
-=======
         link-hover-background: $accent;
         link-hover-color: $text;
         link-hover-style: bold not underline;
->>>>>>> 467700c7
     }
     """
     COMPONENT_CLASSES: ClassVar[set[str]] = set()
