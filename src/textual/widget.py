"""
The base class for widgets.
"""

from __future__ import annotations

from asyncio import create_task, wait
from collections import Counter
from fractions import Fraction
from itertools import islice
from types import TracebackType
from typing import (
    TYPE_CHECKING,
    Awaitable,
    ClassVar,
    Collection,
    Generator,
    Iterable,
    NamedTuple,
    Sequence,
    TypeVar,
    cast,
    overload,
)

import rich.repr
from rich.console import (
    Console,
    ConsoleOptions,
    ConsoleRenderable,
    JustifyMethod,
    RenderableType,
    RenderResult,
    RichCast,
)
from rich.measure import Measurement
from rich.segment import Segment
from rich.style import Style
from rich.text import Text
from typing_extensions import Self

from . import constants, errors, events, messages
from ._animator import DEFAULT_EASING, Animatable, BoundAnimator, EasingFunction
from ._arrange import DockArrangeResult, arrange
from ._cache import FIFOCache
from ._compose import compose
from ._context import NoActiveAppError, active_app
from ._easing import DEFAULT_SCROLL_EASING
from ._layout import Layout
from ._segment_tools import align_lines
from ._styles_cache import StylesCache
from .actions import SkipAction
from .await_remove import AwaitRemove
from .box_model import BoxModel
from .css.query import NoMatches, WrongType
from .css.scalar import ScalarOffset
from .dom import DOMNode, NoScreen
from .geometry import NULL_REGION, NULL_SPACING, Offset, Region, Size, Spacing, clamp
from .layouts.vertical import VerticalLayout
from .message import Message
from .messages import CallbackType
from .notifications import Notification, SeverityLevel
from .reactive import Reactive
from .render import measure
from .renderables.blank import Blank
from .strip import Strip
from .walk import walk_depth_first

if TYPE_CHECKING:
    from .app import App, ComposeResult
    from .message_pump import MessagePump
    from .scrollbar import (
        ScrollBar,
        ScrollBarCorner,
        ScrollDown,
        ScrollLeft,
        ScrollRight,
        ScrollTo,
        ScrollUp,
    )

_JUSTIFY_MAP: dict[str, JustifyMethod] = {
    "start": "left",
    "end": "right",
    "justify": "full",
}


class NotAContainer(Exception):
    """Exception raised if you attempt to add a child to a widget which doesn't permit child nodes."""


_NULL_STYLE = Style()


class AwaitMount:
    """An *optional* awaitable returned by [mount][textual.widget.Widget.mount] and [mount_all][textual.widget.Widget.mount_all].

    Example:
        ```python
        await self.mount(Static("foo"))
        ```
    """

    def __init__(self, parent: Widget, widgets: Sequence[Widget]) -> None:
        self._parent = parent
        self._widgets = widgets

    async def __call__(self) -> None:
        """Allows awaiting via a call operation."""
        await self

    def __await__(self) -> Generator[None, None, None]:
        async def await_mount() -> None:
            if self._widgets:
                aws = [
                    create_task(widget._mounted_event.wait(), name="await mount")
                    for widget in self._widgets
                ]
                if aws:
                    await wait(aws)
                    self._parent.refresh(layout=True)

        return await_mount().__await__()


class _Styled:
    """Apply a style to a renderable.

    Args:
        renderable: Any renderable.
        style: A style to apply across the entire renderable.
    """

    def __init__(
        self, renderable: "ConsoleRenderable", style: Style, link_style: Style | None
    ) -> None:
        self.renderable = renderable
        self.style = style
        self.link_style = link_style

    def __rich_console__(
        self, console: "Console", options: "ConsoleOptions"
    ) -> "RenderResult":
        style = console.get_style(self.style)
        result_segments = console.render(self.renderable, options)

        _Segment = Segment
        if style:
            apply = style.__add__
            result_segments = (
                _Segment(text, apply(_style), None)
                for text, _style, control in result_segments
            )
        link_style = self.link_style
        if link_style:
            result_segments = (
                _Segment(
                    text,
                    (
                        style
                        if style._meta is None
                        else (style + link_style if "@click" in style.meta else style)
                    ),
                    control,
                )
                for text, style, control in result_segments
                if style is not None
            )
        return result_segments

    def __rich_measure__(
        self, console: "Console", options: "ConsoleOptions"
    ) -> Measurement:
        return Measurement.get(console, options, self.renderable)


class _RenderCache(NamedTuple):
    """Stores results of a previous render."""

    size: Size
    """The size of the render."""
    lines: list[Strip]
    """Contents of the render."""


class WidgetError(Exception):
    """Base widget error."""


class MountError(WidgetError):
    """Error raised when there was a problem with the mount request."""


class PseudoClasses(NamedTuple):
    """Used for render/render_line based widgets that use caching. This structure can be used as a
    cache-key."""

    enabled: bool
    """Is 'enabled' applied?"""
    focus: bool
    """Is 'focus' applied?"""
    hover: bool
    """Is 'hover' applied?"""


class _BorderTitle:
    """Descriptor to set border titles."""

    def __set_name__(self, owner: Widget, name: str) -> None:
        # The private name where we store the real data.
        self._internal_name = f"_{name}"

    def __set__(self, obj: Widget, title: str | Text | None) -> None:
        """Setting a title accepts a str, Text, or None."""
        if title is None:
            setattr(obj, self._internal_name, None)
        else:
            # We store the title as Text
            new_title = obj.render_str(title)
            new_title.expand_tabs(4)
            new_title = new_title.split()[0]
            setattr(obj, self._internal_name, new_title)
        obj.refresh()

    def __get__(self, obj: Widget, objtype: type[Widget] | None = None) -> str | None:
        """Getting a title will return None or a str as console markup."""
        title: Text | None = getattr(obj, self._internal_name, None)
        if title is None:
            return None
        # If we have a title, convert from Text to console markup
        return title.markup


@rich.repr.auto
class Widget(DOMNode):
    """
    A Widget is the base class for Textual widgets.

    See also [static][textual.widgets._static.Static] for starting point for your own widgets.
    """

    DEFAULT_CSS = """
    Widget{
        scrollbar-background: $panel-darken-1;
        scrollbar-background-hover: $panel-darken-2;
        scrollbar-background-active: $panel-darken-3;
        scrollbar-color: $primary-lighten-1;
        scrollbar-color-active: $warning-darken-1;
        scrollbar-color-hover: $primary-lighten-1;
        scrollbar-corner-color: $panel-darken-1;
        scrollbar-size-vertical: 2;
        scrollbar-size-horizontal: 1;
        link-background: initial;
        link-color: $text;
        link-style: underline;
        link-background-hover: $accent;
        link-color-hover: $text;
        link-style-hover: bold not underline;
    }
    """
    COMPONENT_CLASSES: ClassVar[set[str]] = set()

    BORDER_TITLE: ClassVar[str] = ""
    """Initial value for border_title attribute."""

    BORDER_SUBTITLE: ClassVar[str] = ""
    """Initial value for border_subtitle attribute."""

    ALLOW_CHILDREN: ClassVar[bool] = True
    """Set to `False` to prevent adding children to this widget."""

    can_focus: bool = False
    """Widget may receive focus."""
    can_focus_children: bool = True
    """Widget's children may receive focus."""
    expand: Reactive[bool] = Reactive(False)
    """Rich renderable may expand beyond optimal size."""
    shrink: Reactive[bool] = Reactive(True)
    """Rich renderable may shrink below optimal size."""
    auto_links: Reactive[bool] = Reactive(True)
    """Widget will highlight links automatically."""
    disabled: Reactive[bool] = Reactive(False)
    """Is the widget disabled? Disabled widgets can not be interacted with, and are typically styled to look dimmer."""

    hover_style: Reactive[Style] = Reactive(Style, repaint=False)
    """The current hover style (style under the mouse cursor). Read only."""
    highlight_link_id: Reactive[str] = Reactive("")
    """The currently highlighted link id. Read only."""
    loading: Reactive[bool] = Reactive(False)
    """If set to `True` this widget will temporarily be replaced with a loading indicator."""

    def __init__(
        self,
        *children: Widget,
        name: str | None = None,
        id: str | None = None,
        classes: str | None = None,
        disabled: bool = False,
    ) -> None:
        """Initialize a Widget.

        Args:
            *children: Child widgets.
            name: The name of the widget.
            id: The ID of the widget in the DOM.
            classes: The CSS classes for the widget.
            disabled: Whether the widget is disabled or not.
        """
        self._size = Size(0, 0)
        self._container_size = Size(0, 0)
        self._layout_required = False
        self._repaint_required = False
        self._scroll_required = False
        self._default_layout = VerticalLayout()
        self._animate: BoundAnimator | None = None
        self.highlight_style: Style | None = None

        self._vertical_scrollbar: ScrollBar | None = None
        self._horizontal_scrollbar: ScrollBar | None = None
        self._scrollbar_corner: ScrollBarCorner | None = None

        self._border_title: Text | None = None
        self._border_subtitle: Text | None = None

        self._render_cache = _RenderCache(Size(0, 0), [])
        # Regions which need to be updated (in Widget)
        self._dirty_regions: set[Region] = set()
        # Regions which need to be transferred from cache to screen
        self._repaint_regions: set[Region] = set()

        # Cache the auto content dimensions
        # TODO: add mechanism to explicitly clear this
        self._content_width_cache: tuple[object, int] = (None, 0)
        self._content_height_cache: tuple[object, int] = (None, 0)

        self._arrangement_cache: FIFOCache[
            tuple[Size, int], DockArrangeResult
        ] = FIFOCache(4)

        self._styles_cache = StylesCache()
        self._rich_style_cache: dict[str, tuple[Style, Style]] = {}
        self._stabilize_scrollbar: tuple[Size, str, str] | None = None
        """Used to prevent scrollbar logic getting stuck in an infinite loop."""

        self._tooltip: RenderableType | None = None
        """The tooltip content."""
        self._absolute_offset: Offset | None = None
        """Force an absolute offset for the widget (used by tooltips)."""

        super().__init__(
            name=name,
            id=id,
            classes=self.DEFAULT_CLASSES if classes is None else classes,
        )

        if self in children:
            raise WidgetError("A widget can't be its own parent")

        for child in children:
            if not isinstance(child, Widget):
                raise TypeError(
                    f"Widget positional arguments must be Widget subclasses; not {child!r}"
                )

        self._add_children(*children)
        self.disabled = disabled
        if self.BORDER_TITLE:
            self.border_title = self.BORDER_TITLE
        if self.BORDER_SUBTITLE:
            self.border_subtitle = self.BORDER_SUBTITLE

    virtual_size: Reactive[Size] = Reactive(Size(0, 0), layout=True)
    """The virtual (scrollable) [size][textual.geometry.Size] of the widget."""

    has_focus: Reactive[bool] = Reactive(False, repaint=False)
    """Does this widget have focus? Read only."""

    mouse_over: Reactive[bool] = Reactive(False, repaint=False)
    """Is the mouse over this widget? Read only."""

    scroll_x: Reactive[float] = Reactive(0.0, repaint=False, layout=False)
    """The scroll position on the X axis."""

    scroll_y: Reactive[float] = Reactive(0.0, repaint=False, layout=False)
    """The scroll position on the Y axis."""

    scroll_target_x = Reactive(0.0, repaint=False)
    scroll_target_y = Reactive(0.0, repaint=False)

    show_vertical_scrollbar: Reactive[bool] = Reactive(False, layout=True)
    """Show a horizontal scrollbar?"""

    show_horizontal_scrollbar: Reactive[bool] = Reactive(False, layout=True)
    """Show a horizontal scrollbar?"""

    border_title: str | Text | None = _BorderTitle()  # type: ignore
    """A title to show in the top border (if there is one)."""
    border_subtitle: str | Text | None = _BorderTitle()  # type: ignore
    """A title to show in the bottom border (if there is one)."""

    @property
    def is_mounted(self) -> bool:
        """Check if this widget is mounted."""
        return self._is_mounted

    @property
    def siblings(self) -> list[Widget]:
        """Get the widget's siblings (self is removed from the return list).

        Returns:
            A list of siblings.
        """
        parent = self.parent
        if parent is not None:
            siblings = list(parent._nodes)
            siblings.remove(self)
            return siblings
        else:
            return []

    @property
    def visible_siblings(self) -> list[Widget]:
        """A list of siblings which will be shown.

        Returns:
            List of siblings.
        """
        siblings = [
            widget for widget in self.siblings if widget.visible and widget.display
        ]
        return siblings

    @property
    def allow_vertical_scroll(self) -> bool:
        """Check if vertical scroll is permitted.

        May be overridden if you want different logic regarding allowing scrolling.
        """
        return self.is_scrollable and self.show_vertical_scrollbar

    @property
    def allow_horizontal_scroll(self) -> bool:
        """Check if horizontal scroll is permitted.

        May be overridden if you want different logic regarding allowing scrolling.
        """
        return self.is_scrollable and self.show_horizontal_scrollbar

    @property
    def _allow_scroll(self) -> bool:
        """Check if both axis may be scrolled.

        Returns:
            True if horizontal and vertical scrolling is enabled.
        """
        return self.is_scrollable and (
            self.allow_horizontal_scroll or self.allow_vertical_scroll
        )

    @property
    def offset(self) -> Offset:
        """Widget offset from origin.

        Returns:
            Relative offset.
        """
        return self.styles.offset.resolve(self.size, self.app.size)

    @offset.setter
    def offset(self, offset: tuple[int, int]) -> None:
        self.styles.offset = ScalarOffset.from_offset(offset)

    @property
    def opacity(self) -> float:
        """Total opacity of widget."""
        opacity = 1.0
        for node in reversed(self.ancestors_with_self):
            opacity *= node.styles.opacity
            if not opacity:
                break
        return opacity

    @property
    def tooltip(self) -> RenderableType | None:
        """Tooltip for the widget, or `None` for no tooltip."""
        return self._tooltip

    @tooltip.setter
    def tooltip(self, tooltip: RenderableType | None):
        self._tooltip = tooltip
        try:
            self.screen._update_tooltip(self)
        except NoScreen:
            pass

    def compose_add_child(self, widget: Widget) -> None:
        """Add a node to children.

        This is used by the compose process when it adds children.
        There is no need to use it directly, but you may want to override it in a subclass
        if you want children to be attached to a different node.

        Args:
            widget: A Widget to add.
        """
        _rich_traceback_omit = True
        if not self.ALLOW_CHILDREN:
            raise NotAContainer(f"Can't add children to {type(widget)} widgets")
        self._nodes._append(widget)

    def __enter__(self) -> Self:
        """Use as context manager when composing."""
        self.app._compose_stacks[-1].append(self)
        return self

    def __exit__(
        self,
        exc_type: type[BaseException] | None,
        exc_val: BaseException | None,
        exc_tb: TracebackType | None,
    ) -> None:
        """Exit compose context manager."""
        compose_stack = self.app._compose_stacks[-1]
        composed = compose_stack.pop()
        if compose_stack:
            compose_stack[-1].compose_add_child(composed)
        else:
            self.app._composed[-1].append(composed)

    def set_loading(self, loading: bool) -> Awaitable:
        """Set or reset the loading state of this widget.

        A widget in a loading state will display a LoadingIndicator that obscures the widget.

        Args:
            loading: `True` to put the widget into a loading state, or `False` to reset the loading state.

        Returns:
            An optional awaitable.
        """
        from textual.widgets import LoadingIndicator

        if loading:
            loading_indicator = LoadingIndicator()
            return loading_indicator.apply(self)
        else:
            return LoadingIndicator.clear(self)

    async def _watch_loading(self, loading: bool) -> None:
        """Called when the 'loading' reactive is changed."""
        await self.set_loading(loading)

    ExpectType = TypeVar("ExpectType", bound="Widget")

    @overload
    def get_child_by_id(self, id: str) -> Widget:
        ...

    @overload
    def get_child_by_id(self, id: str, expect_type: type[ExpectType]) -> ExpectType:
        ...

    def get_child_by_id(
        self, id: str, expect_type: type[ExpectType] | None = None
    ) -> ExpectType | Widget:
        """Return the first child (immediate descendent) of this node with the given ID.

        Args:
            id: The ID of the child.
            expect_type: Require the object be of the supplied type, or None for any type.

        Returns:
            The first child of this node with the ID.

        Raises:
            NoMatches: if no children could be found for this ID
            WrongType: if the wrong type was found.
        """
        child = self._nodes._get_by_id(id)
        if child is None:
            raise NoMatches(f"No child found with id={id!r}")
        if expect_type is None:
            return child
        if not isinstance(child, expect_type):
            raise WrongType(
                f"Child with id={id!r} is wrong type; expected {expect_type}, got"
                f" {type(child)}"
            )
        return child

    @overload
    def get_widget_by_id(self, id: str) -> Widget:
        ...

    @overload
    def get_widget_by_id(self, id: str, expect_type: type[ExpectType]) -> ExpectType:
        ...

    def get_widget_by_id(
        self, id: str, expect_type: type[ExpectType] | None = None
    ) -> ExpectType | Widget:
        """Return the first descendant widget with the given ID.

        Performs a depth-first search rooted at this widget.

        Args:
            id: The ID to search for in the subtree.
            expect_type: Require the object be of the supplied type, or None for any type.

        Returns:
            The first descendant encountered with this ID.

        Raises:
            NoMatches: if no children could be found for this ID.
            WrongType: if the wrong type was found.
        """
        # We use Widget as a filter_type so that the inferred type of child is Widget.
        for child in walk_depth_first(self, filter_type=Widget):
            try:
                if expect_type is None:
                    return child.get_child_by_id(id)
                else:
                    return child.get_child_by_id(id, expect_type=expect_type)
            except NoMatches:
                pass
            except WrongType as exc:
                raise WrongType(
                    f"Descendant with id={id!r} is wrong type; expected {expect_type},"
                    f" got {type(child)}"
                ) from exc
        raise NoMatches(f"No descendant found with id={id!r}")

    def get_child_by_type(self, expect_type: type[ExpectType]) -> ExpectType:
        """Get the first immediate child of a given type.

        Only returns exact matches, and so will not match subclasses of the given type.

        Args:
            expect_type: The type of the child to search for.

        Raises:
            NoMatches: If no matching child is found.

        Returns:
            The first immediate child widget with the expected type.
        """
        for child in self._nodes:
            # We want the child with the exact type (not subclasses)
            if type(child) is expect_type:
                assert isinstance(child, expect_type)
                return child
        raise NoMatches(f"No immediate child of type {expect_type}; {self._nodes}")

    def get_component_rich_style(self, name: str, *, partial: bool = False) -> Style:
        """Get a *Rich* style for a component.

        Args:
            name: Name of component.
            partial: Return a partial style (not combined with parent).

        Returns:
            A Rich style object.
        """

        if name not in self._rich_style_cache:
            component_styles = self.get_component_styles(name)
            style = component_styles.rich_style
            partial_style = component_styles.partial_rich_style
            self._rich_style_cache[name] = (style, partial_style)

        style, partial_style = self._rich_style_cache[name]

        return partial_style if partial else style

    def render_str(self, text_content: str | Text) -> Text:
        """Convert str in to a Text object.

        If you pass in an existing Text object it will be returned unaltered.

        Args:
            text_content: Text or str.

        Returns:
            A text object.
        """
        text = (
            Text.from_markup(text_content)
            if isinstance(text_content, str)
            else text_content
        )
        return text

    def _arrange(self, size: Size) -> DockArrangeResult:
        """Arrange children.

        Args:
            size: Size of container.

        Returns:
            Widget locations.
        """
        assert self.is_container

        cache_key = (size, self._nodes._updates)
        cached_result = self._arrangement_cache.get(cache_key)
        if cached_result is not None:
            return cached_result

        arrangement = self._arrangement_cache[cache_key] = arrange(
            self, self._nodes, size, self.screen.size
        )

        return arrangement

    def _clear_arrangement_cache(self) -> None:
        """Clear arrangement cache, forcing a new arrange operation."""
        self._arrangement_cache.clear()
        self._stabilize_scrollbar = None

    def _get_virtual_dom(self) -> Iterable[Widget]:
        """Get widgets not part of the DOM.

        Returns:
            An iterable of Widgets.
        """
        if self._horizontal_scrollbar is not None:
            yield self._horizontal_scrollbar
        if self._vertical_scrollbar is not None:
            yield self._vertical_scrollbar
        if self._scrollbar_corner is not None:
            yield self._scrollbar_corner

    def _find_mount_point(self, spot: int | str | "Widget") -> tuple["Widget", int]:
        """Attempt to locate the point where the caller wants to mount something.

        Args:
            spot: The spot to find.

        Returns:
            The parent and the location in its child list.

        Raises:
            MountError: If there was an error finding where to mount a widget.

        The rules of this method are:

        - Given an ``int``, parent is ``self`` and location is the integer value.
        - Given a ``Widget``, parent is the widget's parent and location is
          where the widget is found in the parent's ``children``. If it
          can't be found a ``MountError`` will be raised.
        - Given a string, it is used to perform a ``query_one`` and then the
          result is used as if a ``Widget`` had been given.
        """

        # A numeric location means at that point in our child list.
        if isinstance(spot, int):
            return self, spot

        # If we've got a string, that should be treated like a query that
        # can be passed to query_one. So let's use that to get a widget to
        # work on.
        if isinstance(spot, str):
            spot = self.query_one(spot, Widget)

        # At this point we should have a widget, either because we got given
        # one, or because we pulled one out of the query. First off, does it
        # have a parent? There's no way we can use it as a sibling to make
        # mounting decisions if it doesn't have a parent.
        if spot.parent is None:
            raise MountError(
                f"Unable to find relative location of {spot!r} because it has no parent"
            )

        # We've got a widget. It has a parent. It has (zero or more)
        # children. We should be able to go looking for the widget's
        # location amongst its parent's children.
        try:
            return cast("Widget", spot.parent), spot.parent._nodes.index(spot)
        except ValueError:
            raise MountError(f"{spot!r} is not a child of {self!r}") from None

    def mount(
        self,
        *widgets: Widget,
        before: int | str | Widget | None = None,
        after: int | str | Widget | None = None,
    ) -> AwaitMount:
        """Mount widgets below this widget (making this widget a container).

        Args:
            *widgets: The widget(s) to mount.
            before: Optional location to mount before. An `int` is the index
                of the child to mount before, a `str` is a `query_one` query to
                find the widget to mount before.
            after: Optional location to mount after. An `int` is the index
                of the child to mount after, a `str` is a `query_one` query to
                find the widget to mount after.

        Returns:
            An awaitable object that waits for widgets to be mounted.

        Raises:
            MountError: If there is a problem with the mount request.

        Note:
            Only one of ``before`` or ``after`` can be provided. If both are
            provided a ``MountError`` will be raised.
        """

        # Check for duplicate IDs in the incoming widgets
        ids_to_mount = [widget.id for widget in widgets if widget.id is not None]
        unique_ids = set(ids_to_mount)
        num_unique_ids = len(unique_ids)
        num_widgets_with_ids = len(ids_to_mount)
        if num_unique_ids != num_widgets_with_ids:
            counter = Counter(widget.id for widget in widgets)
            for widget_id, count in counter.items():
                if count > 1:
                    raise MountError(
                        f"Tried to insert {count!r} widgets with the same ID {widget_id!r}. "
                        "Widget IDs must be unique."
                    )

        # Saying you want to mount before *and* after something is an error.
        if before is not None and after is not None:
            raise MountError(
                "Only one of `before` or `after` can be handled -- not both"
            )

        # Decide the final resting place depending on what we've been asked
        # to do.
        insert_before: int | None = None
        insert_after: int | None = None
        if before is not None:
            parent, insert_before = self._find_mount_point(before)
        elif after is not None:
            parent, insert_after = self._find_mount_point(after)
        else:
            parent = self

        mounted = self.app._register(
            parent, *widgets, before=insert_before, after=insert_after
        )

        await_mount = AwaitMount(self, mounted)
        self.call_next(await_mount)
        return await_mount

    def mount_all(
        self,
        widgets: Iterable[Widget],
        *,
        before: int | str | Widget | None = None,
        after: int | str | Widget | None = None,
    ) -> AwaitMount:
        """Mount widgets from an iterable.

        Args:
            widgets: An iterable of widgets.
            before: Optional location to mount before. An `int` is the index
                of the child to mount before, a `str` is a `query_one` query to
                find the widget to mount before.
            after: Optional location to mount after. An `int` is the index
                of the child to mount after, a `str` is a `query_one` query to
                find the widget to mount after.

        Returns:
            An awaitable object that waits for widgets to be mounted.

        Raises:
            MountError: If there is a problem with the mount request.

        Note:
            Only one of ``before`` or ``after`` can be provided. If both are
            provided a ``MountError`` will be raised.
        """
        await_mount = self.mount(*widgets, before=before, after=after)
        return await_mount

    def move_child(
        self,
        child: int | Widget,
        before: int | Widget | None = None,
        after: int | Widget | None = None,
    ) -> None:
        """Move a child widget within its parent's list of children.

        Args:
            child: The child widget to move.
            before: Child widget or location index to move before.
            after: Child widget or location index to move after.

        Raises:
            WidgetError: If there is a problem with the child or target.

        Note:
            Only one of `before` or `after` can be provided. If neither
            or both are provided a `WidgetError` will be raised.
        """

        # One or the other of before or after are required. Can't do
        # neither, can't do both.
        if before is None and after is None:
            raise WidgetError("One of `before` or `after` is required.")
        elif before is not None and after is not None:
            raise WidgetError("Only one of `before` or `after` can be handled.")

        # We short-circuit the no-op, otherwise it will error later down the road.
        if child is before or child is after:
            return

        def _to_widget(child: int | Widget, called: str) -> Widget:
            """Ensure a given child reference is a Widget."""
            if isinstance(child, int):
                try:
                    child = self._nodes[child]
                except IndexError:
                    raise WidgetError(
                        f"An index of {child} for the child to {called} is out of bounds"
                    ) from None
            else:
                # We got an actual widget, so let's be sure it really is one of
                # our children.
                try:
                    _ = self._nodes.index(child)
                except ValueError:
                    raise WidgetError(f"{child!r} is not a child of {self!r}") from None
            return child

        # Ensure the child and target are widgets.
        child = _to_widget(child, "move")
        target = _to_widget(
            cast("int | Widget", before if after is None else after), "move towards"
        )

        # At this point we should know what we're moving, and it should be a
        # child; where we're moving it to, which should be within the child
        # list; and how we're supposed to move it. All that's left is doing
        # the right thing.
        self._nodes._remove(child)
        if before is not None:
            self._nodes._insert(self._nodes.index(target), child)
        else:
            self._nodes._insert(self._nodes.index(target) + 1, child)

        # Request a refresh.
        self.refresh(layout=True)

    def compose(self) -> ComposeResult:
        """Called by Textual to create child widgets.

        Extend this to build a UI.

        Example:
            ```python
            def compose(self) -> ComposeResult:
                yield Header()
                yield Label("Press the button below:")
                yield Button()
                yield Footer()
            ```
        """
        yield from ()

    def _post_register(self, app: App) -> None:
        """Called when the instance is registered.

        Args:
            app: App instance.
        """
        # Parse the Widget's CSS
        for read_from, css, tie_breaker, scope in self._get_default_css():
            self.app.stylesheet.add_source(
                css,
                read_from=read_from,
                is_default_css=True,
                tie_breaker=tie_breaker,
                scope=scope,
            )

    def _get_box_model(
        self,
        container: Size,
        viewport: Size,
        width_fraction: Fraction,
        height_fraction: Fraction,
    ) -> BoxModel:
        """Process the box model for this widget.

        Args:
            container: The size of the container widget (with a layout)
            viewport: The viewport size.
            width_fraction: A fraction used for 1 `fr` unit on the width dimension.
            height_fraction: A fraction used for 1 `fr` unit on the height dimension.

        Returns:
            The size and margin for this widget.
        """
        styles = self.styles
        _content_width, _content_height = container
        content_width = Fraction(_content_width)
        content_height = Fraction(_content_height)
        is_border_box = styles.box_sizing == "border-box"
        gutter = styles.gutter
        margin = styles.margin

        is_auto_width = styles.width and styles.width.is_auto
        is_auto_height = styles.height and styles.height.is_auto

        # Container minus padding and border
        content_container = container - gutter.totals
        # The container including the content
        sizing_container = content_container if is_border_box else container

        if styles.width is None:
            # No width specified, fill available space
            content_width = Fraction(content_container.width - margin.width)
        elif is_auto_width:
            # When width is auto, we want enough space to always fit the content
            content_width = Fraction(
                self.get_content_width(
                    content_container - styles.margin.totals, viewport
                )
            )
            if styles.scrollbar_gutter == "stable" and styles.overflow_x == "auto":
                content_width += styles.scrollbar_size_vertical
            if (
                content_width < content_container.width
                and self._has_relative_children_width
            ):
                content_width = Fraction(content_container.width)
        else:
            # An explicit width
            styles_width = styles.width
            content_width = styles_width.resolve(
                sizing_container - styles.margin.totals, viewport, width_fraction
            )
            if is_border_box and styles_width.excludes_border:
                content_width -= gutter.width

        if styles.min_width is not None:
            # Restrict to minimum width, if set
            min_width = styles.min_width.resolve(
                content_container, viewport, width_fraction
            )
            if is_border_box:
                min_width -= gutter.width
            content_width = max(content_width, min_width, Fraction(0))

        if styles.max_width is not None:
            # Restrict to maximum width, if set
            max_width = styles.max_width.resolve(
                content_container, viewport, width_fraction
            )
            if is_border_box:
                max_width -= gutter.width
            content_width = min(content_width, max_width)

        content_width = max(Fraction(0), content_width)

        if styles.height is None:
            # No height specified, fill the available space
            content_height = Fraction(content_container.height - margin.height)
        elif is_auto_height:
            # Calculate dimensions based on content
            content_height = Fraction(
                self.get_content_height(content_container, viewport, int(content_width))
            )
            if styles.scrollbar_gutter == "stable" and styles.overflow_y == "auto":
                content_height += styles.scrollbar_size_horizontal
            if (
                content_height < content_container.height
                and self._has_relative_children_height
            ):
                content_height = Fraction(content_container.height)
        else:
            styles_height = styles.height
            # Explicit height set
            content_height = styles_height.resolve(
                sizing_container - styles.margin.totals, viewport, height_fraction
            )
            if is_border_box and styles_height.excludes_border:
                content_height -= gutter.height

        if styles.min_height is not None:
            # Restrict to minimum height, if set
            min_height = styles.min_height.resolve(
                content_container, viewport, height_fraction
            )
            if is_border_box:
                min_height -= gutter.height
            content_height = max(content_height, min_height, Fraction(0))

        if styles.max_height is not None:
            # Restrict maximum height, if set
            max_height = styles.max_height.resolve(
                content_container, viewport, height_fraction
            )
            if is_border_box:
                max_height -= gutter.height
            content_height = min(content_height, max_height)

        content_height = max(Fraction(0), content_height)

        model = BoxModel(
            content_width + gutter.width, content_height + gutter.height, margin
        )
        return model

    def get_content_width(self, container: Size, viewport: Size) -> int:
        """Called by textual to get the width of the content area. May be overridden in a subclass.

        Args:
            container: Size of the container (immediate parent) widget.
            viewport: Size of the viewport.

        Returns:
            The optimal width of the content.
        """
        if self.is_container:
            assert self._layout is not None
            return self._layout.get_content_width(self, container, viewport)

        cache_key = container.width
        if self._content_width_cache[0] == cache_key:
            return self._content_width_cache[1]

        console = self.app.console
        renderable = self._render()

        width = measure(
            console, renderable, container.width, container_width=container.width
        )
        if self.expand:
            width = max(container.width, width)
        if self.shrink:
            width = min(width, container.width)

        self._content_width_cache = (cache_key, width)
        return width

    def get_content_height(self, container: Size, viewport: Size, width: int) -> int:
        """Called by Textual to get the height of the content area. May be overridden in a subclass.

        Args:
            container: Size of the container (immediate parent) widget.
            viewport: Size of the viewport.
            width: Width of renderable.

        Returns:
            The height of the content.
        """
        if self.is_container:
            assert self._layout is not None
            height = self._layout.get_content_height(
                self,
                container,
                viewport,
                width,
            )
        else:
            cache_key = width

            if self._content_height_cache[0] == cache_key:
                return self._content_height_cache[1]

            renderable = self.render()
            options = self._console.options.update_width(width).update(highlight=False)
            segments = self._console.render(renderable, options)
            # Cheaper than counting the lines returned from render_lines!
            height = sum([text.count("\n") for text, _, _ in segments])
            self._content_height_cache = (cache_key, height)

        return height

    def watch_hover_style(
        self, previous_hover_style: Style, hover_style: Style
    ) -> None:
        if self.auto_links:
            self.highlight_link_id = hover_style.link_id

    def watch_scroll_x(self, old_value: float, new_value: float) -> None:
        self.horizontal_scrollbar.position = round(new_value)
        if round(old_value) != round(new_value):
            self._refresh_scroll()

    def watch_scroll_y(self, old_value: float, new_value: float) -> None:
        self.vertical_scrollbar.position = round(new_value)
        if round(old_value) != round(new_value):
            self._refresh_scroll()

    def validate_scroll_x(self, value: float) -> float:
        return clamp(value, 0, self.max_scroll_x)

    def validate_scroll_target_x(self, value: float) -> float:
        return clamp(value, 0, self.max_scroll_x)

    def validate_scroll_y(self, value: float) -> float:
        return clamp(value, 0, self.max_scroll_y)

    def validate_scroll_target_y(self, value: float) -> float:
        return clamp(value, 0, self.max_scroll_y)

    @property
    def max_scroll_x(self) -> int:
        """The maximum value of `scroll_x`."""
        return max(
            0,
            self.virtual_size.width
            - (self.container_size.width - self.scrollbar_size_vertical),
        )

    @property
    def max_scroll_y(self) -> int:
        """The maximum value of `scroll_y`."""
        return max(
            0,
            self.virtual_size.height
            - (self.container_size.height - self.scrollbar_size_horizontal),
        )

    @property
    def is_vertical_scroll_end(self) -> bool:
        """Is the vertical scroll position at the maximum?"""
        return self.scroll_offset.y == self.max_scroll_y

    @property
    def is_horizontal_scroll_end(self) -> bool:
        """Is the horizontal scroll position at the maximum?"""
        return self.scroll_offset.x == self.max_scroll_x

    @property
    def is_vertical_scrollbar_grabbed(self) -> bool:
        """Is the user dragging the vertical scrollbar?"""
        return bool(self._vertical_scrollbar and self._vertical_scrollbar.grabbed)

    @property
    def is_horizontal_scrollbar_grabbed(self) -> bool:
        """Is the user dragging the vertical scrollbar?"""
        return bool(self._horizontal_scrollbar and self._horizontal_scrollbar.grabbed)

    @property
    def scrollbar_corner(self) -> ScrollBarCorner:
        """The scrollbar corner.

        Note:
            This will *create* a scrollbar corner if one doesn't exist.

        Returns:
            ScrollBarCorner Widget.
        """
        from .scrollbar import ScrollBarCorner

        if self._scrollbar_corner is not None:
            return self._scrollbar_corner
        self._scrollbar_corner = ScrollBarCorner()
        self.app._start_widget(self, self._scrollbar_corner)
        return self._scrollbar_corner

    @property
    def vertical_scrollbar(self) -> ScrollBar:
        """The vertical scrollbar (create if necessary).

        Note:
            This will *create* a scrollbar if one doesn't exist.

        Returns:
            ScrollBar Widget.
        """
        from .scrollbar import ScrollBar

        if self._vertical_scrollbar is not None:
            return self._vertical_scrollbar
        self._vertical_scrollbar = scroll_bar = ScrollBar(
            vertical=True, name="vertical", thickness=self.scrollbar_size_vertical
        )
        self._vertical_scrollbar.display = False
        self.app._start_widget(self, scroll_bar)
        return scroll_bar

    @property
    def horizontal_scrollbar(self) -> ScrollBar:
        """The horizontal scrollbar.

        Note:
            This will *create* a scrollbar if one doesn't exist.

        Returns:
            ScrollBar Widget.
        """

        from .scrollbar import ScrollBar

        if self._horizontal_scrollbar is not None:
            return self._horizontal_scrollbar
        self._horizontal_scrollbar = scroll_bar = ScrollBar(
            vertical=False, name="horizontal", thickness=self.scrollbar_size_horizontal
        )
        self._horizontal_scrollbar.display = False
        self.app._start_widget(self, scroll_bar)
        return scroll_bar

    def _refresh_scrollbars(self) -> None:
        """Refresh scrollbar visibility."""
        if not self.is_scrollable or not self.container_size:
            return

        styles = self.styles
        overflow_x = styles.overflow_x
        overflow_y = styles.overflow_y

        stabilize_scrollbar = (
            self.container_size,
            overflow_x,
            overflow_y,
        )
        if self._stabilize_scrollbar == stabilize_scrollbar:
            return

        width, height = self._container_size

        show_horizontal = False
        if overflow_x == "hidden":
            show_horizontal = False
        elif overflow_x == "scroll":
            show_horizontal = True
        elif overflow_x == "auto":
            show_horizontal = self.virtual_size.width > width

        show_vertical = False
        if overflow_y == "hidden":
            show_vertical = False
        elif overflow_y == "scroll":
            show_vertical = True
        elif overflow_y == "auto":
            show_vertical = self.virtual_size.height > height

        # When a single scrollbar is shown, the other dimension changes, so we need to recalculate.
        if overflow_x == "auto" and show_vertical and not show_horizontal:
            show_horizontal = self.virtual_size.width > (
                width - styles.scrollbar_size_vertical
            )
        if overflow_y == "auto" and show_horizontal and not show_vertical:
            show_vertical = self.virtual_size.height > (
                height - styles.scrollbar_size_horizontal
            )

        self._stabilize_scrollbar = stabilize_scrollbar

        self.show_horizontal_scrollbar = show_horizontal
        self.show_vertical_scrollbar = show_vertical

        if self._horizontal_scrollbar is not None or show_horizontal:
            self.horizontal_scrollbar.display = show_horizontal
        if self._vertical_scrollbar is not None or show_vertical:
            self.vertical_scrollbar.display = show_vertical

    @property
    def scrollbars_enabled(self) -> tuple[bool, bool]:
        """A tuple of booleans that indicate if scrollbars are enabled.

        Returns:
            A tuple of (<vertical scrollbar enabled>, <horizontal scrollbar enabled>)
        """
        if not self.is_scrollable:
            return False, False

        enabled = self.show_vertical_scrollbar, self.show_horizontal_scrollbar
        return enabled

    @property
    def scrollbars_space(self) -> tuple[int, int]:
        """The number of cells occupied by scrollbars for width and height"""
        return (self.scrollbar_size_vertical, self.scrollbar_size_horizontal)

    @property
    def scrollbar_size_vertical(self) -> int:
        """Get the width used by the *vertical* scrollbar.

        Returns:
            Number of columns in the vertical scrollbar.
        """
        styles = self.styles
        if styles.scrollbar_gutter == "stable" and styles.overflow_y == "auto":
            return styles.scrollbar_size_vertical
        return styles.scrollbar_size_vertical if self.show_vertical_scrollbar else 0

    @property
    def scrollbar_size_horizontal(self) -> int:
        """Get the height used by the *horizontal* scrollbar.

        Returns:
            Number of rows in the horizontal scrollbar.
        """
        styles = self.styles
        return styles.scrollbar_size_horizontal if self.show_horizontal_scrollbar else 0

    @property
    def scrollbar_gutter(self) -> Spacing:
        """Spacing required to fit scrollbar(s).

        Returns:
            Scrollbar gutter spacing.
        """
        return Spacing(
            0, self.scrollbar_size_vertical, self.scrollbar_size_horizontal, 0
        )

    @property
    def gutter(self) -> Spacing:
        """Spacing for padding / border / scrollbars.

        Returns:
            Additional spacing around content area.
        """
        return self.styles.gutter + self.scrollbar_gutter

    @property
    def size(self) -> Size:
        """The size of the content area.

        Returns:
            Content area size.
        """
        return self.content_region.size

    @property
    def outer_size(self) -> Size:
        """The size of the widget (including padding and border).

        Returns:
            Outer size.
        """
        return self._size

    @property
    def container_size(self) -> Size:
        """The size of the container (parent widget).

        Returns:
            Container size.
        """
        return self._container_size

    @property
    def content_region(self) -> Region:
        """Gets an absolute region containing the content (minus padding and border).

        Returns:
            Screen region that contains a widget's content.
        """
        content_region = self.region.shrink(self.styles.gutter)
        return content_region

    @property
    def scrollable_content_region(self) -> Region:
        """Gets an absolute region containing the scrollable content (minus padding, border, and scrollbars).

        Returns:
            Screen region that contains a widget's content.
        """
        content_region = self.region.shrink(self.styles.gutter).shrink(
            self.scrollbar_gutter
        )
        return content_region

    @property
    def content_offset(self) -> Offset:
        """An offset from the Widget origin where the content begins.

        Returns:
            Offset from widget's origin.
        """
        x, y = self.gutter.top_left
        return Offset(x, y)

    @property
    def content_size(self) -> Size:
        """The size of the content area.

        Returns:
            Content area size.
        """
        return self.region.shrink(self.styles.gutter).size

    @property
    def region(self) -> Region:
        """The region occupied by this widget, relative to the Screen.

        Raises:
            NoScreen: If there is no screen.
            errors.NoWidget: If the widget is not on the screen.

        Returns:
            Region within screen occupied by widget.
        """
        try:
            return self.screen.find_widget(self).region
        except (NoScreen, errors.NoWidget):
            return NULL_REGION

    @property
    def dock_gutter(self) -> Spacing:
        """Space allocated to docks in the parent.

        Returns:
            Space to be subtracted from scrollable area.
        """
        try:
            return self.screen.find_widget(self).dock_gutter
        except (NoScreen, errors.NoWidget):
            return NULL_SPACING

    @property
    def container_viewport(self) -> Region:
        """The viewport region (parent window).

        Returns:
            The region that contains this widget.
        """
        if self.parent is None:
            return self.size.region
        assert isinstance(self.parent, Widget)
        return self.parent.region

    @property
    def virtual_region(self) -> Region:
        """The widget region relative to it's container (which may not be visible,
        depending on scroll offset).


        Returns:
            The virtual region.
        """
        try:
            return self.screen.find_widget(self).virtual_region
        except NoScreen:
            return Region()
        except errors.NoWidget:
            return Region()

    @property
    def window_region(self) -> Region:
        """The region within the scrollable area that is currently visible.

        Returns:
            New region.
        """
        window_region = self.region.at_offset(self.scroll_offset)
        return window_region

    @property
    def virtual_region_with_margin(self) -> Region:
        """The widget region relative to its container (*including margin*), which may not be visible,
        depending on the scroll offset.

        Returns:
            The virtual region of the Widget, inclusive of its margin.
        """
        return self.virtual_region.grow(self.styles.margin)

    @property
    def _self_or_ancestors_disabled(self) -> bool:
        """Is this widget or any of its ancestors disabled?"""
        return any(
            node.disabled
            for node in self.ancestors_with_self
            if isinstance(node, Widget)
        )

    @property
    def focusable(self) -> bool:
        """Can this widget currently be focused?"""
        return self.can_focus and self.visible and not self._self_or_ancestors_disabled

    @property
    def _focus_sort_key(self) -> tuple[int, int]:
        """Key function to sort widgets in to focus order."""
        x, y, _, _ = self.virtual_region
        top, _, _, left = self.styles.margin
        return y - top, x - left

    @property
    def scroll_offset(self) -> Offset:
        """Get the current scroll offset.

        Returns:
            Offset a container has been scrolled by.
        """
        return Offset(round(self.scroll_x), round(self.scroll_y))

    @property
    def _console(self) -> Console:
        """Get the current console.

        Returns:
            A Rich console object.
        """
        return active_app.get().console

    @property
    def _has_relative_children_width(self) -> bool:
        """Do any children (or progeny) have a relative width?"""
        if not self.is_container:
            return False
        for child in self.children:
            styles = child.styles
            if styles.display == "none":
                continue
            width = styles.width
            if width is None:
                continue
            if styles.is_relative_width or (
                width.is_auto and child._has_relative_children_width
            ):
                return True
        return False

    @property
    def _has_relative_children_height(self) -> bool:
        """Do any children (or progeny) have a relative height?"""

        if not self.is_container:
            return False
        for child in self.children:
            styles = child.styles
            if styles.display == "none":
                continue
            height = styles.height
            if height is None:
                continue
            if styles.is_relative_height or (
                height.is_auto and child._has_relative_children_height
            ):
                return True
        return False

    def animate(
        self,
        attribute: str,
        value: float | Animatable,
        *,
        final_value: object = ...,
        duration: float | None = None,
        speed: float | None = None,
        delay: float = 0.0,
        easing: EasingFunction | str = DEFAULT_EASING,
        on_complete: CallbackType | None = None,
    ) -> None:
        """Animate an attribute.

        Args:
            attribute: Name of the attribute to animate.
            value: The value to animate to.
            final_value: The final value of the animation. Defaults to `value` if not set.
            duration: The duration of the animate.
            speed: The speed of the animation.
            delay: A delay (in seconds) before the animation starts.
            easing: An easing method.
            on_complete: A callable to invoke when the animation is finished.
        """
        if self._animate is None:
            self._animate = self.app.animator.bind(self)
        assert self._animate is not None
        self._animate(
            attribute,
            value,
            final_value=final_value,
            duration=duration,
            speed=speed,
            delay=delay,
            easing=easing,
            on_complete=on_complete,
        )

    async def stop_animation(self, attribute: str, complete: bool = True) -> None:
        """Stop an animation on an attribute.

        Args:
            attribute: Name of the attribute whose animation should be stopped.
            complete: Should the animation be set to its final value?

        Note:
            If there is no animation scheduled or running, this is a no-op.
        """
        await self.app.animator.stop_animation(self, attribute, complete)

    @property
    def _layout(self) -> Layout:
        """Get the layout object if set in styles, or a default layout.

        Returns:
            A layout object.
        """
        return self.styles.layout or self._default_layout

    @property
    def is_container(self) -> bool:
        """Is this widget a container (contains other widgets)?"""
        return self.styles.layout is not None or bool(self._nodes)

    @property
    def is_scrollable(self) -> bool:
        """Can this widget be scrolled?"""
        return self.styles.layout is not None or bool(self._nodes)

    @property
    def layer(self) -> str:
        """Get the name of this widgets layer.

        Returns:
            Name of layer.
        """
        return self.styles.layer or "default"

    @property
    def layers(self) -> tuple[str, ...]:
        """Layers of from parent.

        Returns:
            Tuple of layer names.
        """
        layers: tuple[str, ...] = ("default",)
        for node in self.ancestors_with_self:
            if not isinstance(node, Widget):
                break
            if node.styles.has_rule("layers"):
                layers = node.styles.layers

        return layers

    @property
    def link_style(self) -> Style:
        """Style of links.

        Returns:
            Rich style.
        """
        styles = self.styles
        _, background = self.background_colors
        link_background = background + styles.link_background
        link_color = link_background + (
            link_background.get_contrast_text(styles.link_color.a)
            if styles.auto_link_color
            else styles.link_color
        )
        style = styles.link_style + Style.from_color(
            link_color.rich_color,
            link_background.rich_color,
        )
        return style

    @property
    def link_style_hover(self) -> Style:
        """Style of links underneath the mouse cursor.

        Returns:
            Rich Style.
        """
        styles = self.styles
        _, background = self.background_colors
        hover_background = background + styles.link_background_hover
        hover_color = hover_background + (
            hover_background.get_contrast_text(styles.link_color_hover.a)
            if styles.auto_link_color_hover
            else styles.link_color_hover
        )
        style = styles.link_style_hover + Style.from_color(
            hover_color.rich_color,
            hover_background.rich_color,
        )
        return style

    def _set_dirty(self, *regions: Region) -> None:
        """Set the Widget as 'dirty' (requiring re-paint).

        Regions should be specified as positional args. If no regions are added, then
        the entire widget will be considered dirty.

        Args:
            *regions: Regions which require a repaint.
        """
        if regions:
            content_offset = self.content_offset
            widget_regions = [region.translate(content_offset) for region in regions]
            self._dirty_regions.update(widget_regions)
            self._repaint_regions.update(widget_regions)
            self._styles_cache.set_dirty(*widget_regions)
        else:
            self._dirty_regions.clear()
            self._repaint_regions.clear()
            self._styles_cache.clear()

            outer_size = self.outer_size
            self._dirty_regions.add(outer_size.region)
            if outer_size:
                self._repaint_regions.add(outer_size.region)

    def _exchange_repaint_regions(self) -> Collection[Region]:
        """Get a copy of the regions which need a repaint, and clear internal cache.

        Returns:
            Regions to repaint.
        """
        regions = self._repaint_regions.copy()
        self._repaint_regions.clear()
        return regions

    def _scroll_to(
        self,
        x: float | None = None,
        y: float | None = None,
        *,
        animate: bool = True,
        speed: float | None = None,
        duration: float | None = None,
        easing: EasingFunction | str | None = None,
        force: bool = False,
        on_complete: CallbackType | None = None,
    ) -> bool:
        """Scroll to a given (absolute) coordinate, optionally animating.

        Args:
            x: X coordinate (column) to scroll to, or `None` for no change.
            y: Y coordinate (row) to scroll to, or `None` for no change.
            animate: Animate to new scroll position.
            speed: Speed of scroll if `animate` is `True`. Or `None` to use duration.
            duration: Duration of animation, if `animate` is `True` and speed is `None`.
            easing: An easing method for the scrolling animation.
            force: Force scrolling even when prohibited by overflow styling.
            on_complete: A callable to invoke when the animation is finished.

        Returns:
            `True` if the scroll position changed, otherwise `False`.
        """

        maybe_scroll_x = x is not None and (self.allow_horizontal_scroll or force)
        maybe_scroll_y = y is not None and (self.allow_vertical_scroll or force)
        scrolled_x = scrolled_y = False
        if animate:
            # TODO: configure animation speed
            if duration is None and speed is None:
                speed = 50

            if easing is None:
                easing = DEFAULT_SCROLL_EASING

            if maybe_scroll_x:
                assert x is not None
                self.scroll_target_x = x
                if x != self.scroll_x:
                    self.animate(
                        "scroll_x",
                        self.scroll_target_x,
                        speed=speed,
                        duration=duration,
                        easing=easing,
                        on_complete=on_complete,
                    )
                    scrolled_x = True
            if maybe_scroll_y:
                assert y is not None
                self.scroll_target_y = y
                if y != self.scroll_y:
                    self.animate(
                        "scroll_y",
                        self.scroll_target_y,
                        speed=speed,
                        duration=duration,
                        easing=easing,
                        on_complete=on_complete,
                    )
                    scrolled_y = True

        else:
            if maybe_scroll_x:
                assert x is not None
                scroll_x = self.scroll_x
                self.scroll_target_x = self.scroll_x = x
                scrolled_x = scroll_x != self.scroll_x
            if maybe_scroll_y:
                assert y is not None
                scroll_y = self.scroll_y
                self.scroll_target_y = self.scroll_y = y
                scrolled_y = scroll_y != self.scroll_y

            if on_complete is not None:
                self.call_after_refresh(on_complete)

        return scrolled_x or scrolled_y

    def scroll_to(
        self,
        x: float | None = None,
        y: float | None = None,
        *,
        animate: bool = True,
        speed: float | None = None,
        duration: float | None = None,
        easing: EasingFunction | str | None = None,
        force: bool = False,
        on_complete: CallbackType | None = None,
    ) -> None:
        """Scroll to a given (absolute) coordinate, optionally animating.

        Args:
            x: X coordinate (column) to scroll to, or `None` for no change.
            y: Y coordinate (row) to scroll to, or `None` for no change.
            animate: Animate to new scroll position.
            speed: Speed of scroll if `animate` is `True`; or `None` to use `duration`.
            duration: Duration of animation, if `animate` is `True` and `speed` is `None`.
            easing: An easing method for the scrolling animation.
            force: Force scrolling even when prohibited by overflow styling.
            on_complete: A callable to invoke when the animation is finished.

        Note:
            The call to scroll is made after the next refresh.
        """
        self.call_after_refresh(
            self._scroll_to,
            x,
            y,
            animate=animate,
            speed=speed,
            duration=duration,
            easing=easing,
            force=force,
            on_complete=on_complete,
        )

    def scroll_relative(
        self,
        x: float | None = None,
        y: float | None = None,
        *,
        animate: bool = True,
        speed: float | None = None,
        duration: float | None = None,
        easing: EasingFunction | str | None = None,
        force: bool = False,
        on_complete: CallbackType | None = None,
    ) -> None:
        """Scroll relative to current position.

        Args:
            x: X distance (columns) to scroll, or ``None`` for no change.
            y: Y distance (rows) to scroll, or ``None`` for no change.
            animate: Animate to new scroll position.
            speed: Speed of scroll if `animate` is `True`. Or `None` to use `duration`.
            duration: Duration of animation, if animate is `True` and speed is `None`.
            easing: An easing method for the scrolling animation.
            force: Force scrolling even when prohibited by overflow styling.
            on_complete: A callable to invoke when the animation is finished.
        """
        self.scroll_to(
            None if x is None else (self.scroll_x + x),
            None if y is None else (self.scroll_y + y),
            animate=animate,
            speed=speed,
            duration=duration,
            easing=easing,
            force=force,
            on_complete=on_complete,
        )

    def scroll_home(
        self,
        *,
        animate: bool = True,
        speed: float | None = None,
        duration: float | None = None,
        easing: EasingFunction | str | None = None,
        force: bool = False,
        on_complete: CallbackType | None = None,
    ) -> None:
        """Scroll to home position.

        Args:
            animate: Animate scroll.
            speed: Speed of scroll if animate is `True`; or `None` to use duration.
            duration: Duration of animation, if `animate` is `True` and `speed` is `None`.
            easing: An easing method for the scrolling animation.
            force: Force scrolling even when prohibited by overflow styling.
            on_complete: A callable to invoke when the animation is finished.
        """
        if speed is None and duration is None:
            duration = 1.0
        self.scroll_to(
            0,
            0,
            animate=animate,
            speed=speed,
            duration=duration,
            easing=easing,
            force=force,
            on_complete=on_complete,
        )

    def scroll_end(
        self,
        *,
        animate: bool = True,
        speed: float | None = None,
        duration: float | None = None,
        easing: EasingFunction | str | None = None,
        force: bool = False,
        on_complete: CallbackType | None = None,
    ) -> None:
        """Scroll to the end of the container.

        Args:
            animate: Animate scroll.
            speed: Speed of scroll if `animate` is `True`; or `None` to use `duration`.
            duration: Duration of animation, if `animate` is `True` and `speed` is `None`.
            easing: An easing method for the scrolling animation.
            force: Force scrolling even when prohibited by overflow styling.
            on_complete: A callable to invoke when the animation is finished.
        """
        if speed is None and duration is None:
            duration = 1.0

        # In most cases we'd call self.scroll_to and let it handle the call
        # to do things after a refresh, but here we need the refresh to
        # happen first so that we can get the new self.max_scroll_y (that
        # is, we need the layout to work out and then figure out how big
        # things are). Because of this we'll create a closure over the call
        # here and make our own call to call_after_refresh.
        def _lazily_scroll_end() -> None:
            """Scroll to the end of the widget."""
            self._scroll_to(
                0,
                self.max_scroll_y,
                animate=animate,
                speed=speed,
                duration=duration,
                easing=easing,
                force=force,
                on_complete=on_complete,
            )

        self.call_after_refresh(_lazily_scroll_end)

    def scroll_left(
        self,
        *,
        animate: bool = True,
        speed: float | None = None,
        duration: float | None = None,
        easing: EasingFunction | str | None = None,
        force: bool = False,
        on_complete: CallbackType | None = None,
    ) -> None:
        """Scroll one cell left.

        Args:
            animate: Animate scroll.
            speed: Speed of scroll if `animate` is `True`; or `None` to use `duration`.
            duration: Duration of animation, if `animate` is `True` and `speed` is `None`.
            easing: An easing method for the scrolling animation.
            force: Force scrolling even when prohibited by overflow styling.
            on_complete: A callable to invoke when the animation is finished.
        """
        self.scroll_to(
            x=self.scroll_target_x - 1,
            animate=animate,
            speed=speed,
            duration=duration,
            easing=easing,
            force=force,
            on_complete=on_complete,
        )

    def _scroll_left_for_pointer(
        self,
        *,
        animate: bool = True,
        speed: float | None = None,
        duration: float | None = None,
        easing: EasingFunction | str | None = None,
        force: bool = False,
        on_complete: CallbackType | None = None,
    ) -> bool:
        """Scroll left one position, taking scroll sensitivity into account.

        Args:
            animate: Animate scroll.
            speed: Speed of scroll if `animate` is `True`; or `None` to use `duration`.
            duration: Duration of animation, if `animate` is `True` and `speed` is `None`.
            easing: An easing method for the scrolling animation.
            force: Force scrolling even when prohibited by overflow styling.
            on_complete: A callable to invoke when the animation is finished.

        Returns:
            `True` if any scrolling was done.

        Note:
            How much is scrolled is controlled by
            [App.scroll_sensitivity_x][textual.app.App.scroll_sensitivity_x].
        """
        return self._scroll_to(
            x=self.scroll_target_x - self.app.scroll_sensitivity_x,
            animate=animate,
            speed=speed,
            duration=duration,
            easing=easing,
            force=force,
            on_complete=on_complete,
        )

    def scroll_right(
        self,
        *,
        animate: bool = True,
        speed: float | None = None,
        duration: float | None = None,
        easing: EasingFunction | str | None = None,
        force: bool = False,
        on_complete: CallbackType | None = None,
    ) -> None:
        """Scroll one cell right.

        Args:
            animate: Animate scroll.
            speed: Speed of scroll if animate is `True`; or `None` to use `duration`.
            duration: Duration of animation, if `animate` is `True` and `speed` is `None`.
            easing: An easing method for the scrolling animation.
            force: Force scrolling even when prohibited by overflow styling.
            on_complete: A callable to invoke when the animation is finished.
        """
        self.scroll_to(
            x=self.scroll_target_x + 1,
            animate=animate,
            speed=speed,
            duration=duration,
            easing=easing,
            force=force,
            on_complete=on_complete,
        )

    def _scroll_right_for_pointer(
        self,
        *,
        animate: bool = True,
        speed: float | None = None,
        duration: float | None = None,
        easing: EasingFunction | str | None = None,
        force: bool = False,
        on_complete: CallbackType | None = None,
    ) -> bool:
        """Scroll right one position, taking scroll sensitivity into account.

        Args:
            animate: Animate scroll.
            speed: Speed of scroll if animate is `True`; or `None` to use `duration`.
            duration: Duration of animation, if `animate` is `True` and `speed` is `None`.
            easing: An easing method for the scrolling animation.
            force: Force scrolling even when prohibited by overflow styling.
            on_complete: A callable to invoke when the animation is finished.

        Returns:
            `True` if any scrolling was done.

        Note:
            How much is scrolled is controlled by
            [App.scroll_sensitivity_x][textual.app.App.scroll_sensitivity_x].
        """
        return self._scroll_to(
            x=self.scroll_target_x + self.app.scroll_sensitivity_x,
            animate=animate,
            speed=speed,
            duration=duration,
            easing=easing,
            force=force,
            on_complete=on_complete,
        )

    def scroll_down(
        self,
        *,
        animate: bool = True,
        speed: float | None = None,
        duration: float | None = None,
        easing: EasingFunction | str | None = None,
        force: bool = False,
        on_complete: CallbackType | None = None,
    ) -> None:
        """Scroll one line down.

        Args:
            animate: Animate scroll.
            speed: Speed of scroll if `animate` is `True`; or `None` to use `duration`.
            duration: Duration of animation, if `animate` is `True` and `speed` is `None`.
            easing: An easing method for the scrolling animation.
            force: Force scrolling even when prohibited by overflow styling.
            on_complete: A callable to invoke when the animation is finished.
        """
        self.scroll_to(
            y=self.scroll_target_y + 1,
            animate=animate,
            speed=speed,
            duration=duration,
            easing=easing,
            force=force,
            on_complete=on_complete,
        )

    def _scroll_down_for_pointer(
        self,
        *,
        animate: bool = True,
        speed: float | None = None,
        duration: float | None = None,
        easing: EasingFunction | str | None = None,
        force: bool = False,
        on_complete: CallbackType | None = None,
    ) -> bool:
        """Scroll down one position, taking scroll sensitivity into account.

        Args:
            animate: Animate scroll.
            speed: Speed of scroll if `animate` is `True`; or `None` to use `duration`.
            duration: Duration of animation, if `animate` is `True` and `speed` is `None`.
            easing: An easing method for the scrolling animation.
            force: Force scrolling even when prohibited by overflow styling.
            on_complete: A callable to invoke when the animation is finished.

        Returns:
            `True` if any scrolling was done.

        Note:
            How much is scrolled is controlled by
            [App.scroll_sensitivity_y][textual.app.App.scroll_sensitivity_y].
        """
        return self._scroll_to(
            y=self.scroll_target_y + self.app.scroll_sensitivity_y,
            animate=animate,
            speed=speed,
            duration=duration,
            easing=easing,
            force=force,
            on_complete=on_complete,
        )

    def scroll_up(
        self,
        *,
        animate: bool = True,
        speed: float | None = None,
        duration: float | None = None,
        easing: EasingFunction | str | None = None,
        force: bool = False,
        on_complete: CallbackType | None = None,
    ) -> None:
        """Scroll one line up.

        Args:
            animate: Animate scroll.
            speed: Speed of scroll if `animate` is `True`; or `None` to use `duration`.
            duration: Duration of animation, if `animate` is `True` and speed is `None`.
            easing: An easing method for the scrolling animation.
            force: Force scrolling even when prohibited by overflow styling.
            on_complete: A callable to invoke when the animation is finished.
        """
        self.scroll_to(
            y=self.scroll_target_y - 1,
            animate=animate,
            speed=speed,
            duration=duration,
            easing=easing,
            force=force,
            on_complete=on_complete,
        )

    def _scroll_up_for_pointer(
        self,
        *,
        animate: bool = True,
        speed: float | None = None,
        duration: float | None = None,
        easing: EasingFunction | str | None = None,
        force: bool = False,
        on_complete: CallbackType | None = None,
    ) -> bool:
        """Scroll up one position, taking scroll sensitivity into account.

        Args:
            animate: Animate scroll.
            speed: Speed of scroll if `animate` is `True`; or `None` to use `duration`.
            duration: Duration of animation, if `animate` is `True` and speed is `None`.
            easing: An easing method for the scrolling animation.
            force: Force scrolling even when prohibited by overflow styling.
            on_complete: A callable to invoke when the animation is finished.

        Returns:
            `True` if any scrolling was done.

        Note:
            How much is scrolled is controlled by
            [App.scroll_sensitivity_y][textual.app.App.scroll_sensitivity_y].
        """
        return self._scroll_to(
            y=self.scroll_target_y - self.app.scroll_sensitivity_y,
            animate=animate,
            speed=speed,
            duration=duration,
            easing=easing,
            force=force,
            on_complete=on_complete,
        )

    def scroll_page_up(
        self,
        *,
        animate: bool = True,
        speed: float | None = None,
        duration: float | None = None,
        easing: EasingFunction | str | None = None,
        force: bool = False,
        on_complete: CallbackType | None = None,
    ) -> None:
        """Scroll one page up.

        Args:
            animate: Animate scroll.
            speed: Speed of scroll if animate is `True`; or `None` to use `duration`.
            duration: Duration of animation, if `animate` is `True` and `speed` is `None`.
            easing: An easing method for the scrolling animation.
            force: Force scrolling even when prohibited by overflow styling.
            on_complete: A callable to invoke when the animation is finished.
        """
        self.scroll_to(
            y=self.scroll_y - self.container_size.height,
            animate=animate,
            speed=speed,
            duration=duration,
            easing=easing,
            force=force,
            on_complete=on_complete,
        )

    def scroll_page_down(
        self,
        *,
        animate: bool = True,
        speed: float | None = None,
        duration: float | None = None,
        easing: EasingFunction | str | None = None,
        force: bool = False,
        on_complete: CallbackType | None = None,
    ) -> None:
        """Scroll one page down.

        Args:
            animate: Animate scroll.
            speed: Speed of scroll if animate is `True`; or `None` to use `duration`.
            duration: Duration of animation, if `animate` is `True` and `speed` is `None`.
            easing: An easing method for the scrolling animation.
            force: Force scrolling even when prohibited by overflow styling.
            on_complete: A callable to invoke when the animation is finished.
        """
        self.scroll_to(
            y=self.scroll_y + self.container_size.height,
            animate=animate,
            speed=speed,
            duration=duration,
            easing=easing,
            force=force,
            on_complete=on_complete,
        )

    def scroll_page_left(
        self,
        *,
        animate: bool = True,
        speed: float | None = None,
        duration: float | None = None,
        easing: EasingFunction | str | None = None,
        force: bool = False,
        on_complete: CallbackType | None = None,
    ) -> None:
        """Scroll one page left.

        Args:
            animate: Animate scroll.
            speed: Speed of scroll if animate is `True`; or `None` to use `duration`.
            duration: Duration of animation, if `animate` is `True` and `speed` is `None`.
            easing: An easing method for the scrolling animation.
            force: Force scrolling even when prohibited by overflow styling.
            on_complete: A callable to invoke when the animation is finished.
        """
        if speed is None and duration is None:
            duration = 0.3
        self.scroll_to(
            x=self.scroll_x - self.container_size.width,
            animate=animate,
            speed=speed,
            duration=duration,
            easing=easing,
            force=force,
            on_complete=on_complete,
        )

    def scroll_page_right(
        self,
        *,
        animate: bool = True,
        speed: float | None = None,
        duration: float | None = None,
        easing: EasingFunction | str | None = None,
        force: bool = False,
        on_complete: CallbackType | None = None,
    ) -> None:
        """Scroll one page right.

        Args:
            animate: Animate scroll.
            speed: Speed of scroll if animate is `True`; or `None` to use `duration`.
            duration: Duration of animation, if `animate` is `True` and `speed` is `None`.
            easing: An easing method for the scrolling animation.
            force: Force scrolling even when prohibited by overflow styling.
            on_complete: A callable to invoke when the animation is finished.
        """
        if speed is None and duration is None:
            duration = 0.3
        self.scroll_to(
            x=self.scroll_x + self.container_size.width,
            animate=animate,
            speed=speed,
            duration=duration,
            easing=easing,
            force=force,
            on_complete=on_complete,
        )

    def scroll_to_widget(
        self,
        widget: Widget,
        *,
        animate: bool = True,
        speed: float | None = None,
        duration: float | None = None,
        easing: EasingFunction | str | None = None,
        center: bool = False,
        top: bool = False,
        origin_visible: bool = True,
        force: bool = False,
        on_complete: CallbackType | None = None,
    ) -> bool:
        """Scroll scrolling to bring a widget in to view.

        Args:
            widget: A descendant widget.
            animate: `True` to animate, or `False` to jump.
            speed: Speed of scroll if `animate` is `True`; or `None` to use `duration`.
            duration: Duration of animation, if `animate` is `True` and `speed` is `None`.
            easing: An easing method for the scrolling animation.
            top: Scroll widget to top of container.
            origin_visible: Ensure that the top left of the widget is within the window.
            force: Force scrolling even when prohibited by overflow styling.
            on_complete: A callable to invoke when the animation is finished.

        Returns:
            `True` if any scrolling has occurred in any descendant, otherwise `False`.
        """

        # Grow the region by the margin so to keep the margin in view.
        region = widget.virtual_region_with_margin
        scrolled = False

        while isinstance(widget.parent, Widget) and widget is not self:
            container = widget.parent
            if widget.styles.dock:
                scroll_offset = Offset(0, 0)
            else:
                scroll_offset = container.scroll_to_region(
                    region,
                    spacing=widget.gutter + widget.dock_gutter,
                    animate=animate,
                    speed=speed,
                    duration=duration,
                    center=center,
                    top=top,
                    easing=easing,
                    origin_visible=origin_visible,
                    force=force,
                    on_complete=on_complete,
                )
                if scroll_offset:
                    scrolled = True

            # Adjust the region by the amount we just scrolled it, and convert to
            # it's parent's virtual coordinate system.

            region = (
                (
                    region.translate(-scroll_offset)
                    .translate(-widget.scroll_offset)
                    .translate(container.virtual_region_with_margin.offset)
                )
                .grow(container.styles.margin)
                .intersection(container.virtual_region_with_margin)
            )

            widget = container
        return scrolled

    def scroll_to_region(
        self,
        region: Region,
        *,
        spacing: Spacing | None = None,
        animate: bool = True,
        speed: float | None = None,
        duration: float | None = None,
        easing: EasingFunction | str | None = None,
        center: bool = False,
        top: bool = False,
        origin_visible: bool = True,
        force: bool = False,
        on_complete: CallbackType | None = None,
    ) -> Offset:
        """Scrolls a given region in to view, if required.

        This method will scroll the least distance required to move `region` fully within
        the scrollable area.

        Args:
            region: A region that should be visible.
            spacing: Optional spacing around the region.
            animate: `True` to animate, or `False` to jump.
            speed: Speed of scroll if `animate` is `True`; or `None` to use `duration`.
            duration: Duration of animation, if `animate` is `True` and `speed` is `None`.
            easing: An easing method for the scrolling animation.
            top: Scroll `region` to top of container.
            origin_visible: Ensure that the top left of the widget is within the window.
            force: Force scrolling even when prohibited by overflow styling.
            on_complete: A callable to invoke when the animation is finished.

        Returns:
            The distance that was scrolled.
        """
        window = self.scrollable_content_region.at_offset(self.scroll_offset)
        if spacing is not None:
            window = window.shrink(spacing)

        if window in region and not (top or center):
            return Offset()

        if center:
            region_center_x, region_center_y = region.center
            window_center_x, window_center_y = window.center
            center_delta = Offset(
                round(region_center_x - window_center_x),
                round(region_center_y - window_center_y),
            )
            if origin_visible and region.offset not in window.translate(center_delta):
                center_delta = Region.get_scroll_to_visible(window, region, top=True)
            delta_x, delta_y = center_delta
        else:
            delta_x, delta_y = Region.get_scroll_to_visible(window, region, top=top)
        scroll_x, scroll_y = self.scroll_offset

        if not self.allow_horizontal_scroll and not force:
            delta_x = 0
        if not self.allow_vertical_scroll and not force:
            delta_y = 0

        delta = Offset(
            clamp(scroll_x + delta_x, 0, self.max_scroll_x) - scroll_x,
            clamp(scroll_y + delta_y, 0, self.max_scroll_y) - scroll_y,
        )
        if delta:
            if speed is None and duration is None:
                duration = 0.2
            self.scroll_relative(
                delta.x or None,
                delta.y or None,
                animate=animate,
                speed=speed,
                duration=duration,
                easing=easing,
                force=force,
                on_complete=on_complete,
            )
        return delta

    def scroll_visible(
        self,
        animate: bool = True,
        *,
        speed: float | None = None,
        duration: float | None = None,
        top: bool = False,
        easing: EasingFunction | str | None = None,
        force: bool = False,
        on_complete: CallbackType | None = None,
    ) -> None:
        """Scroll the container to make this widget visible.

        Args:
            animate: Animate scroll.
            speed: Speed of scroll if animate is `True`; or `None` to use `duration`.
            duration: Duration of animation, if `animate` is `True` and `speed` is `None`.
            top: Scroll to top of container.
            easing: An easing method for the scrolling animation.
            force: Force scrolling even when prohibited by overflow styling.
            on_complete: A callable to invoke when the animation is finished.
        """
        parent = self.parent
        if isinstance(parent, Widget):
            self.call_after_refresh(
                self.screen.scroll_to_widget,
                self,
                animate=animate,
                speed=speed,
                duration=duration,
                top=top,
                easing=easing,
                force=force,
                on_complete=on_complete,
            )

    def scroll_to_center(
        self,
        widget: Widget,
        animate: bool = True,
        *,
        speed: float | None = None,
        duration: float | None = None,
        easing: EasingFunction | str | None = None,
        force: bool = False,
        origin_visible: bool = True,
        on_complete: CallbackType | None = None,
    ) -> None:
        """Scroll this widget to the center of self.

        The center of the widget will be scrolled to the center of the container.

        Args:
            widget: The widget to scroll to the center of self.
            animate: Whether to animate the scroll.
            speed: Speed of scroll if animate is `True`; or `None` to use `duration`.
            duration: Duration of animation, if `animate` is `True` and `speed` is `None`.
            easing: An easing method for the scrolling animation.
            force: Force scrolling even when prohibited by overflow styling.
            origin_visible: Ensure that the top left corner of the widget remains visible after the scroll.
            on_complete: A callable to invoke when the animation is finished.
        """

        self.call_after_refresh(
            self.scroll_to_widget,
            widget=widget,
            animate=animate,
            speed=speed,
            duration=duration,
            easing=easing,
            force=force,
            center=True,
            origin_visible=origin_visible,
            on_complete=on_complete,
        )

    def can_view(self, widget: Widget) -> bool:
        """Check if a given widget is in the current view (scrollable area).

        Note: This doesn't necessarily equate to a widget being visible.
        There are other reasons why a widget may not be visible.

        Args:
            widget: A widget that is a descendant of self.

        Returns:
            True if the entire widget is in view, False if it is partially visible or not in view.
        """
        if widget is self:
            return True

        region = widget.region
        node: Widget = widget

        while isinstance(node.parent, Widget) and node is not self:
            if region not in node.parent.scrollable_content_region:
                return False
            node = node.parent
        return True

    def __init_subclass__(
        cls,
        can_focus: bool | None = None,
        can_focus_children: bool | None = None,
        inherit_css: bool = True,
        inherit_bindings: bool = True,
    ) -> None:
        base = cls.__mro__[0]
        super().__init_subclass__(
            inherit_css=inherit_css,
            inherit_bindings=inherit_bindings,
        )
        if issubclass(base, Widget):
            cls.can_focus = base.can_focus if can_focus is None else can_focus
            cls.can_focus_children = (
                base.can_focus_children
                if can_focus_children is None
                else can_focus_children
            )

    def __rich_repr__(self) -> rich.repr.Result:
        yield "id", self.id, None
        if self.name:
            yield "name", self.name

    def _get_scrollable_region(self, region: Region) -> Region:
        """Adjusts the Widget region to accommodate scrollbars.

        Args:
            region: A region for the widget.

        Returns:
            The widget region minus scrollbars.
        """
        show_vertical_scrollbar, show_horizontal_scrollbar = self.scrollbars_enabled

        styles = self.styles
        scrollbar_size_horizontal = styles.scrollbar_size_horizontal
        scrollbar_size_vertical = styles.scrollbar_size_vertical

        if styles.scrollbar_gutter == "stable":
            # Let's _always_ reserve some space, whether the scrollbar is actually displayed or not:
            show_vertical_scrollbar = True
            scrollbar_size_vertical = styles.scrollbar_size_vertical

        if show_horizontal_scrollbar and show_vertical_scrollbar:
            (region, _, _, _) = region.split(
                -scrollbar_size_vertical,
                -scrollbar_size_horizontal,
            )
        elif show_vertical_scrollbar:
            region, _ = region.split_vertical(-scrollbar_size_vertical)
        elif show_horizontal_scrollbar:
            region, _ = region.split_horizontal(-scrollbar_size_horizontal)
        return region

    def _arrange_scrollbars(self, region: Region) -> Iterable[tuple[Widget, Region]]:
        """Arrange the 'chrome' widgets (typically scrollbars) for a layout element.

        Args:
            region: The containing region.

        Returns:
            Tuples of scrollbar Widget and region.
        """
        show_vertical_scrollbar, show_horizontal_scrollbar = self.scrollbars_enabled

        scrollbar_size_horizontal = self.scrollbar_size_horizontal
        scrollbar_size_vertical = self.scrollbar_size_vertical

        if show_horizontal_scrollbar and show_vertical_scrollbar:
            (
                window_region,
                vertical_scrollbar_region,
                horizontal_scrollbar_region,
                scrollbar_corner_gap,
            ) = region.split(
                region.width - scrollbar_size_vertical,
                region.height - scrollbar_size_horizontal,
            )
            if scrollbar_corner_gap:
                yield self.scrollbar_corner, scrollbar_corner_gap
            if vertical_scrollbar_region:
                scrollbar = self.vertical_scrollbar
                scrollbar.window_virtual_size = self.virtual_size.height
                scrollbar.window_size = window_region.height
                yield scrollbar, vertical_scrollbar_region
            if horizontal_scrollbar_region:
                scrollbar = self.horizontal_scrollbar
                scrollbar.window_virtual_size = self.virtual_size.width
                scrollbar.window_size = window_region.width
                yield scrollbar, horizontal_scrollbar_region

        elif show_vertical_scrollbar:
            window_region, scrollbar_region = region.split_vertical(
                region.width - scrollbar_size_vertical
            )
            if scrollbar_region:
                scrollbar = self.vertical_scrollbar
                scrollbar.window_virtual_size = self.virtual_size.height
                scrollbar.window_size = window_region.height
                yield scrollbar, scrollbar_region
        elif show_horizontal_scrollbar:
            window_region, scrollbar_region = region.split_horizontal(
                region.height - scrollbar_size_horizontal
            )
            if scrollbar_region:
                scrollbar = self.horizontal_scrollbar
                scrollbar.window_virtual_size = self.virtual_size.width
                scrollbar.window_size = window_region.width
                yield scrollbar, scrollbar_region

    def get_pseudo_classes(self) -> Iterable[str]:
        """Pseudo classes for a widget.

        Returns:
            Names of the pseudo classes.
        """
        node: MessagePump | None = self
        while isinstance(node, Widget):
            if node.disabled:
                yield "disabled"
                break
            node = node._parent
        else:
            yield "enabled"
        if self.mouse_over:
            yield "hover"
        if self.has_focus:
            yield "focus"
        else:
            yield "blur"
        if self.can_focus:
            yield "can-focus"
        try:
            focused = self.screen.focused
        except NoScreen:
            pass
        else:
            yield "dark" if self.app.dark else "light"
            if focused:
                node = focused
                while node is not None:
                    if node is self:
                        yield "focus-within"
                        break
                    node = node._parent

    def get_pseudo_class_state(self) -> PseudoClasses:
        """Get an object describing whether each pseudo class is present on this object or not.

        Returns:
            A PseudoClasses object describing the pseudo classes that are present.
        """
        node: MessagePump | None = self
        disabled = False
        while isinstance(node, Widget):
            if node.disabled:
                disabled = True
                break
            node = node._parent

        pseudo_classes = PseudoClasses(
            enabled=not disabled,
            hover=self.mouse_over,
            focus=self.has_focus,
        )
        return pseudo_classes

    def _get_rich_justify(self) -> JustifyMethod | None:
        """Get the justify method that may be passed to a Rich renderable."""
        text_justify: JustifyMethod | None = None
        if self.styles.has_rule("text_align"):
            text_align: JustifyMethod = cast(JustifyMethod, self.styles.text_align)
            text_justify = _JUSTIFY_MAP.get(text_align, text_align)
        return text_justify

    def post_render(self, renderable: RenderableType) -> ConsoleRenderable:
        """Applies style attributes to the default renderable.

        Returns:
            A new renderable.
        """

        text_justify = self._get_rich_justify()

        if isinstance(renderable, str):
            renderable = Text.from_markup(renderable, justify=text_justify)

        if (
            isinstance(renderable, Text)
            and text_justify is not None
            and renderable.justify != text_justify
        ):
            renderable = renderable.copy()
            renderable.justify = text_justify

        renderable = _Styled(
            cast(ConsoleRenderable, renderable),
            self.rich_style,
            self.link_style if self.auto_links else None,
        )

        return renderable

    def watch_mouse_over(self, value: bool) -> None:
        """Update from CSS if mouse over state changes."""
        if self._has_hover_style:
            self._update_styles()

    def watch_has_focus(self, value: bool) -> None:
        """Update from CSS if has focus state changes."""
        self._update_styles()

    def watch_disabled(self) -> None:
        """Update the styles of the widget and its children when disabled is toggled."""
        from .app import ScreenStackError

        try:
            if (
                self.disabled
                and self.app.focused is not None
                and self in self.app.focused.ancestors_with_self
            ):
                self.app.focused.blur()
        except ScreenStackError:
            pass
        self._update_styles()

    def _size_updated(
        self, size: Size, virtual_size: Size, container_size: Size, layout: bool = True
    ) -> bool:
        """Called when the widget's size is updated.

        Args:
            size: Screen size.
            virtual_size: Virtual (scrollable) size.
            container_size: Container size (size of parent).
            layout: Perform layout if required.

        Returns:
            True if anything changed, or False if nothing changed.
        """
        if (
            self._size != size
            or self.virtual_size != virtual_size
            or self._container_size != container_size
        ):
            if self._size != size:
                self._set_dirty()
            self._size = size
            if layout:
                self.virtual_size = virtual_size
            else:
                self._reactive_virtual_size = virtual_size
            self._container_size = container_size
            if self.is_scrollable:
                self._scroll_update(virtual_size)
            return True
        else:
            return False

    def _scroll_update(self, virtual_size: Size) -> None:
        """Update scrollbars visibility and dimensions.

        Args:
            virtual_size: Virtual size.
        """
        self._refresh_scrollbars()
        width, height = self.container_size

        if self.show_vertical_scrollbar:
            self.vertical_scrollbar.window_virtual_size = virtual_size.height
            self.vertical_scrollbar.window_size = (
                height - self.scrollbar_size_horizontal
            )
            if self.vertical_scrollbar._repaint_required:
                self.call_later(self.vertical_scrollbar.refresh)
        if self.show_horizontal_scrollbar:
            self.horizontal_scrollbar.window_virtual_size = virtual_size.width
            self.horizontal_scrollbar.window_size = width - self.scrollbar_size_vertical
            if self.horizontal_scrollbar._repaint_required:
                self.call_later(self.horizontal_scrollbar.refresh)

        self.scroll_x = self.validate_scroll_x(self.scroll_x)
        self.scroll_y = self.validate_scroll_y(self.scroll_y)

    def _render_content(self) -> None:
        """Render all lines."""
        width, height = self.size
        renderable = self.render()
        renderable = self.post_render(renderable)
        options = self._console.options.update(
            highlight=False, width=width, height=height
        )

        segments = self._console.render(renderable, options)
        lines = list(
            islice(
                Segment.split_and_crop_lines(
                    segments, width, include_new_lines=False, pad=False
                ),
                None,
                height,
            )
        )

        styles = self.styles
        align_horizontal, align_vertical = styles.content_align
        lines = list(
            align_lines(
                lines,
                _NULL_STYLE,
                self.size,
                align_horizontal,
                align_vertical,
            )
        )
        strips = [Strip(line, width) for line in lines]
        self._render_cache = _RenderCache(self.size, strips)
        self._dirty_regions.clear()

    def render_line(self, y: int) -> Strip:
        """Render a line of content.

        Args:
            y: Y Coordinate of line.

        Returns:
            A rendered line.
        """
        if self._dirty_regions:
            self._render_content()
        try:
            line = self._render_cache.lines[y]
        except IndexError:
            line = Strip.blank(self.size.width, self.rich_style)
        return line

    def render_lines(self, crop: Region) -> list[Strip]:
        """Render the widget in to lines.

        Args:
            crop: Region within visible area to render.

        Returns:
            A list of list of segments.
        """
        strips = self._styles_cache.render_widget(self, crop)
        return strips

    def get_style_at(self, x: int, y: int) -> Style:
        """Get the Rich style in a widget at a given relative offset.

        Args:
            x: X coordinate relative to the widget.
            y: Y coordinate relative to the widget.

        Returns:
            A rich Style object.
        """
        offset = Offset(x, y)
        screen_offset = offset + self.region.offset

        widget, _ = self.screen.get_widget_at(*screen_offset)
        if widget is not self:
            return Style()
        return self.screen.get_style_at(*screen_offset)

    def _forward_event(self, event: events.Event) -> None:
        event._set_forwarded()
        self.post_message(event)

    def _refresh_scroll(self) -> None:
        """Refreshes the scroll position."""
        self._scroll_required = True
        self.check_idle()

    def refresh(
        self,
        *regions: Region,
        repaint: bool = True,
        layout: bool = False,
    ) -> Self:
        """Initiate a refresh of the widget.

        This method sets an internal flag to perform a refresh, which will be done on the
        next idle event. Only one refresh will be done even if this method is called multiple times.

        By default this method will cause the content of the widget to refresh, but not change its size. You can also
        set `layout=True` to perform a layout.

        !!! warning

            It is rarely necessary to call this method explicitly. Updating styles or reactive attributes will
            do this automatically.

        Args:
            *regions: Additional screen regions to mark as dirty.
            repaint: Repaint the widget (will call render() again).
            layout: Also layout widgets in the view.

        Returns:
            The `Widget` instance.
        """
        if layout:
            self._layout_required = True
            self._stabilize_scrollbar = None
            for ancestor in self.ancestors:
                if not isinstance(ancestor, Widget):
                    break
                ancestor._clear_arrangement_cache()

        if repaint:
            self._set_dirty(*regions)
            self._content_width_cache = (None, 0)
            self._content_height_cache = (None, 0)
            self._rich_style_cache.clear()
            self._repaint_required = True

        self.check_idle()
        return self

    def remove(self) -> AwaitRemove:
        """Remove the Widget from the DOM (effectively deleting it).

        Returns:
            An awaitable object that waits for the widget to be removed.
        """

        await_remove = self.app._remove_nodes([self], self.parent)
        return await_remove

    def remove_children(self) -> AwaitRemove:
        """Remove all children of this Widget from the DOM.

        Returns:
            An awaitable object that waits for the children to be removed.
        """
        await_remove = self.app._remove_nodes(list(self.children), self)
        return await_remove

    def render(self) -> RenderableType:
        """Get renderable for widget.

        Returns:
            Any renderable.
        """

        if self.is_container:
            if self.styles.layout and self.styles.keyline[0] != "none":
                return self._layout.render_keyline(self)
            else:
                return Blank(self.background_colors[1])
        return self.css_identifier_styled

    def _render(self) -> ConsoleRenderable | RichCast:
        """Get renderable, promoting str to text as required.

        Returns:
            A renderable.
        """
        renderable = self.render()
        if isinstance(renderable, str):
            return Text(renderable)
        return renderable

    async def run_action(self, action: str) -> None:
        """Perform a given action, with this widget as the default namespace.

        Args:
            action: Action encoded as a string.
        """
        await self.app.run_action(action, self)

    def post_message(self, message: Message) -> bool:
        """Post a message to this widget.

        Args:
            message: Message to post.

        Returns:
            True if the message was posted, False if this widget was closed / closing.
        """
        _rich_traceback_omit = True
        # Catch a common error.
        # This will error anyway, but at least we can offer a helpful message here.
        if not hasattr(message, "_prevent"):
            raise RuntimeError(
                f"{type(message)!r} is missing expected attributes; did you forget to call super().__init__() in the constructor?"
            )

        if constants.DEBUG and not self.is_running and not message.no_dispatch:
            try:
                self.log.warning(self, f"IS NOT RUNNING, {message!r} not sent")
            except NoActiveAppError:
                pass

        return super().post_message(message)

    async def _on_idle(self, event: events.Idle) -> None:
        """Called when there are no more events on the queue.

        Args:
            event: Idle event.
        """
        self._check_refresh()

    def _check_refresh(self) -> None:
        """Check if a refresh was requested."""
        if self._parent is not None and not self._closing:
            try:
                screen = self.screen
            except NoScreen:
                pass
            else:
                if self._scroll_required:
                    self._scroll_required = False
                    screen.post_message(messages.UpdateScroll())
                if self._repaint_required:
                    self._repaint_required = False
                    screen.post_message(messages.Update(self))
                if self._layout_required:
                    self._layout_required = False
                    screen.post_message(messages.Layout())

    def focus(self, scroll_visible: bool = True) -> Self:
        """Give focus to this widget.

        Args:
            scroll_visible: Scroll parent to make this widget visible.

        Returns:
            The `Widget` instance.
        """

        def set_focus(widget: Widget):
            """Callback to set the focus."""
            try:
                widget.screen.set_focus(self, scroll_visible=scroll_visible)
            except NoScreen:
                pass

        self.app.call_later(set_focus, self)
        return self

    def blur(self) -> Self:
        """Blur (un-focus) the widget.

        Focus will be moved to the next available widget in the focus chain..

        Returns:
            The `Widget` instance.
        """
        try:
            self.screen._reset_focus(self)
        except NoScreen:
            pass
        return self

    def capture_mouse(self, capture: bool = True) -> None:
        """Capture (or release) the mouse.

        When captured, mouse events will go to this widget even when the pointer is not directly over the widget.

        Args:
            capture: True to capture or False to release.
        """
        self.app.capture_mouse(self if capture else None)

    def release_mouse(self) -> None:
        """Release the mouse.

        Mouse events will only be sent when the mouse is over the widget.
        """
        self.app.capture_mouse(None)

    def begin_capture_print(self, stdout: bool = True, stderr: bool = True) -> None:
        """Capture text from print statements (or writes to stdout / stderr).

        If printing is captured, the widget will be sent an [`events.Print`][textual.events.Print] message.

        Call [`end_capture_print`][textual.widget.Widget.end_capture_print] to disable print capture.

        Args:
            stdout: Whether to capture stdout.
            stderr: Whether to capture stderr.
        """
        self.app.begin_capture_print(self, stdout=stdout, stderr=stderr)

    def end_capture_print(self) -> None:
<<<<<<< HEAD
        """End print capture (set with [begin_capture_print][textual.widget.Widget.begin_capture_print])."""
=======
        """End print capture (set with [`begin_capture_print`][textual.widget.Widget.begin_capture_print])."""
>>>>>>> e7d1ed4b
        self.app.end_capture_print(self)

    def check_message_enabled(self, message: Message) -> bool:
        """Check if a given message is enabled (allowed to be sent).

        Args:
            message: A message object

        Returns:
            `True` if the message will be sent, or `False` if it is disabled.
        """
        # Do the normal checking and get out if that fails.
        if not super().check_message_enabled(message):
            return False
        message_type = type(message)
        if self._is_prevented(message_type):
            return False
        # Otherwise, if this is a mouse event, the widget receiving the
        # event must not be disabled at this moment.
        return (
            not self._self_or_ancestors_disabled
            if isinstance(message, (events.MouseEvent, events.Enter, events.Leave))
            else True
        )

    async def broker_event(self, event_name: str, event: events.Event) -> bool:
        return await self.app._broker_event(event_name, event, default_namespace=self)

    def notify_style_update(self) -> None:
        self._rich_style_cache.clear()

    async def _on_mouse_down(self, event: events.MouseDown) -> None:
        await self.broker_event("mouse.down", event)

    async def _on_mouse_up(self, event: events.MouseUp) -> None:
        await self.broker_event("mouse.up", event)

    async def _on_click(self, event: events.Click) -> None:
        await self.broker_event("click", event)

    async def _on_key(self, event: events.Key) -> None:
        await self.handle_key(event)

    async def handle_key(self, event: events.Key) -> bool:
        return await self.dispatch_key(event)

    async def _on_compose(self) -> None:
        try:
            widgets = [*self._nodes, *compose(self)]
        except TypeError as error:
            raise TypeError(
                f"{self!r} compose() method returned an invalid result; {error}"
            ) from error
        except Exception:
            from rich.traceback import Traceback

            self.app.panic(Traceback())
        else:
            self._extend_compose(widgets)
            await self.mount(*widgets)

    def _extend_compose(self, widgets: list[Widget]) -> None:
        """Hook to extend composed widgets.

        Args:
            widgets: Widgets to be mounted.
        """

    def _on_mount(self, event: events.Mount) -> None:
        if self.styles.overflow_y == "scroll":
            self.show_vertical_scrollbar = True
        if self.styles.overflow_x == "scroll":
            self.show_horizontal_scrollbar = True

    def _on_leave(self, event: events.Leave) -> None:
        self.mouse_over = False
        self.hover_style = Style()

    def _on_enter(self, event: events.Enter) -> None:
        self.mouse_over = True

    def _on_focus(self, event: events.Focus) -> None:
        self.has_focus = True
        self.refresh()
        if self.parent is not None:
            self.parent.post_message(events.DescendantFocus(self))

    def _on_blur(self, event: events.Blur) -> None:
        self.has_focus = False
        self.refresh()
        if self.parent is not None:
            self.parent.post_message(events.DescendantBlur(self))

    def _on_mouse_scroll_down(self, event: events.MouseScrollDown) -> None:
        if event.ctrl or event.shift:
            if self.allow_horizontal_scroll:
                if self._scroll_right_for_pointer(animate=False):
                    event.stop()
        else:
            if self.allow_vertical_scroll:
                if self._scroll_down_for_pointer(animate=False):
                    event.stop()

    def _on_mouse_scroll_up(self, event: events.MouseScrollUp) -> None:
        if event.ctrl or event.shift:
            if self.allow_horizontal_scroll:
                if self._scroll_left_for_pointer(animate=False):
                    event.stop()
        else:
            if self.allow_vertical_scroll:
                if self._scroll_up_for_pointer(animate=False):
                    event.stop()

    def _on_scroll_to(self, message: ScrollTo) -> None:
        if self._allow_scroll:
            self.scroll_to(message.x, message.y, animate=message.animate, duration=0.1)
            message.stop()

    def _on_scroll_up(self, event: ScrollUp) -> None:
        if self.allow_vertical_scroll:
            self.scroll_page_up()
            event.stop()

    def _on_scroll_down(self, event: ScrollDown) -> None:
        if self.allow_vertical_scroll:
            self.scroll_page_down()
            event.stop()

    def _on_scroll_left(self, event: ScrollLeft) -> None:
        if self.allow_horizontal_scroll:
            self.scroll_page_left()
            event.stop()

    def _on_scroll_right(self, event: ScrollRight) -> None:
        if self.allow_horizontal_scroll:
            self.scroll_page_right()
            event.stop()

    def _on_hide(self, event: events.Hide) -> None:
        if self.has_focus:
            self.blur()

    def _on_scroll_to_region(self, message: messages.ScrollToRegion) -> None:
        self.scroll_to_region(message.region, animate=True)

    def _on_unmount(self) -> None:
        self.workers.cancel_node(self)

    def action_scroll_home(self) -> None:
        if not self._allow_scroll:
            raise SkipAction()
        self.scroll_home()

    def action_scroll_end(self) -> None:
        if not self._allow_scroll:
            raise SkipAction()
        self.scroll_end()

    def action_scroll_left(self) -> None:
        if not self.allow_horizontal_scroll:
            raise SkipAction()
        self.scroll_left()

    def action_scroll_right(self) -> None:
        if not self.allow_horizontal_scroll:
            raise SkipAction()
        self.scroll_right()

    def action_scroll_up(self) -> None:
        if not self.allow_vertical_scroll:
            raise SkipAction()
        self.scroll_up()

    def action_scroll_down(self) -> None:
        if not self.allow_vertical_scroll:
            raise SkipAction()
        self.scroll_down()

    def action_page_down(self) -> None:
        if not self.allow_vertical_scroll:
            raise SkipAction()
        self.scroll_page_down()

    def action_page_up(self) -> None:
        if not self.allow_vertical_scroll:
            raise SkipAction()
        self.scroll_page_up()

    def notify(
        self,
        message: str,
        *,
        title: str = "",
        severity: SeverityLevel = "information",
        timeout: float = Notification.timeout,
    ) -> None:
        """Create a notification.

        !!! tip

            This method is thread-safe.

        Args:
            message: The message for the notification.
            title: The title for the notification.
            severity: The severity of the notification.
            timeout: The timeout for the notification.

        See [`App.notify`][textual.app.App.notify] for the full
        documentation for this method.
        """
        return self.app.notify(message, title=title, severity=severity, timeout=timeout)<|MERGE_RESOLUTION|>--- conflicted
+++ resolved
@@ -3276,11 +3276,7 @@
         self.app.begin_capture_print(self, stdout=stdout, stderr=stderr)
 
     def end_capture_print(self) -> None:
-<<<<<<< HEAD
-        """End print capture (set with [begin_capture_print][textual.widget.Widget.begin_capture_print])."""
-=======
         """End print capture (set with [`begin_capture_print`][textual.widget.Widget.begin_capture_print])."""
->>>>>>> e7d1ed4b
         self.app.end_capture_print(self)
 
     def check_message_enabled(self, message: Message) -> bool:
