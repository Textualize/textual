--- conflicted
+++ resolved
@@ -236,22 +236,4 @@
             log(error)
         finally:
             with timer("selector.close"):
-<<<<<<< HEAD
-                selector.close()
-
-
-if __name__ == "__main__":
-    from rich.console import Console
-
-    console = Console()
-
-    from ..app import App
-
-    class MyApp(App):
-        async def on_mount(self, event: events.Mount) -> None:
-            self.set_timer(5, callback=self._close_messages)
-
-    MyApp().run()
-=======
-                selector.close()
->>>>>>> 8470c62f
+                selector.close()