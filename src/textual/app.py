--- conflicted
+++ resolved
@@ -408,15 +408,7 @@
 
     @property
     def workers(self) -> WorkerManager:
-<<<<<<< HEAD
         """The [worker](guide/workers/) manager."""
-=======
-        """The [worker](guide/workers/) manager.
-
-        Returns:
-            An object to manage workers.
-        """
->>>>>>> f1d70900
         return self._workers
 
     @property
@@ -432,15 +424,8 @@
         """A view onto the app's direct children.
 
         This attribute exists on all widgets.
-<<<<<<< HEAD
         In the case of the App, it will only ever contain a single child, which will
         be the currently active screen.
-=======
-        In the case of the App, it will only every contain a single child, which will be the currently active screen.
-
-        Returns:
-            A sequence of widgets.
->>>>>>> f1d70900
         """
         try:
             return (self.screen,)
@@ -519,15 +504,7 @@
 
     @property
     def screen_stack(self) -> Sequence[Screen]:
-<<<<<<< HEAD
         """A snapshot of the current screen stack."""
-=======
-        """The current screen stack.
-
-        Returns:
-            A snapshot of the current state of the screen stack.
-        """
->>>>>>> f1d70900
         return self._screen_stack.copy()
 
     def exit(
@@ -550,12 +527,6 @@
         """The widget that is focused on the currently active screen, or `None`.
 
         Focused widgets receive keyboard input.
-<<<<<<< HEAD
-=======
-
-        Returns:
-            The currently focused widget, or `None` if nothing is focused.
->>>>>>> f1d70900
         """
         return self.screen.focused
 
@@ -567,13 +538,6 @@
         If a widget is focused, then any bindings present in the active screen and app are merged and returned.
 
         This property may be used to inspect current bindings.
-<<<<<<< HEAD
-=======
-
-        Returns:
-
-            A mapping of keys on to node + binding.
->>>>>>> f1d70900
         """
 
         namespace_binding_map: dict[str, tuple[DOMNode, Binding]] = {}
@@ -703,15 +667,7 @@
 
     @property
     def size(self) -> Size:
-<<<<<<< HEAD
         """The size of the terminal."""
-=======
-        """The size of the terminal.
-
-        Returns:
-            Size of the terminal.
-        """
->>>>>>> f1d70900
         if self._driver is not None and self._driver._size is not None:
             width, height = self._driver._size
         else:
@@ -727,12 +683,6 @@
             self.log("Hello, World!")
             self.log(self.tree)
             ```
-<<<<<<< HEAD
-=======
-
-        Returns:
-            A Textual logger.
->>>>>>> f1d70900
         """
         return self._logger
 
