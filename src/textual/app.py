from __future__ import annotations

import asyncio
<<<<<<< HEAD
import time
from concurrent.futures import Future
from functools import partial
=======
>>>>>>> cc1f2f61
import inspect
import io
import os
import platform
import sys
import threading
import unicodedata
import warnings
from asyncio import Task
<<<<<<< HEAD
from contextlib import (
    asynccontextmanager,
    contextmanager,
    redirect_stderr,
    redirect_stdout,
)
=======
from concurrent.futures import Future
from contextlib import asynccontextmanager, redirect_stderr, redirect_stdout
>>>>>>> cc1f2f61
from datetime import datetime
from functools import partial
from pathlib import Path, PurePath
from queue import Queue
from time import perf_counter
from typing import (
    TYPE_CHECKING,
    Any,
    Awaitable,
    Callable,
    Generic,
    Iterable,
    Iterator,
    List,
    Type,
    TypeVar,
    Union,
    cast,
    overload,
)
from weakref import WeakSet, WeakValueDictionary

import nanoid
import rich
import rich.repr
from rich.console import Console, RenderableType
from rich.protocol import is_renderable
from rich.segment import Segment, Segments
from rich.traceback import Traceback

from . import Logger, LogGroup, LogVerbosity, actions, events, log, messages
from ._animator import DEFAULT_EASING, Animatable, Animator, EasingFunction
from ._ansi_sequences import SYNC_END, SYNC_START
from ._asyncio import create_task
from ._callback import invoke
from ._context import active_app
from ._event_broker import NoHandler, extract_handler_actions
from ._filter import LineFilter, Monochrome
from ._path import _make_path_object_relative
from ._typing import Final, TypeAlias
from .actions import SkipAction
from .await_remove import AwaitRemove
from .binding import Binding, Bindings
from .css.query import NoMatches
from .css.stylesheet import Stylesheet
from .design import ColorSystem
from .dom import DOMNode
from .driver import Driver
from .drivers.headless_driver import HeadlessDriver
from .features import FeatureFlag, parse_features
from .file_monitor import FileMonitor
from .geometry import Offset, Region, Size
from .keys import REPLACED_KEYS, _get_key_display
from .messages import CallbackType
from .reactive import Reactive
from .renderables.blank import Blank
from .screen import Screen
from .widget import AwaitMount, Widget

if TYPE_CHECKING:
    from .devtools.client import DevtoolsClient
    from .pilot import Pilot

PLATFORM = platform.system()
WINDOWS = PLATFORM == "Windows"

# asyncio will warn against resources not being cleared
warnings.simplefilter("always", ResourceWarning)

# `asyncio.get_event_loop()` is deprecated since Python 3.10:
_ASYNCIO_GET_EVENT_LOOP_IS_DEPRECATED = sys.version_info >= (3, 10, 0)

LayoutDefinition = "dict[str, Any]"

DEFAULT_COLORS = {
    "dark": ColorSystem(
        primary="#004578",
        secondary="#ffa62b",
        warning="#ffa62b",
        error="#ba3c5b",
        success="#4EBF71",
        accent="#0178D4",
        dark=True,
    ),
    "light": ColorSystem(
        primary="#004578",
        secondary="#ffa62b",
        warning="#ffa62b",
        error="#ba3c5b",
        success="#4EBF71",
        accent="#0178D4",
        dark=False,
    ),
}

ComposeResult = Iterable[Widget]
RenderResult = RenderableType

AutopilotCallbackType: TypeAlias = "Callable[[Pilot], Coroutine[Any, Any, None]]"


class AppError(Exception):
    pass


class ActionError(Exception):
    pass


class ScreenError(Exception):
    pass


class ScreenStackError(ScreenError):
    """Raised when attempting to pop the last screen from the stack."""


class CssPathError(Exception):
    """Raised when supplied CSS path(s) are invalid."""


ReturnType = TypeVar("ReturnType")


class _NullFile:
    """A file-like where writes go nowhere."""

    def write(self, text: str) -> None:
        pass

    def flush(self) -> None:
        pass


MAX_QUEUED_WRITES: Final[int] = 30


class _WriterThread(threading.Thread):
    """A thread / file-like to do writes to stdout in the background."""

    def __init__(self) -> None:
        super().__init__(daemon=True)
        self._queue: Queue[str | None] = Queue(MAX_QUEUED_WRITES)
        self._file = sys.__stdout__

        self._flushed = threading.Event()
        self._resume = threading.Event()
        self._resume.set()

    def write(self, text: str) -> None:
        """Write text. Text will be enqueued for writing.

        Args:
            text: Text to write to the file.
        """
        self._queue.put(text)

    def isatty(self) -> bool:
        """Pretend to be a terminal.

        Returns:
            True if this is a tty.
        """
        return True

    def fileno(self) -> int:
        """Get file handle number.

        Returns:
            File number of proxied file.
        """
        return self._file.fileno()

    def flush(self) -> None:
        """Flush the file (a no-op, because flush is done in the thread)."""
        return

    def run(self) -> None:
        """Run the thread."""
        write = self._file.write
        flush = self._file.flush
        get = self._queue.get
        qsize = self._queue.qsize
        # Read from the queue, write to the file.
        # Flush when there is a break.
        while True:
            text: str | None = get()
            empty = qsize() == 0
            if text is None:
                break
            write(text)
            if empty:
                flush()
                self._flushed.set()
                self._resume.wait()
                self._flushed.clear()

    @contextmanager
    def paused(self) -> Iterator[None]:
        self._resume.clear()
        self._flushed.wait()
        yield
        self._resume.set()

    def stop(self) -> None:
        """Stop the thread, and block until it finished."""
        self._queue.put(None)
        self.join()


CSSPathType = Union[str, PurePath, List[Union[str, PurePath]], None]

CallThreadReturnType = TypeVar("CallThreadReturnType")


@rich.repr.auto
class App(Generic[ReturnType], DOMNode):
    """The base class for Textual Applications.
    Args:
        driver_class: Driver class or ``None`` to auto-detect. Defaults to None.
        css_path: Path to CSS or ``None`` for no CSS file.
            Defaults to None. To load multiple CSS files, pass a list of strings or paths which will be loaded in order.
        watch_css: Watch CSS for changes. Defaults to False.

    Raises:
        CssPathError: When the supplied CSS path(s) are an unexpected type.
    """

    CSS = ""
    """Inline CSS, useful for quick scripts. This is loaded after CSS_PATH,
    and therefore takes priority in the event of a specificity clash."""

    # Default (the lowest priority) CSS
    DEFAULT_CSS = """
    App {
        background: $background;
        color: $text;
    }
    """

    SCREENS: dict[str, Screen | Callable[[], Screen]] = {}
    _BASE_PATH: str | None = None
    CSS_PATH: CSSPathType = None

    TITLE: str | None = None
    """str | None: The default title for the application.

    If set to a string, this sets the default title for the application. See
    also the `title` attribute.
    """

    SUB_TITLE: str | None = None
    """str | None: The default sub-title for the application.

    If set to a string, this sets the default sub-title for the application. See
    also the `sub_title` attribute.
    """

    BINDINGS = [
        Binding("ctrl+c", "quit", "Quit", show=False, priority=True),
        Binding("tab", "focus_next", "Focus Next", show=False),
        Binding("shift+tab", "focus_previous", "Focus Previous", show=False),
    ]

    title: Reactive[str] = Reactive("", compute=False)
    sub_title: Reactive[str] = Reactive("", compute=False)
    dark: Reactive[bool] = Reactive(True, compute=False)

    def __init__(
        self,
        driver_class: Type[Driver] | None = None,
        css_path: CSSPathType = None,
        watch_css: bool = False,
    ):
        # N.B. This must be done *before* we call the parent constructor, because MessagePump's
        # constructor instantiates a `asyncio.PriorityQueue` and in Python versions older than 3.10
        # this will create some first references to an asyncio loop.
        _init_uvloop()

        super().__init__()
        self.features: frozenset[FeatureFlag] = parse_features(os.getenv("TEXTUAL", ""))

        self._filter: LineFilter | None = None
        environ = dict(os.environ)
        no_color = environ.pop("NO_COLOR", None)
        if no_color is not None:
            self._filter = Monochrome()

        self._writer_thread: _WriterThread | None = None
        if sys.__stdout__ is None:
            file = _NullFile()
        else:
            self._writer_thread = _WriterThread()
            self._writer_thread.start()
            file = self._writer_thread

        self.console = Console(
            file=file,
            markup=False,
            highlight=False,
            emoji=False,
            legacy_windows=False,
            _environ=environ,
        )
        self.error_console = Console(markup=False, stderr=True)
        self.driver_class = driver_class or self.get_driver_class()
        self._screen_stack: list[Screen] = []
        self._sync_available = False

        self.mouse_over: Widget | None = None
        self.mouse_captured: Widget | None = None
        self._driver: Driver | None = None
        self._exit_renderables: list[RenderableType] = []

        self._action_targets = {"app", "screen"}
        self._animator = Animator(self)
        self._animate = self._animator.bind(self)
        self.mouse_position = Offset(0, 0)

        self.title = (
            self.TITLE if self.TITLE is not None else f"{self.__class__.__name__}"
        )
        """The title for the application.

        The initial value in a running application will be that set in `TITLE`
        (if one is set). Assign new values to this instance attribute to change
        the title.
        """

        self.sub_title = self.SUB_TITLE if self.SUB_TITLE is not None else ""
        """The sub-title for the application.

        The initial value in a running application will be that set in `SUB_TITLE`
        (if one is set). Assign new values to this instance attribute to change
        the sub-title.
        """

        self._logger = Logger(self._log)

        self._refresh_required = False

        self.design = DEFAULT_COLORS

        self.stylesheet = Stylesheet(variables=self.get_css_variables())
        self._require_stylesheet_update: set[DOMNode] = set()

        css_path = css_path or self.CSS_PATH
        if css_path is not None:
            # When value(s) are supplied for CSS_PATH, we normalise them to a list of Paths.
            if isinstance(css_path, str):
                css_paths = [Path(css_path)]
            elif isinstance(css_path, PurePath):
                css_paths = [css_path]
            elif isinstance(css_path, list):
                css_paths = []
                for path in css_path:
                    css_paths.append(Path(path) if isinstance(path, str) else path)
            else:
                raise CssPathError(
                    "Expected a str, Path or list[str | Path] for the CSS_PATH."
                )

            # We want the CSS path to be resolved from the location of the App subclass
            css_paths = [
                _make_path_object_relative(css_path, self) for css_path in css_paths
            ]
        else:
            css_paths = []

        self.css_path = css_paths
        self._registry: WeakSet[DOMNode] = WeakSet()

        self._installed_screens: WeakValueDictionary[
            str, Screen | Callable[[], Screen]
        ] = WeakValueDictionary()
        self._installed_screens.update(**self.SCREENS)

        self.devtools: DevtoolsClient | None = None
        if "devtools" in self.features:
            try:
                from .devtools.client import DevtoolsClient
            except ImportError:
                # Dev dependencies not installed
                pass
            else:
                self.devtools = DevtoolsClient()

        self._loop: asyncio.AbstractEventLoop | None = None
        self._thread_id: int = 0
        self._return_value: ReturnType | None = None
        self._exit = False

        self.css_monitor = (
            FileMonitor(self.css_path, self._on_css_change)
            if ((watch_css or self.debug) and self.css_path)
            else None
        )
        self._screenshot: str | None = None
        self._dom_lock = asyncio.Lock()
        self._dom_ready = False
        self.set_class(self.dark, "-dark-mode")

    @property
    def return_value(self) -> ReturnType | None:
        """ReturnType | None: The return type of the app."""
        return self._return_value

    def animate(
        self,
        attribute: str,
        value: float | Animatable,
        *,
        final_value: object = ...,
        duration: float | None = None,
        speed: float | None = None,
        delay: float = 0.0,
        easing: EasingFunction | str = DEFAULT_EASING,
        on_complete: CallbackType | None = None,
    ) -> None:
        """Animate an attribute.

        Args:
            attribute: Name of the attribute to animate.
            value: The value to animate to.
            final_value: The final value of the animation. Defaults to `value` if not set.
            duration: The duration of the animate. Defaults to None.
            speed: The speed of the animation. Defaults to None.
            delay: A delay (in seconds) before the animation starts. Defaults to 0.0.
            easing: An easing method. Defaults to "in_out_cubic".
            on_complete: A callable to invoke when the animation is finished. Defaults to None.

        """
        self._animate(
            attribute,
            value,
            final_value=final_value,
            duration=duration,
            speed=speed,
            delay=delay,
            easing=easing,
            on_complete=on_complete,
        )

    @property
    def debug(self) -> bool:
        """bool: Is debug mode is enabled?"""
        return "debug" in self.features

    @property
    def is_headless(self) -> bool:
        """bool: Is the app running in 'headless' mode?"""
        return False if self._driver is None else self._driver.is_headless

    @property
    def screen_stack(self) -> list[Screen]:
        """list[Screen]: A *copy* of the screen stack."""
        return self._screen_stack.copy()

    def exit(
        self, result: ReturnType | None = None, message: RenderableType | None = None
    ) -> None:
        """Exit the app, and return the supplied result.

        Args:
            result: Return value. Defaults to None.
            message: Optional message to display on exit.
        """
        self._exit = True
        self._return_value = result
        self.post_message_no_wait(messages.ExitApp(sender=self))
        if message:
            self._exit_renderables.append(message)

    @property
    def focused(self) -> Widget | None:
        """Widget | None: the widget that is focused on the currently active screen."""
        return self.screen.focused

    @property
    def namespace_bindings(self) -> dict[str, tuple[DOMNode, Binding]]:
        """Get current bindings. If no widget is focused, then the app-level bindings
        are returned. If a widget is focused, then any bindings present in the active
        screen and app are merged and returned."""

        namespace_binding_map: dict[str, tuple[DOMNode, Binding]] = {}
        for namespace, bindings in reversed(self._binding_chain):
            for key, binding in bindings.keys.items():
                namespace_binding_map[key] = (namespace, binding)

        return namespace_binding_map

    def _set_active(self) -> None:
        """Set this app to be the currently active app."""
        active_app.set(self)

    def compose(self) -> ComposeResult:
        """Yield child widgets for a container."""
        yield from ()

    def get_css_variables(self) -> dict[str, str]:
        """Get a mapping of variables used to pre-populate CSS.

        Returns:
            A mapping of variable name to value.
        """
        variables = self.design["dark" if self.dark else "light"].generate()
        return variables

    def watch_dark(self, dark: bool) -> None:
        """Watches the dark bool."""
        self.set_class(dark, "-dark-mode")
        self.set_class(not dark, "-light-mode")
        try:
            self.refresh_css()
        except ScreenStackError:
            # It's possible that `dark` can be set before we have a default
            # screen, in an app's `on_load`, for example. So let's eat the
            # ScreenStackError -- the above styles will be handled once the
            # screen is spun up anyway.
            pass

    def get_driver_class(self) -> Type[Driver]:
        """Get a driver class for this platform.

        Called by the constructor.

        Returns:
            A Driver class which manages input and display.
        """
        driver_class: Type[Driver]
        if WINDOWS:
            from .drivers.windows_driver import WindowsDriver

            driver_class = WindowsDriver
        else:
            from .drivers.linux_driver import LinuxDriver

            driver_class = LinuxDriver
        return driver_class

    def __rich_repr__(self) -> rich.repr.Result:
        yield "title", self.title
        yield "id", self.id, None
        if self.name:
            yield "name", self.name
        if self.classes:
            yield "classes", set(self.classes)
        pseudo_classes = self.pseudo_classes
        if pseudo_classes:
            yield "pseudo_classes", set(pseudo_classes)

    @property
    def is_transparent(self) -> bool:
        return True

    @property
    def animator(self) -> Animator:
        return self._animator

    @property
    def screen(self) -> Screen:
        """Screen: The current screen.

        Raises:
            ScreenStackError: If there are no screens on the stack.
        """
        try:
            return self._screen_stack[-1]
        except IndexError:
            raise ScreenStackError("No screens on stack") from None

    @property
    def size(self) -> Size:
        """Size: The size of the terminal."""
        if self._driver is not None and self._driver._size is not None:
            width, height = self._driver._size
        else:
            width, height = self.console.size
        return Size(width, height)

    @property
    def log(self) -> Logger:
        """Logger: The logger object."""
        return self._logger

    def _log(
        self,
        group: LogGroup,
        verbosity: LogVerbosity,
        _textual_calling_frame: inspect.FrameInfo,
        *objects: Any,
        **kwargs,
    ) -> None:
        """Write to logs or devtools.

        Positional args will logged. Keyword args will be prefixed with the key.

        Example:
            ```python
            data = [1,2,3]
            self.log("Hello, World", state=data)
            self.log(self.tree)
            self.log(locals())
            ```

        Args:
            verbosity: Verbosity level 0-3. Defaults to 1.
        """

        devtools = self.devtools
        if devtools is None or not devtools.is_connected:
            return

        if verbosity.value > LogVerbosity.NORMAL.value and not devtools.verbose:
            return

        try:
            from .devtools.client import DevtoolsLog

            if len(objects) == 1 and not kwargs:
                devtools.log(
                    DevtoolsLog(objects, caller=_textual_calling_frame),
                    group,
                    verbosity,
                )
            else:
                output = " ".join(str(arg) for arg in objects)
                if kwargs:
                    key_values = " ".join(
                        f"{key}={value!r}" for key, value in kwargs.items()
                    )
                    output = f"{output} {key_values}" if output else key_values
                devtools.log(
                    DevtoolsLog(output, caller=_textual_calling_frame),
                    group,
                    verbosity,
                )
        except Exception as error:
            self._handle_exception(error)

    def call_from_thread(
        self,
        callback: Callable[..., CallThreadReturnType | Awaitable[CallThreadReturnType]],
        *args,
        **kwargs,
    ) -> CallThreadReturnType:
        """Run a callback from another thread.

        Like asyncio apps in general, Textual apps are not thread-safe. If you call methods
        or set attributes on Textual objects from a thread, you may get unpredictable results.

        This method will ensure that your code is ran within the correct context.

        Args:
            callback: A callable to run.
            *args: Arguments to the callback.
            **kwargs: Keyword arguments for the callback.

        Raises:
            RuntimeError: If the app isn't running or if this method is called from the same
                thread where the app is running.
        """

        if self._loop is None:
            raise RuntimeError("App is not running")

        if self._thread_id == threading.get_ident():
            raise RuntimeError(
                "The `call_from_thread` method must run in a different thread from the app"
            )

        callback_with_args = partial(callback, *args, **kwargs)

        async def run_callback() -> CallThreadReturnType:
            """Run the callback, set the result or error on the future."""
            self._set_active()
            return await invoke(callback_with_args)

        # Post the message to the main loop
        future: Future[CallThreadReturnType] = asyncio.run_coroutine_threadsafe(
            run_callback(), loop=self._loop
        )
        result = future.result()
        return result

    def action_toggle_dark(self) -> None:
        """Action to toggle dark mode."""
        self.dark = not self.dark

    def action_screenshot(self, filename: str | None = None, path: str = "./") -> None:
        """Save an SVG "screenshot". This action will save an SVG file containing the current contents of the screen.

        Args:
            filename: Filename of screenshot, or None to auto-generate. Defaults to None.
            path: Path to directory. Defaults to current working directory.
        """
        self.save_screenshot(filename, path)

    def export_screenshot(self, *, title: str | None = None) -> str:
        """Export an SVG screenshot of the current screen.

        Args:
            title: The title of the exported screenshot or None
                to use app title. Defaults to None.

        """
        assert self._driver is not None, "App must be running"
        width, height = self.size
        console = Console(
            width=width,
            height=height,
            file=io.StringIO(),
            force_terminal=True,
            color_system="truecolor",
            record=True,
            legacy_windows=False,
        )
        screen_render = self.screen._compositor.render(full=True)
        console.print(screen_render)
        return console.export_svg(title=title or self.title)

    def save_screenshot(
        self,
        filename: str | None = None,
        path: str = "./",
        time_format: str | None = None,
    ) -> str:
        """Save an SVG screenshot of the current screen.

        Args:
            filename: Filename of SVG screenshot, or None to auto-generate
                a filename with the date and time. Defaults to None.
            path: Path to directory for output. Defaults to current working directory.
            time_format: Date and time format to use if filename is None.
                Defaults to a format like ISO 8601 with some reserved characters replaced with underscores.

        Returns:
            Filename of screenshot.
        """
        if filename is None:
            if time_format is None:
                dt = datetime.now().isoformat()
            else:
                dt = datetime.now().strftime(time_format)
            svg_filename_stem = f"{self.title.lower()} {dt}"
            for reserved in ' <>:"/\\|?*.':
                svg_filename_stem = svg_filename_stem.replace(reserved, "_")
                svg_filename = svg_filename_stem + ".svg"
        else:
            svg_filename = filename
        svg_path = os.path.expanduser(os.path.join(path, svg_filename))
        screenshot_svg = self.export_screenshot()
        with open(svg_path, "w", encoding="utf-8") as svg_file:
            svg_file.write(screenshot_svg)
        return svg_path

    def bind(
        self,
        keys: str,
        action: str,
        *,
        description: str = "",
        show: bool = True,
        key_display: str | None = None,
    ) -> None:
        """Bind a key to an action.

        Args:
            keys: A comma separated list of keys, i.e.
            action: Action to bind to.
            description: Short description of action. Defaults to "".
            show: Show key in UI. Defaults to True.
            key_display: Replacement text for key, or None to use default. Defaults to None.
        """
        self._bindings.bind(
            keys, action, description, show=show, key_display=key_display
        )

    def get_key_display(self, key: str) -> str:
        """For a given key, return how it should be displayed in an app
        (e.g. in the Footer widget).
        By key, we refer to the string used in the "key" argument for
        a Binding instance. By overriding this method, you can ensure that
        keys are displayed consistently throughout your app, without
        needing to add a key_display to every binding.

        Args:
            key: The binding key string.

        Returns:
            The display string for the input key.
        """
        return _get_key_display(key)

    async def _press_keys(self, keys: Iterable[str]) -> None:
        """A task to send key events."""
        app = self
        driver = app._driver
        assert driver is not None
        await asyncio.sleep(0.02)
        for key in keys:
            if key == "_":
                print("(pause 50ms)")
                await asyncio.sleep(0.05)
            elif key.startswith("wait:"):
                _, wait_ms = key.split(":")
                print(f"(pause {wait_ms}ms)")
                await asyncio.sleep(float(wait_ms) / 1000)
            else:
                if len(key) == 1 and not key.isalnum():
                    key = (
                        unicodedata.name(key)
                        .lower()
                        .replace("-", "_")
                        .replace(" ", "_")
                    )
                original_key = REPLACED_KEYS.get(key, key)
                char: str | None
                try:
                    char = unicodedata.lookup(original_key.upper().replace("_", " "))
                except KeyError:
                    char = key if len(key) == 1 else None
                print(f"press {key!r} (char={char!r})")
                key_event = events.Key(app, key, char)
                driver.send_event(key_event)
                # TODO: A bit of a fudge - extra sleep after tabbing to help guard against race
                #  condition between widget-level key handling and app/screen level handling.
                #  More information here: https://github.com/Textualize/textual/issues/1009
                #  This conditional sleep can be removed after that issue is closed.
                if key == "tab":
                    await asyncio.sleep(0.05)
                await asyncio.sleep(0.025)
        await app._animator.wait_for_idle()

    @asynccontextmanager
    async def run_test(
        self,
        *,
        headless: bool = True,
        size: tuple[int, int] | None = (80, 24),
    ):
        """An asynchronous context manager for testing app.

        Args:
            headless: Run in headless mode (no output or input). Defaults to True.
            size: Force terminal size to `(WIDTH, HEIGHT)`,
                or None to auto-detect. Defaults to None.

        """
        from .pilot import Pilot

        app = self
        app_ready_event = asyncio.Event()

        def on_app_ready() -> None:
            """Called when app is ready to process events."""
            app_ready_event.set()

        async def run_app(app) -> None:
            await app._process_messages(
                ready_callback=on_app_ready,
                headless=headless,
                terminal_size=size,
            )

        # Launch the app in the "background"
        app_task = create_task(run_app(app), name=f"run_test {app}")

        # Wait until the app has performed all startup routines.
        await app_ready_event.wait()

        # Get the app in an active state.
        app._set_active()

        # Context manager returns pilot object to manipulate the app
        try:
            yield Pilot(app)
        finally:
            # Shutdown the app cleanly
            await app._shutdown()
            await app_task

    async def run_async(
        self,
        *,
        headless: bool = False,
        size: tuple[int, int] | None = None,
        auto_pilot: AutopilotCallbackType | None = None,
    ) -> ReturnType | None:
        """Run the app asynchronously.

        Args:
            headless: Run in headless mode (no output). Defaults to False.
            size: Force terminal size to `(WIDTH, HEIGHT)`,
                or None to auto-detect. Defaults to None.
            auto_pilot: An auto pilot coroutine.

        Returns:
            App return value.
        """
        from .pilot import Pilot

        app = self

        auto_pilot_task: Task | None = None

        async def app_ready() -> None:
            """Called by the message loop when the app is ready."""
            nonlocal auto_pilot_task
            if auto_pilot is not None:

                async def run_auto_pilot(
                    auto_pilot: AutopilotCallbackType, pilot: Pilot
                ) -> None:
                    try:
                        await auto_pilot(pilot)
                    except Exception:
                        app.exit()
                        raise

                pilot = Pilot(app)
                auto_pilot_task = create_task(
                    run_auto_pilot(auto_pilot, pilot), name=repr(pilot)
                )

        try:
            await app._process_messages(
                ready_callback=None if auto_pilot is None else app_ready,
                headless=headless,
                terminal_size=size,
            )
        finally:
            try:
                if auto_pilot_task is not None:
                    await auto_pilot_task
            finally:
                await app._shutdown()

        return app.return_value

    def run(
        self,
        *,
        headless: bool = False,
        size: tuple[int, int] | None = None,
        auto_pilot: AutopilotCallbackType | None = None,
    ) -> ReturnType | None:
        """Run the app.

        Args:
            headless: Run in headless mode (no output). Defaults to False.
            size: Force terminal size to `(WIDTH, HEIGHT)`,
                or None to auto-detect. Defaults to None.
            auto_pilot: An auto pilot coroutine.

        Returns:
            App return value.
        """

        async def run_app() -> None:
            """Run the app."""
            self._loop = asyncio.get_running_loop()
            self._thread_id = threading.get_ident()
            try:
                await self.run_async(
                    headless=headless,
                    size=size,
                    auto_pilot=auto_pilot,
                )
            finally:
                self._loop = None
                self._thread_id = 0

        if _ASYNCIO_GET_EVENT_LOOP_IS_DEPRECATED:
            # N.B. This doesn't work with Python<3.10, as we end up with 2 event loops:
            asyncio.run(run_app())
        else:
            # However, this works with Python<3.10:
            event_loop = asyncio.get_event_loop()
            event_loop.run_until_complete(run_app())
        return self.return_value

    @contextmanager
    def suspend(self) -> Iterator[None]:
        """
        A context manager that temporarily suspends the app while inside the managed block.

        While inside the `with` block, the app will stop reading input and emitting output.
        Other applications will have full control of the terminal,
        configured as it was before the app started running.

        When the `with` block ends, the application will start reading input and emitting output again.
        """
        driver = self._driver
        if driver is not None:
            driver.stop_application_mode()

            with self._writer_thread.paused(), redirect_stdout(
                sys.__stdout__
            ), redirect_stderr(sys.__stderr__):
                yield

            driver.start_application_mode()

    async def _on_css_change(self) -> None:
        """Called when the CSS changes (if watch_css is True)."""
        css_paths = self.css_path
        if css_paths:
            try:
                time = perf_counter()
                stylesheet = self.stylesheet.copy()
                stylesheet.read_all(css_paths)
                stylesheet.parse()
                elapsed = (perf_counter() - time) * 1000
                self.log.system(
                    f"<stylesheet> loaded {len(css_paths)} CSS files in {elapsed:.0f} ms"
                )
            except Exception as error:
                # TODO: Catch specific exceptions
                self.log.error(error)
                self.bell()
            else:
                self.stylesheet = stylesheet
                self.reset_styles()
                self.stylesheet.update(self)
                self.screen.refresh(layout=True)

    def render(self) -> RenderableType:
        return Blank(self.styles.background)

    ExpectType = TypeVar("ExpectType", bound=Widget)

    @overload
    def get_child_by_id(self, id: str) -> Widget:
        ...

    @overload
    def get_child_by_id(self, id: str, expect_type: type[ExpectType]) -> ExpectType:
        ...

    def get_child_by_id(
        self, id: str, expect_type: type[ExpectType] | None = None
    ) -> ExpectType | Widget:
        """Shorthand for self.screen.get_child(id: str)
        Returns the first child (immediate descendent) of this DOMNode
        with the given ID.

        Args:
            id: The ID of the node to search for.
            expect_type: Require the object be of the supplied type, or None for any type.
                Defaults to None.

        Returns:
            The first child of this node with the specified ID.

        Raises:
            NoMatches: if no children could be found for this ID
            WrongType: if the wrong type was found.
        """
        return (
            self.screen.get_child_by_id(id)
            if expect_type is None
            else self.screen.get_child_by_id(id, expect_type)
        )

    @overload
    def get_widget_by_id(self, id: str) -> Widget:
        ...

    @overload
    def get_widget_by_id(self, id: str, expect_type: type[ExpectType]) -> ExpectType:
        ...

    def get_widget_by_id(
        self, id: str, expect_type: type[ExpectType] | None = None
    ) -> ExpectType | Widget:
        """Shorthand for self.screen.get_widget_by_id(id)
        Return the first descendant widget with the given ID.

        Performs a breadth-first search rooted at the current screen.
        It will not return the Screen if that matches the ID.
        To get the screen, use `self.screen`.

        Args:
            id: The ID to search for in the subtree
            expect_type: Require the object be of the supplied type, or None for any type.
                Defaults to None.

        Returns:
            The first descendant encountered with this ID.

        Raises:
            NoMatches: if no children could be found for this ID
            WrongType: if the wrong type was found.
        """
        return (
            self.screen.get_widget_by_id(id)
            if expect_type is None
            else self.screen.get_widget_by_id(id, expect_type)
        )

    def update_styles(self, node: DOMNode | None = None) -> None:
        """Request update of styles.

        Should be called whenever CSS classes / pseudo classes change.

        """
        self._require_stylesheet_update.add(self.screen if node is None else node)
        self.check_idle()

    def mount(
        self,
        *widgets: Widget,
        before: int | str | Widget | None = None,
        after: int | str | Widget | None = None,
    ) -> AwaitMount:
        """Mount the given widgets relative to the app's screen.

        Args:
            *widgets: The widget(s) to mount.
            before: Optional location to mount before.
            after: Optional location to mount after.

        Returns:
            An awaitable object that waits for widgets to be mounted.

        Raises:
            MountError: If there is a problem with the mount request.

        Note:
            Only one of ``before`` or ``after`` can be provided. If both are
            provided a ``MountError`` will be raised.
        """
        return self.screen.mount(*widgets, before=before, after=after)

    def mount_all(
        self,
        widgets: Iterable[Widget],
        before: int | str | Widget | None = None,
        after: int | str | Widget | None = None,
    ) -> AwaitMount:
        """Mount widgets from an iterable.

        Args:
            widgets: An iterable of widgets.
            before: Optional location to mount before.
            after: Optional location to mount after.

        Returns:
            An awaitable object that waits for widgets to be mounted.

        Raises:
            MountError: If there is a problem with the mount request.

        Note:
            Only one of ``before`` or ``after`` can be provided. If both are
            provided a ``MountError`` will be raised.
        """
        return self.mount(*widgets, before=before, after=after)

    def is_screen_installed(self, screen: Screen | str) -> bool:
        """Check if a given screen has been installed.

        Args:
            screen: Either a Screen object or screen name (the `name` argument when installed).

        Returns:
            True if the screen is currently installed,
        """
        if isinstance(screen, str):
            return screen in self._installed_screens
        else:
            return screen in self._installed_screens.values()

    def get_screen(self, screen: Screen | str) -> Screen:
        """Get an installed screen.

        Args:
            screen: Either a Screen object or screen name (the `name` argument when installed).

        Raises:
            KeyError: If the named screen doesn't exist.

        Returns:
            A screen instance.
        """
        if isinstance(screen, str):
            try:
                next_screen = self._installed_screens[screen]
            except KeyError:
                raise KeyError(f"No screen called {screen!r} installed") from None
            if callable(next_screen):
                next_screen = next_screen()
                self._installed_screens[screen] = next_screen
        else:
            next_screen = screen
        return next_screen

    def _get_screen(self, screen: Screen | str) -> tuple[Screen, AwaitMount]:
        """Get an installed screen and an AwaitMount object.

        If the screen isn't running, it will be registered before it is run.

        Args:
            screen: Either a Screen object or screen name (the `name` argument when installed).

        Raises:
            KeyError: If the named screen doesn't exist.

        Returns:
            A screen instance and an awaitable that awaits the children mounting.

        """
        _screen = self.get_screen(screen)
        if not _screen.is_running:
            widgets = self._register(self, _screen)
            return (_screen, AwaitMount(_screen, widgets))
        else:
            return (_screen, AwaitMount(_screen, []))

    def _replace_screen(self, screen: Screen) -> Screen:
        """Handle the replaced screen.

        Args:
            screen: A screen object.

        Returns:
            The screen that was replaced.

        """
        screen.post_message_no_wait(events.ScreenSuspend(self))
        self.log.system(f"{screen} SUSPENDED")
        if not self.is_screen_installed(screen) and screen not in self._screen_stack:
            screen.remove()
            self.log.system(f"{screen} REMOVED")
        return screen

    def push_screen(self, screen: Screen | str) -> AwaitMount:
        """Push a new screen on the screen stack.

        Args:
            screen: A Screen instance or the name of an installed screen.

        """
        next_screen, await_mount = self._get_screen(screen)
        self._screen_stack.append(next_screen)
        self.screen.post_message_no_wait(events.ScreenResume(self))
        self.log.system(f"{self.screen} is current (PUSHED)")
        return await_mount

    def switch_screen(self, screen: Screen | str) -> AwaitMount:
        """Switch to another screen by replacing the top of the screen stack with a new screen.

        Args:
            screen: Either a Screen object or screen name (the `name` argument when installed).

        """
        if self.screen is not screen:
            self._replace_screen(self._screen_stack.pop())
            next_screen, await_mount = self._get_screen(screen)
            self._screen_stack.append(next_screen)
            self.screen.post_message_no_wait(events.ScreenResume(self))
            self.log.system(f"{self.screen} is current (SWITCHED)")
            return await_mount
        return AwaitMount(self.screen, [])

    def install_screen(self, screen: Screen, name: str | None = None) -> AwaitMount:
        """Install a screen.

        Args:
            screen: Screen to install.
            name: Unique name of screen or None to auto-generate.
                Defaults to None.

        Raises:
            ScreenError: If the screen can't be installed.

        Returns:
            An awaitable that awaits the mounting of the screen and its children.
        """
        if name is None:
            name = nanoid.generate()
        if name in self._installed_screens:
            raise ScreenError(f"Can't install screen; {name!r} is already installed")
        if screen in self._installed_screens.values():
            raise ScreenError(
                "Can't install screen; {screen!r} has already been installed"
            )
        self._installed_screens[name] = screen
        _screen, await_mount = self._get_screen(name)  # Ensures screen is running
        self.log.system(f"{screen} INSTALLED name={name!r}")
        return await_mount

    def uninstall_screen(self, screen: Screen | str) -> str | None:
        """Uninstall a screen. If the screen was not previously installed then this
        method is a null-op.

        Args:
            screen: The screen to uninstall or the name of a installed screen.

        Returns:
            The name of the screen that was uninstalled, or None if no screen was uninstalled.
        """
        if isinstance(screen, str):
            if screen not in self._installed_screens:
                return None
            uninstall_screen = self._installed_screens[screen]
            if uninstall_screen in self._screen_stack:
                raise ScreenStackError("Can't uninstall screen in screen stack")
            del self._installed_screens[screen]
            self.log.system(f"{uninstall_screen} UNINSTALLED name={screen!r}")
            return screen
        else:
            if screen in self._screen_stack:
                raise ScreenStackError("Can't uninstall screen in screen stack")
            for name, installed_screen in self._installed_screens.items():
                if installed_screen is screen:
                    self._installed_screens.pop(name)
                    self.log.system(f"{screen} UNINSTALLED name={name!r}")
                    return name
        return None

    def pop_screen(self) -> Screen:
        """Pop the current screen from the stack, and switch to the previous screen.

        Returns:
            The screen that was replaced.
        """
        screen_stack = self._screen_stack
        if len(screen_stack) <= 1:
            raise ScreenStackError(
                "Can't pop screen; there must be at least one screen on the stack"
            )
        previous_screen = self._replace_screen(screen_stack.pop())
        self.screen._screen_resized(self.size)
        self.screen.post_message_no_wait(events.ScreenResume(self))
        self.log.system(f"{self.screen} is active")
        return previous_screen

    def set_focus(self, widget: Widget | None, scroll_visible: bool = True) -> None:
        """Focus (or unfocus) a widget. A focused widget will receive key events first.

        Args:
            widget: Widget to focus.
            scroll_visible: Scroll widget in to view.
        """
        self.screen.set_focus(widget, scroll_visible)

    async def _set_mouse_over(self, widget: Widget | None) -> None:
        """Called when the mouse is over another widget.

        Args:
            widget: Widget under mouse, or None for no widgets.
        """
        if widget is None:
            if self.mouse_over is not None:
                try:
                    await self.mouse_over.post_message(events.Leave(self))
                finally:
                    self.mouse_over = None
        else:
            if self.mouse_over is not widget:
                try:
                    if self.mouse_over is not None:
                        await self.mouse_over._forward_event(events.Leave(self))
                    if widget is not None:
                        await widget._forward_event(events.Enter(self))
                finally:
                    self.mouse_over = widget

    def capture_mouse(self, widget: Widget | None) -> None:
        """Send all mouse events to the given widget, disable mouse capture.

        Args:
            widget: If a widget, capture mouse event, or None to end mouse capture.
        """
        if widget == self.mouse_captured:
            return
        if self.mouse_captured is not None:
            self.mouse_captured.post_message_no_wait(
                events.MouseRelease(self, self.mouse_position)
            )
        self.mouse_captured = widget
        if widget is not None:
            widget.post_message_no_wait(events.MouseCapture(self, self.mouse_position))

    def panic(self, *renderables: RenderableType) -> None:
        """Exits the app then displays a message.

        Args:
            *renderables: Rich renderables to display on exit.
        """

        assert all(
            is_renderable(renderable) for renderable in renderables
        ), "Can only call panic with strings or Rich renderables"

        def render(renderable: RenderableType) -> list[Segment]:
            """Render a panic renderables."""
            segments = list(self.console.render(renderable, self.console.options))
            return segments

        pre_rendered = [Segments(render(renderable)) for renderable in renderables]
        self._exit_renderables.extend(pre_rendered)
        self._close_messages_no_wait()

    def _handle_exception(self, error: Exception) -> None:
        """Called with an unhandled exception.

        Args:
            error: An exception instance.
        """

        if hasattr(error, "__rich__"):
            # Exception has a rich method, so we can defer to that for the rendering
            self.panic(error)
        else:
            # Use default exception rendering
            self.fatal_error()

    def fatal_error(self) -> None:
        """Exits the app after an unhandled exception."""
        self.bell()
        traceback = Traceback(
            show_locals=True, width=None, locals_max_length=5, suppress=[rich]
        )
        self._exit_renderables.append(
            Segments(self.console.render(traceback, self.console.options))
        )
        self._close_messages_no_wait()

    def _print_error_renderables(self) -> None:
        for renderable in self._exit_renderables:
            self.error_console.print(renderable)
        self._exit_renderables.clear()

    async def _process_messages(
        self,
        ready_callback: CallbackType | None = None,
        headless: bool = False,
        terminal_size: tuple[int, int] | None = None,
    ) -> None:
        self._set_active()

        if self.devtools is not None:
            from .devtools.client import DevtoolsConnectionError

            try:
                await self.devtools.connect()
                self.log.system(f"Connected to devtools ( {self.devtools.url} )")
            except DevtoolsConnectionError:
                self.log.system(f"Couldn't connect to devtools ( {self.devtools.url} )")

        self.log.system("---")

        self.log.system(driver=self.driver_class)
        self.log.system(loop=asyncio.get_running_loop())
        self.log.system(features=self.features)

        try:
            if self.css_path:
                self.stylesheet.read_all(self.css_path)
            for path, css, tie_breaker in self._get_default_css():
                self.stylesheet.add_source(
                    css, path=path, is_default_css=True, tie_breaker=tie_breaker
                )
            if self.CSS:
                try:
                    app_css_path = (
                        f"{inspect.getfile(self.__class__)}:{self.__class__.__name__}"
                    )
                except TypeError:
                    app_css_path = f"{self.__class__.__name__}"
                self.stylesheet.add_source(
                    self.CSS, path=app_css_path, is_default_css=False
                )
        except Exception as error:
            self._handle_exception(error)
            self._print_error_renderables()
            return

        if self.css_monitor:
            self.set_interval(0.25, self.css_monitor, name="css monitor")
            self.log.system("[b green]STARTED[/]", self.css_monitor)

        async def run_process_messages():
            """The main message loop, invoke below."""

            async def invoke_ready_callback() -> None:
                if ready_callback is not None:
                    ready_result = ready_callback()
                    if inspect.isawaitable(ready_result):
                        await ready_result

            try:
                try:
                    await self._dispatch_message(events.Compose(sender=self))
                    await self._dispatch_message(events.Mount(sender=self))
                finally:
                    self._mounted_event.set()

                Reactive._initialize_object(self)

                self.stylesheet.update(self)
                self.refresh()

                await self.animator.start()

            except Exception:
                await self.animator.stop()
                raise

            finally:
                self._running = True
                await self._ready()
                await invoke_ready_callback()

            try:
                await self._process_messages_loop()
            except asyncio.CancelledError:
                pass
            finally:
                self._running = False
                try:
                    await self.animator.stop()
                finally:
                    for timer in list(self._timers):
                        await timer.stop()

        self._running = True
        try:
            load_event = events.Load(sender=self)
            await self._dispatch_message(load_event)

            driver: Driver
            driver_class = cast(
                "type[Driver]",
                HeadlessDriver if headless else self.driver_class,
            )
            driver = self._driver = driver_class(self.console, self, size=terminal_size)

            if not self._exit:
                driver.start_application_mode()
                try:
                    if headless:
                        await run_process_messages()
                    else:
                        if self.devtools is not None:
                            devtools = self.devtools
                            assert devtools is not None
                            from .devtools.redirect_output import StdoutRedirector

                            redirector = StdoutRedirector(devtools)
                            with redirect_stderr(redirector):
                                with redirect_stdout(redirector):  # type: ignore
                                    await run_process_messages()
                        else:
                            null_file = _NullFile()
                            with redirect_stderr(null_file):
                                with redirect_stdout(null_file):
                                    await run_process_messages()

                finally:
                    driver.stop_application_mode()
        except Exception as error:
            self._handle_exception(error)

    async def _pre_process(self) -> None:
        pass

    async def _ready(self) -> None:
        """Called immediately prior to processing messages.

        May be used as a hook for any operations that should run first.

        """
        try:
            screenshot_timer = float(os.environ.get("TEXTUAL_SCREENSHOT", "0"))
        except ValueError:
            return

        screenshot_title = os.environ.get("TEXTUAL_SCREENSHOT_TITLE")

        if not screenshot_timer:
            return

        async def on_screenshot():
            """Used by docs plugin."""
            svg = self.export_screenshot(title=screenshot_title)
            self._screenshot = svg  # type: ignore
            self.exit()

        self.set_timer(screenshot_timer, on_screenshot, name="screenshot timer")

    async def _on_compose(self) -> None:
        try:
            widgets = list(self.compose())
        except TypeError as error:
            raise TypeError(
                f"{self!r} compose() returned an invalid response; {error}"
            ) from error
        await self.mount_all(widgets)

    def _on_idle(self) -> None:
        """Perform actions when there are no messages in the queue."""
        if self._require_stylesheet_update:
            nodes: set[DOMNode] = {
                child
                for node in self._require_stylesheet_update
                for child in node.walk_children(with_self=True)
            }
            self._require_stylesheet_update.clear()
            self.stylesheet.update_nodes(nodes, animate=True)

    def _register_child(
        self, parent: DOMNode, child: Widget, before: int | None, after: int | None
    ) -> None:
        """Register a widget as a child of another.

        Args:
            parent: Parent node.
            child: The child widget to register.
            widgets: The widget to register.
            before: A location to mount before.
            after: A location to mount after.
        """

        # Let's be 100% sure that we've not been asked to do a before and an
        # after at the same time. It's possible that we can remove this
        # check later on, but for the purposes of development right now,
        # it's likely a good idea to keep it here to check assumptions in
        # the rest of the code.
        if before is not None and after is not None:
            raise AppError("Only one of 'before' and 'after' may be specified.")

        # If we don't already know about this widget...
        if child not in self._registry:
            # Now to figure out where to place it. If we've got a `before`...
            if before is not None:
                # ...it's safe to NodeList._insert before that location.
                parent.children._insert(before, child)
            elif after is not None and after != -1:
                # In this case we've got an after. -1 holds the special
                # position (for now) of meaning "okay really what I mean is
                # do an append, like if I'd asked to add with no before or
                # after". So... we insert before the next item in the node
                # list, iff after isn't -1.
                parent.children._insert(after + 1, child)
            else:
                # At this point we appear to not be adding before or after,
                # or we've got a before/after value that really means
                # "please append". So...
                parent.children._append(child)

            # Now that the widget is in the NodeList of its parent, sort out
            # the rest of the admin.
            self._registry.add(child)
            child._attach(parent)
            child._post_register(self)
            child._start_messages()

    def _register(
        self,
        parent: DOMNode,
        *widgets: Widget,
        before: int | None = None,
        after: int | None = None,
    ) -> list[Widget]:
        """Register widget(s) so they may receive events.

        Args:
            parent: Parent node.
            *widgets: The widget(s) to register.
            before: A location to mount before.
            after: A location to mount after.
        Returns:
            List of modified widgets.

        """

        if not widgets:
            return []

        new_widgets = list(widgets)

        if before is not None or after is not None:
            # There's a before or after, which means there's going to be an
            # insertion, so make it easier to get the new things in the
            # correct order.
            new_widgets = reversed(new_widgets)

        apply_stylesheet = self.stylesheet.apply
        for widget in new_widgets:
            if not isinstance(widget, Widget):
                raise AppError(f"Can't register {widget!r}; expected a Widget instance")
            if widget not in self._registry:
                self._register_child(parent, widget, before, after)
                if widget.children:
                    self._register(widget, *widget.children)
                apply_stylesheet(widget)

        if not self._running:
            # If the app is not running, prevent awaiting of the widget tasks
            return []

        return list(widgets)

    def _unregister(self, widget: Widget) -> None:
        """Unregister a widget.

        Args:
            widget: A Widget to unregister
        """
        widget.reset_focus()
        if isinstance(widget._parent, Widget):
            widget._parent.children._remove(widget)
            widget._detach()
        self._registry.discard(widget)

    async def _disconnect_devtools(self):
        if self.devtools is not None:
            await self.devtools.disconnect()

    def _start_widget(self, parent: Widget, widget: Widget) -> None:
        """Start a widget (run it's task) so that it can receive messages.

        Args:
            parent: The parent of the Widget.
            widget: The Widget to start.
        """

        widget._attach(parent)
        widget._start_messages()
        self.app._registry.add(widget)

    def is_mounted(self, widget: Widget) -> bool:
        """Check if a widget is mounted.

        Args:
            widget: A widget.

        Returns:
            True of the widget is mounted.
        """
        return widget in self._registry

    async def _close_all(self) -> None:
        """Close all message pumps."""

        # Close all screens on the stack
        for screen in reversed(self._screen_stack):
            if screen._running:
                await self._prune_node(screen)

        self._screen_stack.clear()

        # Close pre-defined screens
        for screen in self.SCREENS.values():
            if isinstance(screen, Screen) and screen._running:
                await self._prune_node(screen)

        # Close any remaining nodes
        # Should be empty by now
        remaining_nodes = list(self._registry)
        for child in remaining_nodes:
            await child._close_messages()

    async def _shutdown(self) -> None:
        driver = self._driver
        self._running = False
        if driver is not None:
            driver.disable_input()
        await self._close_all()
        await self._close_messages()

        await self._dispatch_message(events.Unmount(sender=self))

        self._print_error_renderables()
        if self.devtools is not None and self.devtools.is_connected:
            await self._disconnect_devtools()

        if self._writer_thread is not None:
            self._writer_thread.stop()

    async def _on_exit_app(self) -> None:
        await self._message_queue.put(None)

    def refresh(self, *, repaint: bool = True, layout: bool = False) -> None:
        if self._screen_stack:
            self.screen.refresh(repaint=repaint, layout=layout)
        self.check_idle()

    def refresh_css(self, animate: bool = True) -> None:
        """Refresh CSS.

        Args:
            animate: Also execute CSS animations. Defaults to True.
        """
        stylesheet = self.app.stylesheet
        stylesheet.set_variables(self.get_css_variables())
        stylesheet.reparse()
        stylesheet.update(self.app, animate=animate)
        self.screen._refresh_layout(self.size, full=True)

    def _display(self, screen: Screen, renderable: RenderableType | None) -> None:
        """Display a renderable within a sync.

        Args:
            screen: Screen instance
            renderable: A Rich renderable.
        """

        try:
            if screen is not self.screen or renderable is None:
                return

            if self._running and not self._closed and not self.is_headless:
                console = self.console
                self._begin_update()
                try:
                    try:
                        console.print(renderable)
                    except Exception as error:
                        self._handle_exception(error)
                finally:
                    self._end_update()
                console.file.flush()
        finally:
            self.post_display_hook()

    def post_display_hook(self) -> None:
        """Called immediately after a display is done. Used in tests."""

    def get_widget_at(self, x: int, y: int) -> tuple[Widget, Region]:
        """Get the widget under the given coordinates.

        Args:
            x: X coordinate.
            y: Y coordinate.

        Returns:
            The widget and the widget's screen region.
        """
        return self.screen.get_widget_at(x, y)

    def bell(self) -> None:
        """Play the console 'bell'."""
        if not self.is_headless:
            self.console.bell()

    @property
    def _binding_chain(self) -> list[tuple[DOMNode, Bindings]]:
        """Get a chain of nodes and bindings to consider. If no widget is focused, returns the bindings from both the screen and the app level bindings. Otherwise, combines all the bindings from the currently focused node up the DOM to the root App.

        Returns:
            List of DOM nodes and their bindings.
        """
        focused = self.focused
        namespace_bindings: list[tuple[DOMNode, Bindings]]
        if focused is None:
            namespace_bindings = [
                (self.screen, self.screen._bindings),
                (self, self._bindings),
            ]
        else:
            namespace_bindings = [
                (node, node._bindings) for node in focused.ancestors_with_self
            ]
        return namespace_bindings

    async def check_bindings(self, key: str, priority: bool = False) -> bool:
        """Handle a key press.

        Args:
            key: A key.
            priority: If `True` check from `App` down, otherwise from focused up.

        Returns:
            True if the key was handled by a binding, otherwise False
        """
        for namespace, bindings in (
            reversed(self._binding_chain) if priority else self._binding_chain
        ):
            binding = bindings.keys.get(key)
            if binding is not None and binding.priority == priority:
                if await self.action(binding.action, namespace):
                    return True
        return False

    async def on_event(self, event: events.Event) -> None:
        # Handle input events that haven't been forwarded
        # If the event has been forwarded it may have bubbled up back to the App
        if isinstance(event, events.Compose):
            screen = Screen(id="_default")
            self._register(self, screen)
            self._screen_stack.append(screen)
            await super().on_event(event)

        elif isinstance(event, events.InputEvent) and not event.is_forwarded:
            if isinstance(event, events.MouseEvent):
                # Record current mouse position on App
                self.mouse_position = Offset(event.x, event.y)
                await self.screen._forward_event(event)
            elif isinstance(event, events.Key):
                if not await self.check_bindings(event.key, priority=True):
                    forward_target = self.focused or self.screen
                    await forward_target._forward_event(event)
            else:
                await self.screen._forward_event(event)

        elif isinstance(event, events.Paste):
            if self.focused is not None:
                await self.focused._forward_event(event)
        else:
            await super().on_event(event)

    async def action(
        self,
        action: str | tuple[str, tuple[str, ...]],
        default_namespace: object | None = None,
    ) -> bool:
        """Perform an action.

        Args:
            action: Action encoded in a string.
            default_namespace: Namespace to use if not provided in the action,
                or None to use app. Defaults to None.

        Returns:
            True if the event has handled.
        """
        print("ACTION", action, default_namespace)
        if isinstance(action, str):
            target, params = actions.parse(action)
        else:
            target, params = action
        implicit_destination = True
        if "." in target:
            destination, action_name = target.split(".", 1)
            if destination not in self._action_targets:
                raise ActionError(f"Action namespace {destination} is not known")
            action_target = getattr(self, destination)
            implicit_destination = True
        else:
            action_target = default_namespace or self
            action_name = target

        handled = await self._dispatch_action(action_target, action_name, params)
        if not handled and implicit_destination and not isinstance(action_target, App):
            handled = await self.app._dispatch_action(self.app, action_name, params)
        return handled

    async def _dispatch_action(
        self, namespace: object, action_name: str, params: Any
    ) -> bool:
        """Dispatch an action to an action method.

        Args:
            namespace: Namespace (object) of action.
            action_name: Name of the action.
            params: Action parameters.

        Returns:
            True if handled, otherwise False.
        """
        _rich_traceback_guard = True

        log(
            "<action>",
            namespace=namespace,
            action_name=action_name,
            params=params,
        )

        try:
            private_method = getattr(namespace, f"_action_{action_name}", None)
            if callable(private_method):
                await invoke(private_method, *params)
                return True
            public_method = getattr(namespace, f"action_{action_name}", None)
            if callable(public_method):
                await invoke(public_method, *params)
                return True
            log(
                f"<action> {action_name!r} has no target."
                f" Could not find methods '_action_{action_name}' or 'action_{action_name}'"
            )
        except SkipAction:
            # The action method raised this to explicitly not handle the action
            log(f"<action> {action_name!r} skipped.")
        return False

    async def _broker_event(
        self, event_name: str, event: events.Event, default_namespace: object | None
    ) -> bool:
        """Allow the app an opportunity to dispatch events to action system.

        Args:
            event_name: _description_
            event: An event object.
            default_namespace: The default namespace, where one isn't supplied.

        Returns:
            True if an action was processed.
        """
        try:
            style = getattr(event, "style")
        except AttributeError:
            return False
        try:
            _modifiers, action = extract_handler_actions(event_name, style.meta)
        except NoHandler:
            return False
        else:
            event.stop()
        if isinstance(action, (str, tuple)):
            await self.action(action, default_namespace=default_namespace)
        elif callable(action):
            await action()
        else:
            return False
        return True

    async def _on_update(self, message: messages.Update) -> None:
        message.stop()

    async def _on_layout(self, message: messages.Layout) -> None:
        message.stop()

    async def _on_key(self, event: events.Key) -> None:
        if not (await self.check_bindings(event.key)):
            await self.dispatch_key(event)

    async def _on_shutdown_request(self, event: events.ShutdownRequest) -> None:
        log("shutdown request")
        await self._close_messages()

    async def _on_resize(self, event: events.Resize) -> None:
        event.stop()
        await self.screen.post_message(event)

    def _detach_from_dom(self, widgets: list[Widget]) -> list[Widget]:
        """Detach a list of widgets from the DOM.

        Args:
            widgets: The list of widgets to detach from the DOM.

        Returns:
            The list of widgets that should be pruned.

        Note:
            A side-effect of calling this function is that each parent of
            each affected widget will be made to forget about the affected
            child.
        """

        # We've been given a list of widgets to remove, but removing those
        # will also result in other (descendent) widgets being removed. So
        # to start with let's get a list of everything that's not going to
        # be in the DOM by the time we've finished. Note that, at this
        # point, it's entirely possible that there will be duplicates.
        everything_to_remove: list[Widget] = []
        for widget in widgets:
            everything_to_remove.extend(
                widget.walk_children(
                    Widget, with_self=True, method="depth", reverse=True
                )
            )

        # Next up, let's quickly create a deduped collection of things to
        # remove and ensure that, if one of them is the focused widget,
        # focus gets moved to somewhere else.
        dedupe_to_remove = set(everything_to_remove)
        if self.screen.focused in dedupe_to_remove:
            self.screen._reset_focus(
                self.screen.focused,
                [to_remove for to_remove in dedupe_to_remove if to_remove.can_focus],
            )

        # Next, we go through the set of widgets we've been asked to remove
        # and try and find the minimal collection of widgets that will
        # result in everything else that should be removed, being removed.
        # In other words: find the smallest set of ancestors in the DOM that
        # will remove the widgets requested for removal, and also ensure
        # that all knock-on effects happen too.
        request_remove = set(widgets)
        pruned_remove = [
            widget for widget in widgets if request_remove.isdisjoint(widget.ancestors)
        ]

        # Now that we know that minimal set of widgets, we go through them
        # and get their parents to forget about them. This has the effect of
        # snipping each affected branch from the DOM.
        for widget in pruned_remove:
            if widget.parent is not None:
                widget.parent.children._remove(widget)

        # Return the list of widgets that should end up being sent off in a
        # prune event.
        return pruned_remove

    def _walk_children(self, root: Widget) -> Iterable[list[Widget]]:
        """Walk children depth first, generating widgets and a list of their siblings.

        Returns:
            The child widgets of root.

        """
        stack: list[Widget] = [root]
        pop = stack.pop
        push = stack.append

        while stack:
            widget = pop()
            children = [*widget.children, *widget._get_virtual_dom()]
            if children:
                yield children
            for child in widget.children:
                push(child)

    def _remove_nodes(self, widgets: list[Widget]) -> AwaitRemove:
        """Remove nodes from DOM, and return an awaitable that awaits cleanup.

        Args:
            widgets: List of nodes to remvoe.

        Returns:
            Awaitable that returns when the nodes have been fully removed.
        """

        async def prune_widgets_task(
            widgets: list[Widget], finished_event: asyncio.Event
        ) -> None:
            """Prune widgets as a background task.

            Args:
                widgets: Widgets to prune.
                finished_event: Event to set when complete.
            """
            try:
                await self._prune_nodes(widgets)
            finally:
                finished_event.set()
                self.refresh(layout=True)

        removed_widgets = self._detach_from_dom(widgets)

        finished_event = asyncio.Event()
        create_task(
            prune_widgets_task(removed_widgets, finished_event), name="prune nodes"
        )

        return AwaitRemove(finished_event)

    async def _prune_nodes(self, widgets: list[Widget]) -> None:
        """Remove nodes and children.

        Args:
            widgets: _description_
        """
        async with self._dom_lock:
            for widget in widgets:
                await self._prune_node(widget)

    async def _prune_node(self, root: Widget) -> None:
        """Remove a node and its children. Children are removed before parents.

        Args:
            root: Node to remove.
        """
        # Pruning a node that has been removed is a no-op
        if root not in self._registry:
            return

        node_children = list(self._walk_children(root))

        for children in reversed(node_children):
            # Closing children can be done asynchronously.
            close_messages = [
                child._close_messages(wait=True) for child in children if child._running
            ]
            # TODO: What if a message pump refuses to exit?
            if close_messages:
                await asyncio.gather(*close_messages)
                for child in children:
                    self._unregister(child)

        await root._close_messages(wait=True)
        self._unregister(root)

    async def action_check_bindings(self, key: str) -> None:
        if not await self.check_bindings(key, priority=True):
            await self.check_bindings(key, priority=False)

    async def action_quit(self) -> None:
        """Quit the app as soon as possible."""
        self.exit()

    async def action_bang(self) -> None:
        1 / 0

    async def action_bell(self) -> None:
        """Play the terminal 'bell'."""
        self.bell()

    async def action_focus(self, widget_id: str) -> None:
        """Focus the given widget.

        Args:
            widget_id: ID of widget to focus.
        """
        try:
            node = self.query(f"#{widget_id}").first()
        except NoMatches:
            pass
        else:
            if isinstance(node, Widget):
                self.set_focus(node)

    async def action_switch_screen(self, screen: str) -> None:
        """Switches to another screen.

        Args:
            screen: Name of the screen.
        """
        self.switch_screen(screen)

    async def action_push_screen(self, screen: str) -> None:
        """Pushes a screen on to the screen stack and makes it active.

        Args:
            screen: Name of the screen.
        """
        self.push_screen(screen)

    async def action_pop_screen(self) -> None:
        """Removes the topmost screen and makes the new topmost screen active."""
        self.pop_screen()

    async def action_back(self) -> None:
        try:
            self.pop_screen()
        except ScreenStackError:
            pass

    async def action_add_class_(self, selector: str, class_name: str) -> None:
        self.screen.query(selector).add_class(class_name)

    async def action_remove_class_(self, selector: str, class_name: str) -> None:
        self.screen.query(selector).remove_class(class_name)

    async def action_toggle_class(self, selector: str, class_name: str) -> None:
        self.screen.query(selector).toggle_class(class_name)

    def action_focus_next(self) -> None:
        """Focus the next widget."""
        self.screen.focus_next()

    def action_focus_previous(self) -> None:
        """Focus the previous widget."""
        self.screen.focus_previous()

    def _on_terminal_supports_synchronized_output(
        self, message: messages.TerminalSupportsSynchronizedOutput
    ) -> None:
        log.system("[b green]SynchronizedOutput mode is supported")
        self._sync_available = True

    def _begin_update(self) -> None:
        if self._sync_available:
            self.console.file.write(SYNC_START)

    def _end_update(self) -> None:
        if self._sync_available:
            self.console.file.write(SYNC_END)


_uvloop_init_done: bool = False


def _init_uvloop() -> None:
    """
    Import and install the `uvloop` asyncio policy, if available.
    This is done only once, even if the function is called multiple times.
    """
    global _uvloop_init_done

    if _uvloop_init_done:
        return

    try:
        import uvloop
    except ImportError:
        pass
    else:
        uvloop.install()

    _uvloop_init_done = True<|MERGE_RESOLUTION|>--- conflicted
+++ resolved
@@ -1,12 +1,6 @@
 from __future__ import annotations
 
 import asyncio
-<<<<<<< HEAD
-import time
-from concurrent.futures import Future
-from functools import partial
-=======
->>>>>>> cc1f2f61
 import inspect
 import io
 import os
@@ -16,17 +10,13 @@
 import unicodedata
 import warnings
 from asyncio import Task
-<<<<<<< HEAD
+from concurrent.futures import Future
 from contextlib import (
     asynccontextmanager,
     contextmanager,
     redirect_stderr,
     redirect_stdout,
 )
-=======
-from concurrent.futures import Future
-from contextlib import asynccontextmanager, redirect_stderr, redirect_stdout
->>>>>>> cc1f2f61
 from datetime import datetime
 from functools import partial
 from pathlib import Path, PurePath
