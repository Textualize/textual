"""

Here you will find the [App][textual.app.App] class, which is the base class for Textual apps.

See [app basics](/guide/app) for how to build Textual apps.
"""

from __future__ import annotations

import asyncio
import importlib
import inspect
import io
import mimetypes
import os
import signal
import sys
import threading
import uuid
import warnings
from asyncio import AbstractEventLoop, Task, create_task
from concurrent.futures import Future
from contextlib import (
    asynccontextmanager,
    contextmanager,
    redirect_stderr,
    redirect_stdout,
)
from functools import partial
from pathlib import Path
from time import perf_counter
from typing import (
    TYPE_CHECKING,
    Any,
    AsyncGenerator,
    Awaitable,
    BinaryIO,
    Callable,
    ClassVar,
    Generator,
    Generic,
    Iterable,
    Iterator,
    Mapping,
    NamedTuple,
    Sequence,
    TextIO,
    Type,
    TypeVar,
    overload,
)
from weakref import WeakKeyDictionary, WeakSet

import rich
import rich.repr
from platformdirs import user_downloads_path
from rich.console import Console, ConsoleDimensions, ConsoleOptions, RenderableType
from rich.control import Control
from rich.protocol import is_renderable
from rich.segment import Segment, Segments
from rich.terminal_theme import TerminalTheme

from textual import (
    Logger,
    LogGroup,
    LogVerbosity,
    actions,
    constants,
    events,
    log,
    messages,
    on,
)
from textual._animator import DEFAULT_EASING, Animatable, Animator, EasingFunction
from textual._ansi_sequences import SYNC_END, SYNC_START
from textual._ansi_theme import ALABASTER, MONOKAI
from textual._callback import invoke
from textual._compat import cached_property
from textual._compositor import CompositorUpdate
from textual._context import active_app, active_message_pump
from textual._context import message_hook as message_hook_context_var
from textual._dispatch_key import dispatch_key
from textual._event_broker import NoHandler, extract_handler_actions
from textual._files import generate_datetime_filename
from textual._path import (
    CSSPathType,
    _css_path_type_as_list,
    _make_path_object_relative,
)
from textual._types import AnimationLevel
from textual._wait import wait_for_idle
from textual.actions import ActionParseResult, SkipAction
from textual.await_complete import AwaitComplete
from textual.await_remove import AwaitRemove
from textual.binding import Binding, BindingsMap, BindingType, Keymap
from textual.command import CommandListItem, CommandPalette, Provider, SimpleProvider
from textual.compose import compose
from textual.content import Content
from textual.css.errors import StylesheetError
from textual.css.query import NoMatches
from textual.css.stylesheet import RulesMap, Stylesheet
from textual.dom import DOMNode, NoScreen
from textual.driver import Driver
from textual.errors import NoWidget
from textual.features import FeatureFlag, parse_features
from textual.file_monitor import FileMonitor
from textual.filter import ANSIToTruecolor, DimFilter, Monochrome, NoColor
from textual.geometry import Offset, Region, Size
from textual.keys import (
    REPLACED_KEYS,
    _character_to_key,
    _get_unicode_name_from_key,
    _normalize_key_list,
    format_key,
)
from textual.messages import CallbackType, Prune
from textual.notifications import Notification, Notifications, Notify, SeverityLevel
from textual.reactive import Reactive
from textual.renderables.blank import Blank
from textual.screen import (
    ActiveBinding,
    Screen,
    ScreenResultCallbackType,
    ScreenResultType,
    SystemModalScreen,
    AwaitScreen,
)
from textual.signal import Signal
from textual.theme import BUILTIN_THEMES, Theme, ThemeProvider
from textual.timer import Timer
from textual.visual import SupportsVisual, Visual
from textual.widget import AwaitMount, Widget
from textual.widgets._toast import ToastRack
from textual.worker import NoActiveWorker, get_current_worker
from textual.worker_manager import WorkerManager

if TYPE_CHECKING:
    from textual_dev.client import DevtoolsClient
    from typing_extensions import Coroutine, Literal, Self, TypeAlias

    from textual._types import MessageTarget

    # Unused & ignored imports are needed for the docs to link to these objects:
    from textual.css.query import WrongType  # type: ignore  # noqa: F401
    from textual.filter import LineFilter
    from textual.message import Message
    from textual.pilot import Pilot
    from textual.system_commands import SystemCommandsProvider
    from textual.widget import MountError  # type: ignore  # noqa: F401

WINDOWS = sys.platform == "win32"

# asyncio will warn against resources not being cleared
if constants.DEBUG:
    warnings.simplefilter("always", ResourceWarning)

# `asyncio.get_event_loop()` is deprecated since Python 3.10:
_ASYNCIO_GET_EVENT_LOOP_IS_DEPRECATED = sys.version_info >= (3, 10, 0)

ComposeResult = Iterable[Widget]
RenderResult: TypeAlias = "RenderableType | Visual | SupportsVisual"
"""Result of Widget.render()"""

AutopilotCallbackType: TypeAlias = (
    "Callable[[Pilot[object]], Coroutine[Any, Any, None]]"
)
"""Signature for valid callbacks that can be used to control apps."""

CommandCallback: TypeAlias = "Callable[[], Awaitable[Any]] | Callable[[], Any]"
"""Signature for callbacks used in [`get_system_commands`][textual.app.App.get_system_commands]"""

ScreenType = TypeVar("ScreenType", bound=Screen)
"""Type var for a Screen, used in [`get_screen`][textual.app.App.get_screen]."""


class SystemCommand(NamedTuple):
    """Defines a system command used in the command palette (yielded from [`get_system_commands`][textual.app.App.get_system_commands])."""

    title: str
    """The title of the command (used in search)."""
    help: str
    """Additional help text, shown under the title."""
    callback: CommandCallback
    """A callback to invoke when the command is selected."""
    discover: bool = True
    """Should the command show when the search is empty?"""


def get_system_commands_provider() -> type[SystemCommandsProvider]:
    """Callable to lazy load the system commands.

    Returns:
        System commands class.
    """
    from textual.system_commands import SystemCommandsProvider

    return SystemCommandsProvider


class AppError(Exception):
    """Base class for general App related exceptions."""


class ActionError(Exception):
    """Base class for exceptions relating to actions."""


class ScreenError(Exception):
    """Base class for exceptions that relate to screens."""


class ScreenStackError(ScreenError):
    """Raised when trying to manipulate the screen stack incorrectly."""


class ModeError(Exception):
    """Base class for exceptions related to modes."""


class InvalidModeError(ModeError):
    """Raised if there is an issue with a mode name."""


class UnknownModeError(ModeError):
    """Raised when attempting to use a mode that is not known."""


class ActiveModeError(ModeError):
    """Raised when attempting to remove the currently active mode."""


class SuspendNotSupported(Exception):
    """Raised if suspending the application is not supported.

    This exception is raised if [`App.suspend`][textual.app.App.suspend] is called while
    the application is running in an environment where this isn't supported.
    """


class InvalidThemeError(Exception):
    """Raised when an invalid theme is set."""


ReturnType = TypeVar("ReturnType")
CallThreadReturnType = TypeVar("CallThreadReturnType")


class _NullFile:
    """A file-like where writes go nowhere."""

    def write(self, text: str) -> None:
        pass

    def flush(self) -> None:
        pass

    def isatty(self) -> bool:
        return True


class _PrintCapture:
    """A file-like which captures output."""

    def __init__(self, app: App, stderr: bool = False) -> None:
        """

        Args:
            app: App instance.
            stderr: Write from stderr.
        """
        self.app = app
        self.stderr = stderr

    def write(self, text: str) -> None:
        """Called when writing to stdout or stderr.

        Args:
            text: Text that was "printed".
        """
        self.app._print(text, stderr=self.stderr)

    def flush(self) -> None:
        """Called when stdout or stderr was flushed."""
        self.app._flush(stderr=self.stderr)

    def isatty(self) -> bool:
        """Pretend we're a terminal."""
        # TODO: should this be configurable?
        return True

    def fileno(self) -> int:
        """Return invalid fileno."""
        return -1


@rich.repr.auto
class App(Generic[ReturnType], DOMNode):
    """The base class for Textual Applications."""

    CSS: ClassVar[str] = ""
    """Inline CSS, useful for quick scripts. This is loaded after CSS_PATH,
    and therefore takes priority in the event of a specificity clash."""

    # Default (the lowest priority) CSS
    DEFAULT_CSS: ClassVar[str]
    DEFAULT_CSS = """
    App {
        background: $background;
        color: $foreground;

        &:ansi {
            background: ansi_default;
            color: ansi_default;

            .-ansi-scrollbar {
                scrollbar-background: ansi_default;
                scrollbar-background-hover: ansi_default;
                scrollbar-background-active: ansi_default;
                scrollbar-color: ansi_blue;
                scrollbar-color-active: ansi_bright_blue;
                scrollbar-color-hover: ansi_bright_blue;    
                scrollbar-corner-color: ansi_default;           
            }

            .bindings-table--key {
                color: ansi_magenta;
            }
            .bindings-table--description {
                color: ansi_default;
            }

            .bindings-table--header {
                color: ansi_default;
            }

            .bindings-table--divider {
                color: transparent;
                text-style: dim;
            }
        }

        /* When a widget is maximized */
        Screen.-maximized-view {                    
            layout: vertical !important;
            hatch: right $panel;
            overflow-y: auto !important;
            align: center middle;
            .-maximized {
                dock: initial !important;                
            }
        }
        /* Fade the header title when app is blurred */
        &:blur HeaderTitle {           
            text-opacity: 50%;           
        }
    }
    *:disabled:can-focus {
        opacity: 0.7;
    }
    """

    MODES: ClassVar[dict[str, str | Callable[[], Screen]]] = {}
    """Modes associated with the app and their base screens.

    The base screen is the screen at the bottom of the mode stack. You can think of
    it as the default screen for that stack.
    The base screens can be names of screens listed in [SCREENS][textual.app.App.SCREENS],
    [`Screen`][textual.screen.Screen] instances, or callables that return screens.

    Example:
        ```py
        class HelpScreen(Screen[None]):
            ...

        class MainAppScreen(Screen[None]):
            ...

        class MyApp(App[None]):
            MODES = {
                "default": "main",
                "help": HelpScreen,
            }

            SCREENS = {
                "main": MainAppScreen,
            }

            ...
        ```
    """
    DEFAULT_MODE: ClassVar[str] = "_default"
    """Name of the default mode."""

    SCREENS: ClassVar[dict[str, Callable[[], Screen[Any]]]] = {}
    """Screens associated with the app for the lifetime of the app."""

    AUTO_FOCUS: ClassVar[str | None] = "*"
    """A selector to determine what to focus automatically when a screen is activated.

    The widget focused is the first that matches the given [CSS selector](/guide/queries/#query-selectors).
    Setting to `None` or `""` disables auto focus.
    """

    ALLOW_SELECT: ClassVar[bool] = True
    """A switch to toggle arbitrary text selection for the app.
    
    Note that this doesn't apply to Input and TextArea which have builtin support for selection.
    """

    _BASE_PATH: str | None = None
    CSS_PATH: ClassVar[CSSPathType | None] = None
    """File paths to load CSS from."""

    TITLE: str | None = None
    """A class variable to set the *default* title for the application.

    To update the title while the app is running, you can set the [title][textual.app.App.title] attribute.
    See also [the `Screen.TITLE` attribute][textual.screen.Screen.TITLE].
    """

    SUB_TITLE: str | None = None
    """A class variable to set the default sub-title for the application.

    To update the sub-title while the app is running, you can set the [sub_title][textual.app.App.sub_title] attribute.
    See also [the `Screen.SUB_TITLE` attribute][textual.screen.Screen.SUB_TITLE].
    """

    ENABLE_COMMAND_PALETTE: ClassVar[bool] = True
    """Should the [command palette][textual.command.CommandPalette] be enabled for the application?"""

    NOTIFICATION_TIMEOUT: ClassVar[float] = 5
    """Default number of seconds to show notifications before removing them."""

    COMMANDS: ClassVar[set[type[Provider] | Callable[[], type[Provider]]]] = {
        get_system_commands_provider
    }
    """Command providers used by the [command palette](/guide/command_palette).

    Should be a set of [command.Provider][textual.command.Provider] classes.
    """

    COMMAND_PALETTE_BINDING: ClassVar[str] = "ctrl+p"
    """The key that launches the command palette (if enabled by [`App.ENABLE_COMMAND_PALETTE`][textual.app.App.ENABLE_COMMAND_PALETTE])."""

    COMMAND_PALETTE_DISPLAY: ClassVar[str | None] = None
    """How the command palette key should be displayed in the footer (or `None` for default)."""

    ALLOW_IN_MAXIMIZED_VIEW: ClassVar[str] = "Footer"
    """The default value of [Screen.ALLOW_IN_MAXIMIZED_VIEW][textual.screen.Screen.ALLOW_IN_MAXIMIZED_VIEW]."""

    CLICK_CHAIN_TIME_THRESHOLD: ClassVar[float] = 0.5
    """The maximum number of seconds between clicks to upgrade a single click to a double click, 
    a double click to a triple click, etc."""

    BINDINGS: ClassVar[list[BindingType]] = [
        Binding(
            "ctrl+q",
            "quit",
            "Quit",
            tooltip="Quit the app and return to the command prompt.",
            show=False,
            priority=True,
        ),
        Binding("ctrl+c", "help_quit", show=False, system=True),
    ]
    """The default key bindings."""

    CLOSE_TIMEOUT: float | None = 5.0
    """Timeout waiting for widget's to close, or `None` for no timeout."""

    TOOLTIP_DELAY: float = 0.5
    """The time in seconds after which a tooltip gets displayed."""

    BINDING_GROUP_TITLE: str | None = None
    """Set to text to show in the key panel."""

    ESCAPE_TO_MINIMIZE: ClassVar[bool] = True
    """Use escape key to minimize widgets (potentially overriding bindings).
    
    This is the default value, used if the active screen's `ESCAPE_TO_MINIMIZE` is not changed from `None`.
    """

    INLINE_PADDING: ClassVar[int] = 1
    """Number of blank lines above an inline app."""

    SUSPENDED_SCREEN_CLASS: ClassVar[str] = ""
    """Class to apply to suspended screens, or empty string for no class."""

    HORIZONTAL_BREAKPOINTS: ClassVar[list[tuple[int, str]]] | None = []
    """List of horizontal breakpoints for responsive classes.

    This allows for styles to be responsive to the dimensions of the terminal.
    For instance, you might want to show less information, or fewer columns on a narrow displays -- or more information when the terminal is sized wider than usual.
    
    A breakpoint consists of a tuple containing the minimum width where the class should applied, and the name of the class to set.

    Note that only one class name is set, and if you should avoid having more than one breakpoint set for the same size.

    Example:
        ```python
        # Up to 80 cells wide, the app has the class "-normal"
        # 80 - 119 cells wide, the app has the class "-wide"
        # 120 cells or wider, the app has the class "-very-wide"
        HORIZONTAL_BREAKPOINTS = [(0, "-normal"), (80, "-wide"), (120, "-very-wide")]
        ```
    
    """
    VERTICAL_BREAKPOINTS: ClassVar[list[tuple[int, str]]] | None = []
    """List of vertical breakpoints for responsive classes.
    
    Contents are the same as [`HORIZONTAL_BREAKPOINTS`][textual.app.App.HORIZONTAL_BREAKPOINTS], but the integer is compared to the height, rather than the width.
    """

    _PSEUDO_CLASSES: ClassVar[dict[str, Callable[[App[Any]], bool]]] = {
        "focus": lambda app: app.app_focus,
        "blur": lambda app: not app.app_focus,
        "dark": lambda app: app.current_theme.dark,
        "light": lambda app: not app.current_theme.dark,
        "inline": lambda app: app.is_inline,
        "ansi": lambda app: app.ansi_color,
        "nocolor": lambda app: app.no_color,
    }

    title: Reactive[str] = Reactive("", compute=False)
    """The title of the app, displayed in the header."""
    sub_title: Reactive[str] = Reactive("", compute=False)
    """The app's sub-title, combined with [`title`][textual.app.App.title] in the header."""

    app_focus = Reactive(True, compute=False)
    """Indicates if the app has focus.

    When run in the terminal, the app always has focus. When run in the web, the app will
    get focus when the terminal widget has focus.
    """

    theme: Reactive[str] = Reactive(constants.DEFAULT_THEME)
    """The name of the currently active theme."""

    ansi_theme_dark = Reactive(MONOKAI, init=False)
    """Maps ANSI colors to hex colors using a Rich TerminalTheme object while using a dark theme."""

    ansi_theme_light = Reactive(ALABASTER, init=False)
    """Maps ANSI colors to hex colors using a Rich TerminalTheme object while using a light theme."""

    ansi_color = Reactive(False)
    """Allow ANSI colors in UI?"""

    def __init__(
        self,
        driver_class: Type[Driver] | None = None,
        css_path: CSSPathType | None = None,
        watch_css: bool = False,
        ansi_color: bool = False,
    ):
        """Create an instance of an app.

        Args:
            driver_class: Driver class or `None` to auto-detect.
                This will be used by some Textual tools.
            css_path: Path to CSS or `None` to use the `CSS_PATH` class variable.
                To load multiple CSS files, pass a list of strings or paths which
                will be loaded in order.
            watch_css: Reload CSS if the files changed. This is set automatically if
                you are using `textual run` with the `dev` switch.
            ansi_color: Allow ANSI colors if `True`, or convert ANSI colors to RGB if `False`.

        Raises:
            CssPathError: When the supplied CSS path(s) are an unexpected type.
        """
        self._start_time = perf_counter()
        super().__init__(classes=self.DEFAULT_CLASSES)
        self.features: frozenset[FeatureFlag] = parse_features(os.getenv("TEXTUAL", ""))

        self._registered_themes: dict[str, Theme] = {}
        """Themes that have been registered with the App using `App.register_theme`.
        
        This excludes the built-in themes."""

        for theme in BUILTIN_THEMES.values():
            self.register_theme(theme)

        ansi_theme = (
            self.ansi_theme_dark if self.current_theme.dark else self.ansi_theme_light
        )
        self.set_reactive(App.ansi_color, ansi_color)
        self._filters: list[LineFilter] = [
            ANSIToTruecolor(ansi_theme, enabled=not ansi_color)
        ]
        environ = dict(os.environ)
        self.no_color = environ.pop("NO_COLOR", None) is not None
        if self.no_color:
            self._filters.append(NoColor() if self.ansi_color else Monochrome())

        for filter_name in constants.FILTERS.split(","):
            filter = filter_name.lower().strip()
            if filter == "dim":
                self._filters.append(DimFilter())

        self.console = Console(
            color_system=constants.COLOR_SYSTEM,
            file=_NullFile(),
            markup=True,
            highlight=False,
            emoji=False,
            legacy_windows=False,
            _environ=environ,
            force_terminal=True,
            safe_box=False,
            soft_wrap=False,
        )
        self._workers = WorkerManager(self)
        self.error_console = Console(markup=False, highlight=False, stderr=True)
        self.driver_class = driver_class or self.get_driver_class()
        self._screen_stacks: dict[str, list[Screen[Any]]] = {self.DEFAULT_MODE: []}
        """A stack of screens per mode."""
        self._current_mode: str = self.DEFAULT_MODE
        """The current mode the app is in."""
        self._sync_available = False

        self.mouse_over: Widget | None = None
        """The widget directly under the mouse."""
        self.hover_over: Widget | None = None
        """The first widget with a hover style under the mouse."""
        self.mouse_captured: Widget | None = None
        self._driver: Driver | None = None
        self._exit_renderables: list[RenderableType] = []

        self._action_targets = {"app", "screen", "focused"}
        self._animator = Animator(self)
        self._animate = self._animator.bind(self)
        self.mouse_position = Offset(0, 0)

        self._mouse_down_widget: Widget | None = None
        """The widget that was most recently mouse downed (used to create click events)."""

        self._click_chain_last_offset: Offset | None = None
        """The last offset at which a Click occurred, in screen-space."""

        self._click_chain_last_time: float | None = None
        """The last time at which a Click occurred."""

        self._chained_clicks: int = 1
        """Counter which tracks the number of clicks received in a row."""

        self._previous_cursor_position = Offset(0, 0)
        """The previous cursor position"""

        self.cursor_position = Offset(0, 0)
        """The position of the terminal cursor in screen-space.

        This can be set by widgets and is useful for controlling the
        positioning of OS IME and emoji popup menus."""

        self._exception: Exception | None = None
        """The unhandled exception which is leading to the app shutting down,
        or None if the app is still running with no unhandled exceptions."""

        self.title = (
            self.TITLE if self.TITLE is not None else f"{self.__class__.__name__}"
        )
        """The title for the application.

        The initial value for `title` will be set to the `TITLE` class variable if it exists, or
        the name of the app if it doesn't.

        Assign a new value to this attribute to change the title.
        The new value is always converted to string.
        """

        self.sub_title = self.SUB_TITLE if self.SUB_TITLE is not None else ""
        """The sub-title for the application.

        The initial value for `sub_title` will be set to the `SUB_TITLE` class variable if it exists, or
        an empty string if it doesn't.

        Sub-titles are typically used to show the high-level state of the app, such as the current mode, or path to
        the file being worked on.

        Assign a new value to this attribute to change the sub-title.
        The new value is always converted to string.
        """

        self.use_command_palette: bool = self.ENABLE_COMMAND_PALETTE
        """A flag to say if the application should use the command palette.

        If set to `False` any call to
        [`action_command_palette`][textual.app.App.action_command_palette]
        will be ignored.
        """

        self._logger = Logger(self._log, app=self)

        self._css_has_errors = False

        self.theme_variables: dict[str, str] = {}
        """Variables generated from the current theme."""

        # Note that the theme must be set *before* self.get_css_variables() is called
        # to ensure that the variables are retrieved from the currently active theme.
        self.stylesheet = Stylesheet(variables=self.get_css_variables())

        css_path = css_path or self.CSS_PATH
        css_paths = [
            _make_path_object_relative(css_path, self)
            for css_path in (
                _css_path_type_as_list(css_path) if css_path is not None else []
            )
        ]
        self.css_path = css_paths

        self._registry: WeakSet[DOMNode] = WeakSet()

        self._keymap: Keymap = {}

        # Sensitivity on X is double the sensitivity on Y to account for
        # cells being twice as tall as wide
        self.scroll_sensitivity_x: float = 4.0
        """Number of columns to scroll in the X direction with wheel or trackpad."""
        self.scroll_sensitivity_y: float = 2.0
        """Number of lines to scroll in the Y direction with wheel or trackpad."""

        self._installed_screens: dict[str, Screen | Callable[[], Screen]] = {}
        self._installed_screens.update(**self.SCREENS)
        self._modes: dict[str, str | Callable[[], Screen]] = self.MODES.copy()
        """Contains the working-copy of the `MODES` for each instance."""

        self._compose_stacks: list[list[Widget]] = []
        self._composed: list[list[Widget]] = []
        self._recompose_required = False

        self.devtools: DevtoolsClient | None = None
        self._devtools_redirector: StdoutRedirector | None = None
        if "devtools" in self.features:
            try:
                from textual_dev.client import DevtoolsClient
                from textual_dev.redirect_output import StdoutRedirector
            except ImportError:
                # Dev dependencies not installed
                pass
            else:
                self.devtools = DevtoolsClient(constants.DEVTOOLS_HOST)
                self._devtools_redirector = StdoutRedirector(self.devtools)

        self._loop: asyncio.AbstractEventLoop | None = None
        self._return_value: ReturnType | None = None
        """Internal attribute used to set the return value for the app."""
        self._return_code: int | None = None
        """Internal attribute used to set the return code for the app."""
        self._exit = False
        self._disable_tooltips = False
        self._disable_notifications = False

        self.css_monitor = (
            FileMonitor(self.css_path, self._on_css_change)
            if watch_css or self.debug
            else None
        )
        self._screenshot: str | None = None
        self._dom_ready = False
        self._batch_count = 0
        self._notifications = Notifications()

        self._capture_print: WeakKeyDictionary[MessageTarget, tuple[bool, bool]] = (
            WeakKeyDictionary()
        )
        """Registry of the MessageTargets which are capturing output at any given time."""
        self._capture_stdout = _PrintCapture(self, stderr=False)
        """File-like object capturing data written to stdout."""
        self._capture_stderr = _PrintCapture(self, stderr=True)
        """File-like object capturing data written to stderr."""
        self._original_stdout = sys.__stdout__
        """The original stdout stream (before redirection etc)."""
        self._original_stderr = sys.__stderr__
        """The original stderr stream (before redirection etc)."""

        self.theme_changed_signal: Signal[Theme] = Signal(self, "theme-changed")
        """Signal that is published when the App's theme is changed.
        
        Subscribers will receive the new theme object as an argument to the callback.
        """

        self.app_suspend_signal: Signal[App] = Signal(self, "app-suspend")
        """The signal that is published when the app is suspended.

        When [`App.suspend`][textual.app.App.suspend] is called this signal
        will be [published][textual.signal.Signal.publish];
        [subscribe][textual.signal.Signal.subscribe] to this signal to
        perform work before the suspension takes place.
        """
        self.app_resume_signal: Signal[App] = Signal(self, "app-resume")
        """The signal that is published when the app is resumed after a suspend.

        When the app is resumed after a
        [`App.suspend`][textual.app.App.suspend] call this signal will be
        [published][textual.signal.Signal.publish];
        [subscribe][textual.signal.Signal.subscribe] to this signal to
        perform work after the app has resumed.
        """

        self.set_class(self.current_theme.dark, "-dark-mode", update=False)
        self.set_class(not self.current_theme.dark, "-light-mode", update=False)

        self.animation_level: AnimationLevel = constants.TEXTUAL_ANIMATIONS
        """Determines what type of animations the app will display.

        See [`textual.constants.TEXTUAL_ANIMATIONS`][textual.constants.TEXTUAL_ANIMATIONS].
        """

        self._last_focused_on_app_blur: Widget | None = None
        """The widget that had focus when the last `AppBlur` happened.

        This will be used to restore correct focus when an `AppFocus`
        happens.
        """

        self._previous_inline_height: int | None = None
        """Size of previous inline update."""

        self._resize_event: events.Resize | None = None
        """A pending resize event, sent on idle."""

        self._size: Size | None = None

        self._css_update_count: int = 0
        """Incremented when CSS is invalidated."""

        self._clipboard: str = ""
        """Contents of local clipboard."""

        self.supports_smooth_scrolling: bool = False
        """Does the terminal support smooth scrolling?"""

        self._compose_screen: Screen | None = None
        """The screen composed by App.compose."""

        if self.ENABLE_COMMAND_PALETTE:
            for _key, binding in self._bindings:
                if binding.action in {"command_palette", "app.command_palette"}:
                    break
            else:
                self._bindings._add_binding(
                    Binding(
                        self.COMMAND_PALETTE_BINDING,
                        "command_palette",
                        "palette",
                        show=False,
                        key_display=self.COMMAND_PALETTE_DISPLAY,
                        priority=True,
                        tooltip="Open the command palette",
                    )
                )

    def get_line_filters(self) -> Sequence[LineFilter]:
        """Get currently enabled line filters.

        Returns:
            A list of [LineFilter][textual.filters.LineFilter] instances.
        """
        return [filter for filter in self._filters if filter.enabled]

    @property
    def _is_devtools_connected(self) -> bool:
        """Is the app connected to the devtools?"""
        return self.devtools is not None and self.devtools.is_connected

    @cached_property
    def _exception_event(self) -> asyncio.Event:
        """An event that will be set when the first exception is encountered."""
        return asyncio.Event()

    def __init_subclass__(cls, *args, **kwargs) -> None:
        for variable_name, screen_collection in (
            ("SCREENS", cls.SCREENS),
            ("MODES", cls.MODES),
        ):
            for screen_name, screen_object in screen_collection.items():
                if not (isinstance(screen_object, str) or callable(screen_object)):
                    if isinstance(screen_object, Screen):
                        raise ValueError(
                            f"{variable_name} should contain a Screen type or callable, not an instance"
                            f" (got instance of {type(screen_object).__name__} for {screen_name!r})"
                        )
                    raise TypeError(
                        f"expected a callable or string, got {screen_object!r}"
                    )

        return super().__init_subclass__(*args, **kwargs)

    def _thread_init(self):
        """Initialize threading primitives for the current thread.

        https://github.com/Textualize/textual/issues/5845

        """
        self._message_queue
        self._mounted_event
        self._exception_event
        self._thread_id = threading.get_ident()

    def _get_dom_base(self) -> DOMNode:
        """When querying from the app, we want to query the default screen."""
        return self.default_screen

    def validate_title(self, title: Any) -> str:
        """Make sure the title is set to a string."""
        return str(title)

    def validate_sub_title(self, sub_title: Any) -> str:
        """Make sure the subtitle is set to a string."""
        return str(sub_title)

    @property
    def default_screen(self) -> Screen:
        """The default screen instance."""
        return self.screen if self._compose_screen is None else self._compose_screen

    @property
    def workers(self) -> WorkerManager:
        """The [worker](/guide/workers/) manager.

        Returns:
            An object to manage workers.
        """
        return self._workers

    @property
    def return_value(self) -> ReturnType | None:
        """The return value of the app, or `None` if it has not yet been set.

        The return value is set when calling [exit][textual.app.App.exit].
        """
        return self._return_value

    @property
    def return_code(self) -> int | None:
        """The return code with which the app exited.

        Non-zero codes indicate errors.
        A value of 1 means the app exited with a fatal error.
        If the app hasn't exited yet, this will be `None`.

        Example:
            The return code can be used to exit the process via `sys.exit`.
            ```py
            my_app.run()
            sys.exit(my_app.return_code)
            ```
        """
        return self._return_code

    @property
    def children(self) -> Sequence["Widget"]:
        """A view onto the app's immediate children.

        This attribute exists on all widgets.
        In the case of the App, it will only ever contain a single child, which will
        be the currently active screen.

        Returns:
            A sequence of widgets.
        """
        try:
            return (
                next(
                    screen
                    for screen in reversed(self._screen_stack)
                    if not isinstance(screen, SystemModalScreen)
                ),
            )
        except StopIteration:
            return ()

    @property
    def clipboard(self) -> str:
        """The value of the local clipboard.

        Note, that this only contains text copied in the app, and not
        text copied from elsewhere in the OS.
        """
        return self._clipboard

    def format_title(self, title: str, sub_title: str) -> Content:
        """Format the title for display.

        Args:
            title: The title.
            sub_title: The sub title.

        Returns:
            Content instance with title and subtitle.
        """
        title_content = Content(title)
        sub_title_content = Content(sub_title)
        if sub_title_content:
            return Content.assemble(
                title_content,
                (" — ", "dim"),
                sub_title_content.stylize("dim"),
            )
        else:
            return title_content

    @contextmanager
    def batch_update(self) -> Generator[None, None, None]:
        """A context manager to suspend all repaints until the end of the batch."""
        self._begin_batch()
        try:
            yield
        finally:
            self._end_batch()

    def _begin_batch(self) -> None:
        """Begin a batch update."""
        self._batch_count += 1

    def _end_batch(self) -> None:
        """End a batch update."""
        self._batch_count -= 1
        assert self._batch_count >= 0, "This won't happen if you use `batch_update`"
        if not self._batch_count:
            self.check_idle()

    def delay_update(self, delay: float = 0.05) -> None:
        """Delay updates for a short period of time.

        May be used to mask a brief transition.
        Consider this method only if you aren't able to use `App.batch_update`.

        Args:
            delay: Delay before updating.
        """
        self._begin_batch()

        def end_batch() -> None:
            """Re-enable updates, and refresh screen."""
            self._end_batch()
            if not self._batch_count:
                self.screen.refresh()

        self.set_timer(delay, end_batch, name="delay_update")

    @contextmanager
    def _context(self) -> Generator[None, None, None]:
        """Context manager to set ContextVars."""
        app_reset_token = active_app.set(self)
        message_pump_reset_token = active_message_pump.set(self)
        try:
            yield
        finally:
            active_message_pump.reset(message_pump_reset_token)
            active_app.reset(app_reset_token)

    def _watch_ansi_color(self, ansi_color: bool) -> None:
        """Enable or disable the truecolor filter when the reactive changes"""
        for filter in self._filters:
            if isinstance(filter, ANSIToTruecolor):
                filter.enabled = not ansi_color

    def animate(
        self,
        attribute: str,
        value: float | Animatable,
        *,
        final_value: object = ...,
        duration: float | None = None,
        speed: float | None = None,
        delay: float = 0.0,
        easing: EasingFunction | str = DEFAULT_EASING,
        on_complete: CallbackType | None = None,
        level: AnimationLevel = "full",
    ) -> None:
        """Animate an attribute.

        See the guide for how to use the [animation](/guide/animation) system.

        Args:
            attribute: Name of the attribute to animate.
            value: The value to animate to.
            final_value: The final value of the animation.
            duration: The duration (in seconds) of the animation.
            speed: The speed of the animation.
            delay: A delay (in seconds) before the animation starts.
            easing: An easing method.
            on_complete: A callable to invoke when the animation is finished.
            level: Minimum level required for the animation to take place (inclusive).
        """
        self._animate(
            attribute,
            value,
            final_value=final_value,
            duration=duration,
            speed=speed,
            delay=delay,
            easing=easing,
            on_complete=on_complete,
            level=level,
        )

    async def stop_animation(self, attribute: str, complete: bool = True) -> None:
        """Stop an animation on an attribute.

        Args:
            attribute: Name of the attribute whose animation should be stopped.
            complete: Should the animation be set to its final value?

        Note:
            If there is no animation scheduled or running, this is a no-op.
        """
        await self._animator.stop_animation(self, attribute, complete)

    @property
    def is_dom_root(self) -> bool:
        """Is this a root node (i.e. the App)?"""
        return True

    @property
    def is_attached(self) -> bool:
        """Is this node linked to the app through the DOM?"""
        return True

    @property
    def debug(self) -> bool:
        """Is debug mode enabled?"""
        return "debug" in self.features or constants.DEBUG

    @property
    def is_headless(self) -> bool:
        """Is the app running in 'headless' mode?

        Headless mode is used when running tests with [run_test][textual.app.App.run_test].
        """
        return False if self._driver is None else self._driver.is_headless

    @property
    def is_inline(self) -> bool:
        """Is the app running in 'inline' mode?"""
        return False if self._driver is None else self._driver.is_inline

    @property
    def is_web(self) -> bool:
        """Is the app running in 'web' mode via a browser?"""
        return False if self._driver is None else self._driver.is_web

    @property
    def screen_stack(self) -> list[Screen[Any]]:
        """A snapshot of the current screen stack.

        Returns:
            A snapshot of the current state of the screen stack.
        """
        return self._screen_stacks[self._current_mode].copy()

    @property
    def _screen_stack(self) -> list[Screen[Any]]:
        """A reference to the current screen stack.

        Note:
            Consider using [`screen_stack`][textual.app.App.screen_stack] instead.

        Returns:
            A reference to the current screen stack.
        """
        return self._screen_stacks[self._current_mode]

    @property
    def current_mode(self) -> str:
        """The name of the currently active mode."""
        return self._current_mode

    @property
    def console_options(self) -> ConsoleOptions:
        """Get options for the Rich console.

        Returns:
            Console options (same object returned from `console.options`).
        """
        size = ConsoleDimensions(*self.size)
        console = self.console
        return ConsoleOptions(
            max_height=size.height,
            size=size,
            legacy_windows=console.legacy_windows,
            min_width=1,
            max_width=size.width,
            encoding=console.encoding,
            is_terminal=console.is_terminal,
        )

    def exit(
        self,
        result: ReturnType | None = None,
        return_code: int = 0,
        message: RenderableType | None = None,
    ) -> None:
        """Exit the app, and return the supplied result.

        Args:
            result: Return value.
            return_code: The return code. Use non-zero values for error codes.
            message: Optional message to display on exit.
        """
        self._exit = True
        self._return_value = result
        self._return_code = return_code
        self.post_message(messages.ExitApp())
        if message:
            self._exit_renderables.append(message)

    @property
    def focused(self) -> Widget | None:
        """The widget that is focused on the currently active screen, or `None`.

        Focused widgets receive keyboard input.

        Returns:
            The currently focused widget, or `None` if nothing is focused.
        """
        focused = self.screen.focused
        if focused is not None and focused.loading:
            return None
        return focused

    @property
    def active_bindings(self) -> dict[str, ActiveBinding]:
        """Get currently active bindings.

        If no widget is focused, then app-level bindings are returned.
        If a widget is focused, then any bindings present in the active screen and app are merged and returned.

        This property may be used to inspect current bindings.

        Returns:
            A dict that maps keys on to binding information.
        """
        return self.screen.active_bindings

    def get_system_commands(self, screen: Screen) -> Iterable[SystemCommand]:
        """A generator of system commands used in the command palette.

        Args:
            screen: The screen where the command palette was invoked from.

        Implement this method in your App subclass if you want to add custom commands.
        Here is an example:

        ```python
        def get_system_commands(self, screen: Screen) -> Iterable[SystemCommand]:
            yield from super().get_system_commands(screen)
            yield SystemCommand("Bell", "Ring the bell", self.bell)
        ```

        !!! note
            Requires that [`SystemCommandsProvider`][textual.system_commands.SystemCommandsProvider] is in `App.COMMANDS` class variable.

        Yields:
            [SystemCommand][textual.app.SystemCommand] instances.
        """
        if not self.ansi_color:
            yield SystemCommand(
                "Theme",
                "Change the current theme",
                self.action_change_theme,
            )
        yield SystemCommand(
            "Quit",
            "Quit the application as soon as possible",
            self.action_quit,
        )

        if screen.query("HelpPanel"):
            yield SystemCommand(
                "Keys",
                "Hide the keys and widget help panel",
                self.action_hide_help_panel,
            )
        else:
            yield SystemCommand(
                "Keys",
                "Show help for the focused widget and a summary of available keys",
                self.action_show_help_panel,
            )

        if screen.maximized is not None:
            yield SystemCommand(
                "Minimize",
                "Minimize the widget and restore to normal size",
                screen.action_minimize,
            )
        elif screen.focused is not None and screen.focused.allow_maximize:
            yield SystemCommand(
                "Maximize", "Maximize the focused widget", screen.action_maximize
            )

        yield SystemCommand(
            "Screenshot",
            "Save an SVG 'screenshot' of the current screen",
            lambda: self.set_timer(0.1, self.deliver_screenshot),
        )

    def get_default_screen(self) -> Screen:
        """Get the default screen.

        This is called when the App is first composed. The returned screen instance
        will be the first screen on the stack.

        Implement this method if you would like to use a custom Screen as the default screen.

        Returns:
            A screen instance.
        """
        return Screen(id="_default")

    def compose(self) -> ComposeResult:
        """Yield child widgets for a container.

        This method should be implemented in a subclass.
        """
        yield from ()

    def get_theme_variable_defaults(self) -> dict[str, str]:
        """Get the default values for the `variables` used in a theme.

        If the currently specified theme doesn't define a value for a variable,
        the value specified here will be used as a fallback.

        If a variable is referenced in CSS but does not appear either here
        or in the theme, the CSS will fail to parse on startup.

        This method allows applications to define their own variables, beyond
        those offered by Textual, which can then be overridden by a Theme.

        Returns:
            A mapping of variable name (e.g. "my-button-background-color") to value.
            Values can be any valid CSS value, e.g. "red 50%", "auto 90%",
            "#ff0000", "rgb(255, 0, 0)", etc.
        """
        return {}

    def get_css_variables(self) -> dict[str, str]:
        """Get a mapping of variables used to pre-populate CSS.

        May be implemented in a subclass to add new CSS variables.

        Returns:
            A mapping of variable name to value.
        """
        theme = self.current_theme
        # Build the Textual color system from the theme.
        # This will contain $secondary, $primary, $background, etc.
        variables = theme.to_color_system().generate()
        # Apply the additional variables from the theme
        variables = {**variables, **(theme.variables)}
        theme_variables = self.get_theme_variable_defaults()

        combined_variables = {**theme_variables, **variables}
        self.theme_variables = combined_variables
        return combined_variables

    def get_theme(self, theme_name: str) -> Theme | None:
        """Get a theme by name.

        Args:
            theme_name: The name of the theme to get. May also be a comma
                separated list of names, to pick the first available theme.

        Returns:
            A Theme instance and None if the theme doesn't exist.
        """
        theme_names = [token.strip() for token in theme_name.split(",")]
        for theme_name in theme_names:
            if theme_name in self.available_themes:
                return self.available_themes[theme_name]
        return None

    def register_theme(self, theme: Theme) -> None:
        """Register a theme with the app.

        If the theme already exists, it will be overridden.

        After registering a theme, you can activate it by setting the
        `App.theme` attribute. To retrieve a registered theme, use the
        `App.get_theme` method.

        Args:
            theme: The theme to register.
        """
        self._registered_themes[theme.name] = theme

    def unregister_theme(self, theme_name: str) -> None:
        """Unregister a theme with the app.

        Args:
            theme_name: The name of the theme to unregister.
        """
        if theme_name in self._registered_themes:
            del self._registered_themes[theme_name]

    @property
    def available_themes(self) -> dict[str, Theme]:
        """All available themes (all built-in themes plus any that have been registered).

        A dictionary mapping theme names to Theme instances.
        """
        return {**self._registered_themes}

    @property
    def current_theme(self) -> Theme:
        theme = self.get_theme(self.theme)
        if theme is None:
            theme = self.get_theme("textual-dark")
        assert theme is not None  # validated by _validate_theme
        return theme

    def _validate_theme(self, theme_name: str) -> str:
        if theme_name not in self.available_themes:
            message = (
                f"Theme {theme_name!r} has not been registered. "
                "Call 'App.register_theme' before setting the 'App.theme' attribute."
            )
            raise InvalidThemeError(message)
        return theme_name

    def _watch_theme(self, theme_name: str) -> None:
        """Apply a theme to the application.

        This method is called when the theme reactive attribute is set.
        """
        theme = self.current_theme
        dark = theme.dark
        self.ansi_color = theme_name == "textual-ansi"
        self.set_class(dark, "-dark-mode", update=False)
        self.set_class(not dark, "-light-mode", update=False)
        self._refresh_truecolor_filter(self.ansi_theme)
        self._invalidate_css()
        self.call_next(partial(self.refresh_css, animate=False))
        self.call_next(self.theme_changed_signal.publish, theme)

    def _invalidate_css(self) -> None:
        """Invalidate CSS, so it will be refreshed."""
        self._css_update_count += 1

    def watch_ansi_theme_dark(self, theme: TerminalTheme) -> None:
        if self.current_theme.dark:
            self._refresh_truecolor_filter(theme)
            self._invalidate_css()
            self.call_next(self.refresh_css)

    def watch_ansi_theme_light(self, theme: TerminalTheme) -> None:
        if not self.current_theme.dark:
            self._refresh_truecolor_filter(theme)
            self._invalidate_css()
            self.call_next(self.refresh_css)

    @property
    def ansi_theme(self) -> TerminalTheme:
        """The ANSI TerminalTheme currently being used.

        Defines how colors defined as ANSI (e.g. `magenta`) inside Rich renderables
        are mapped to hex codes.
        """
        return (
            self.ansi_theme_dark if self.current_theme.dark else self.ansi_theme_light
        )

    def _refresh_truecolor_filter(self, theme: TerminalTheme) -> None:
        """Update the ANSI to Truecolor filter, if available, with a new theme mapping.

        Args:
            theme: The new terminal theme to use for mapping ANSI to truecolor.
        """
        filters = self._filters
        for index, filter in enumerate(filters):
            if isinstance(filter, ANSIToTruecolor):
                filters[index] = ANSIToTruecolor(theme, enabled=not self.ansi_color)
                return

    def get_driver_class(self) -> Type[Driver]:
        """Get a driver class for this platform.

        This method is called by the constructor, and unlikely to be required when
        building a Textual app.

        Returns:
            A Driver class which manages input and display.
        """

        driver_class: Type[Driver]

        driver_import = constants.DRIVER
        if driver_import is not None:
            # The driver class is set from the environment
            # Syntax should be foo.bar.baz:MyDriver
            module_import, _, driver_symbol = driver_import.partition(":")
            driver_module = importlib.import_module(module_import)
            driver_class = getattr(driver_module, driver_symbol)
            if not inspect.isclass(driver_class) or not issubclass(
                driver_class, Driver
            ):
                raise RuntimeError(
                    f"Unable to import {driver_import!r}; {driver_class!r} is not a Driver class "
                )
            return driver_class

        if WINDOWS:
            from textual.drivers.windows_driver import WindowsDriver

            driver_class = WindowsDriver
        else:
            from textual.drivers.linux_driver import LinuxDriver

            driver_class = LinuxDriver
        return driver_class

    def __rich_repr__(self) -> rich.repr.Result:
        yield "title", self.title
        yield "id", self.id, None
        if self.name:
            yield "name", self.name
        if self.classes:
            yield "classes", set(self.classes)
        pseudo_classes = self.pseudo_classes
        if pseudo_classes:
            yield "pseudo_classes", set(pseudo_classes)

    @property
    def animator(self) -> Animator:
        """The animator object."""
        return self._animator

    @property
    def screen(self) -> Screen[object]:
        """The current active screen.

        Returns:
            The currently active (visible) screen.

        Raises:
            ScreenStackError: If there are no screens on the stack.
        """
        try:
            return self._screen_stack[-1]
        except KeyError:
            raise UnknownModeError(f"No known mode {self._current_mode!r}") from None
        except IndexError:
            raise ScreenStackError("No screens on stack") from None

    @property
    def _background_screens(self) -> list[Screen]:
        """A list of screens that may be visible due to background opacity (top-most first, not including current screen)."""
        screens: list[Screen] = []
        for screen in reversed(self._screen_stack[:-1]):
            screens.append(screen)
            if screen.styles.background.a == 1:
                break
        background_screens = screens[::-1]
        return background_screens

    @property
    def size(self) -> Size:
        """The size of the terminal.

        Returns:
            Size of the terminal.
        """
        if self._size is not None:
            return self._size
        if self._driver is not None and self._driver._size is not None:
            width, height = self._driver._size
        else:
            width, height = self.console.size
        return Size(width, height)

    @property
    def viewport_size(self) -> Size:
        """Get the viewport size (size of the screen)."""
        try:
            return self.screen.size
        except (ScreenStackError, NoScreen):
            return self.size

    def _get_inline_height(self) -> int:
        """Get the inline height (height when in inline mode).

        Returns:
            Height in lines.
        """
        size = self.size
        return max(screen._get_inline_height(size) for screen in self._screen_stack)

    @property
    def log(self) -> Logger:
        """The textual logger.

        Example:
            ```python
            self.log("Hello, World!")
            self.log(self.tree)
            ```

        Returns:
            A Textual logger.
        """
        return self._logger

    def _log(
        self,
        group: LogGroup,
        verbosity: LogVerbosity,
        _textual_calling_frame: inspect.Traceback,
        *objects: Any,
        **kwargs,
    ) -> None:
        """Write to logs or devtools.

        Positional args will be logged. Keyword args will be prefixed with the key.

        Example:
            ```python
            data = [1,2,3]
            self.log("Hello, World", state=data)
            self.log(self.tree)
            self.log(locals())
            ```

        Args:
            verbosity: Verbosity level 0-3.
        """

        devtools = self.devtools
        if devtools is None or not devtools.is_connected:
            return

        if verbosity.value > LogVerbosity.NORMAL.value and not devtools.verbose:
            return

        try:
            from textual_dev.client import DevtoolsLog

            if len(objects) == 1 and not kwargs:
                devtools.log(
                    DevtoolsLog(objects, caller=_textual_calling_frame),
                    group,
                    verbosity,
                )
            else:
                output = " ".join(str(arg) for arg in objects)
                if kwargs:
                    key_values = " ".join(
                        f"{key}={value!r}" for key, value in kwargs.items()
                    )
                    output = f"{output} {key_values}" if output else key_values
                devtools.log(
                    DevtoolsLog(output, caller=_textual_calling_frame),
                    group,
                    verbosity,
                )
        except Exception as error:
            self._handle_exception(error)

    def get_loading_widget(self) -> Widget:
        """Get a widget to be used as a loading indicator.

        Extend this method if you want to display the loading state a little differently.

        Returns:
            A widget to display a loading state.
        """
        from textual.widgets import LoadingIndicator

        return LoadingIndicator()

    def copy_to_clipboard(self, text: str) -> None:
        """Copy text to the clipboard.

        !!! note

            This does not work on macOS Terminal, but will work on most other terminals.

        Args:
            text: Text you wish to copy to the clipboard.
        """
        self._clipboard = text
        if self._driver is None:
            return
        import base64

        base64_text = base64.b64encode(text.encode("utf-8")).decode("utf-8")
        self._driver.write(f"\x1b]52;c;{base64_text}\a")

    def call_from_thread(
        self,
        callback: Callable[..., CallThreadReturnType | Awaitable[CallThreadReturnType]],
        *args: Any,
        **kwargs: Any,
    ) -> CallThreadReturnType:
        """Run a callable from another thread, and return the result.

        Like asyncio apps in general, Textual apps are not thread-safe. If you call methods
        or set attributes on Textual objects from a thread, you may get unpredictable results.

        This method will ensure that your code runs within the correct context.

        !!! tip

            Consider using [post_message][textual.message_pump.MessagePump.post_message] which is also thread-safe.

        Args:
            callback: A callable to run.
            *args: Arguments to the callback.
            **kwargs: Keyword arguments for the callback.

        Raises:
            RuntimeError: If the app isn't running or if this method is called from the same
                thread where the app is running.

        Returns:
            The result of the callback.
        """

        if self._loop is None:
            raise RuntimeError("App is not running")

        if self._thread_id == threading.get_ident():
            raise RuntimeError(
                "The `call_from_thread` method must run in a different thread from the app"
            )

        callback_with_args = partial(callback, *args, **kwargs)

        async def run_callback() -> CallThreadReturnType:
            """Run the callback, set the result or error on the future."""
            with self._context():
                return await invoke(callback_with_args)

        # Post the message to the main loop
        future: Future[CallThreadReturnType] = asyncio.run_coroutine_threadsafe(
            run_callback(), loop=self._loop
        )
        result = future.result()
        return result

    def action_change_theme(self) -> None:
        """An [action](/guide/actions) to change the current theme."""
        self.search_themes()

    def action_screenshot(
        self, filename: str | None = None, path: str | None = None
    ) -> None:
        """This [action](/guide/actions) will save an SVG file containing the current contents of the screen.

        Args:
            filename: Filename of screenshot, or None to auto-generate.
            path: Path to directory. Defaults to the user's Downloads directory.
        """
        self.deliver_screenshot(filename, path)

    def export_screenshot(
        self,
        *,
        title: str | None = None,
        simplify: bool = False,
    ) -> str:
        """Export an SVG screenshot of the current screen.

        See also [save_screenshot][textual.app.App.save_screenshot] which writes the screenshot to a file.

        Args:
            title: The title of the exported screenshot or None
                to use app title.
            simplify: Simplify the segments by combining contiguous segments with the same style.
        """
        assert self._driver is not None, "App must be running"
        width, height = self.size

        console = Console(
            width=width,
            height=height,
            file=io.StringIO(),
            force_terminal=True,
            color_system="truecolor",
            record=True,
            legacy_windows=False,
            safe_box=False,
        )
        screen_render = self.screen._compositor.render_update(
            full=True, screen_stack=self.app._background_screens, simplify=simplify
        )
        console.print(screen_render)
        return console.export_svg(title=title or self.title)

    def save_screenshot(
        self,
        filename: str | None = None,
        path: str | None = None,
        time_format: str | None = None,
    ) -> str:
        """Save an SVG screenshot of the current screen.

        Args:
            filename: Filename of SVG screenshot, or None to auto-generate
                a filename with the date and time.
            path: Path to directory for output. Defaults to current working directory.
            time_format: Date and time format to use if filename is None.
                Defaults to a format like ISO 8601 with some reserved characters replaced with underscores.

        Returns:
            Filename of screenshot.
        """
        path = path or "./"
        if not filename:
            svg_filename = generate_datetime_filename(self.title, ".svg", time_format)
        else:
            svg_filename = filename
        svg_path = os.path.expanduser(os.path.join(path, svg_filename))
        screenshot_svg = self.export_screenshot()
        with open(svg_path, "w", encoding="utf-8") as svg_file:
            svg_file.write(screenshot_svg)
        return svg_path

    def deliver_screenshot(
        self,
        filename: str | None = None,
        path: str | None = None,
        time_format: str | None = None,
    ) -> str | None:
        """Deliver a screenshot of the app.

        This will save the screenshot when running locally, or serve it when the app
        is running in a web browser.

        Args:
            filename: Filename of SVG screenshot, or None to auto-generate
                a filename with the date and time.
            path: Path to directory for output when saving locally (not used when app is running in the browser).
                Defaults to current working directory.
            time_format: Date and time format to use if filename is None.
                Defaults to a format like ISO 8601 with some reserved characters replaced with underscores.

        Returns:
            The delivery key that uniquely identifies the file delivery.
        """
        if not filename:
            svg_filename = generate_datetime_filename(self.title, ".svg", time_format)
        else:
            svg_filename = filename
        screenshot_svg = self.export_screenshot()
        return self.deliver_text(
            io.StringIO(screenshot_svg),
            save_directory=path,
            save_filename=svg_filename,
            open_method="browser",
            mime_type="image/svg+xml",
            name="screenshot",
        )

    def search_commands(
        self,
        commands: Sequence[CommandListItem],
        placeholder: str = "Search for commands…",
    ) -> AwaitMount:
        """Show a list of commands in the app.

        Args:
            commands: A list of SimpleCommand instances.
            placeholder: Placeholder text for the search field.

        Returns:
            AwaitMount: An awaitable that resolves when the commands are shown.
        """
        return self.push_screen(
            CommandPalette(
                providers=[SimpleProvider(self.screen, commands)],
                placeholder=placeholder,
            )
        )

    def search_themes(self) -> None:
        """Show a fuzzy search command palette containing all registered themes.

        Selecting a theme in the list will change the app's theme.
        """
        self.push_screen(
            CommandPalette(
                providers=[ThemeProvider],
                placeholder="Search for themes…",
            ),
        )

    def bind(
        self,
        keys: str,
        action: str,
        *,
        description: str = "",
        show: bool = True,
        key_display: str | None = None,
    ) -> None:
        """Bind a key to an action.

        !!! warning
            This method may be private or removed in a future version of Textual.
            See [dynamic actions](/guide/actions#dynamic-actions) for a more flexible alternative to updating bindings.

        Args:
            keys: A comma separated list of keys, i.e.
            action: Action to bind to.
            description: Short description of action.
            show: Show key in UI.
            key_display: Replacement text for key, or None to use default.
        """
        self._bindings.bind(
            keys, action, description, show=show, key_display=key_display
        )

    def get_key_display(self, binding: Binding) -> str:
        """Format a bound key for display in footer / key panel etc.

        !!! note
            You can implement this in a subclass if you want to change how keys are displayed in your app.

        Args:
            binding: A Binding.

        Returns:
            A string used to represent the key.
        """
        # Dev has overridden the key display, so use that
        if binding.key_display:
            return binding.key_display

        # Extract modifiers
        modifiers, key = binding.parse_key()

        # Format the key (replace unicode names with character)
        key = format_key(key)

        # Convert ctrl modifier to caret
        if "ctrl" in modifiers:
            modifiers.pop(modifiers.index("ctrl"))
            key = f"^{key}"
        # Join everything with +
        key_tokens = modifiers + [key]
        return "+".join(key_tokens)

    async def _press_keys(self, keys: Iterable[str]) -> None:
        """A task to send key events."""
        import unicodedata

        app = self
        driver = app._driver
        assert driver is not None
        for key in keys:
            if key.startswith("wait:"):
                _, wait_ms = key.split(":")
                await asyncio.sleep(float(wait_ms) / 1000)
                await app._animator.wait_until_complete()
            else:
                if len(key) == 1 and not key.isalnum():
                    key = _character_to_key(key)
                original_key = REPLACED_KEYS.get(key, key)
                char: str | None
                try:
                    char = unicodedata.lookup(_get_unicode_name_from_key(original_key))
                except KeyError:
                    char = key if len(key) == 1 else None
                key_event = events.Key(key, char)
                key_event.set_sender(app)
                driver.send_message(key_event)
                await wait_for_idle(0)
                await app._animator.wait_until_complete()
                await wait_for_idle(0)

    def _flush(self, stderr: bool = False) -> None:
        """Called when stdout or stderr is flushed.

        Args:
            stderr: True if the print was to stderr, or False for stdout.

        """
        if self._devtools_redirector is not None:
            self._devtools_redirector.flush()

    def _print(self, text: str, stderr: bool = False) -> None:
        """Called with captured print.

        Dispatches printed content to appropriate destinations: devtools,
        widgets currently capturing output, stdout/stderr.

        Args:
            text: Text that has been printed.
            stderr: True if the print was to stderr, or False for stdout.
        """
        if self._devtools_redirector is not None:
            current_frame = inspect.currentframe()
            self._devtools_redirector.write(
                text, current_frame.f_back if current_frame is not None else None
            )

        # If we're in headless mode, we want printed text to still reach stdout/stderr.
        if self.is_headless:
            target_stream = self._original_stderr if stderr else self._original_stdout
            target_stream.write(text)

        # Send Print events to all widgets that are currently capturing output.
        for target, (_stdout, _stderr) in self._capture_print.items():
            if (_stderr and stderr) or (_stdout and not stderr):
                target.post_message(events.Print(text, stderr=stderr))

    def begin_capture_print(
        self, target: MessageTarget, stdout: bool = True, stderr: bool = True
    ) -> None:
        """Capture content that is printed (or written to stdout / stderr).

        If printing is captured, the `target` will be sent an [events.Print][textual.events.Print] message.

        Args:
            target: The widget where print content will be sent.
            stdout: Capture stdout.
            stderr: Capture stderr.
        """
        if not stdout and not stderr:
            self.end_capture_print(target)
        else:
            self._capture_print[target] = (stdout, stderr)

    def end_capture_print(self, target: MessageTarget) -> None:
        """End capturing of prints.

        Args:
            target: The widget that was capturing prints.
        """
        self._capture_print.pop(target)

    @asynccontextmanager
    async def run_test(
        self,
        *,
        headless: bool = True,
        size: tuple[int, int] | None = (80, 24),
        tooltips: bool = False,
        notifications: bool = False,
        message_hook: Callable[[Message], None] | None = None,
    ) -> AsyncGenerator[Pilot[ReturnType], None]:
        """An asynchronous context manager for testing apps.

        !!! tip

            See the guide for [testing](/guide/testing) Textual apps.

        Use this to run your app in "headless" mode (no output) and drive the app via a [Pilot][textual.pilot.Pilot] object.

        Example:

            ```python
            async with app.run_test() as pilot:
                await pilot.click("#Button.ok")
                assert ...
            ```

        Args:
            headless: Run in headless mode (no output or input).
            size: Force terminal size to `(WIDTH, HEIGHT)`,
                or None to auto-detect.
            tooltips: Enable tooltips when testing.
            notifications: Enable notifications when testing.
            message_hook: An optional callback that will be called each time any message arrives at any
                message pump in the app.
        """
        from textual.pilot import Pilot

        app = self
        app._disable_tooltips = not tooltips
        app._disable_notifications = not notifications
        app_ready_event = asyncio.Event()

        def on_app_ready() -> None:
            """Called when app is ready to process events."""
            app_ready_event.set()

        async def run_app(app: App[ReturnType]) -> None:
            """Run the apps message loop.

            Args:
                app: App to run.
            """

            with app._context():
                try:
                    if message_hook is not None:
                        message_hook_context_var.set(message_hook)
                    app._loop = asyncio.get_running_loop()
                    app._thread_id = threading.get_ident()
                    await app._process_messages(
                        ready_callback=on_app_ready,
                        headless=headless,
                        terminal_size=size,
                    )
                finally:
                    app_ready_event.set()

        # Launch the app in the "background"

        self._task = app_task = create_task(run_app(app), name=f"run_test {app}")

        # Wait until the app has performed all startup routines.
        await app_ready_event.wait()
        with app._context():
            # Context manager returns pilot object to manipulate the app
            try:
                pilot = Pilot(app)
                await pilot._wait_for_screen()
                yield pilot
            finally:
                await asyncio.sleep(0)
                # Shutdown the app cleanly
                await app._shutdown()
                await app_task
                # Re-raise the exception which caused panic so test frameworks are aware
                if self._exception:
                    raise self._exception

    async def run_async(
        self,
        *,
        headless: bool = False,
        inline: bool = False,
        inline_no_clear: bool = False,
        mouse: bool = True,
        size: tuple[int, int] | None = None,
        auto_pilot: AutopilotCallbackType | None = None,
    ) -> ReturnType | None:
        """Run the app asynchronously.

        Args:
            headless: Run in headless mode (no output).
            inline: Run the app inline (under the prompt).
            inline_no_clear: Don't clear the app output when exiting an inline app.
            mouse: Enable mouse support.
            size: Force terminal size to `(WIDTH, HEIGHT)`,
                or None to auto-detect.
            auto_pilot: An autopilot coroutine.

        Returns:
            App return value.
        """
        from textual.pilot import Pilot

        app = self
        auto_pilot_task: Task | None = None

        if auto_pilot is None and constants.PRESS:
            keys = constants.PRESS.split(",")

            async def press_keys(pilot: Pilot[ReturnType]) -> None:
                """Auto press keys."""
                await pilot.press(*keys)

            auto_pilot = press_keys

        async def app_ready() -> None:
            """Called by the message loop when the app is ready."""
            nonlocal auto_pilot_task

            if auto_pilot is not None:

                async def run_auto_pilot(
                    auto_pilot: AutopilotCallbackType, pilot: Pilot
                ) -> None:
                    with self._context():
                        try:
                            await auto_pilot(pilot)
                        except Exception:
                            app.exit()
                            raise

                pilot = Pilot(app)
                auto_pilot_task = create_task(
                    run_auto_pilot(auto_pilot, pilot), name=repr(pilot)
                )

        self._thread_init()

        loop = app._loop = asyncio.get_running_loop()
        if hasattr(asyncio, "eager_task_factory"):
            loop.set_task_factory(asyncio.eager_task_factory)
        with app._context():
            try:
                await app._process_messages(
                    ready_callback=None if auto_pilot is None else app_ready,
                    headless=headless,
                    inline=inline,
                    inline_no_clear=inline_no_clear,
                    mouse=mouse,
                    terminal_size=size,
                )
            finally:
                try:
                    if auto_pilot_task is not None:
                        await auto_pilot_task
                finally:
                    try:
                        await asyncio.shield(app._shutdown())
                    except asyncio.CancelledError:
                        pass
                app._loop = None
                app._thread_id = 0

        return app.return_value

    def run(
        self,
        *,
        headless: bool = False,
        inline: bool = False,
        inline_no_clear: bool = False,
        mouse: bool = True,
        size: tuple[int, int] | None = None,
        auto_pilot: AutopilotCallbackType | None = None,
        loop: AbstractEventLoop | None = None,
    ) -> ReturnType | None:
        """Run the app.

        Args:
            headless: Run in headless mode (no output).
            inline: Run the app inline (under the prompt).
            inline_no_clear: Don't clear the app output when exiting an inline app.
            mouse: Enable mouse support.
            size: Force terminal size to `(WIDTH, HEIGHT)`,
                or None to auto-detect.
            auto_pilot: An auto pilot coroutine.
            loop: Asyncio loop instance, or `None` to use default.
        Returns:
            App return value.
        """

        async def run_app() -> ReturnType | None:
            """Run the app."""
            return await self.run_async(
                headless=headless,
                inline=inline,
                inline_no_clear=inline_no_clear,
                mouse=mouse,
                size=size,
                auto_pilot=auto_pilot,
            )

        if loop is None:
            if _ASYNCIO_GET_EVENT_LOOP_IS_DEPRECATED:
                # N.B. This does work with Python<3.10, but global Locks, Events, etc
                # eagerly bind the event loop, and result in Future bound to wrong
                # loop errors.
                return asyncio.run(run_app())
            try:
                global_loop = asyncio.get_event_loop()
            except RuntimeError:
                # the global event loop may have been destroyed by someone running
                # asyncio.run(), or asyncio.set_event_loop(None), in which case
                # we need to use asyncio.run() also. (We run this outside the
                # context of an exception handler)
                pass
            else:
                return global_loop.run_until_complete(run_app())
            return asyncio.run(run_app())
        return loop.run_until_complete(run_app())

    async def _on_css_change(self) -> None:
        """Callback for the file monitor, called when CSS files change."""
        css_paths = (
            self.css_monitor._paths if self.css_monitor is not None else self.css_path
        )
        if css_paths:
            try:
                time = perf_counter()
                stylesheet = self.stylesheet.copy()
                try:
                    stylesheet.read_all(css_paths)
                except StylesheetError as error:
                    # If one of the CSS paths is no longer available (or perhaps temporarily unavailable),
                    #  we'll end up with partial CSS, which is probably confusing more than anything. We opt to do
                    #  nothing here, knowing that we'll retry again very soon, on the next file monitor invocation.
                    #  Related issue: https://github.com/Textualize/textual/issues/3996
                    self.log.warning(str(error))
                    return
                stylesheet.parse()
                elapsed = (perf_counter() - time) * 1000
                if self._css_has_errors:
                    from rich.panel import Panel

                    self.log.system(
                        Panel(
                            "CSS files successfully loaded after previous error:\n\n- "
                            + "\n- ".join(str(path) for path in css_paths),
                            style="green",
                            border_style="green",
                        )
                    )
                self.log.system(
                    f"<stylesheet> loaded {len(css_paths)} CSS files in {elapsed:.0f} ms"
                )
            except Exception as error:
                # TODO: Catch specific exceptions
                self._css_has_errors = True
                self.log.error(error)
                self.bell()
            else:
                self._css_has_errors = False
                self.stylesheet = stylesheet
                self.stylesheet.update(self)
                for screen in self.screen_stack:
                    self.stylesheet.update(screen)

    def render(self) -> RenderResult:
        """Render method, inherited from widget, to render the screen's background.

        May be overridden to customize background visuals.

        """
        return Blank(self.styles.background)

    ExpectType = TypeVar("ExpectType", bound=Widget)

    if TYPE_CHECKING:

        @overload
        def get_child_by_id(self, id: str) -> Widget: ...

        @overload
        def get_child_by_id(
            self, id: str, expect_type: type[ExpectType]
        ) -> ExpectType: ...

    def get_child_by_id(
        self, id: str, expect_type: type[ExpectType] | None = None
    ) -> ExpectType | Widget:
        """Get the first child (immediate descendant) of this DOMNode with the given ID.

        Args:
            id: The ID of the node to search for.
            expect_type: Require the object be of the supplied type,
                or use `None` to apply no type restriction.

        Returns:
            The first child of this node with the specified ID.

        Raises:
            NoMatches: If no children could be found for this ID.
            WrongType: If the wrong type was found.
        """
        return (
            self.screen.get_child_by_id(id)
            if expect_type is None
            else self.screen.get_child_by_id(id, expect_type)
        )

    if TYPE_CHECKING:

        @overload
        def get_widget_by_id(self, id: str) -> Widget: ...

        @overload
        def get_widget_by_id(
            self, id: str, expect_type: type[ExpectType]
        ) -> ExpectType: ...

    def get_widget_by_id(
        self, id: str, expect_type: type[ExpectType] | None = None
    ) -> ExpectType | Widget:
        """Get the first descendant widget with the given ID.

        Performs a breadth-first search rooted at the current screen.
        It will not return the Screen if that matches the ID.
        To get the screen, use `self.screen`.

        Args:
            id: The ID to search for in the subtree
            expect_type: Require the object be of the supplied type, or None for any type.
                Defaults to None.

        Returns:
            The first descendant encountered with this ID.

        Raises:
            NoMatches: if no children could be found for this ID
            WrongType: if the wrong type was found.
        """
        return (
            self.screen.get_widget_by_id(id)
            if expect_type is None
            else self.screen.get_widget_by_id(id, expect_type)
        )

    def get_child_by_type(self, expect_type: type[ExpectType]) -> ExpectType:
        """Get a child of a give type.

        Args:
            expect_type: The type of the expected child.

        Raises:
            NoMatches: If no valid child is found.

        Returns:
            A widget.
        """
        return self.screen.get_child_by_type(expect_type)

    def update_styles(self, node: DOMNode) -> None:
        """Immediately update the styles of this node and all descendant nodes.

        Should be called whenever CSS classes / pseudo classes change.
        For example, when you hover over a button, the :hover pseudo class
        will be added, and this method is called to apply the corresponding
        :hover styles.
        """
        descendants = node.walk_children(with_self=True)
        self.stylesheet.update_nodes(descendants, animate=True)

    def mount(
        self,
        *widgets: Widget,
        before: int | str | Widget | None = None,
        after: int | str | Widget | None = None,
    ) -> AwaitMount:
        """Mount the given widgets relative to the app's screen.

        Args:
            *widgets: The widget(s) to mount.
            before: Optional location to mount before. An `int` is the index
                of the child to mount before, a `str` is a `query_one` query to
                find the widget to mount before.
            after: Optional location to mount after. An `int` is the index
                of the child to mount after, a `str` is a `query_one` query to
                find the widget to mount after.

        Returns:
            An awaitable object that waits for widgets to be mounted.

        Raises:
            MountError: If there is a problem with the mount request.

        Note:
            Only one of `before` or `after` can be provided. If both are
            provided a `MountError` will be raised.
        """
        return self.screen.mount(*widgets, before=before, after=after)

    def mount_all(
        self,
        widgets: Iterable[Widget],
        *,
        before: int | str | Widget | None = None,
        after: int | str | Widget | None = None,
    ) -> AwaitMount:
        """Mount widgets from an iterable.

        Args:
            widgets: An iterable of widgets.
            before: Optional location to mount before. An `int` is the index
                of the child to mount before, a `str` is a `query_one` query to
                find the widget to mount before.
            after: Optional location to mount after. An `int` is the index
                of the child to mount after, a `str` is a `query_one` query to
                find the widget to mount after.

        Returns:
            An awaitable object that waits for widgets to be mounted.

        Raises:
            MountError: If there is a problem with the mount request.

        Note:
            Only one of `before` or `after` can be provided. If both are
            provided a `MountError` will be raised.
        """
        return self.mount(*widgets, before=before, after=after)

    def _init_mode(self, mode: str) -> AwaitMount:
        """Do internal initialization of a new screen stack mode.

        Args:
            mode: Name of the mode.

        Returns:
            An optionally awaitable object which can be awaited until the screen
            associated with the mode has been mounted.
        """

        stack = self._screen_stacks.get(mode, [])
        if stack:
            # Mode already exists
            # Return an dummy await
            return AwaitMount(stack[0], [])

        if mode in self._modes:
            # Mode is defined in MODES
            _screen = self._modes[mode]
            if isinstance(_screen, Screen):
                raise TypeError(
                    "MODES cannot contain instances, use a type instead "
                    f"(got instance of {type(_screen).__name__} for {mode!r})"
                )
            new_screen: Screen | str = _screen() if callable(_screen) else _screen
            screen, await_mount = self._get_screen(new_screen)
            stack.append(screen)
            self._load_screen_css(screen)
            if screen._css_update_count != self._css_update_count:
                self.refresh_css()

            screen.post_message(events.ScreenResume())
        else:
            # Mode is not defined
            screen = self.get_default_screen()
            stack.append(screen)
            self._register(self, screen)
            screen.post_message(events.ScreenResume())
            await_mount = AwaitMount(stack[0], [])

        screen._screen_resized(self.size)

        self._screen_stacks[mode] = stack
        return await_mount

    def switch_mode(self, mode: str) -> AwaitMount:
        """Switch to a given mode.

        Args:
            mode: The mode to switch to.

        Returns:
            An optionally awaitable object which waits for the screen associated
                with the mode to be mounted.

        Raises:
            UnknownModeError: If trying to switch to an unknown mode.

        """

        if mode == self._current_mode:
            return AwaitMount(self.screen, [])

        if mode not in self._modes:
            raise UnknownModeError(f"No known mode {mode!r}")

        self.screen.post_message(events.ScreenSuspend())
        self.screen.refresh()

        if mode not in self._screen_stacks:
            await_mount = self._init_mode(mode)
        else:
            await_mount = AwaitMount(self.screen, [])

        self._current_mode = mode
        if self.screen._css_update_count != self._css_update_count:
            self.refresh_css()
        self.screen._screen_resized(self.size)
        self.screen.post_message(events.ScreenResume())

        self.log.system(f"{self._current_mode!r} is the current mode")
        self.log.system(f"{self.screen} is active")

        return await_mount

    def add_mode(self, mode: str, base_screen: str | Callable[[], Screen]) -> None:
        """Adds a mode and its corresponding base screen to the app.

        Args:
            mode: The new mode.
            base_screen: The base screen associated with the given mode.

        Raises:
            InvalidModeError: If the name of the mode is not valid/duplicated.
        """
        if mode == "_default":
            raise InvalidModeError("Cannot use '_default' as a custom mode.")
        elif mode in self._modes:
            raise InvalidModeError(f"Duplicated mode name {mode!r}.")

        if isinstance(base_screen, Screen):
            raise TypeError(
                "add_mode() must be called with a Screen type, not an instance"
                f" (got instance of {type(base_screen).__name__})"
            )
        self._modes[mode] = base_screen

    def remove_mode(self, mode: str) -> AwaitComplete:
        """Removes a mode from the app.

        Screens that are running in the stack of that mode are scheduled for pruning.

        Args:
            mode: The mode to remove. It can't be the active mode.

        Raises:
            ActiveModeError: If trying to remove the active mode.
            UnknownModeError: If trying to remove an unknown mode.
        """
        if mode == self._current_mode:
            raise ActiveModeError(f"Can't remove active mode {mode!r}")
        elif mode not in self._modes:
            raise UnknownModeError(f"Unknown mode {mode!r}")
        else:
            del self._modes[mode]

        if mode not in self._screen_stacks:
            return AwaitComplete.nothing()

        stack = self._screen_stacks[mode]
        del self._screen_stacks[mode]

        async def remove_screens() -> None:
            """Remove screens."""
            for screen in reversed(stack):
                await self._replace_screen(screen)

        return AwaitComplete(remove_screens()).call_next(self)

    def is_screen_installed(self, screen: Screen | str) -> bool:
        """Check if a given screen has been installed.

        Args:
            screen: Either a Screen object or screen name (the `name` argument when installed).

        Returns:
            True if the screen is currently installed,
        """
        if isinstance(screen, str):
            return screen in self._installed_screens
        else:
            return screen in self._installed_screens.values()

    @overload
    def get_screen(self, screen: ScreenType) -> ScreenType: ...

    @overload
    def get_screen(self, screen: str) -> Screen: ...

    @overload
    def get_screen(
        self, screen: str, screen_class: Type[ScreenType] | None = None
    ) -> ScreenType: ...

    @overload
    def get_screen(
        self, screen: ScreenType, screen_class: Type[ScreenType] | None = None
    ) -> ScreenType: ...

    def get_screen(
        self, screen: Screen | str, screen_class: Type[Screen] | None = None
    ) -> Screen:
        """Get an installed screen.

        Example:
            ```python
            my_screen = self.get_screen("settings", MyScreen)
            ```

        Args:
            screen: Either a Screen object or screen name (the `name` argument when installed).
            screen_class: Class of expected screen, or `None` for any screen class.

        Raises:
            KeyError: If the named screen doesn't exist.

        Returns:
            A screen instance.
        """
        if isinstance(screen, str):
            try:
                next_screen = self._installed_screens[screen]
            except KeyError:
                raise KeyError(f"No screen called {screen!r} installed") from None
            if callable(next_screen):
                next_screen = next_screen()
                self._installed_screens[screen] = next_screen
        else:
            next_screen = screen
        if screen_class is not None and not isinstance(next_screen, screen_class):
            raise TypeError(
                f"Expected a screen of type {screen_class}, got {type(next_screen)}"
            )
        return next_screen

    def _get_screen(self, screen: Screen | str) -> tuple[Screen, AwaitMount]:
        """Get an installed screen and an AwaitMount object.

        If the screen isn't running, it will be registered before it is run.

        Args:
            screen: Either a Screen object or screen name (the `name` argument when installed).

        Raises:
            KeyError: If the named screen doesn't exist.

        Returns:
            A screen instance and an awaitable that awaits the children mounting.
        """
        _screen = self.get_screen(screen)
        if not _screen.is_running:
            widgets = self._register(self, _screen)
            await_mount = AwaitMount(_screen, widgets)
            self.call_next(await_mount)
            return (_screen, await_mount)
        else:
            await_mount = AwaitMount(_screen, [])
            self.call_next(await_mount)
            return (_screen, await_mount)

    def _load_screen_css(self, screen: Screen):
        """Loads the CSS associated with a screen."""

        if self.css_monitor is not None:
            self.css_monitor.add_paths(screen.css_path)

        update = False
        for path in screen.css_path:
            if not self.stylesheet.has_source(str(path), ""):
                self.stylesheet.read(path)
                update = True
        if screen.CSS:
            try:
                screen_path = inspect.getfile(screen.__class__)
            except (TypeError, OSError):
                screen_path = ""
            screen_class_var = f"{screen.__class__.__name__}.CSS"
            read_from = (screen_path, screen_class_var)
            if not self.stylesheet.has_source(screen_path, screen_class_var):
                self.stylesheet.add_source(
                    screen.CSS,
                    read_from=read_from,
                    is_default_css=False,
                    scope=screen._css_type_name if screen.SCOPED_CSS else "",
                )
                update = True
        if update:
            self.stylesheet.reparse()
            self.stylesheet.update(self)

    async def _replace_screen(self, screen: Screen) -> Screen:
        """Handle the replaced screen.

        Args:
            screen: A screen object.

        Returns:
            The screen that was replaced.
        """
        if self._screen_stack:
            self.screen.refresh()
        screen.post_message(events.ScreenSuspend())
        self.log.system(f"{screen} SUSPENDED")
        if not self.is_screen_installed(screen) and all(
            screen not in stack for stack in self._screen_stacks.values()
        ):
            self.capture_mouse(None)
            await screen.remove()
            self.log.system(f"{screen} REMOVED")
        return screen

    if TYPE_CHECKING:

        @overload
        def push_screen(
            self,
            screen: Screen[ScreenResultType] | str,
            callback: ScreenResultCallbackType[ScreenResultType] | None = None,
            wait_for_dismiss: Literal[False] = False,
        ) -> AwaitMount: ...

        @overload
        def push_screen(
            self,
            screen: Screen[ScreenResultType] | str,
            callback: ScreenResultCallbackType[ScreenResultType] | None = None,
            wait_for_dismiss: Literal[True] = True,
        ) -> AwaitScreen[ScreenResultType]: ...

    def push_screen(
        self,
        screen: Screen[ScreenResultType] | str,
        callback: ScreenResultCallbackType[ScreenResultType] | None = None,
        wait_for_dismiss: bool = False,
    ) -> AwaitMount | AwaitScreen[ScreenResultType]:
        """Push a new [screen](/guide/screens) on the screen stack, making it the current screen.

        Args:
            screen: A Screen instance or the name of an installed screen.
            callback: An optional callback function that will be called if the screen is [dismissed][textual.screen.Screen.dismiss] with a result.
            wait_for_dismiss: If `True`, awaiting this method will return the dismiss value from the screen. When set to `False`, awaiting
                this method will wait for the screen to be mounted. Note that `wait_for_dismiss` should only be set to `True` when running in a worker.

        Raises:
            NoActiveWorker: If using `wait_for_dismiss` outside of a worker.

        Returns:
            An optional awaitable that awaits the mounting of the screen and its children, or an awaitable
                to await the result of the screen.
        """
        if not isinstance(screen, (Screen, str)):
            raise TypeError(
                f"push_screen requires a Screen instance or str; not {screen!r}"
            )

<<<<<<< HEAD
=======
        try:
            loop = asyncio.get_running_loop()
        except RuntimeError:
            # Mainly for testing, when push_screen isn't called in an async context
            future: asyncio.Future[ScreenResultType] = asyncio.Future()
        else:
            future = loop.create_future()

        self.app.capture_mouse(None)
>>>>>>> 1df5c7dd
        if self._screen_stack:
            self.screen.post_message(events.ScreenSuspend())
            self.screen.refresh()
        next_screen, await_mount = self._get_screen(screen)
        try:
            message_pump = active_message_pump.get()
        except LookupError:
            message_pump = self.app

        await_screen: AwaitScreen[ScreenResultType] = AwaitScreen()
        next_screen._push_result_callback(message_pump, callback, await_screen)
        self._load_screen_css(next_screen)
        next_screen._update_auto_focus()
        self._screen_stack.append(next_screen)
        next_screen.post_message(events.ScreenResume())
        self.log.system(f"{self.screen} is current (PUSHED)")
        if wait_for_dismiss:
            try:
                get_current_worker()
            except NoActiveWorker:
                raise NoActiveWorker(
                    "push_screen must be run from a worker when `wait_for_dismiss` is True"
                ) from None
            return await_screen
        else:
            return await_mount

    if TYPE_CHECKING:

        @overload
        async def push_screen_wait(
            self, screen: Screen[ScreenResultType]
        ) -> ScreenResultType: ...

        @overload
        async def push_screen_wait(self, screen: str) -> Any: ...

    async def push_screen_wait(
        self, screen: Screen[ScreenResultType] | str
    ) -> ScreenResultType | Any:
        """Push a screen and wait for the result (received from [`Screen.dismiss`][textual.screen.Screen.dismiss]).

        Note that this method may only be called when running in a worker.

        Args:
            screen: A screen or the name of an installed screen.

        Returns:
            The screen's result.
        """
        await self._flush_next_callbacks()
        # The shield prevents the cancellation of the current task from canceling the push_screen awaitable
        return await asyncio.shield(self.push_screen(screen, wait_for_dismiss=True))

    def switch_screen(self, screen: Screen | str) -> AwaitComplete:
        """Switch to another [screen](/guide/screens) by replacing the top of the screen stack with a new screen.

        Args:
            screen: Either a Screen object or screen name (the `name` argument when installed).
        """
        if not isinstance(screen, (Screen, str)):
            raise TypeError(
                f"switch_screen requires a Screen instance or str; not {screen!r}"
            )

        next_screen, await_mount = self._get_screen(screen)
        if screen is self.screen or next_screen is self.screen:
            self.log.system(f"Screen {screen} is already current.")
            return AwaitComplete.nothing()

        self.app.capture_mouse(None)
        top_screen = self._screen_stack.pop()

        top_screen._pop_result_callback()
        self._load_screen_css(next_screen)
        self._screen_stack.append(next_screen)
        self.screen.post_message(events.ScreenResume())
        self.screen._push_result_callback(self.screen, None)
        self.log.system(f"{self.screen} is current (SWITCHED)")

        async def do_switch() -> None:
            """Task to perform switch."""

            await await_mount()
            await self._replace_screen(top_screen)

        return AwaitComplete(do_switch()).call_next(self)

    def install_screen(self, screen: Screen, name: str) -> None:
        """Install a screen.

        Installing a screen prevents Textual from destroying it when it is no longer on the screen stack.
        Note that you don't need to install a screen to use it. See [push_screen][textual.app.App.push_screen]
        or [switch_screen][textual.app.App.switch_screen] to make a new screen current.

        Args:
            screen: Screen to install.
            name: Unique name to identify the screen.

        Raises:
            ScreenError: If the screen can't be installed.

        Returns:
            An awaitable that awaits the mounting of the screen and its children.
        """
        if name in self._installed_screens:
            raise ScreenError(f"Can't install screen; {name!r} is already installed")
        if screen in self._installed_screens.values():
            raise ScreenError(
                f"Can't install screen; {screen!r} has already been installed"
            )
        self._installed_screens[name] = screen
        self.log.system(f"{screen} INSTALLED name={name!r}")

    def uninstall_screen(self, screen: Screen | str) -> str | None:
        """Uninstall a screen.

        If the screen was not previously installed, then this method is a null-op.
        Uninstalling a screen allows Textual to delete it when it is popped or switched.
        Note that uninstalling a screen is only required if you have previously installed it
        with [install_screen][textual.app.App.install_screen].
        Textual will also uninstall screens automatically on exit.

        Args:
            screen: The screen to uninstall or the name of an installed screen.

        Returns:
            The name of the screen that was uninstalled, or None if no screen was uninstalled.
        """
        if isinstance(screen, str):
            if screen not in self._installed_screens:
                return None
            uninstall_screen = self._installed_screens[screen]
            if any(uninstall_screen in stack for stack in self._screen_stacks.values()):
                raise ScreenStackError("Can't uninstall screen in screen stack")
            del self._installed_screens[screen]
            self.log.system(f"{uninstall_screen} UNINSTALLED name={screen!r}")
            return screen
        else:
            if any(screen in stack for stack in self._screen_stacks.values()):
                raise ScreenStackError("Can't uninstall screen in screen stack")
            for name, installed_screen in self._installed_screens.items():
                if installed_screen is screen:
                    self._installed_screens.pop(name)
                    self.log.system(f"{screen} UNINSTALLED name={name!r}")
                    return name
        return None

    def pop_screen(self) -> AwaitComplete:
        """Pop the current [screen](/guide/screens) from the stack, and switch to the previous screen.

        Returns:
            The screen that was replaced.
        """

        screen_stack = self._screen_stack
        if len(screen_stack) <= 1:
            raise ScreenStackError(
                "Can't pop screen; there must be at least one screen on the stack"
            )

        previous_screen = screen_stack.pop()
        previous_screen._pop_result_callback()
        self.screen.post_message(events.ScreenResume())
        self.log.system(f"{self.screen} is active")

        async def do_pop() -> None:
            """Task to pop the screen."""
            await self._replace_screen(previous_screen)

        return AwaitComplete(do_pop()).call_next(self)

    def _pop_to_screen(self, screen: Screen) -> None:
        """Pop screens until the given screen is active.

        Args:
            screen: desired active screen

        Raises:
            ScreenError: If the screen doesn't exist in the stack.
        """
        screens_to_pop: list[Screen] = []
        for pop_screen in reversed(self.screen_stack):
            if pop_screen is not screen:
                screens_to_pop.append(pop_screen)
            else:
                break
        else:
            raise ScreenError(f"Screen {screen!r} not in screen stack")

        async def pop_screens() -> None:
            """Pop any screens in `screens_to_pop`."""
            with self.batch_update():
                for screen in screens_to_pop:
                    await screen.dismiss()

        if screens_to_pop:
            self.call_later(pop_screens)

    def set_focus(self, widget: Widget | None, scroll_visible: bool = True) -> None:
        """Focus (or unfocus) a widget. A focused widget will receive key events first.

        Args:
            widget: Widget to focus.
            scroll_visible: Scroll widget into view.
        """
        self.screen.set_focus(widget, scroll_visible)

    def _set_mouse_over(
        self, widget: Widget | None, hover_widget: Widget | None
    ) -> None:
        """Called when the mouse is over another widget.

        Args:
            widget: Widget under mouse, or None for no widgets.
        """
        if widget is None:
            if self.mouse_over is not None:
                try:
                    self.mouse_over.post_message(events.Leave(self.mouse_over))
                finally:
                    self.mouse_over = None
        else:
            if self.mouse_over is not widget:
                try:
                    if self.mouse_over is not None:
                        self.mouse_over.post_message(events.Leave(self.mouse_over))
                    if widget is not None:
                        widget.post_message(events.Enter(widget))
                finally:
                    self.mouse_over = widget

        current_hover_over = self.hover_over
        if current_hover_over is not None:
            current_hover_over.mouse_hover = False

        if hover_widget is not None:
            hover_widget.mouse_hover = True
            if hover_widget._has_hover_style:
                hover_widget._update_styles()
        if current_hover_over is not None and current_hover_over._has_hover_style:
            current_hover_over._update_styles()
        self.hover_over = hover_widget

    def _update_mouse_over(self, screen: Screen) -> None:
        """Updates the mouse over after the next refresh.

        This method is called whenever a widget is added or removed, which may change
        the widget under the mouse.

        """

        if self.mouse_over is None or not screen.is_active:
            return

        async def check_mouse() -> None:
            """Check if the mouse over widget has changed."""
            try:
                hover_widgets = screen.get_hover_widgets_at(*self.mouse_position)
            except NoWidget:
                pass
            else:
                mouse_over, hover_over = hover_widgets.widgets
                if (
                    mouse_over is not self.mouse_over
                    or hover_over is not self.hover_over
                ):
                    self._set_mouse_over(mouse_over, hover_over)

        self.call_after_refresh(check_mouse)

    def capture_mouse(self, widget: Widget | None) -> None:
        """Send all mouse events to the given widget or disable mouse capture.

        Normally mouse events are sent to the widget directly under the pointer.
        Capturing the mouse allows a widget to receive mouse events even when the pointer is over another widget.

        Args:
            widget: Widget to capture mouse events, or `None` to end mouse capture.
        """
        if widget == self.mouse_captured:
            return
        if self.mouse_captured is not None:
            self.mouse_captured.post_message(events.MouseRelease(self.mouse_position))
        self.mouse_captured = widget
        if widget is not None:
            widget.post_message(events.MouseCapture(self.mouse_position))

    def panic(self, *renderables: RenderableType) -> None:
        """Exits the app and display error message(s).

        Used in response to unexpected errors.
        For a more graceful exit, see the [exit][textual.app.App.exit] method.

        Args:
            *renderables: Text or Rich renderable(s) to display on exit.
        """
        assert all(
            is_renderable(renderable) for renderable in renderables
        ), "Can only call panic with strings or Rich renderables"

        def render(renderable: RenderableType) -> list[Segment]:
            """Render a panic renderables."""
            segments = list(self.console.render(renderable, self.console.options))
            return segments

        pre_rendered = [Segments(render(renderable)) for renderable in renderables]
        self._exit_renderables.extend(pre_rendered)

        self._close_messages_no_wait()

    def _handle_exception(self, error: Exception) -> None:
        """Called with an unhandled exception.

        Always results in the app exiting.

        Args:
            error: An exception instance.
        """
        self._return_code = 1
        # If we're running via pilot and this is the first exception encountered,
        # take note of it so that we can re-raise for test frameworks later.
        if self._exception is None:
            self._exception = error
            self._exception_event.set()

        if hasattr(error, "__rich__"):
            # Exception has a rich method, so we can defer to that for the rendering
            self.panic(error)
        else:
            # Use default exception rendering
            self._fatal_error()

    def _fatal_error(self) -> None:
        """Exits the app after an unhandled exception."""
        from rich.traceback import Traceback

        self.bell()
        traceback = Traceback(
            show_locals=True, width=None, locals_max_length=5, suppress=[rich]
        )
        self._exit_renderables.append(
            Segments(self.console.render(traceback, self.console.options))
        )
        self._close_messages_no_wait()

    def _print_error_renderables(self) -> None:
        """Print and clear exit renderables."""
        error_count = len(self._exit_renderables)
        if "debug" in self.features:
            for renderable in self._exit_renderables:
                self.error_console.print(renderable)
            if error_count > 1:
                self.error_console.print(
                    f"\n[b]NOTE:[/b] {error_count} errors shown above.", markup=True
                )
        elif self._exit_renderables:
            self.error_console.print(self._exit_renderables[0])
            if error_count > 1:
                self.error_console.print(
                    f"\n[b]NOTE:[/b] 1 of {error_count} errors shown. Run with [b]textual run --dev[/] to see all errors.",
                    markup=True,
                )

        self._exit_renderables.clear()

    def _build_driver(
        self, headless: bool, inline: bool, mouse: bool, size: tuple[int, int] | None
    ) -> Driver:
        """Construct a driver instance.

        Args:
            headless: Request headless driver.
            inline: Request inline driver.
            mouse: Request mouse support.
            size: Initial size.

        Returns:
            Driver instance.
        """
        driver: Driver
        driver_class: type[Driver]
        if headless:
            from textual.drivers.headless_driver import HeadlessDriver

            driver_class = HeadlessDriver
        elif inline and not WINDOWS:
            from textual.drivers.linux_inline_driver import LinuxInlineDriver

            driver_class = LinuxInlineDriver
        else:
            driver_class = self.driver_class

        driver = self._driver = driver_class(
            self,
            debug=constants.DEBUG,
            mouse=mouse,
            size=size,
        )
        return driver

    async def _init_devtools(self):
        """Initialize developer tools."""
        if self.devtools is not None:
            from textual_dev.client import DevtoolsConnectionError

            try:
                await self.devtools.connect()
                self.log.system(f"Connected to devtools ( {self.devtools.url} )")
            except DevtoolsConnectionError:
                self.log.system(f"Couldn't connect to devtools ( {self.devtools.url} )")

    async def _process_messages(
        self,
        ready_callback: CallbackType | None = None,
        headless: bool = False,
        inline: bool = False,
        inline_no_clear: bool = False,
        mouse: bool = True,
        terminal_size: tuple[int, int] | None = None,
        message_hook: Callable[[Message], None] | None = None,
    ) -> None:
        self._thread_init()

        async def app_prelude() -> bool:
            """Work required before running the app.

            Returns:
                `True` if the app should continue, or `False` if there was a problem starting.
            """
            await self._init_devtools()
            self.log.system("---")
            self.log.system(loop=asyncio.get_running_loop())
            self.log.system(features=self.features)
            if constants.LOG_FILE is not None:
                _log_path = os.path.abspath(constants.LOG_FILE)
                self.log.system(f"Writing logs to {_log_path!r}")

            try:
                if self.css_path:
                    self.stylesheet.read_all(self.css_path)
                for read_from, css, tie_breaker, scope in self._get_default_css():
                    self.stylesheet.add_source(
                        css,
                        read_from=read_from,
                        is_default_css=True,
                        tie_breaker=tie_breaker,
                        scope=scope,
                    )
                if self.CSS:
                    try:
                        app_path = inspect.getfile(self.__class__)
                    except (TypeError, OSError):
                        app_path = ""
                    read_from = (app_path, f"{self.__class__.__name__}.CSS")
                    self.stylesheet.add_source(
                        self.CSS, read_from=read_from, is_default_css=False
                    )
            except Exception as error:
                self._handle_exception(error)
                self._print_error_renderables()
                return False

            if self.css_monitor:
                self.set_interval(0.25, self.css_monitor, name="css monitor")
                self.log.system("STARTED", self.css_monitor)
            return True

        async def run_process_messages():
            """The main message loop, invoke below."""

            async def invoke_ready_callback() -> None:
                if ready_callback is not None:
                    ready_result = ready_callback()
                    if inspect.isawaitable(ready_result):
                        await ready_result

            with self.batch_update():
                try:
                    try:
                        await self._dispatch_message(events.Compose())
                        await self._dispatch_message(
                            events.Resize.from_dimensions(self.size, None)
                        )
                        default_screen = self.screen
                        self.stylesheet.apply(self)
                        await self._dispatch_message(events.Mount())
                        self.check_idle()
                    finally:
                        self._mounted_event.set()
                        self._is_mounted = True

                    Reactive._initialize_object(self)

                    if self.screen is not default_screen:
                        self.stylesheet.apply(default_screen)

                    await self.animator.start()

                except Exception:
                    await self.animator.stop()
                    raise

                finally:
                    self._running = True
                    await self._ready()
                    await invoke_ready_callback()

            try:
                await self._process_messages_loop()
            except asyncio.CancelledError:
                pass
            finally:
                self.workers.cancel_all()
                self._running = False
                try:
                    await self.animator.stop()
                finally:
                    await Timer._stop_all(self._timers)

        with self._context():
            if not await app_prelude():
                return
            self._running = True
            try:
                load_event = events.Load()
                await self._dispatch_message(load_event)

                driver = self._driver = self._build_driver(
                    headless=headless,
                    inline=inline,
                    mouse=mouse,
                    size=terminal_size,
                )
                self.log(driver=driver)

                if not self._exit:
                    driver.start_application_mode()
                    try:
                        with redirect_stdout(self._capture_stdout):
                            with redirect_stderr(self._capture_stderr):
                                await run_process_messages()

                    finally:
                        Reactive._clear_watchers(self)
                        if self._driver.is_inline:
                            cursor_x, cursor_y = self._previous_cursor_position
                            self._driver.write(
                                Control.move(-cursor_x, -cursor_y).segment.text
                            )
                            self._driver.flush()
                            if inline_no_clear and not self.app._exit_renderables:
                                console = Console()
                                try:
                                    console.print(self.screen._compositor)
                                except ScreenStackError:
                                    console.print()
                            else:
                                self._driver.write(
                                    Control.move(0, -self.INLINE_PADDING).segment.text
                                )

                        driver.stop_application_mode()
            except Exception as error:
                self._handle_exception(error)

    async def _pre_process(self) -> bool:
        """Special case for the app, which doesn't need the functionality in MessagePump."""
        return True

    async def _ready(self) -> None:
        """Called immediately prior to processing messages.

        May be used as a hook for any operations that should run first.
        """

        ready_time = (perf_counter() - self._start_time) * 1000
        self.log.system(f"ready in {ready_time:0.0f} milliseconds")

        async def take_screenshot() -> None:
            """Take a screenshot and exit."""
            self.save_screenshot(
                path=constants.SCREENSHOT_LOCATION,
                filename=constants.SCREENSHOT_FILENAME,
            )
            self.exit()

        if constants.SCREENSHOT_DELAY >= 0:
            self.set_timer(
                constants.SCREENSHOT_DELAY, take_screenshot, name="screenshot timer"
            )

    async def _on_compose(self) -> None:
        _rich_traceback_omit = True
        self._compose_screen = self.screen
        try:
            widgets = [*self.screen._nodes, *compose(self)]
        except TypeError as error:
            raise TypeError(
                f"{self!r} compose() method returned an invalid result; {error}"
            ) from error

        await self.mount_all(widgets)

    async def _check_recompose(self) -> None:
        """Check if a recompose is required."""
        if self._recompose_required:
            self._recompose_required = False
            await self.recompose()

    async def recompose(self) -> None:
        """Recompose the widget.

        Recomposing will remove children and call `self.compose` again to remount.
        """
        if self._exit:
            return
        try:
            async with self.screen.batch():
                await self.screen.query("*").exclude(".-textual-system").remove()
                await self.screen.mount_all(compose(self))
        except ScreenStackError:
            pass

    def _register_child(
        self, parent: DOMNode, child: Widget, before: int | None, after: int | None
    ) -> None:
        """Register a widget as a child of another.

        Args:
            parent: Parent node.
            child: The child widget to register.
            before: A location to mount before.
            after: A location to mount after.
        """

        # Let's be 100% sure that we've not been asked to do a before and an
        # after at the same time. It's possible that we can remove this
        # check later on, but for the purposes of development right now,
        # it's likely a good idea to keep it here to check assumptions in
        # the rest of the code.
        if before is not None and after is not None:
            raise AppError("Only one of 'before' and 'after' may be specified.")

        # If we don't already know about this widget...
        if child not in self._registry:
            # Now to figure out where to place it. If we've got a `before`...
            if before is not None:
                # ...it's safe to NodeList._insert before that location.
                parent._nodes._insert(before, child)
            elif after is not None and after != -1:
                # In this case we've got an after. -1 holds the special
                # position (for now) of meaning "okay really what I mean is
                # do an append, like if I'd asked to add with no before or
                # after". So... we insert before the next item in the node
                # list, if after isn't -1.
                parent._nodes._insert(after + 1, child)
            else:
                # At this point we appear to not be adding before or after,
                # or we've got a before/after value that really means
                # "please append". So...
                parent._nodes._append(child)

            # Now that the widget is in the NodeList of its parent, sort out
            # the rest of the admin.
            self._registry.add(child)
            child._attach(parent)
            child._post_register(self)

    def _register(
        self,
        parent: DOMNode,
        *widgets: Widget,
        before: int | None = None,
        after: int | None = None,
        cache: dict[tuple, RulesMap] | None = None,
    ) -> list[Widget]:
        """Register widget(s) so they may receive events.

        Args:
            parent: Parent node.
            *widgets: The widget(s) to register.
            before: A location to mount before.
            after: A location to mount after.
            cache: Optional rules map cache.

        Returns:
            List of modified widgets.
        """

        if not widgets:
            return []

        if cache is None:
            cache = {}
        widget_list: Iterable[Widget]
        if before is not None or after is not None:
            # There's a before or after, which means there's going to be an
            # insertion, so make it easier to get the new things in the
            # correct order.
            widget_list = reversed(widgets)
        else:
            widget_list = widgets

        apply_stylesheet = self.stylesheet.apply
        new_widgets: list[Widget] = []
        add_new_widget = new_widgets.append
        for widget in widget_list:
            widget._closing = False
            widget._closed = False
            widget._pruning = False
            if not isinstance(widget, Widget):
                raise AppError(f"Can't register {widget!r}; expected a Widget instance")
            if widget not in self._registry:
                add_new_widget(widget)
                self._register_child(parent, widget, before, after)
                if widget._nodes:
                    self._register(widget, *widget._nodes, cache=cache)
        for widget in new_widgets:
            apply_stylesheet(widget, cache=cache)
            widget._start_messages()

        if not self._running:
            # If the app is not running, prevent awaiting of the widget tasks
            return []

        return list(widgets)

    def _unregister(self, widget: Widget) -> None:
        """Unregister a widget.

        Args:
            widget: A Widget to unregister
        """
        widget.blur()
        if isinstance(widget._parent, Widget):
            widget._parent._nodes._remove(widget)
            widget._detach()
        self._registry.discard(widget)

    async def _disconnect_devtools(self):
        if self.devtools is not None:
            await self.devtools.disconnect()

    def _start_widget(self, parent: Widget, widget: Widget) -> None:
        """Start a widget (run its task) so that it can receive messages.

        Args:
            parent: The parent of the Widget.
            widget: The Widget to start.
        """

        widget._attach(parent)
        widget._start_messages()
        self.app._registry.add(widget)

    def is_mounted(self, widget: Widget) -> bool:
        """Check if a widget is mounted.

        Args:
            widget: A widget.

        Returns:
            True of the widget is mounted.
        """
        return widget in self._registry

    async def _close_all(self) -> None:
        """Close all message pumps."""

        # Close all screens on all stacks:
        for stack in self._screen_stacks.values():
            for stack_screen in reversed(stack):
                if stack_screen._running:
                    await self._prune(stack_screen)
            stack.clear()
        self._installed_screens.clear()
        self._modes.clear()

        # Close any remaining nodes
        # Should be empty by now
        remaining_nodes = list(self._registry)
        for child in remaining_nodes:
            await child._close_messages()

    async def _shutdown(self) -> None:
        self._begin_batch()  # Prevents any layout / repaint while shutting down
        driver = self._driver
        self._running = False
        if driver is not None:
            driver.disable_input()

        await self._close_all()
        await self._close_messages()
        await self._dispatch_message(events.Unmount())

        if self._driver is not None:
            self._driver.close()

        self._nodes._clear()

        if self.devtools is not None and self.devtools.is_connected:
            await self._disconnect_devtools()

        self._print_error_renderables()

        if constants.SHOW_RETURN:
            from rich.console import Console
            from rich.pretty import Pretty

            console = Console()
            console.print("[b]The app returned:")
            console.print(Pretty(self._return_value))

    async def _on_exit_app(self) -> None:
        self._begin_batch()  # Prevent repaint / layout while shutting down
        self._message_queue.put_nowait(None)

    def refresh(
        self,
        *,
        repaint: bool = True,
        layout: bool = False,
        recompose: bool = False,
    ) -> Self:
        """Refresh the entire screen.

        Args:
            repaint: Repaint the widget (will call render() again).
            layout: Also layout widgets in the view.
            recompose: Re-compose the widget (will remove and re-mount children).

        Returns:
            The `App` instance.
        """
        if recompose:
            self._recompose_required = recompose
            self.call_next(self._check_recompose)
            return self

        if self._screen_stack:
            self.screen.refresh(repaint=repaint, layout=layout)
        self.check_idle()
        return self

    def refresh_css(self, animate: bool = True) -> None:
        """Refresh CSS.

        Args:
            animate: Also execute CSS animations.
        """
        stylesheet = self.app.stylesheet
        stylesheet.set_variables(self.get_css_variables())
        stylesheet.reparse()
        stylesheet.update(self.app, animate=animate)
        try:
            if self.screen.is_mounted:
                self.screen._refresh_layout(self.size)
                self.screen._css_update_count = self._css_update_count
        except ScreenError:
            pass
        # The other screens in the stack will need to know about some style
        # changes, as a final pass let's check in on every screen that isn't
        # the current one and update them too.
        for screen in self.screen_stack:
            if screen != self.screen:
                stylesheet.update(screen, animate=animate)
                screen._css_update_count = self._css_update_count

    def _display(self, screen: Screen, renderable: RenderableType | None) -> None:
        """Display a renderable within a sync.

        Args:
            screen: Screen instance
            renderable: A Rich renderable.
        """

        try:
            if renderable is None:
                return
            if self._batch_count:
                return
            if (
                self._running
                and not self._closed
                and not self.is_headless
                and self._driver is not None
            ):
                console = self.console
                self._begin_update()
                try:
                    try:
                        if isinstance(renderable, CompositorUpdate):
                            cursor_position = self.screen.outer_size.clamp_offset(
                                self.cursor_position
                            )
                            if self._driver.is_inline:
                                terminal_sequence = Control.move(
                                    *(-self._previous_cursor_position)
                                ).segment.text
                                terminal_sequence += renderable.render_segments(console)
                                terminal_sequence += Control.move(
                                    *cursor_position
                                ).segment.text
                            else:
                                terminal_sequence = renderable.render_segments(console)
                                terminal_sequence += Control.move_to(
                                    *cursor_position
                                ).segment.text
                            self._previous_cursor_position = cursor_position
                        else:
                            segments = console.render(renderable)
                            terminal_sequence = console._render_buffer(segments)
                    except Exception as error:
                        self._handle_exception(error)
                    else:
                        if WINDOWS:
                            # Combat a problem with Python on Windows.
                            #
                            # https://github.com/Textualize/textual/issues/2548
                            # https://github.com/python/cpython/issues/82052
                            CHUNK_SIZE = 8192
                            write = self._driver.write
                            for chunk in (
                                terminal_sequence[offset : offset + CHUNK_SIZE]
                                for offset in range(
                                    0, len(terminal_sequence), CHUNK_SIZE
                                )
                            ):
                                write(chunk)
                        else:
                            self._driver.write(terminal_sequence)
                finally:
                    self._end_update()

                self._driver.flush()

        finally:
            self.post_display_hook()

    def post_display_hook(self) -> None:
        """Called immediately after a display is done. Used in tests."""

    def get_widget_at(self, x: int, y: int) -> tuple[Widget, Region]:
        """Get the widget under the given coordinates.

        Args:
            x: X coordinate.
            y: Y coordinate.

        Returns:
            The widget and the widget's screen region.
        """
        return self.screen.get_widget_at(x, y)

    def bell(self) -> None:
        """Play the console 'bell'.

        For terminals that support a bell, this typically makes a notification or error sound.
        Some terminals may make no sound or display a visual bell indicator, depending on configuration.
        """
        if not self.is_headless and self._driver is not None:
            self._driver.write("\07")

    @property
    def _binding_chain(self) -> list[tuple[DOMNode, BindingsMap]]:
        """Get a chain of nodes and bindings to consider.

        If no widget is focused, returns the bindings from both the screen and the app level bindings.
        Otherwise, combines all the bindings from the currently focused node up the DOM to the root App.
        """
        focused = self.focused
        namespace_bindings: list[tuple[DOMNode, BindingsMap]]

        if focused is None:
            namespace_bindings = [
                (self.screen, self.screen._bindings),
                (self, self._bindings),
            ]
        else:
            namespace_bindings = [
                (node, node._bindings) for node in focused.ancestors_with_self
            ]

        return namespace_bindings

    def simulate_key(self, key: str) -> None:
        """Simulate a key press.

        This will perform the same action as if the user had pressed the key.

        Args:
            key: Key to simulate. May also be the name of a key, e.g. "space".
        """
        self.post_message(events.Key(key, None))

    async def _check_bindings(self, key: str, priority: bool = False) -> bool:
        """Handle a key press.

        This method is used internally by the bindings system.

        Args:
            key: A key.
            priority: If `True` check from `App` down, otherwise from focused up.

        Returns:
            True if the key was handled by a binding, otherwise False
        """
        for namespace, bindings in (
            reversed(self.screen._binding_chain)
            if priority
            else self.screen._modal_binding_chain
        ):
            key_bindings = bindings.key_to_bindings.get(key, ())
            for binding in key_bindings:
                if binding.priority == priority:
                    if await self.run_action(binding.action, namespace):
                        return True
        return False

    def action_help_quit(self) -> None:
        """Bound to ctrl+C to alert the user that it no longer quits."""
        # Doing this because users will reflexively hit ctrl+C to exit
        # Ctrl+C is now bound to copy if an input / textarea is focused.
        # This makes is possible, even likely, that a user may do it accidentally -- which would be maddening.
        # Rather than do nothing, we can make an educated guess the user was trying
        # to quit, and inform them how you really quit.
        for key, active_binding in self.active_bindings.items():
            if active_binding.binding.action in ("quit", "app.quit"):
                self.notify(
                    f"Press [b]{key}[/b] to quit the app", title="Do you want to quit?"
                )
                return

    @classmethod
    def _normalize_keymap(cls, keymap: Keymap) -> Keymap:
        """Normalizes the keys in a keymap, so they use long form, i.e. "question_mark" rather than "?"."""
        return {
            binding_id: _normalize_key_list(keys) for binding_id, keys in keymap.items()
        }

    def set_keymap(self, keymap: Keymap) -> None:
        """Set the keymap, a mapping of binding IDs to key strings.

        Bindings in the keymap are used to override default key bindings,
        i.e. those defined in `BINDINGS` class variables.

        Bindings with IDs that are present in the keymap will have
        their key string replaced with the value from the keymap.

        Args:
            keymap: A mapping of binding IDs to key strings.
        """

        self._keymap = self._normalize_keymap(keymap)
        self.refresh_bindings()

    def update_keymap(self, keymap: Keymap) -> None:
        """Update the App's keymap, merging with `keymap`.

        If a Binding ID exists in both the App's keymap and the `keymap`
        argument, the `keymap` argument takes precedence.

        Args:
            keymap: A mapping of binding IDs to key strings.
        """

        self._keymap = {**self._keymap, **self._normalize_keymap(keymap)}
        self.refresh_bindings()

    def handle_bindings_clash(
        self, clashed_bindings: set[Binding], node: DOMNode
    ) -> None:
        """Handle a clash between bindings.

        Bindings clashes are likely due to users setting conflicting
        keys via their keymap.

        This method is intended to be overridden by subclasses.

        Textual will call this each time a clash is encountered -
        which may be on each keypress if a clashing widget is focused
        or is in the bindings chain.

        Args:
            clashed_bindings: The bindings that are clashing.
            node: The node that has the clashing bindings.
        """
        pass

    async def on_event(self, event: events.Event) -> None:
        # Handle input events that haven't been forwarded
        # If the event has been forwarded it may have bubbled up back to the App
        if isinstance(event, events.Compose):
            await self._init_mode(self._current_mode)
            await super().on_event(event)
        elif isinstance(event, events.InputEvent) and not event.is_forwarded:
            if not self.app_focus and isinstance(event, (events.Key, events.MouseDown)):
                self.app_focus = True
            if isinstance(event, events.MouseEvent):
                # Record current mouse position on App
                self.mouse_position = Offset(event.x, event.y)
                if isinstance(event, events.MouseDown):
                    try:
                        self._mouse_down_widget, _ = self.get_widget_at(
                            event.x, event.y
                        )
                    except NoWidget:
                        # Shouldn't occur, since at the very least this will find the Screen
                        self._mouse_down_widget = None

                self.screen._forward_event(event)

                # If a MouseUp occurs at the same widget as a MouseDown, then we should
                # consider it a click, and produce a Click event.
                if (
                    isinstance(event, events.MouseUp)
                    and self._mouse_down_widget is not None
                ):
                    try:
                        screen_offset = event.screen_offset
                        mouse_down_widget = self._mouse_down_widget
                        mouse_up_widget, _ = self.get_widget_at(*screen_offset)
                        if mouse_up_widget is mouse_down_widget:
                            same_offset = (
                                self._click_chain_last_offset is not None
                                and self._click_chain_last_offset == screen_offset
                            )
                            within_time_threshold = (
                                self._click_chain_last_time is not None
                                and event.time - self._click_chain_last_time
                                <= self.CLICK_CHAIN_TIME_THRESHOLD
                            )

                            if same_offset and within_time_threshold:
                                self._chained_clicks += 1
                            else:
                                self._chained_clicks = 1

                            click_event = events.Click.from_event(
                                mouse_down_widget, event, chain=self._chained_clicks
                            )

                            self._click_chain_last_time = event.time
                            self._click_chain_last_offset = screen_offset

                            self.screen._forward_event(click_event)
                    except NoWidget:
                        pass

            elif isinstance(event, events.Key):
                # Special case for maximized widgets
                # If something is maximized, then escape should minimize
                if (
                    self.screen.maximized is not None
                    and event.key == "escape"
                    and self.escape_to_minimize
                ):
                    self.screen.minimize()
                    return
                if self.focused:
                    try:
                        self.screen._clear_tooltip()
                    except NoScreen:
                        pass
                if not await self._check_bindings(event.key, priority=True):
                    forward_target = self.focused or self.screen
                    forward_target._forward_event(event)
            else:
                self.screen._forward_event(event)

        elif isinstance(event, events.Paste) and not event.is_forwarded:
            if self.focused is not None:
                self.focused._forward_event(event)
            else:
                self.screen._forward_event(event)
        else:
            await super().on_event(event)

    @property
    def escape_to_minimize(self) -> bool:
        """Use the escape key to minimize?

        When a widget is [maximized][textual.screen.Screen.maximize], this boolean determines if the `escape` key will
        minimize the widget (potentially overriding any bindings).

        The default logic is to use the screen's `ESCAPE_TO_MINIMIZE` classvar if it is set to `True` or `False`.
        If the classvar on the screen is *not* set (and left as `None`), then the app's `ESCAPE_TO_MINIMIZE` is used.

        """
        return bool(
            self.ESCAPE_TO_MINIMIZE
            if self.screen.ESCAPE_TO_MINIMIZE is None
            else self.screen.ESCAPE_TO_MINIMIZE
        )

    def _parse_action(
        self,
        action: str | ActionParseResult,
        default_namespace: DOMNode,
        namespaces: Mapping[str, DOMNode] | None = None,
    ) -> tuple[DOMNode, str, tuple[object, ...]]:
        """Parse an action.

        Args:
            action: An action string.
            default_namespace: Namespace to user when none is supplied in the action.
            namespaces: Mapping of namespaces.

        Raises:
            ActionError: If there are any errors parsing the action string.

        Returns:
            A tuple of (node or None, action name, tuple of parameters).
        """
        if isinstance(action, tuple):
            destination, action_name, params = action
        else:
            destination, action_name, params = actions.parse(action)

        action_target: DOMNode | None = (
            None if namespaces is None else namespaces.get(destination)
        )
        if destination and action_target is None:
            if destination not in self._action_targets:
                raise ActionError(f"Action namespace {destination} is not known")
            action_target = getattr(self, destination, None)
            if action_target is None:
                raise ActionError(f"Action target {destination!r} not available")
        return (
            (default_namespace if action_target is None else action_target),
            action_name,
            params,
        )

    def _check_action_state(
        self, action: str, default_namespace: DOMNode
    ) -> bool | None:
        """Check if an action is enabled.

        Args:
            action: An action string.
            default_namespace: The default namespace if one is not specified in the action.

        Returns:
            State of an action.
        """
        action_target, action_name, parameters = self._parse_action(
            action, default_namespace
        )
        return action_target.check_action(action_name, parameters)

    async def run_action(
        self,
        action: str | ActionParseResult,
        default_namespace: DOMNode | None = None,
        namespaces: Mapping[str, DOMNode] | None = None,
    ) -> bool:
        """Perform an [action](/guide/actions).

        Actions are typically associated with key bindings, where you wouldn't need to call this method manually.

        Args:
            action: Action encoded in a string.
            default_namespace: Namespace to use if not provided in the action,
                or None to use app.
            namespaces: Mapping of namespaces.

        Returns:
            True if the event has been handled.
        """
        action_target, action_name, params = self._parse_action(
            action, self if default_namespace is None else default_namespace, namespaces
        )
        if action_target.check_action(action_name, params):
            return await self._dispatch_action(action_target, action_name, params)
        else:
            return False

    async def _dispatch_action(
        self, namespace: DOMNode, action_name: str, params: Any
    ) -> bool:
        """Dispatch an action to an action method.

        Args:
            namespace: Namespace (object) of action.
            action_name: Name of the action.
            params: Action parameters.

        Returns:
            True if handled, otherwise False.
        """
        _rich_traceback_guard = True

        log.system(
            "<action>",
            namespace=namespace,
            action_name=action_name,
            params=params,
        )

        try:
            private_method = getattr(namespace, f"_action_{action_name}", None)
            if callable(private_method):
                await invoke(private_method, *params)
                return True
            public_method = getattr(namespace, f"action_{action_name}", None)
            if callable(public_method):
                await invoke(public_method, *params)
                return True
            log.system(
                f"<action> {action_name!r} has no target."
                f" Could not find methods '_action_{action_name}' or 'action_{action_name}'"
            )
        except SkipAction:
            # The action method raised this to explicitly not handle the action
            log.system(f"<action> {action_name!r} skipped.")

        return False

    async def _broker_event(
        self, event_name: str, event: events.Event, default_namespace: DOMNode
    ) -> bool:
        """Allow the app an opportunity to dispatch events to action system.

        Args:
            event_name: _description_
            event: An event object.
            default_namespace: The default namespace, where one isn't supplied.

        Returns:
            True if an action was processed.
        """
        try:
            style = getattr(event, "style")
        except AttributeError:
            return False
        try:
            _modifiers, action = extract_handler_actions(event_name, style.meta)
        except NoHandler:
            return False
        else:
            event.stop()

        if isinstance(action, str):
            await self.run_action(action, default_namespace)
        elif isinstance(action, tuple) and len(action) == 2:
            action_name, action_params = action
            namespace, parsed_action, _ = actions.parse(action_name)
            await self.run_action(
                (namespace, parsed_action, action_params),
                default_namespace,
            )
        else:
            if isinstance(action, tuple) and self.debug:
                # It's a tuple and made it this far, which means it'll be a
                # malformed action. This is a no-op, but let's log that
                # anyway.
                log.warning(
                    f"Can't parse @{event_name} action from style meta; check your console markup syntax"
                )
            return False
        return True

    async def _on_update(self, message: messages.Update) -> None:
        message.stop()

    async def _on_layout(self, message: messages.Layout) -> None:
        message.stop()

    async def _on_key(self, event: events.Key) -> None:
        if not (await self._check_bindings(event.key)):
            await dispatch_key(self, event)

    async def _on_resize(self, event: events.Resize) -> None:
        event.stop()
        self._size = event.size
        self._resize_event = event

    async def _on_app_focus(self, event: events.AppFocus) -> None:
        """App has focus."""
        # Required by textual-web to manage focus in a web page.
        self.app_focus = True
        self.screen.refresh_bindings()

    async def _on_app_blur(self, event: events.AppBlur) -> None:
        """App has lost focus."""
        # Required by textual-web to manage focus in a web page.
        self.app_focus = False
        self.screen.refresh_bindings()

    def _prune(self, *nodes: Widget, parent: DOMNode | None = None) -> AwaitRemove:
        """Prune nodes from DOM.

        Args:
            parent: Parent node.

        Returns:
            Optional awaitable.
        """
        if not nodes:
            return AwaitRemove([])
        pruning_nodes: set[Widget] = {*nodes}
        for node in nodes:
            node.post_message(Prune())
            pruning_nodes.update(node.walk_children(with_self=True))

        try:
            screen = nodes[0].screen
        except (ScreenStackError, NoScreen):
            pass
        else:
            if screen.focused and screen.focused in pruning_nodes:
                screen._reset_focus(screen.focused, list(pruning_nodes))

        for node in pruning_nodes:
            node._pruning = True

        def post_mount() -> None:
            """Called after removing children."""

            if parent is not None:
                try:
                    screen = parent.screen
                except (ScreenStackError, NoScreen):
                    pass
                else:
                    if screen._running:
                        self._update_mouse_over(screen)
                finally:
                    parent.refresh(layout=True)

        await_complete = AwaitRemove(
            [task for node in nodes if (task := node._task) is not None],
            post_mount,
        )
        self.call_next(await_complete)
        return await_complete

    def _watch_app_focus(self, focus: bool) -> None:
        """Respond to changes in app focus."""
        self.screen._update_styles()
        if focus:
            # If we've got a last-focused widget, if it still has a screen,
            # and if the screen is still the current screen and if nothing
            # is focused right now...
            try:
                if (
                    self._last_focused_on_app_blur is not None
                    and self._last_focused_on_app_blur.screen is self.screen
                    and self.screen.focused is None
                ):
                    # ...settle focus back on that widget.
                    # Don't scroll the newly focused widget, as this can be quite jarring
                    self.screen.set_focus(
                        self._last_focused_on_app_blur,
                        scroll_visible=False,
                        from_app_focus=True,
                    )
            except NoScreen:
                pass
            # Now that we have focus back on the app and we don't need the
            # widget reference any more, don't keep it hanging around here.
            self._last_focused_on_app_blur = None
        else:
            # Remember which widget has focus, when the app gets focus back
            # we'll want to try and focus it again.
            self._last_focused_on_app_blur = self.screen.focused
            # Remove focus for now.
            self.screen.set_focus(None)

    async def action_simulate_key(self, key: str) -> None:
        """An [action](/guide/actions) to simulate a key press.

        This will invoke the same actions as if the user had pressed the key.

        Args:
            key: The key to process.
        """
        self.simulate_key(key)

    async def action_quit(self) -> None:
        """An [action](/guide/actions) to quit the app as soon as possible."""
        self.exit()

    async def action_bell(self) -> None:
        """An [action](/guide/actions) to play the terminal 'bell'."""
        self.bell()

    async def action_focus(self, widget_id: str) -> None:
        """An [action](/guide/actions) to focus the given widget.

        Args:
            widget_id: ID of widget to focus.
        """
        try:
            node = self.query(f"#{widget_id}").first()
        except NoMatches:
            pass
        else:
            if isinstance(node, Widget):
                self.set_focus(node)

    async def action_switch_screen(self, screen: str) -> None:
        """An [action](/guide/actions) to switch screens.

        Args:
            screen: Name of the screen.
        """
        self.switch_screen(screen)

    async def action_push_screen(self, screen: str) -> None:
        """An [action](/guide/actions) to push a new screen on to the stack and make it active.

        Args:
            screen: Name of the screen.
        """
        self.push_screen(screen)

    async def action_pop_screen(self) -> None:
        """An [action](/guide/actions) to remove the topmost screen and makes the new topmost screen active."""
        self.pop_screen()

    async def action_switch_mode(self, mode: str) -> None:
        """An [action](/guide/actions) that switches to the given mode."""
        self.switch_mode(mode)

    async def action_back(self) -> None:
        """An [action](/guide/actions) to go back to the previous screen (pop the current screen).

        Note:
            If there is no screen to go back to, this is a non-operation (in
            other words it's safe to call even if there are no other screens
            on the stack.)
        """
        try:
            self.pop_screen()
        except ScreenStackError:
            pass

    async def action_add_class(self, selector: str, class_name: str) -> None:
        """An [action](/guide/actions) to add a CSS class to the selected widget.

        Args:
            selector: Selects the widget to add the class to.
            class_name: The class to add to the selected widget.
        """
        self.screen.query(selector).add_class(class_name)

    async def action_remove_class(self, selector: str, class_name: str) -> None:
        """An [action](/guide/actions) to remove a CSS class from the selected widget.

        Args:
            selector: Selects the widget to remove the class from.
            class_name: The class to remove from  the selected widget."""
        self.screen.query(selector).remove_class(class_name)

    async def action_toggle_class(self, selector: str, class_name: str) -> None:
        """An [action](/guide/actions) to toggle a CSS class on the selected widget.

        Args:
            selector: Selects the widget to toggle the class on.
            class_name: The class to toggle on the selected widget.
        """
        self.screen.query(selector).toggle_class(class_name)

    def action_toggle_dark(self) -> None:
        """An [action](/guide/actions) to toggle the theme between textual-light
        and textual-dark. This is offered as a convenience to simplify backwards
        compatibility with previous versions of Textual which only had light mode
        and dark mode."""
        self.theme = (
            "textual-dark" if self.theme == "textual-light" else "textual-light"
        )

    def action_focus_next(self) -> None:
        """An [action](/guide/actions) to focus the next widget."""
        self.screen.focus_next()

    def action_focus_previous(self) -> None:
        """An [action](/guide/actions) to focus the previous widget."""
        self.screen.focus_previous()

    def action_hide_help_panel(self) -> None:
        """Hide the keys panel (if present)."""
        self.screen.query("HelpPanel").remove()

    def action_show_help_panel(self) -> None:
        """Show the keys panel."""
        from textual.widgets import HelpPanel

        try:
            self.screen.query_one(HelpPanel)
        except NoMatches:
            self.screen.mount(HelpPanel())

    def action_notify(
        self, message: str, title: str = "", severity: str = "information"
    ) -> None:
        """Show a notification."""
        self.notify(message, title=title, severity=severity)

    def _on_terminal_supports_synchronized_output(
        self, message: messages.TerminalSupportsSynchronizedOutput
    ) -> None:
        log.system("SynchronizedOutput mode is supported")
        if self._driver is not None and not self._driver.is_inline:
            self._sync_available = True

    def _begin_update(self) -> None:
        if self._sync_available and self._driver is not None:
            self._driver.write(SYNC_START)

    def _end_update(self) -> None:
        if self._sync_available and self._driver is not None:
            self._driver.write(SYNC_END)

    def _refresh_notifications(self) -> None:
        """Refresh the notifications on the current screen, if one is available."""
        # If we've got a screen to hand...
        try:
            screen = self.screen
        except ScreenStackError:
            pass
        else:
            try:
                # ...see if it has a toast rack.
                toast_rack = screen.get_child_by_type(ToastRack)
            except NoMatches:
                # It doesn't. That's fine. Either there won't ever be one,
                # or one will turn up. Things will work out later.
                return
            # Update the toast rack.
            self.call_later(toast_rack.show, self._notifications)

    def clear_selection(self) -> None:
        """Clear text selection on the active screen."""
        try:
            self.screen.clear_selection()
        except NoScreen:
            pass

    def notify(
        self,
        message: str,
        *,
        title: str = "",
        severity: SeverityLevel = "information",
        timeout: float | None = None,
        markup: bool = True,
    ) -> None:
        """Create a notification.

        !!! tip

            This method is thread-safe.


        Args:
            message: The message for the notification.
            title: The title for the notification.
            severity: The severity of the notification.
            timeout: The timeout (in seconds) for the notification, or `None` for default.
            markup: Render the message as content markup?

        The `notify` method is used to create an application-wide
        notification, shown in a [`Toast`][textual.widgets._toast.Toast],
        normally originating in the bottom right corner of the display.

        Notifications can have the following severity levels:

        - `information`
        - `warning`
        - `error`

        The default is `information`.

        Example:
            ```python
            # Show an information notification.
            self.notify("It's an older code, sir, but it checks out.")

            # Show a warning. Note that Textual's notification system allows
            # for the use of Rich console markup.
            self.notify(
                "Now witness the firepower of this fully "
                "[b]ARMED[/b] and [i][b]OPERATIONAL[/b][/i] battle station!",
                title="Possible trap detected",
                severity="warning",
            )

            # Show an error. Set a longer timeout so it's noticed.
            self.notify("It's a trap!", severity="error", timeout=10)

            # Show an information notification, but without any sort of title.
            self.notify("It's against my programming to impersonate a deity.", title="")
            ```
        """
        if timeout is None:
            timeout = self.NOTIFICATION_TIMEOUT
        notification = Notification(message, title, severity, timeout, markup=markup)
        self.post_message(Notify(notification))

    def _on_notify(self, event: Notify) -> None:
        """Handle notification message."""
        self._notifications.add(event.notification)
        self._refresh_notifications()

    def _unnotify(self, notification: Notification, refresh: bool = True) -> None:
        """Remove a notification from the notification collection.

        Args:
            notification: The notification to remove.
            refresh: Flag to say if the display of notifications should be refreshed.
        """
        del self._notifications[notification]
        if refresh:
            self._refresh_notifications()

    def clear_notifications(self) -> None:
        """Clear all the current notifications."""
        self._notifications.clear()
        self._refresh_notifications()

    def action_command_palette(self) -> None:
        """Show the Textual command palette."""
        if self.use_command_palette and not CommandPalette.is_open(self):
            self.push_screen(CommandPalette(id="--command-palette"))

    def _suspend_signal(self) -> None:
        """Signal that the application is being suspended."""
        self.app_suspend_signal.publish(self)

    @on(Driver.SignalResume)
    def _resume_signal(self) -> None:
        """Signal that the application is being resumed from a suspension."""
        self.app_resume_signal.publish(self)

    @contextmanager
    def suspend(self) -> Iterator[None]:
        """A context manager that temporarily suspends the app.

        While inside the `with` block, the app will stop reading input and
        emitting output. Other applications will have full control of the
        terminal, configured as it was before the app started running. When
        the `with` block ends, the application will start reading input and
        emitting output again.

        Example:
            ```python
            with self.suspend():
                os.system("emacs -nw")
            ```

        Raises:
            SuspendNotSupported: If the environment doesn't support suspending.

        !!! note
            Suspending the application is currently only supported on
            Unix-like operating systems and Microsoft Windows. Suspending is
            not supported in Textual Web.
        """
        if self._driver is None:
            return
        if self._driver.can_suspend:
            # Publish a suspend signal *before* we suspend application mode.
            self._suspend_signal()
            self._driver.suspend_application_mode()
            # We're going to handle the start of the driver again so mark
            # this next part as such; the reason for this is that the code
            # the developer may be running could be in this process, and on
            # Unix-like systems the user may `action_suspend_process` the
            # app, and we don't want to have the driver auto-restart
            # application mode when the application comes back to the
            # foreground, in this context.
            with (
                self._driver.no_automatic_restart(),
                redirect_stdout(sys.__stdout__),
                redirect_stderr(sys.__stderr__),
            ):
                yield
            # We're done with the dev's code so resume application mode.
            self._driver.resume_application_mode()
            # ...and publish a resume signal.
            self._resume_signal()
            self.refresh(layout=True)
        else:
            raise SuspendNotSupported(
                "App.suspend is not supported in this environment."
            )

    def action_suspend_process(self) -> None:
        """Suspend the process into the background.

        Note:
            On Unix and Unix-like systems a `SIGTSTP` is sent to the
            application's process. Currently on Windows and when running
            under Textual Web this is a non-operation.
        """
        # Check if we're in an environment that permits this kind of
        # suspend.
        if not WINDOWS and self._driver is not None and self._driver.can_suspend:
            # First, ensure that the suspend signal gets published while
            # we're still in application mode.
            self._suspend_signal()
            # With that out of the way, send the SIGTSTP signal.
            os.kill(os.getpid(), signal.SIGTSTP)
            # NOTE: There is no call to publish the resume signal here, this
            # will be handled by the driver posting a SignalResume event
            # (see the event handler on App._resume_signal) above.

    def open_url(self, url: str, *, new_tab: bool = True) -> None:
        """Open a URL in the default web browser.

        Args:
            url: The URL to open.
            new_tab: Whether to open the URL in a new tab.
        """
        if self._driver is not None:
            self._driver.open_url(url, new_tab)

    def deliver_text(
        self,
        path_or_file: str | Path | TextIO,
        *,
        save_directory: str | Path | None = None,
        save_filename: str | None = None,
        open_method: Literal["browser", "download"] = "download",
        encoding: str | None = None,
        mime_type: str | None = None,
        name: str | None = None,
    ) -> str | None:
        """Deliver a text file to the end-user of the application.

        If a TextIO object is supplied, it will be closed by this method
        and *must not be used* after this method is called.

        If running in a terminal, this will save the file to the user's
        downloads directory.

        If running via a web browser, this will initiate a download via
        a single-use URL.

        After the file has been delivered, a `DeliveryComplete` message will be posted
        to this `App`, which contains the `delivery_key` returned by this method. By
        handling this message, you can add custom logic to your application that fires
        only after the file has been delivered.

        Args:
            path_or_file: The path or file-like object to save.
            save_directory: The directory to save the file to.
            save_filename: The filename to save the file to.  If `path_or_file`
                is a file-like object, the filename will be generated from
                the `name` attribute if available. If `path_or_file` is a path
                the filename will be generated from the path.
            encoding: The encoding to use when saving the file. If `None`,
                the encoding will be determined by supplied file-like object
                (if possible). If this is not possible, 'utf-8' will be used.
            mime_type: The MIME type of the file or None to guess based on file extension.
                If no MIME type is supplied and we cannot guess the MIME type, from the
                file extension, the MIME type will be set to "text/plain".
            name: A user-defined named which will be returned in [`DeliveryComplete`][textual.events.DeliveryComplete]
                and [`DeliveryComplete`][textual.events.DeliveryComplete].

        Returns:
            The delivery key that uniquely identifies the file delivery.
        """
        # Ensure `path_or_file` is a file-like object - convert if needed.
        if isinstance(path_or_file, (str, Path)):
            binary_path = Path(path_or_file)
            binary = binary_path.open("rb")
            file_name = save_filename or binary_path.name
        else:
            encoding = encoding or getattr(path_or_file, "encoding", None) or "utf-8"
            binary = path_or_file
            file_name = save_filename or getattr(path_or_file, "name", None)

        # If we could infer a filename, and no MIME type was supplied, guess the MIME type.
        if file_name and not mime_type:
            mime_type, _ = mimetypes.guess_type(file_name)

        # Still no MIME type? Default it to "text/plain".
        if mime_type is None:
            mime_type = "text/plain"

        return self._deliver_binary(
            binary,
            save_directory=save_directory,
            save_filename=file_name,
            open_method=open_method,
            encoding=encoding,
            mime_type=mime_type,
            name=name,
        )

    def deliver_binary(
        self,
        path_or_file: str | Path | BinaryIO,
        *,
        save_directory: str | Path | None = None,
        save_filename: str | None = None,
        open_method: Literal["browser", "download"] = "download",
        mime_type: str | None = None,
        name: str | None = None,
    ) -> str | None:
        """Deliver a binary file to the end-user of the application.

        If an IO object is supplied, it will be closed by this method
        and *must not be used* after it is supplied to this method.

        If running in a terminal, this will save the file to the user's
        downloads directory.

        If running via a web browser, this will initiate a download via
        a single-use URL.

        This operation runs in a thread when running on web, so this method
        returning does not indicate that the file has been delivered.

        After the file has been delivered, a `DeliveryComplete` message will be posted
        to this `App`, which contains the `delivery_key` returned by this method. By
        handling this message, you can add custom logic to your application that fires
        only after the file has been delivered.

        Args:
            path_or_file: The path or file-like object to save.
            save_directory: The directory to save the file to. If None,
                the default "downloads" directory will be used. This
                argument is ignored when running via the web.
            save_filename: The filename to save the file to. If None, the following logic
                applies to generate the filename:
                - If `path_or_file` is a file-like object, the filename will be taken from
                  the `name` attribute if available.
                - If `path_or_file` is a path, the filename will be taken from the path.
                - If a filename is not available, a filename will be generated using the
                  App's title and the current date and time.
            open_method: The method to use to open the file. "browser" will open the file in the
                web browser, "download" will initiate a download. Note that this can sometimes
                be impacted by the browser's settings.
            mime_type: The MIME type of the file or None to guess based on file extension.
                If no MIME type is supplied and we cannot guess the MIME type, from the
                file extension, the MIME type will be set to "application/octet-stream".
            name: A user-defined named which will be returned in [`DeliveryComplete`][textual.events.DeliveryComplete]
                and [`DeliveryComplete`][textual.events.DeliveryComplete].

        Returns:
            The delivery key that uniquely identifies the file delivery.
        """
        # Ensure `path_or_file` is a file-like object - convert if needed.
        if isinstance(path_or_file, (str, Path)):
            binary_path = Path(path_or_file)
            binary = binary_path.open("rb")
            file_name = save_filename or binary_path.name
        else:  # IO object
            binary = path_or_file
            file_name = save_filename or getattr(path_or_file, "name", None)

        # If we could infer a filename, and no MIME type was supplied, guess the MIME type.
        if file_name and not mime_type:
            mime_type, _ = mimetypes.guess_type(file_name)

        # Still no MIME type? Default it to "application/octet-stream".
        if mime_type is None:
            mime_type = "application/octet-stream"

        return self._deliver_binary(
            binary,
            save_directory=save_directory,
            save_filename=file_name,
            open_method=open_method,
            mime_type=mime_type,
            encoding=None,
            name=name,
        )

    def _deliver_binary(
        self,
        binary: BinaryIO | TextIO,
        *,
        save_directory: str | Path | None,
        save_filename: str | None,
        open_method: Literal["browser", "download"],
        encoding: str | None = None,
        mime_type: str | None = None,
        name: str | None = None,
    ) -> str | None:
        """Deliver a binary file to the end-user of the application."""
        if self._driver is None:
            return None

        # Generate a filename if the file-like object doesn't have one.
        if save_filename is None:
            save_filename = generate_datetime_filename(self.title, "")

        # Find the appropriate save location if not specified.
        save_directory = (
            user_downloads_path() if save_directory is None else Path(save_directory)
        )

        # Generate a unique key for this delivery
        delivery_key = str(uuid.uuid4().hex)

        # Save the file. The driver will determine the appropriate action
        # to take here. It could mean simply writing to the save_path, or
        # sending the file to the web browser for download.
        self._driver.deliver_binary(
            binary,
            delivery_key=delivery_key,
            save_path=save_directory / save_filename,
            encoding=encoding,
            open_method=open_method,
            mime_type=mime_type,
            name=name,
        )

        return delivery_key

    @on(events.DeliveryComplete)
    def _on_delivery_complete(self, event: events.DeliveryComplete) -> None:
        """Handle a successfully delivered screenshot."""
        if event.name == "screenshot":
            if event.path is None:
                self.notify("Saved screenshot", title="Screenshot")
            else:
                self.notify(
                    f"Saved screenshot to [$text-success]{str(event.path)!r}",
                    title="Screenshot",
                )

    @on(events.DeliveryFailed)
    def _on_delivery_failed(self, event: events.DeliveryComplete) -> None:
        """Handle a failure to deliver the screenshot."""
        if event.name == "screenshot":
            self.notify(
                "Failed to save screenshot", title="Screenshot", severity="error"
            )

    @on(messages.InBandWindowResize)
    def _on_in_band_window_resize(self, message: messages.InBandWindowResize) -> None:
        """In band window resize enables smooth scrolling."""
        self.supports_smooth_scrolling = message.enabled
        self.log.debug(message)

    def _on_idle(self) -> None:
        """Send app resize events on idle, so we don't do more resizing that necessary."""
        event = self._resize_event
        if event is not None:
            self._resize_event = None
            self.screen.post_message(event)
            for screen in self._background_screens:
                screen.post_message(event)<|MERGE_RESOLUTION|>--- conflicted
+++ resolved
@@ -2799,18 +2799,6 @@
                 f"push_screen requires a Screen instance or str; not {screen!r}"
             )
 
-<<<<<<< HEAD
-=======
-        try:
-            loop = asyncio.get_running_loop()
-        except RuntimeError:
-            # Mainly for testing, when push_screen isn't called in an async context
-            future: asyncio.Future[ScreenResultType] = asyncio.Future()
-        else:
-            future = loop.create_future()
-
-        self.app.capture_mouse(None)
->>>>>>> 1df5c7dd
         if self._screen_stack:
             self.screen.post_message(events.ScreenSuspend())
             self.screen.refresh()
